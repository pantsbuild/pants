{
  "allow_builds": true,
  "allow_prereleases": false,
  "allow_wheels": true,
  "build_isolation": true,
  "constraints": [],
  "elide_unused_requires_dist": false,
  "excluded": [],
  "locked_resolves": [
    {
      "locked_requirements": [
        {
          "artifacts": [
            {
              "algorithm": "sha256",
              "hash": "571ac1dc6991c450b25a9c2d84a3705e2ae7a53467b5d111c24fa8baabbed320",
              "url": "https://files.pythonhosted.org/packages/1e/d3/26bf1008eb3d2daa8ef4cacc7f3bfdc11818d111f7e2d0201bc6e3b49d45/annotated_doc-0.0.4-py3-none-any.whl"
            },
            {
              "algorithm": "sha256",
              "hash": "fbcda96e87e9c92ad167c2e53839e57503ecfda18804ea28102353485033faa4",
              "url": "https://files.pythonhosted.org/packages/57/ba/046ceea27344560984e26a590f90bc7f4a75b06701f653222458922b558c/annotated_doc-0.0.4.tar.gz"
            }
          ],
          "project_name": "annotated-doc",
          "requires_dists": [],
          "requires_python": ">=3.8",
          "version": "0.0.4"
        },
        {
          "artifacts": [
            {
              "algorithm": "sha256",
              "hash": "1f02e8b43a8fbbc3f3e0d4f0f4bfc8131bcb4eebe8849b8e5c773f3a1c582a53",
              "url": "https://files.pythonhosted.org/packages/78/b6/6307fbef88d9b5ee7421e68d78a9f162e0da4900bc5f5793f6d3d0e34fb8/annotated_types-0.7.0-py3-none-any.whl"
            },
            {
              "algorithm": "sha256",
              "hash": "aff07c09a53a08bc8cfccb9c85b05f1aa9a2a6f23728d790723543408344ce89",
              "url": "https://files.pythonhosted.org/packages/ee/67/531ea369ba64dcff5ec9c3402f9f51bf748cec26dde048a2f973a4eea7f5/annotated_types-0.7.0.tar.gz"
            }
          ],
          "project_name": "annotated-types",
          "requires_dists": [
            "typing-extensions>=4.0.0; python_version < \"3.9\""
          ],
          "requires_python": ">=3.8",
          "version": "0.7.0"
        },
        {
          "artifacts": [
            {
              "algorithm": "sha256",
              "hash": "00d2dde5a675579325902536738dd27e4fac1fd68f773fe36c21044eb559e187",
              "url": "https://files.pythonhosted.org/packages/53/18/a56e2fe47b259bb52201093a3a9d4a32014f9d85071ad07e9d60600890ca/ansicolors-1.1.8-py2.py3-none-any.whl"
            },
            {
              "algorithm": "sha256",
              "hash": "99f94f5e3348a0bcd43c82e5fc4414013ccc19d70bd939ad71e0133ce9c372e0",
              "url": "https://files.pythonhosted.org/packages/76/31/7faed52088732704523c259e24c26ce6f2f33fbeff2ff59274560c27628e/ansicolors-1.1.8.zip"
            }
          ],
          "project_name": "ansicolors",
          "requires_dists": [],
          "requires_python": null,
          "version": "1.1.8"
        },
        {
          "artifacts": [
            {
              "algorithm": "sha256",
              "hash": "0287e96f4d26d4149305414d4e3bc32f0dcd0862365a4bddea19d7a1ec38c4fc",
              "url": "https://files.pythonhosted.org/packages/15/b3/9b1a8074496371342ec1e796a96f99c82c945a339cd81a8e73de28b4cf9e/anyio-4.11.0-py3-none-any.whl"
            },
            {
              "algorithm": "sha256",
              "hash": "82a8d0b81e318cc5ce71a5f1f8b5c4e63619620b63141ef8c995fa0db95a57c4",
              "url": "https://files.pythonhosted.org/packages/c6/78/7d432127c41b50bccba979505f272c16cbcadcc33645d5fa3a738110ae75/anyio-4.11.0.tar.gz"
            }
          ],
          "project_name": "anyio",
          "requires_dists": [
            "exceptiongroup>=1.0.2; python_version < \"3.11\"",
            "idna>=2.8",
            "sniffio>=1.1",
            "trio>=0.31.0; extra == \"trio\"",
            "typing_extensions>=4.5; python_version < \"3.13\""
          ],
          "requires_python": ">=3.9",
          "version": "4.11.0"
        },
        {
          "artifacts": [
            {
              "algorithm": "sha256",
              "hash": "58d5c3d29f5a36ffeb94f02f0d786cd53014cf9b3b3951d42e0080d8a9498d30",
              "url": "https://files.pythonhosted.org/packages/9c/d8/909c4089dbe4ade9f9705f143c9f13f065049a9d5e7d34c828aefdd0a97c/beautifulsoup4-4.11.1-py3-none-any.whl"
            },
            {
              "algorithm": "sha256",
              "hash": "ad9aa55b65ef2808eb405f46cf74df7fcb7044d5cbc26487f96eb2ef2e436693",
              "url": "https://files.pythonhosted.org/packages/e8/b0/cd2b968000577ec5ce6c741a54d846dfa402372369b8b6861720aa9ecea7/beautifulsoup4-4.11.1.tar.gz"
            }
          ],
          "project_name": "beautifulsoup4",
          "requires_dists": [
            "html5lib; extra == \"html5lib\"",
            "lxml; extra == \"lxml\"",
            "soupsieve>1.2"
          ],
          "requires_python": ">=3.6.0",
          "version": "4.11.1"
        },
        {
          "artifacts": [
            {
              "algorithm": "sha256",
              "hash": "97de8790030bbd5c2d96b7ec782fc2f7820ef8dba6db909ccf95449f2d062d4b",
              "url": "https://files.pythonhosted.org/packages/70/7d/9bc192684cea499815ff478dfcdc13835ddf401365057044fb721ec6bddb/certifi-2025.11.12-py3-none-any.whl"
            },
            {
              "algorithm": "sha256",
              "hash": "d8ab5478f2ecd78af242878415affce761ca6bc54a22a27e026d7c25357c3316",
              "url": "https://files.pythonhosted.org/packages/a2/8c/58f469717fa48465e4a50c014a0400602d3c437d7c0c468e17ada824da3a/certifi-2025.11.12.tar.gz"
            }
          ],
          "project_name": "certifi",
          "requires_dists": [],
          "requires_python": ">=3.7",
          "version": "2025.11.12"
        },
        {
          "artifacts": [
            {
              "algorithm": "sha256",
              "hash": "6c6c373cfc5c83a975506110d17457138c8c63016b563cc9ed6e056a82f13ce4",
              "url": "https://files.pythonhosted.org/packages/e1/5e/b666bacbbc60fbf415ba9988324a132c9a7a0448a9a8f125074671c0f2c3/cffi-2.0.0-cp314-cp314t-musllinux_1_2_x86_64.whl"
            },
            {
              "algorithm": "sha256",
              "hash": "7553fb2090d71822f02c629afe6042c299edf91ba1bf94951165613553984512",
              "url": "https://files.pythonhosted.org/packages/25/8e/342a504ff018a2825d395d44d63a767dd8ebc927ebda557fecdaca3ac33a/cffi-2.0.0-cp314-cp314t-musllinux_1_2_aarch64.whl"
            },
            {
              "algorithm": "sha256",
              "hash": "737fe7d37e1a1bffe70bd5754ea763a62a066dc5913ca57e957824b72a85e205",
              "url": "https://files.pythonhosted.org/packages/2b/0f/1f177e3683aead2bb00f7679a16451d302c436b5cbf2505f0ea8146ef59e/cffi-2.0.0-cp314-cp314-musllinux_1_2_aarch64.whl"
            },
            {
              "algorithm": "sha256",
              "hash": "7a66c7204d8869299919db4d5069a82f1561581af12b11b3c9f48c584eb8743d",
              "url": "https://files.pythonhosted.org/packages/2c/ea/5f76bce7cf6fcd0ab1a1058b5af899bfbef198bea4d5686da88471ea0336/cffi-2.0.0-cp314-cp314t-macosx_11_0_arm64.whl"
            },
            {
              "algorithm": "sha256",
              "hash": "9a67fc9e8eb39039280526379fb3a70023d77caec1852002b4da7e8b270c4dd9",
              "url": "https://files.pythonhosted.org/packages/3e/61/c768e4d548bfa607abcda77423448df8c471f25dbe64fb2ef6d555eae006/cffi-2.0.0-cp314-cp314t-macosx_10_13_x86_64.whl"
            },
            {
              "algorithm": "sha256",
              "hash": "afb8db5439b81cf9c9d0c80404b60c3cc9c3add93e114dcae767f1477cb53775",
              "url": "https://files.pythonhosted.org/packages/47/d9/d83e293854571c877a92da46fdec39158f8d7e68da75bf73581225d28e90/cffi-2.0.0-cp314-cp314-manylinux2014_x86_64.manylinux_2_17_x86_64.whl"
            },
            {
              "algorithm": "sha256",
              "hash": "c654de545946e0db659b3400168c9ad31b5d29593291482c43e3564effbcee13",
              "url": "https://files.pythonhosted.org/packages/59/dd/27e9fa567a23931c838c6b02d0764611c62290062a6d4e8ff7863daf9730/cffi-2.0.0-cp314-cp314-macosx_11_0_arm64.whl"
            },
            {
              "algorithm": "sha256",
              "hash": "fc33c5141b55ed366cfaad382df24fe7dcbc686de5be719b207bb248e3053dc5",
              "url": "https://files.pythonhosted.org/packages/92/c4/3ce07396253a83250ee98564f8d7e9789fab8e58858f35d07a9a2c78de9f/cffi-2.0.0-cp314-cp314-macosx_10_13_x86_64.whl"
            },
            {
              "algorithm": "sha256",
              "hash": "12873ca6cb9b0f0d3a0da705d6086fe911591737a59f28b7936bdfed27c0d47c",
              "url": "https://files.pythonhosted.org/packages/b4/89/76799151d9c2d2d1ead63c2429da9ea9d7aac304603de0c6e8764e6e8e70/cffi-2.0.0-cp314-cp314-manylinux2014_ppc64le.manylinux_2_17_ppc64le.whl"
            },
            {
              "algorithm": "sha256",
              "hash": "d9b97165e8aed9272a6bb17c01e3cc5871a594a446ebedc996e2397a1c1ea8ef",
              "url": "https://files.pythonhosted.org/packages/bb/dd/3465b14bb9e24ee24cb88c9e3730f6de63111fffe513492bf8c808a3547e/cffi-2.0.0-cp314-cp314-manylinux2014_s390x.manylinux_2_17_s390x.whl"
            },
            {
              "algorithm": "sha256",
              "hash": "7cc09976e8b56f8cebd752f7113ad07752461f48a58cbba644139015ac24954c",
              "url": "https://files.pythonhosted.org/packages/be/b4/c56878d0d1755cf9caa54ba71e5d049479c52f9e4afc230f06822162ab2f/cffi-2.0.0-cp314-cp314t-manylinux2014_aarch64.manylinux_2_17_aarch64.whl"
            },
            {
              "algorithm": "sha256",
              "hash": "38100abb9d1b1435bc4cc340bb4489635dc2f0da7456590877030c9b3d40b0c1",
              "url": "https://files.pythonhosted.org/packages/c6/0f/cafacebd4b040e3119dcb32fed8bdef8dfe94da653155f9d0b9dc660166e/cffi-2.0.0-cp314-cp314-musllinux_1_2_x86_64.whl"
            },
            {
              "algorithm": "sha256",
              "hash": "28a3a209b96630bca57cce802da70c266eb08c6e97e5afd61a75611ee6c64592",
              "url": "https://files.pythonhosted.org/packages/d0/44/681604464ed9541673e486521497406fadcc15b5217c3e326b061696899a/cffi-2.0.0-cp314-cp314t-manylinux2014_x86_64.manylinux_2_17_x86_64.whl"
            },
            {
              "algorithm": "sha256",
              "hash": "24b6f81f1983e6df8db3adc38562c83f7d4a0c36162885ec7f7b77c7dcbec97b",
              "url": "https://files.pythonhosted.org/packages/d6/43/0e822876f87ea8a4ef95442c3d766a06a51fc5298823f884ef87aaad168c/cffi-2.0.0-cp314-cp314-manylinux2014_aarch64.manylinux_2_17_aarch64.whl"
            },
            {
              "algorithm": "sha256",
              "hash": "b1e74d11748e7e98e2f426ab176d4ed720a64412b6a15054378afdb71e0f37dc",
              "url": "https://files.pythonhosted.org/packages/d8/19/3c435d727b368ca475fb8742ab97c9cb13a0de600ce86f62eab7fa3eea60/cffi-2.0.0-cp314-cp314t-manylinux2014_s390x.manylinux_2_17_s390x.whl"
            },
            {
              "algorithm": "sha256",
              "hash": "92b68146a71df78564e4ef48af17551a5ddd142e5190cdf2c5624d0c3ff5b2e8",
              "url": "https://files.pythonhosted.org/packages/e0/0d/eb704606dfe8033e7128df5e90fee946bbcb64a04fcdaa97321309004000/cffi-2.0.0-cp314-cp314t-manylinux2014_ppc64le.manylinux_2_17_ppc64le.whl"
            },
            {
              "algorithm": "sha256",
              "hash": "44d1b5909021139fe36001ae048dbdde8214afa20200eda0f64c068cac5d5529",
              "url": "https://files.pythonhosted.org/packages/eb/56/b1ba7935a17738ae8453301356628e8147c79dbb825bcbc73dc7401f9846/cffi-2.0.0.tar.gz"
            }
          ],
          "project_name": "cffi",
          "requires_dists": [
            "pycparser; implementation_name != \"PyPy\""
          ],
          "requires_python": ">=3.9",
          "version": "2.0.0"
        },
        {
          "artifacts": [
            {
              "algorithm": "sha256",
              "hash": "7a32c560861a02ff789ad905a2fe94e3f840803362c84fecf1851cb4cf3dc37f",
              "url": "https://files.pythonhosted.org/packages/0a/4c/925909008ed5a988ccbb72dcc897407e5d6d3bd72410d69e051fc0c14647/charset_normalizer-3.4.4-py3-none-any.whl"
            },
            {
              "algorithm": "sha256",
              "hash": "8af65f14dc14a79b924524b1e7fffe304517b2bff5a58bf64f30b98bbc5079eb",
              "url": "https://files.pythonhosted.org/packages/10/9a/97c8d48ef10d6cd4fcead2415523221624bf58bcf68a802721a6bc807c8f/charset_normalizer-3.4.4-cp314-cp314-manylinux2014_aarch64.manylinux_2_17_aarch64.manylinux_2_28_aarch64.whl"
            },
            {
              "algorithm": "sha256",
              "hash": "74664978bb272435107de04e36db5a9735e78232b85b77d45cfb38f758efd33e",
              "url": "https://files.pythonhosted.org/packages/10/bf/979224a919a1b606c82bd2c5fa49b5c6d5727aa47b4312bb27b1734f53cd/charset_normalizer-3.4.4-cp314-cp314-manylinux2014_armv7l.manylinux_2_17_armv7l.manylinux_2_31_armv7l.whl"
            },
            {
              "algorithm": "sha256",
              "hash": "94537985111c35f28720e43603b8e7b43a6ecfb2ce1d3058bbe955b73404e21a",
              "url": "https://files.pythonhosted.org/packages/13/69/33ddede1939fdd074bce5434295f38fae7136463422fe4fd3e0e89b98062/charset_normalizer-3.4.4.tar.gz"
            },
            {
              "algorithm": "sha256",
              "hash": "cb6254dc36b47a990e59e1068afacdcd02958bdcce30bb50cc1700a8b9d624a6",
              "url": "https://files.pythonhosted.org/packages/16/85/276033dcbcc369eb176594de22728541a925b2632f9716428c851b149e83/charset_normalizer-3.4.4-cp314-cp314-manylinux_2_31_riscv64.manylinux_2_39_riscv64.whl"
            },
            {
              "algorithm": "sha256",
              "hash": "da3326d9e65ef63a817ecbcc0df6e94463713b754fe293eaa03da99befb9a5bd",
              "url": "https://files.pythonhosted.org/packages/2a/35/7051599bd493e62411d6ede36fd5af83a38f37c4767b92884df7301db25d/charset_normalizer-3.4.4-cp314-cp314-macosx_10_13_universal2.whl"
            },
            {
              "algorithm": "sha256",
              "hash": "47cc91b2f4dd2833fddaedd2893006b0106129d4b94fdb6af1f4ce5a9965577c",
              "url": "https://files.pythonhosted.org/packages/60/bb/2186cb2f2bbaea6338cad15ce23a67f9b0672929744381e28b0592676824/charset_normalizer-3.4.4-cp314-cp314-musllinux_1_2_armv7l.whl"
            },
            {
              "algorithm": "sha256",
              "hash": "d1f13550535ad8cff21b8d757a3257963e951d96e20ec82ab44bc64aeb62a191",
              "url": "https://files.pythonhosted.org/packages/67/ed/331d6b249259ee71ddea93f6f2f0a56cfebd46938bde6fcc6f7b9a3d0e09/charset_normalizer-3.4.4-cp314-cp314-manylinux2014_s390x.manylinux_2_17_s390x.manylinux_2_28_s390x.whl"
            },
            {
              "algorithm": "sha256",
              "hash": "ecaae4149d99b1c9e7b88bb03e3221956f68fd6d50be2ef061b2381b61d20838",
              "url": "https://files.pythonhosted.org/packages/67/ff/f6b948ca32e4f2a4576aa129d8bed61f2e0543bf9f5f2b7fc3758ed005c9/charset_normalizer-3.4.4-cp314-cp314-manylinux2014_x86_64.manylinux_2_17_x86_64.manylinux_2_28_x86_64.whl"
            },
            {
              "algorithm": "sha256",
              "hash": "99ae2cffebb06e6c22bdc25801d7b30f503cc87dbd283479e7b606f70aff57ec",
              "url": "https://files.pythonhosted.org/packages/76/be/4d3ee471e8145d12795ab655ece37baed0929462a86e72372fd25859047c/charset_normalizer-3.4.4-cp314-cp314-musllinux_1_2_x86_64.whl"
            },
            {
              "algorithm": "sha256",
              "hash": "82004af6c302b5d3ab2cfc4cc5f29db16123b1a8417f2e25f9066f91d4411090",
              "url": "https://files.pythonhosted.org/packages/7d/a5/bf6f13b772fbb2a90360eb620d52ed8f796f3c5caee8398c3b2eb7b1c60d/charset_normalizer-3.4.4-cp314-cp314-musllinux_1_2_ppc64le.whl"
            },
            {
              "algorithm": "sha256",
              "hash": "c8ae8a0f02f57a6e61203a31428fa1d677cbe50c93622b4149d5c0f319c1d19e",
              "url": "https://files.pythonhosted.org/packages/9e/f2/6a2a1f722b6aba37050e626530a46a68f74e63683947a8acff92569f979a/charset_normalizer-3.4.4-cp314-cp314-musllinux_1_2_aarch64.whl"
            },
            {
              "algorithm": "sha256",
              "hash": "799a7a5e4fb2d5898c60b640fd4981d6a25f1c11790935a44ce38c54e985f828",
              "url": "https://files.pythonhosted.org/packages/a5/42/90c1f7b9341eef50c8a1cb3f098ac43b0508413f33affd762855f67a410e/charset_normalizer-3.4.4-cp314-cp314-musllinux_1_2_s390x.whl"
            },
            {
              "algorithm": "sha256",
              "hash": "752944c7ffbfdd10c074dc58ec2d5a8a4cd9493b314d367c14d24c17684ddd14",
              "url": "https://files.pythonhosted.org/packages/ba/33/0ad65587441fc730dc7bd90e9716b30b4702dc7b617e6ba4997dc8651495/charset_normalizer-3.4.4-cp314-cp314-manylinux2014_ppc64le.manylinux_2_17_ppc64le.manylinux_2_28_ppc64le.whl"
            },
            {
              "algorithm": "sha256",
              "hash": "2b7d8f6c26245217bd2ad053761201e9f9680f8ce52f0fcd8d0755aeae5b2152",
              "url": "https://files.pythonhosted.org/packages/df/c5/d1be898bf0dc3ef9030c3825e5d3b83f2c528d207d246cbabe245966808d/charset_normalizer-3.4.4-cp314-cp314-musllinux_1_2_riscv64.whl"
            }
          ],
          "project_name": "charset-normalizer",
          "requires_dists": [],
          "requires_python": ">=3.7",
          "version": "3.4.4"
        },
        {
          "artifacts": [
            {
              "algorithm": "sha256",
              "hash": "fbf996a709f8da2e745ef763f482ce2d311aa817d287593a5b990d6d6e4f0443",
              "url": "https://files.pythonhosted.org/packages/52/93/342cc62a70ab727e093ed98e02a725d85b746345f05d2b5e5034649f4ec8/chevron-0.14.0-py3-none-any.whl"
            },
            {
              "algorithm": "sha256",
              "hash": "87613aafdf6d77b6a90ff073165a61ae5086e21ad49057aa0e53681601800ebf",
              "url": "https://files.pythonhosted.org/packages/15/1f/ca74b65b19798895d63a6e92874162f44233467c9e7c1ed8afd19016ebe9/chevron-0.14.0.tar.gz"
            }
          ],
          "project_name": "chevron",
          "requires_dists": [],
          "requires_python": null,
          "version": "0.14.0"
        },
        {
          "artifacts": [
            {
              "algorithm": "sha256",
              "hash": "9b9f285302c6e3064f4330c05f05b81945b2a39544279343e6e7c5f27a9baddc",
              "url": "https://files.pythonhosted.org/packages/db/d3/9dcc0f5797f070ec8edf30fbadfb200e71d9db6b84d211e3b2085a7589a0/click-8.3.0-py3-none-any.whl"
            },
            {
              "algorithm": "sha256",
              "hash": "e7b8232224eba16f4ebe410c25ced9f7875cb5f3263ffc93cc3e8da705e229c4",
              "url": "https://files.pythonhosted.org/packages/46/61/de6cd827efad202d7057d93e0fed9294b96952e188f7384832791c7b2254/click-8.3.0.tar.gz"
            }
          ],
          "project_name": "click",
          "requires_dists": [
            "colorama; platform_system == \"Windows\""
          ],
          "requires_python": ">=3.10",
          "version": "8.3.0"
        },
        {
          "artifacts": [
            {
              "algorithm": "sha256",
              "hash": "3b51b8ca4f1c6453d8829e1eb7299499ca7f313900dd4d89a24b8b87c0a780d4",
              "url": "https://files.pythonhosted.org/packages/cd/c7/f65027c2810e14c3e7268353b1681932b87e5a48e65505d8cc17c99e36ae/cryptography-46.0.3-cp38-abi3-musllinux_1_2_x86_64.whl"
            },
            {
              "algorithm": "sha256",
              "hash": "c0a7bb1a68a5d3471880e264621346c48665b3bf1c3759d682fc0864c540bd9e",
              "url": "https://files.pythonhosted.org/packages/00/de/d8e26b1a855f19d9994a19c702fa2e93b0456beccbcfe437eda00e0701f2/cryptography-46.0.3-cp311-abi3-manylinux_2_34_ppc64le.whl"
            },
            {
              "algorithm": "sha256",
              "hash": "23b1a8f26e43f47ceb6d6a43115f33a5a37d57df4ea0ca295b780ae8546e8044",
              "url": "https://files.pythonhosted.org/packages/0e/43/c1e8726fa59c236ff477ff2b5dc071e54b21e5a1e51aa2cee1676f1c986f/cryptography-46.0.3-cp314-cp314t-manylinux_2_34_aarch64.whl"
            },
            {
              "algorithm": "sha256",
              "hash": "b02cf04496f6576afffef5ddd04a0cb7d49cf6be16a9059d793a30b035f6b6ac",
              "url": "https://files.pythonhosted.org/packages/14/e5/fc82d72a58d41c393697aa18c9abe5ae1214ff6f2a5c18ac470f92777895/cryptography-46.0.3-cp38-abi3-manylinux_2_34_aarch64.whl"
            },
            {
              "algorithm": "sha256",
              "hash": "0abf1ffd6e57c67e92af68330d05760b7b7efb243aab8377e583284dbab72c71",
              "url": "https://files.pythonhosted.org/packages/15/8d/03cd48b20a573adfff7652b76271078e3045b9f49387920e7f1f631d125e/cryptography-46.0.3-cp311-abi3-musllinux_1_2_aarch64.whl"
            },
            {
              "algorithm": "sha256",
              "hash": "09859af8466b69bc3c27bdf4f5d84a665e0f7ab5088412e9e2ec49758eca5cbc",
              "url": "https://files.pythonhosted.org/packages/1c/67/38769ca6b65f07461eb200e85fc1639b438bdc667be02cf7f2cd6a64601c/cryptography-46.0.3-cp311-abi3-manylinux2014_aarch64.manylinux_2_17_aarch64.whl"
            },
            {
              "algorithm": "sha256",
              "hash": "109d4ddfadf17e8e7779c39f9b18111a09efb969a301a31e987416a0191ed93a",
              "url": "https://files.pythonhosted.org/packages/1d/42/9c391dd801d6cf0d561b5890549d4b27bafcc53b39c31a817e69d87c625b/cryptography-46.0.3-cp311-abi3-macosx_10_9_universal2.whl"
            },
            {
              "algorithm": "sha256",
              "hash": "5ecfccd2329e37e9b7112a888e76d9feca2347f12f37918facbb893d7bb88ee8",
              "url": "https://files.pythonhosted.org/packages/25/d5/16e41afbfa450cde85a3b7ec599bebefaef16b5c6ba4ec49a3532336ed72/cryptography-46.0.3-cp311-abi3-manylinux_2_28_ppc64le.whl"
            },
            {
              "algorithm": "sha256",
              "hash": "15ab9b093e8f09daab0f2159bb7e47532596075139dd74365da52ecc9cb46c5d",
              "url": "https://files.pythonhosted.org/packages/26/42/fa8389d4478368743e24e61eea78846a0006caffaf72ea24a15159215a14/cryptography-46.0.3-cp38-abi3-manylinux2014_x86_64.manylinux_2_17_x86_64.whl"
            },
            {
              "algorithm": "sha256",
              "hash": "78a97cf6a8839a48c49271cdcbd5cf37ca2c1d6b7fdd86cc864f302b5e9bf459",
              "url": "https://files.pythonhosted.org/packages/26/e9/e23e7900983c2b8af7a08098db406cf989d7f09caea7897e347598d4cd5b/cryptography-46.0.3-cp314-cp314t-manylinux_2_28_armv7l.manylinux_2_31_armv7l.whl"
            },
            {
              "algorithm": "sha256",
              "hash": "4b7387121ac7d15e550f5cb4a43aef2559ed759c35df7336c402bb8275ac9683",
              "url": "https://files.pythonhosted.org/packages/27/32/b68d27471372737054cbd34c84981f9edbc24fe67ca225d389799614e27f/cryptography-46.0.3-cp38-abi3-manylinux2014_aarch64.manylinux_2_17_aarch64.whl"
            },
            {
              "algorithm": "sha256",
              "hash": "ef639cb3372f69ec44915fafcd6698b6cc78fbe0c2ea41be867f6ed612811963",
              "url": "https://files.pythonhosted.org/packages/3d/39/8e71f3930e40f6877737d6f69248cf74d4e34b886a3967d32f919cc50d3b/cryptography-46.0.3-cp38-abi3-musllinux_1_2_aarch64.whl"
            },
            {
              "algorithm": "sha256",
              "hash": "b419ae593c86b87014b9be7396b385491ad7f320bde96826d0dd174459e54665",
              "url": "https://files.pythonhosted.org/packages/42/f9/2f8fefdb1aee8a8e3256a0568cffc4e6d517b256a2fe97a029b3f1b9fe7e/cryptography-46.0.3-cp314-cp314t-manylinux_2_34_ppc64le.whl"
            },
            {
              "algorithm": "sha256",
              "hash": "6eae65d4c3d33da080cff9c4ab1f711b15c1d9760809dad6ea763f3812d254cb",
              "url": "https://files.pythonhosted.org/packages/4b/0a/863a3604112174c8624a2ac3c038662d9e59970c7f926acdcfaed8d61142/cryptography-46.0.3-cp311-abi3-manylinux_2_28_aarch64.whl"
            },
            {
              "algorithm": "sha256",
              "hash": "01ca9ff2885f3acc98c29f1860552e37f6d7c7d013d7334ff2a9de43a449315d",
              "url": "https://files.pythonhosted.org/packages/5c/49/498c86566a1d80e978b42f0d702795f69887005548c041636df6ae1ca64c/cryptography-46.0.3-cp311-abi3-manylinux2014_x86_64.manylinux_2_17_x86_64.whl"
            },
            {
              "algorithm": "sha256",
              "hash": "46acf53b40ea38f9c6c229599a4a13f0d46a6c3fa9ef19fc1a124d62e338dfa0",
              "url": "https://files.pythonhosted.org/packages/5f/eb/f483db0ec5ac040824f269e93dd2bd8a21ecd1027e77ad7bdf6914f2fd80/cryptography-46.0.3-cp38-abi3-manylinux_2_28_aarch64.whl"
            },
            {
              "algorithm": "sha256",
              "hash": "e5bf0ed4490068a2e72ac03d786693adeb909981cc596425d09032d372bcc849",
              "url": "https://files.pythonhosted.org/packages/64/02/b73a533f6b64a69f3cd3872acb6ebc12aef924d8d103133bb3ea750dc703/cryptography-46.0.3-cp311-abi3-manylinux_2_28_armv7l.manylinux_2_31_armv7l.whl"
            },
            {
              "algorithm": "sha256",
              "hash": "36e627112085bb3b81b19fed209c05ce2a52ee8b15d161b7c643a7d5a88491f3",
              "url": "https://files.pythonhosted.org/packages/6b/8f/9adb86b93330e0df8b3dcf03eae67c33ba89958fc2e03862ef1ac2b42465/cryptography-46.0.3-cp38-abi3-manylinux_2_28_ppc64le.whl"
            },
            {
              "algorithm": "sha256",
              "hash": "c8daeb2d2174beb4575b77482320303f3d39b8e81153da4f0fb08eb5fe86a6c5",
              "url": "https://files.pythonhosted.org/packages/73/dc/9aa866fbdbb95b02e7f9d086f1fccfeebf8953509b87e3f28fff927ff8a0/cryptography-46.0.3-cp314-cp314t-manylinux2014_aarch64.manylinux_2_17_aarch64.whl"
            },
            {
              "algorithm": "sha256",
              "hash": "71e842ec9bc7abf543b47cf86b9a743baa95f4677d22baa4c7d5c69e49e9bc04",
              "url": "https://files.pythonhosted.org/packages/78/06/5663ed35438d0b09056973994f1aec467492b33bd31da36e468b01ec1097/cryptography-46.0.3-cp38-abi3-manylinux_2_34_ppc64le.whl"
            },
            {
              "algorithm": "sha256",
              "hash": "549e234ff32571b1f4076ac269fcce7a808d3bf98b76c8dd560e42dbc66d7d91",
              "url": "https://files.pythonhosted.org/packages/78/f6/50736d40d97e8483172f1bb6e698895b92a223dba513b0ca6f06b2365339/cryptography-46.0.3-cp311-abi3-manylinux_2_34_aarch64.whl"
            },
            {
              "algorithm": "sha256",
              "hash": "50fc3343ac490c6b08c0cf0d704e881d0d660be923fd3076db3e932007e726e3",
              "url": "https://files.pythonhosted.org/packages/79/30/9b54127a9a778ccd6d27c3da7563e9f2d341826075ceab89ae3b41bf5be2/cryptography-46.0.3-cp314-cp314t-manylinux_2_34_x86_64.whl"
            },
            {
              "algorithm": "sha256",
              "hash": "db391fa7c66df6762ee3f00c95a89e6d428f4d60e7abc8328f4fe155b5ac6e54",
              "url": "https://files.pythonhosted.org/packages/82/98/d3bd5407ce4c60017f8ff9e63ffee4200ab3e23fe05b765cab805a7db008/cryptography-46.0.3-cp314-cp314t-manylinux_2_28_aarch64.whl"
            },
            {
              "algorithm": "sha256",
              "hash": "10b01676fc208c3e6feeb25a8b83d81767e8059e1fe86e1dc62d10a3018fa926",
              "url": "https://files.pythonhosted.org/packages/8f/29/798fc4ec461a1c9e9f735f2fc58741b0daae30688f41b2497dcbc9ed1355/cryptography-46.0.3-cp311-abi3-manylinux_2_34_x86_64.whl"
            },
            {
              "algorithm": "sha256",
              "hash": "dfb781ff7eaa91a6f7fd41776ec37c5853c795d3b358d4896fdbb5df168af422",
              "url": "https://files.pythonhosted.org/packages/91/15/af68c509d4a138cfe299d0d7ddb14afba15233223ebd933b4bbdbc7155d3/cryptography-46.0.3-cp314-cp314t-manylinux_2_28_ppc64le.whl"
            },
            {
              "algorithm": "sha256",
              "hash": "a8b17438104fed022ce745b362294d9ce35b4c2e45c1d958ad4a4b019285f4a1",
              "url": "https://files.pythonhosted.org/packages/9f/33/c00162f49c0e2fe8064a62cb92b93e50c74a72bc370ab92f86112b33ff62/cryptography-46.0.3.tar.gz"
            },
            {
              "algorithm": "sha256",
              "hash": "d55f3dffadd674514ad19451161118fd010988540cee43d8bc20675e775925de",
              "url": "https://files.pythonhosted.org/packages/a3/49/3746dab4c0d1979888f125226357d3262a6dd40e114ac29e3d2abdf1ec55/cryptography-46.0.3-cp314-cp314t-musllinux_1_2_x86_64.whl"
            },
            {
              "algorithm": "sha256",
              "hash": "22d7e97932f511d6b0b04f2bfd818d73dcd5928db509460aaf48384778eb6d20",
              "url": "https://files.pythonhosted.org/packages/ac/68/b4f4a10928e26c941b1b6a179143af9f4d27d88fe84a6a3c53592d2e76bf/cryptography-46.0.3-cp314-cp314t-musllinux_1_2_aarch64.whl"
            },
            {
              "algorithm": "sha256",
              "hash": "39b6755623145ad5eff1dab323f4eae2a32a77a7abef2c5089a04a3d04366715",
              "url": "https://files.pythonhosted.org/packages/c5/fd/bc1daf8230eaa075184cbbf5f8cd00ba9db4fd32d63fb83da4671b72ed8a/cryptography-46.0.3-cp314-cp314t-manylinux2014_x86_64.manylinux_2_17_x86_64.whl"
            },
            {
              "algorithm": "sha256",
              "hash": "a2c0cd47381a3229c403062f764160d57d4d175e022c1df84e168c6251a22eec",
              "url": "https://files.pythonhosted.org/packages/c9/56/e7e69b427c3878352c2fb9b450bd0e19ed552753491d39d7d0a2f5226d41/cryptography-46.0.3-cp311-abi3-manylinux_2_28_x86_64.whl"
            },
            {
              "algorithm": "sha256",
              "hash": "6f61efb26e76c45c4a227835ddeae96d83624fb0d29eb5df5b96e14ed1a0afb7",
              "url": "https://files.pythonhosted.org/packages/ca/e3/8643d077c53868b681af077edf6b3cb58288b5423610f21c62aadcbe99f4/cryptography-46.0.3-cp314-cp314t-manylinux_2_28_x86_64.whl"
            },
            {
              "algorithm": "sha256",
              "hash": "1000713389b75c449a6e979ffc7dcc8ac90b437048766cef052d4d30b8220971",
              "url": "https://files.pythonhosted.org/packages/d1/a0/5fa77988289c34bdb9f913f5606ecc9ada1adb5ae870bd0d1054a7021cc4/cryptography-46.0.3-cp38-abi3-manylinux_2_28_x86_64.whl"
            },
            {
              "algorithm": "sha256",
              "hash": "00a5e7e87938e5ff9ff5447ab086a5706a957137e6e433841e9d24f38a065217",
              "url": "https://files.pythonhosted.org/packages/f5/e2/a510aa736755bffa9d2f75029c229111a1d02f8ecd5de03078f4c18d91a3/cryptography-46.0.3-cp314-cp314t-macosx_10_9_universal2.whl"
            },
            {
              "algorithm": "sha256",
              "hash": "a04bee9ab6a4da801eb9b51f1b708a1b5b5c9eb48c03f74198464c66f0d344ac",
              "url": "https://files.pythonhosted.org/packages/fa/b1/ebacbfe53317d55cf33165bda24c86523497a6881f339f9aae5c2e13e57b/cryptography-46.0.3-cp311-abi3-musllinux_1_2_x86_64.whl"
            },
            {
              "algorithm": "sha256",
              "hash": "402b58fc32614f00980b66d6e56a5b4118e6cb362ae8f3fda141ba4689bd4506",
              "url": "https://files.pythonhosted.org/packages/fc/59/873633f3f2dcd8a053b8dd1d38f783043b5fce589c0f6988bf55ef57e43e/cryptography-46.0.3-cp38-abi3-manylinux_2_34_x86_64.whl"
            },
            {
              "algorithm": "sha256",
              "hash": "cb3d760a6117f621261d662bccc8ef5bc32ca673e037c83fbe565324f5c46936",
              "url": "https://files.pythonhosted.org/packages/fd/23/45fe7f376a7df8daf6da3556603b36f53475a99ce4faacb6ba2cf3d82021/cryptography-46.0.3-cp38-abi3-macosx_10_9_universal2.whl"
            },
            {
              "algorithm": "sha256",
              "hash": "10ca84c4668d066a9878890047f03546f3ae0a6b8b39b697457b7757aaf18dbc",
              "url": "https://files.pythonhosted.org/packages/fd/cf/da9502c4e1912cb1da3807ea3618a6829bee8207456fbbeebc361ec38ba3/cryptography-46.0.3-cp38-abi3-manylinux_2_28_armv7l.manylinux_2_31_armv7l.whl"
            }
          ],
          "project_name": "cryptography",
          "requires_dists": [
            "bcrypt>=3.1.5; extra == \"ssh\"",
            "build>=1.0.0; extra == \"sdist\"",
            "certifi>=2024; extra == \"test\"",
            "cffi>=1.14; python_full_version == \"3.8.*\" and platform_python_implementation != \"PyPy\"",
            "cffi>=2.0.0; python_full_version >= \"3.9\" and platform_python_implementation != \"PyPy\"",
            "check-sdist; extra == \"pep8test\"",
            "click>=8.0.1; extra == \"pep8test\"",
            "cryptography-vectors==46.0.3; extra == \"test\"",
            "mypy>=1.14; extra == \"pep8test\"",
            "nox[uv]>=2024.4.15; extra == \"nox\"",
            "pretend>=0.7; extra == \"test\"",
            "pyenchant>=3; extra == \"docstest\"",
            "pytest-benchmark>=4.0; extra == \"test\"",
            "pytest-cov>=2.10.1; extra == \"test\"",
            "pytest-randomly; extra == \"test-randomorder\"",
            "pytest-xdist>=3.5.0; extra == \"test\"",
            "pytest>=7.4.0; extra == \"test\"",
            "readme-renderer>=30.0; extra == \"docstest\"",
            "ruff>=0.11.11; extra == \"pep8test\"",
            "sphinx-inline-tabs; extra == \"docs\"",
            "sphinx-rtd-theme>=3.0.0; extra == \"docs\"",
            "sphinx>=5.3.0; extra == \"docs\"",
            "sphinxcontrib-spelling>=7.3.1; extra == \"docstest\"",
            "typing-extensions>=4.13.2; python_full_version < \"3.11\""
          ],
          "requires_python": "!=3.9.0,!=3.9.1,>=3.8",
          "version": "46.0.3"
        },
        {
          "artifacts": [
            {
              "algorithm": "sha256",
              "hash": "19c9521962475b87da6f673514f7fd610328757ec993bf7ec0d8c96f9a325f9e",
              "url": "https://files.pythonhosted.org/packages/52/57/ecc9ae29fa5b2d90107cd1d9bf8ed19aacb74b2264d986ae9d44fe9bdf87/debugpy-1.8.16-py2.py3-none-any.whl"
            },
            {
              "algorithm": "sha256",
              "hash": "31e69a1feb1cf6b51efbed3f6c9b0ef03bc46ff050679c4be7ea6d2e23540870",
              "url": "https://files.pythonhosted.org/packages/ca/d4/722d0bcc7986172ac2ef3c979ad56a1030e3afd44ced136d45f8142b1f4a/debugpy-1.8.16.tar.gz"
            }
          ],
          "project_name": "debugpy",
          "requires_dists": [],
          "requires_python": ">=3.8",
          "version": "1.8.16"
        },
        {
          "artifacts": [
            {
              "algorithm": "sha256",
              "hash": "0e8a2c328e96c117272d8c794d3a97d205f753cc2e69dd7ee387b7488a75601f",
              "url": "https://files.pythonhosted.org/packages/7e/bb/1a74dbe87e9a595bf63052c886dfef965dc5b91d149456a8301eb3d41ce2/fastapi-0.120.1-py3-none-any.whl"
            },
            {
              "algorithm": "sha256",
              "hash": "b5c6217e9ddca6dfcf54c97986180d4a1955e10c693d74943fc5327700178bff",
              "url": "https://files.pythonhosted.org/packages/40/cc/28aff6e246ee85bd571b26e4a793b84d42700e3bdc3008c3d747eda7b06d/fastapi-0.120.1.tar.gz"
            }
          ],
          "project_name": "fastapi",
          "requires_dists": [
            "annotated-doc>=0.0.2",
            "email-validator>=2.0.0; extra == \"all\"",
            "email-validator>=2.0.0; extra == \"standard\"",
            "email-validator>=2.0.0; extra == \"standard-no-fastapi-cloud-cli\"",
            "fastapi-cli[standard-no-fastapi-cloud-cli]>=0.0.8; extra == \"standard-no-fastapi-cloud-cli\"",
            "fastapi-cli[standard]>=0.0.8; extra == \"all\"",
            "fastapi-cli[standard]>=0.0.8; extra == \"standard\"",
            "httpx<1.0.0,>=0.23.0; extra == \"all\"",
            "httpx<1.0.0,>=0.23.0; extra == \"standard\"",
            "httpx<1.0.0,>=0.23.0; extra == \"standard-no-fastapi-cloud-cli\"",
            "itsdangerous>=1.1.0; extra == \"all\"",
            "jinja2>=3.1.5; extra == \"all\"",
            "jinja2>=3.1.5; extra == \"standard\"",
            "jinja2>=3.1.5; extra == \"standard-no-fastapi-cloud-cli\"",
            "orjson>=3.2.1; extra == \"all\"",
            "pydantic!=1.8,!=1.8.1,!=2.0.0,!=2.0.1,!=2.1.0,<3.0.0,>=1.7.4",
            "pydantic-extra-types>=2.0.0; extra == \"all\"",
            "pydantic-settings>=2.0.0; extra == \"all\"",
            "python-multipart>=0.0.18; extra == \"all\"",
            "python-multipart>=0.0.18; extra == \"standard\"",
            "python-multipart>=0.0.18; extra == \"standard-no-fastapi-cloud-cli\"",
            "pyyaml>=5.3.1; extra == \"all\"",
            "starlette<0.50.0,>=0.40.0",
            "typing-extensions>=4.8.0",
            "ujson!=4.0.2,!=4.1.0,!=4.2.0,!=4.3.0,!=5.0.0,!=5.1.0,>=4.0.1; extra == \"all\"",
            "uvicorn[standard]>=0.12.0; extra == \"all\"",
            "uvicorn[standard]>=0.12.0; extra == \"standard\"",
            "uvicorn[standard]>=0.12.0; extra == \"standard-no-fastapi-cloud-cli\""
          ],
          "requires_python": ">=3.8",
          "version": "0.120.1"
        },
        {
          "artifacts": [
            {
              "algorithm": "sha256",
              "hash": "9422c40d1e350e4259f509fb2e608d6bc43c0136f79a00db1b49046029d0b3b7",
              "url": "https://files.pythonhosted.org/packages/51/ac/e5d886f892666d2d1e5cb8c1a41146e1d79ae8896477b1153a21711d3b44/fasteners-0.20-py3-none-any.whl"
            },
            {
              "algorithm": "sha256",
              "hash": "55dce8792a41b56f727ba6e123fcaee77fd87e638a6863cec00007bfea84c8d8",
              "url": "https://files.pythonhosted.org/packages/2d/18/7881a99ba5244bfc82f06017316ffe93217dbbbcfa52b887caa1d4f2a6d3/fasteners-0.20.tar.gz"
            }
          ],
          "project_name": "fasteners",
          "requires_dists": [],
          "requires_python": ">=3.6",
          "version": "0.20"
        },
        {
          "artifacts": [
            {
              "algorithm": "sha256",
              "hash": "cd557f4a75cf074e84bc374249b9dd491eaeacd61376b9eb3c423282211619d2",
              "url": "https://files.pythonhosted.org/packages/5e/2e/b41d8a1a917d6581fc27a35d05561037b048e47df50f27f8ac9c7e27a710/freezegun-1.5.5-py3-none-any.whl"
            },
            {
              "algorithm": "sha256",
              "hash": "ac7742a6cc6c25a2c35e9292dfd554b897b517d2dec26891a2e8debf205cb94a",
              "url": "https://files.pythonhosted.org/packages/95/dd/23e2f4e357f8fd3bdff613c1fe4466d21bfb00a6177f238079b17f7b1c84/freezegun-1.5.5.tar.gz"
            }
          ],
          "project_name": "freezegun",
          "requires_dists": [
            "python-dateutil>=2.7"
          ],
          "requires_python": ">=3.8",
          "version": "1.5.5"
        },
        {
          "artifacts": [
            {
              "algorithm": "sha256",
              "hash": "17fc8f3ca4a42913d8e24d9ac9f08deddf0a0b2483076575757f6c412ead2ec0",
              "url": "https://files.pythonhosted.org/packages/0a/14/933037032608787fb92e365883ad6a741c235e0ff992865ec5d904a38f1e/graphql_core-3.2.7-py3-none-any.whl"
            },
            {
              "algorithm": "sha256",
              "hash": "27b6904bdd3b43f2a0556dad5d579bdfdeab1f38e8e8788e555bdcb586a6f62c",
              "url": "https://files.pythonhosted.org/packages/ac/9b/037a640a2983b09aed4a823f9cf1729e6d780b0671f854efa4727a7affbe/graphql_core-3.2.7.tar.gz"
            }
          ],
          "project_name": "graphql-core",
          "requires_dists": [
            "typing-extensions<5,>=4.7; python_version < \"3.10\""
          ],
          "requires_python": "<4,>=3.7",
          "version": "3.2.7"
        },
        {
          "artifacts": [
            {
              "algorithm": "sha256",
              "hash": "63cf8bbe7522de3bf65932fda1d9c2772064ffb3dae62d55932da54b31cb6c86",
              "url": "https://files.pythonhosted.org/packages/04/4b/29cac41a4d98d144bf5f6d33995617b185d14b22401f75ca86f384e87ff1/h11-0.16.0-py3-none-any.whl"
            },
            {
              "algorithm": "sha256",
              "hash": "4e35b956cf45792e4caa5885e69fba00bdbc6ffafbfa020300e549b208ee5ff1",
              "url": "https://files.pythonhosted.org/packages/01/ee/02a2c011bdab74c6fb3c75474d40b3052059d95df7e73351460c8588d963/h11-0.16.0.tar.gz"
            }
          ],
          "project_name": "h11",
          "requires_dists": [],
          "requires_python": ">=3.8",
          "version": "0.16.0"
        },
        {
          "artifacts": [
            {
              "algorithm": "sha256",
              "hash": "f3890df0a6f3c582a0a8b2a49a568729cb319f1600683e4458cc98b68ca32841",
              "url": "https://files.pythonhosted.org/packages/c2/79/674aad5279dd1a77b85efa1cbf8dcead209dc5f38f55cbbfd75bc20cc65b/hdrhistogram-0.10.3.tar.gz"
            }
          ],
          "project_name": "hdrhistogram",
          "requires_dists": [
            "pbr>=1.4"
          ],
          "requires_python": null,
          "version": "0.10.3"
        },
        {
          "artifacts": [
            {
              "algorithm": "sha256",
              "hash": "7347714368fb2b335e9063bc2b96f2f87a9ceffcd9758ac295f8bbcd3ffbc0ca",
              "url": "https://files.pythonhosted.org/packages/22/d2/b7e131f7be8d854d48cb6d048113c30f9a46dca0c9a8b08fcb3fcd588cdc/httptools-0.7.1-cp314-cp314-musllinux_1_2_x86_64.whl"
            },
            {
              "algorithm": "sha256",
              "hash": "7aea2e3c3953521c3c51106ee11487a910d45586e351202474d45472db7d72d3",
              "url": "https://files.pythonhosted.org/packages/07/f0/89720dc5139ae54b03f861b5e2c55a37dba9a5da7d51e1e824a1f343627f/httptools-0.7.1-cp314-cp314-macosx_11_0_arm64.whl"
            },
            {
              "algorithm": "sha256",
              "hash": "c08fe65728b8d70b6923ce31e3956f859d5e1e8548e6f22ec520a962c6757270",
              "url": "https://files.pythonhosted.org/packages/34/50/9d095fcbb6de2d523e027a2f304d4551855c2f46e0b82befd718b8b20056/httptools-0.7.1-cp314-cp314-macosx_10_13_universal2.whl"
            },
            {
              "algorithm": "sha256",
              "hash": "f084813239e1eb403ddacd06a30de3d3e09a9b76e7894dcda2b22f8a726e9c60",
              "url": "https://files.pythonhosted.org/packages/4d/31/14df99e1c43bd132eec921c2e7e11cda7852f65619bc0fc5bdc2d0cb126c/httptools-0.7.1-cp314-cp314-musllinux_1_2_aarch64.whl"
            },
            {
              "algorithm": "sha256",
              "hash": "0e68b8582f4ea9166be62926077a3334064d422cf08ab87d8b74664f8e9058e1",
              "url": "https://files.pythonhosted.org/packages/b3/cb/eea88506f191fb552c11787c23f9a405f4c7b0c5799bf73f2249cd4f5228/httptools-0.7.1-cp314-cp314-manylinux1_x86_64.manylinux_2_28_x86_64.manylinux_2_5_x86_64.whl"
            },
            {
              "algorithm": "sha256",
              "hash": "abd72556974f8e7c74a259655924a717a2365b236c882c3f6f8a45fe94703ac9",
              "url": "https://files.pythonhosted.org/packages/b5/46/120a669232c7bdedb9d52d4aeae7e6c7dfe151e99dc70802e2fc7a5e1993/httptools-0.7.1.tar.gz"
            },
            {
              "algorithm": "sha256",
              "hash": "df091cf961a3be783d6aebae963cc9b71e00d57fa6f149025075217bc6a55a7b",
              "url": "https://files.pythonhosted.org/packages/e0/4a/a548bdfae6369c0d078bab5769f7b66f17f1bfaa6fa28f81d6be6959066b/httptools-0.7.1-cp314-cp314-manylinux2014_aarch64.manylinux_2_17_aarch64.manylinux_2_28_aarch64.whl"
            }
          ],
          "project_name": "httptools",
          "requires_dists": [],
          "requires_python": ">=3.9",
          "version": "0.7.1"
        },
        {
          "artifacts": [
            {
              "algorithm": "sha256",
              "hash": "771a87f49d9defaf64091e6e6fe9c18d4833f140bd19464795bc32d966ca37ea",
              "url": "https://files.pythonhosted.org/packages/0e/61/66938bbb5fc52dbdf84594873d5b51fb1f7c7794e9c0f5bd885f30bc507b/idna-3.11-py3-none-any.whl"
            },
            {
              "algorithm": "sha256",
              "hash": "795dafcc9c04ed0c1fb032c2aa73654d8e8c5023a7df64a53f39190ada629902",
              "url": "https://files.pythonhosted.org/packages/6f/6d/0703ccc57f3a7233505399edb88de3cbd678da106337b9fcde432b65ed60/idna-3.11.tar.gz"
            }
          ],
          "project_name": "idna",
          "requires_dists": [
            "flake8>=7.1.1; extra == \"all\"",
            "mypy>=1.11.2; extra == \"all\"",
            "pytest>=8.3.2; extra == \"all\"",
            "ruff>=0.6.2; extra == \"all\""
          ],
          "requires_python": ">=3.8",
          "version": "3.11"
        },
        {
          "artifacts": [
            {
              "algorithm": "sha256",
              "hash": "b982a3597b0439ce9c8f4cfc929d86c6ed43907908be1e8463a34dc35fe5b258",
              "url": "https://files.pythonhosted.org/packages/15/f3/6419d1d5795a16591233d3aa3747b084e82c0c1d7184bdad9be638174560/ijson-3.4.0.post0-cp314-cp314t-musllinux_1_2_x86_64.whl"
            },
            {
              "algorithm": "sha256",
              "hash": "4810546e66128af51fd4a0c9a640e84e8508e9c15c4f247d8a3e3253b20e1465",
              "url": "https://files.pythonhosted.org/packages/0d/a1/914b5fb1c26af2474cd04841626e0e95576499a4ca940661fb105ee12dd2/ijson-3.4.0.post0-cp314-cp314-musllinux_1_2_aarch64.whl"
            },
            {
              "algorithm": "sha256",
              "hash": "8311f48db6a33116db5c81682f08b6e2405501a4b4e460193ae69fec3cd1f87a",
              "url": "https://files.pythonhosted.org/packages/0e/70/c21de30e7013e074924cd82057acfc5760e7b2cc41180f80770621b0ad36/ijson-3.4.0.post0-cp314-cp314t-manylinux2014_aarch64.manylinux_2_17_aarch64.manylinux_2_28_aarch64.whl"
            },
            {
              "algorithm": "sha256",
              "hash": "c117321cfa7b749cc1213f9b4c80dc958f0a206df98ec038ae4bcbbdb8463a15",
              "url": "https://files.pythonhosted.org/packages/1b/9f/0e9c236e720c2de887ab0d7cad8a15d2aa55fb449f792437fc99899957a9/ijson-3.4.0.post0-cp314-cp314t-manylinux1_i686.manylinux_2_28_i686.manylinux_2_5_i686.whl"
            },
            {
              "algorithm": "sha256",
              "hash": "56b3089dc28c12492d92cc4896d2be585a89ecae34e25d08c1df88f21815cb50",
              "url": "https://files.pythonhosted.org/packages/2a/97/e88295f9456ba939d90d4603af28fcabda3b443ef55e709e9381df3daa58/ijson-3.4.0.post0-cp314-cp314t-macosx_11_0_arm64.whl"
            },
            {
              "algorithm": "sha256",
              "hash": "9aa02dc70bb245670a6ca7fba737b992aeeb4895360980622f7e568dbf23e41e",
              "url": "https://files.pythonhosted.org/packages/2d/30/7ab4b9e88e7946f6beef419f74edcc541df3ea562c7882257b4eaa82417d/ijson-3.4.0.post0.tar.gz"
            },
            {
              "algorithm": "sha256",
              "hash": "5f0a72b1e3c0f78551670c12b2fdc1bf05f2796254d9c2055ba319bec2216020",
              "url": "https://files.pythonhosted.org/packages/2e/9b/9fda503799ebc30397710552e5dedc1d98d9ea6a694e5717415892623a94/ijson-3.4.0.post0-cp314-cp314t-musllinux_1_2_i686.whl"
            },
            {
              "algorithm": "sha256",
              "hash": "40007c977e230e04118b27322f25a72ae342a3d61464b2057fcd9b21eeb7427a",
              "url": "https://files.pythonhosted.org/packages/47/3d/a54f13d766332620bded8ee76bcdd274509ecc53cf99573450f95b3ad910/ijson-3.4.0.post0-cp314-cp314-musllinux_1_2_x86_64.whl"
            },
            {
              "algorithm": "sha256",
              "hash": "91c61a3e63e04da648737e6b4abd537df1b46fb8cdf3219b072e790bb3c1a46b",
              "url": "https://files.pythonhosted.org/packages/64/78/63a0bcc0707037df4e22bb836451279d850592258c859685a402c27f5d6d/ijson-3.4.0.post0-cp314-cp314t-manylinux2014_x86_64.manylinux_2_17_x86_64.manylinux_2_28_x86_64.whl"
            },
            {
              "algorithm": "sha256",
              "hash": "226447e40ca9340a39ed07d68ea02ee14b52cb4fe649425b256c1f0073531c83",
              "url": "https://files.pythonhosted.org/packages/69/1c/8a199fded709e762aced89bb7086973c837e432dd714bbad78a6ac789c23/ijson-3.4.0.post0-cp314-cp314t-macosx_10_13_universal2.whl"
            },
            {
              "algorithm": "sha256",
              "hash": "7206afcb396aaef66c2b066997b4e9d9042c4b7d777f4d994e9cec6d322c2fe6",
              "url": "https://files.pythonhosted.org/packages/77/3b/b5234add8115cbfe8635b6c152fb527327f45e4c0f0bf2e93844b36b5217/ijson-3.4.0.post0-cp314-cp314-manylinux2014_aarch64.manylinux_2_17_aarch64.manylinux_2_28_aarch64.whl"
            },
            {
              "algorithm": "sha256",
              "hash": "103a0838061297d063bca81d724b0958b616f372bd893bbc278320152252c652",
              "url": "https://files.pythonhosted.org/packages/7a/c1/51c3584102d0d85d4aa10cc88dbbe431ecb9fe98160a9e2fad62a4456aed/ijson-3.4.0.post0-cp314-cp314-musllinux_1_2_i686.whl"
            },
            {
              "algorithm": "sha256",
              "hash": "1709171023ce82651b2f132575c2e6282e47f64ad67bd3260da476418d0e7895",
              "url": "https://files.pythonhosted.org/packages/7d/85/834e9838d69893cb7567e1210be044444213c78f7414aaf1cd241df16078/ijson-3.4.0.post0-cp314-cp314t-musllinux_1_2_aarch64.whl"
            },
            {
              "algorithm": "sha256",
              "hash": "d14427d366f95f21adcb97d0ed1f6d30f6fdc04d0aa1e4de839152c50c2b8d65",
              "url": "https://files.pythonhosted.org/packages/83/e2/551dd7037dda759aa0ce53f0d3d7be03b03c6b05c0b0a5d5ab7a47e6b4b1/ijson-3.4.0.post0-cp314-cp314-macosx_11_0_arm64.whl"
            },
            {
              "algorithm": "sha256",
              "hash": "c8dd327da225887194fe8b93f2b3c9c256353e14a6b9eefc940ed17fde38f5b8",
              "url": "https://files.pythonhosted.org/packages/a2/d2/c4ae543e37d7a9fba09740c221976a63705dbad23a9cda9022fc9fa0f3de/ijson-3.4.0.post0-cp314-cp314-manylinux2014_x86_64.manylinux_2_17_x86_64.manylinux_2_28_x86_64.whl"
            },
            {
              "algorithm": "sha256",
              "hash": "339d49f6c5d24051c85d9226be96d2d56e633cb8b7d09dd8099de8d8b51a97e2",
              "url": "https://files.pythonhosted.org/packages/ac/b9/3006384f85cc26cf83dbbd542d362cc336f1e1ddd491e32147cfa46ea8ae/ijson-3.4.0.post0-cp314-cp314-manylinux1_i686.manylinux_2_28_i686.manylinux_2_5_i686.whl"
            },
            {
              "algorithm": "sha256",
              "hash": "da6a21b88cbf5ecbc53371283988d22c9643aa71ae2873bbeaefd2dea3b6160b",
              "url": "https://files.pythonhosted.org/packages/af/0b/a4ce8524fd850302bbf5d9f38d07c0fa981fdbe44951d2fcd036935b67dd/ijson-3.4.0.post0-cp314-cp314-macosx_10_13_universal2.whl"
            },
            {
              "algorithm": "sha256",
              "hash": "2c88f0669d45d4b1aa017c9b68d378e7cd15d188dfb6f0209adc78b7f45590a7",
              "url": "https://files.pythonhosted.org/packages/be/60/04e97f6a403203bd2eb8849570bdce5719d696b5fb96aa2a62566fe7a1d9/ijson-3.4.0.post0-cp314-cp314t-macosx_10_13_x86_64.whl"
            },
            {
              "algorithm": "sha256",
              "hash": "cf24a48a1c3ca9d44a04feb59ccefeb9aa52bb49b9cb70ad30518c25cce74bb7",
              "url": "https://files.pythonhosted.org/packages/be/90/a5e5f33e46f28174a9c8142d12dcb3d26ce358d9a2230b9b15f5c987b3a5/ijson-3.4.0.post0-cp314-cp314-macosx_10_13_x86_64.whl"
            }
          ],
          "project_name": "ijson",
          "requires_dists": [],
          "requires_python": ">=3.9",
          "version": "3.4.0.post0"
        },
        {
          "artifacts": [
            {
              "algorithm": "sha256",
              "hash": "f631c04d2c48c52b84d0d0549c99ff3859c98df65b3101406327ecc7d53fbf12",
              "url": "https://files.pythonhosted.org/packages/cb/b1/3846dd7f199d53cb17f49cba7e651e9ce294d8497c8c150530ed11865bb8/iniconfig-2.3.0-py3-none-any.whl"
            },
            {
              "algorithm": "sha256",
              "hash": "c76315c77db068650d49c5b56314774a7804df16fee4402c1f19d6d15d8c4730",
              "url": "https://files.pythonhosted.org/packages/72/34/14ca021ce8e5dfedc35312d08ba8bf51fdd999c576889fc2c24cb97f4f10/iniconfig-2.3.0.tar.gz"
            }
          ],
          "project_name": "iniconfig",
          "requires_dists": [],
          "requires_python": ">=3.10",
          "version": "2.3.0"
        },
        {
          "artifacts": [
            {
              "algorithm": "sha256",
              "hash": "237c779c943cd4341527fc0adfcc3d8068f992ee051f4ef059b8474ee087f641",
              "url": "https://files.pythonhosted.org/packages/00/f2/c68a97c727c795119f1056ad2b7e716c23f26f004292517c435accf90b5c/lia_web-0.2.3-py3-none-any.whl"
            },
            {
              "algorithm": "sha256",
              "hash": "ccc9d24cdc200806ea96a20b22fb68f4759e6becdb901bd36024df7921e848d7",
              "url": "https://files.pythonhosted.org/packages/1e/4e/847404ca9d36e3f5468c9e460aed565a02cbca0fdf81247da9f87fabc1b8/lia_web-0.2.3.tar.gz"
            }
          ],
          "project_name": "lia-web",
          "requires_dists": [
            "typing-extensions>=4.14.0"
          ],
          "requires_python": ">=3.9",
          "version": "0.2.3"
        },
        {
          "artifacts": [
            {
              "algorithm": "sha256",
              "hash": "fd74c543770e6a61dcb8846c9689dfcce2ad686658896f77f3e21b6ce94bcb2e",
              "url": "https://files.pythonhosted.org/packages/e4/ca/3097729b5f6ab1d5e3a753492912d1d8b483a320421d3c0e9e26f1ecef0c/libcst-1.8.5-cp314-cp314t-musllinux_1_2_x86_64.whl"
            },
            {
              "algorithm": "sha256",
              "hash": "71b2b1ef2305cba051252342a1a4f8e94e6b8e95d7693a7c15a00ce8849ef722",
              "url": "https://files.pythonhosted.org/packages/14/fc/9ef8cc7c0a9cca722b6f176cc82b5925dbcdfcee6e17cd6d3056d45af38e/libcst-1.8.5-cp314-cp314-musllinux_1_2_aarch64.whl"
            },
            {
              "algorithm": "sha256",
              "hash": "0f504d06dfba909d1ba6a4acf60bfe3f22275444d6e0d07e472a5da4a209b0be",
              "url": "https://files.pythonhosted.org/packages/2d/7e/799dac0cd086cc5dab3837ead9c72dd4e29a79323795dc52b2ebb3aac9a0/libcst-1.8.5-cp314-cp314-musllinux_1_2_x86_64.whl"
            },
            {
              "algorithm": "sha256",
              "hash": "0b95db09d04d125619a63f191c9534853656c4c76c303b8b4c5f950c8e610fba",
              "url": "https://files.pythonhosted.org/packages/47/b5/706b51025218b31346335c8aa1e316e91dbd82b9bd60483a23842a59033b/libcst-1.8.5-cp314-cp314-macosx_11_0_arm64.whl"
            },
            {
              "algorithm": "sha256",
              "hash": "8a5921105610f35921cc4db6fa5e68e941c6da20ce7f9f93b41b6c66b5481353",
              "url": "https://files.pythonhosted.org/packages/4a/b6/37abad6fc44df268cd8c2a903ddb2108bd8ac324ef000c2dfcb03d763a41/libcst-1.8.5-cp314-cp314t-macosx_10_13_x86_64.whl"
            },
            {
              "algorithm": "sha256",
              "hash": "e72e1816eed63f530668e93a4c22ff1cf8b91ddce0ec53e597d3f6c53e103ec7",
              "url": "https://files.pythonhosted.org/packages/5c/55/ca4552d7fe79a91b2a7b4fa39991e8a45a17c8bfbcaf264597d95903c777/libcst-1.8.5.tar.gz"
            },
            {
              "algorithm": "sha256",
              "hash": "f350ff2867b3075ba97a022de694f2747c469c25099216cef47b58caaee96314",
              "url": "https://files.pythonhosted.org/packages/9e/4e/4d961f15e7cc3f9924c4865158cf23de3cb1d9727be5bc5ec1f6b2e0e991/libcst-1.8.5-cp314-cp314-macosx_10_13_x86_64.whl"
            },
            {
              "algorithm": "sha256",
              "hash": "970b7164a71c65e13c961965f9677bbbbeb21ce2e7e6655294f7f774156391c4",
              "url": "https://files.pythonhosted.org/packages/9e/8a/46f2b01bb6782dbc0f4e917ed029b1236278a5dc6d263e55ee986a83a88e/libcst-1.8.5-cp314-cp314t-musllinux_1_2_aarch64.whl"
            },
            {
              "algorithm": "sha256",
              "hash": "7cbb330a352dde570059c73af7b7bbfaa84ae121f54d2ce46c5530351f57419d",
              "url": "https://files.pythonhosted.org/packages/a6/06/4497c456ad0ace0f60a38f0935d6e080600532bcddeaf545443d4d7c4db2/libcst-1.8.5-cp314-cp314-manylinux_2_28_x86_64.whl"
            },
            {
              "algorithm": "sha256",
              "hash": "abded10e8d92462fa982d19b064c6f24ed7ead81cf3c3b71011e9764cb12923d",
              "url": "https://files.pythonhosted.org/packages/b4/19/d1118c0b25612a3f50fb2c4b2010562fbf7e7df30ad821bab0aae9cf7e4f/libcst-1.8.5-cp314-cp314t-macosx_11_0_arm64.whl"
            },
            {
              "algorithm": "sha256",
              "hash": "60e62e966b45b7dee6f0ec0fd7687704d29be18ae670c5bc6c9c61a12ccf589f",
              "url": "https://files.pythonhosted.org/packages/eb/78/53816b76257d9d149f074ac0b913be1c94d54fb07b3a77f3e11333659d36/libcst-1.8.5-cp314-cp314-manylinux_2_28_aarch64.whl"
            },
            {
              "algorithm": "sha256",
              "hash": "6dc28d33ab8750a84c28b5625f7916846ecbecefd89bf75a5292a35644b6efbd",
              "url": "https://files.pythonhosted.org/packages/f4/b8/b267b28cbb0cae19e8c7887cdeda72288ae1020d1c22b6c9955f065b296e/libcst-1.8.5-cp314-cp314t-manylinux_2_28_x86_64.whl"
            },
            {
              "algorithm": "sha256",
              "hash": "dd7bdb14545c4b77a6c0eb39c86a76441fe833da800f6ca63e917e1273621029",
              "url": "https://files.pythonhosted.org/packages/f7/c8/f72515e2774234c4f92909222d762789cc4be2247ed4189bc0639ade1f8c/libcst-1.8.5-cp314-cp314t-manylinux_2_28_aarch64.whl"
            }
          ],
          "project_name": "libcst",
          "requires_dists": [
            "pyyaml-ft>=8.0.0; python_version >= \"3.13\"",
            "pyyaml>=5.2; python_version < \"3.13\"",
            "typing-extensions; python_version < \"3.10\""
          ],
          "requires_python": ">=3.9",
          "version": "1.8.5"
        },
        {
          "artifacts": [
            {
              "algorithm": "sha256",
              "hash": "917da6d572f187f72d6dfb4b1108c50a3d8edd8e5ccd1a0f0c576fe0a4819cda",
              "url": "https://files.pythonhosted.org/packages/e0/0e/f6f705299002e014d73036ab2f6cac4063203af28e9adcdcf60c03a7219f/mypy_typing_asserts-0.1.1-py3-none-any.whl"
            },
            {
              "algorithm": "sha256",
              "hash": "a93087a4242b660ae567463f93cab2673304bd0820172268f488248bf3b0fa40",
              "url": "https://files.pythonhosted.org/packages/a9/22/09ad7d73a546eee818b671f990d3d63ff18cc17b3c343dca9d4963eb228f/mypy_typing_asserts-0.1.1.tar.gz"
            }
          ],
          "project_name": "mypy-typing-asserts",
          "requires_dists": [],
          "requires_python": "<4.0,>=3.7",
          "version": "0.1.1"
        },
        {
          "artifacts": [
            {
              "algorithm": "sha256",
              "hash": "8153270903772b1e59500ced6f0aca0f7bdb021651c27584e9283b7077b4916b",
              "url": "https://files.pythonhosted.org/packages/1a/4b/180481021692a76dc91f46fa6a49cdef4c3e630c77a83b7fda3f4eb7aa04/node_semver-0.9.0-py3-none-any.whl"
            },
            {
              "algorithm": "sha256",
              "hash": "04aa0b0016dbc06748d6378c42d8cf82a343415bd9fca6284f488041d08b33bb",
              "url": "https://files.pythonhosted.org/packages/eb/c5/e823658f716b17ab1c52d68ed13a0e09c0130af052401a26b5738e4290cc/node-semver-0.9.0.tar.gz"
            }
          ],
          "project_name": "node-semver",
          "requires_dists": [
            "pytest; extra == \"testing\""
          ],
          "requires_python": null,
          "version": "0.9.0"
        },
        {
          "artifacts": [
            {
              "algorithm": "sha256",
              "hash": "29572ef2b1f17581046b3a2227d5c611fb25ec70ca1ba8554b24b0e69331a484",
              "url": "https://files.pythonhosted.org/packages/20/12/38679034af332785aac8774540895e234f4d07f7545804097de4b666afd8/packaging-25.0-py3-none-any.whl"
            },
            {
              "algorithm": "sha256",
              "hash": "d443872c98d677bf60f6a1f2f8c1cb748e8fe762d2bf9d3148b5599295b0fc4f",
              "url": "https://files.pythonhosted.org/packages/a1/d4/1fc4078c65507b51b96ca8f8c3ba19e6a61c8253c72794544580a7b6c24d/packaging-25.0.tar.gz"
            }
          ],
          "project_name": "packaging",
          "requires_dists": [],
          "requires_python": ">=3.8",
          "version": "25.0"
        },
        {
          "artifacts": [
            {
              "algorithm": "sha256",
<<<<<<< HEAD
              "hash": "d0c48993f54253b2c95d433d3960c95dd56e19a5cf5a545980180e91165ba342",
              "url": "https://files.pythonhosted.org/packages/7e/1e/961e4ae612963e9f1159dd3f5dd902afab8cefe8f25c132c715bc1d1adbc/pbr-7.0.2-py2.py3-none-any.whl"
            },
            {
              "algorithm": "sha256",
              "hash": "2a598b3d930f260576888932969b3b7dbcaa1d86505f9317dbd34b4a83eaf7ad",
              "url": "https://files.pythonhosted.org/packages/7f/92/fb5cde14e8141bde5f4bc1eb5ff6aa0590ce9780ce29aaff2ad569cfa85b/pbr-7.0.2.tar.gz"
=======
              "hash": "ff223894eb1cd271a98076b13d3badff3bb36c424074d26334cd25aebeecea6b",
              "url": "https://files.pythonhosted.org/packages/c0/db/61efa0d08a99f897ef98256b03e563092d36cc38dc4ebe4a85020fe40b31/pbr-7.0.3-py2.py3-none-any.whl"
            },
            {
              "algorithm": "sha256",
              "hash": "b46004ec30a5324672683ec848aed9e8fc500b0d261d40a3229c2d2bbfcedc29",
              "url": "https://files.pythonhosted.org/packages/5e/ab/1de9a4f730edde1bdbbc2b8d19f8fa326f036b4f18b2f72cfbea7dc53c26/pbr-7.0.3.tar.gz"
>>>>>>> e5ee289f
            }
          ],
          "project_name": "pbr",
          "requires_dists": [
            "setuptools"
          ],
          "requires_python": ">=2.6",
<<<<<<< HEAD
          "version": "7.0.2"
=======
          "version": "7.0.3"
>>>>>>> e5ee289f
        },
        {
          "artifacts": [
            {
              "algorithm": "sha256",
              "hash": "e166bd4af957a3b396df3467a68e70648cb384b1f332505e8459b3cee561aaae",
              "url": "https://files.pythonhosted.org/packages/09/34/eb938923b2902fbe7856e45107dfdf9ed476a061cc22729d97f77d611d74/pex-2.69.1-py2.py3-none-any.whl"
            },
            {
              "algorithm": "sha256",
              "hash": "602bec81ee73fcec986e09286f5a579f6f8346e3d1b0bb547fd5c76a52a169ca",
              "url": "https://files.pythonhosted.org/packages/71/69/f22ddf5e437c3e252159bfb61a673a77054a2d9dbce415b3065de157f7c5/pex-2.69.1.tar.gz"
            }
          ],
          "project_name": "pex",
          "requires_dists": [
            "psutil>=5.3; extra == \"management\"",
            "subprocess32>=3.2.7; python_version < \"3\" and extra == \"subprocess\""
          ],
          "requires_python": "!=3.0.*,!=3.1.*,!=3.2.*,!=3.3.*,!=3.4.*,<3.16,>=2.7",
          "version": "2.69.1"
        },
        {
          "artifacts": [
            {
              "algorithm": "sha256",
              "hash": "e920276dd6813095e9377c0bc5566d94c932c33b27a3e3945d8389c374dd4746",
              "url": "https://files.pythonhosted.org/packages/54/20/4d324d65cc6d9205fabedc306948156824eb9f0ee1633355a8f7ec5c66bf/pluggy-1.6.0-py3-none-any.whl"
            },
            {
              "algorithm": "sha256",
              "hash": "7dcc130b76258d33b90f61b658791dede3486c3e6bfb003ee5c9bfb396dd22f3",
              "url": "https://files.pythonhosted.org/packages/f9/e2/3e91f31a7d2b083fe6ef3fa267035b518369d9511ffab804f839851d2779/pluggy-1.6.0.tar.gz"
            }
          ],
          "project_name": "pluggy",
          "requires_dists": [
            "coverage; extra == \"testing\"",
            "pre-commit; extra == \"dev\"",
            "pytest-benchmark; extra == \"testing\"",
            "pytest; extra == \"testing\"",
            "tox; extra == \"dev\""
          ],
          "requires_python": ">=3.9",
          "version": "1.6.0"
        },
        {
          "artifacts": [
            {
              "algorithm": "sha256",
              "hash": "d16bbddf0693323b8c6123dd804100241da461e41d6e332fb0ba6058f630f8c8",
              "url": "https://files.pythonhosted.org/packages/05/33/2d74d588408caedd065c2497bdb5ef83ce6082db01289a1e1147f6639802/psutil-5.9.8-cp38-abi3-macosx_11_0_arm64.whl"
            },
            {
              "algorithm": "sha256",
              "hash": "6be126e3225486dff286a8fb9a06246a5253f4c7c53b475ea5f5ac934e64194c",
              "url": "https://files.pythonhosted.org/packages/90/c7/6dc0a455d111f68ee43f27793971cf03fe29b6ef972042549db29eec39a2/psutil-5.9.8.tar.gz"
            },
            {
              "algorithm": "sha256",
              "hash": "8cb6403ce6d8e047495a701dc7c5bd788add903f8986d523e3e20b98b733e421",
              "url": "https://files.pythonhosted.org/packages/b3/bd/28c5f553667116b2598b9cc55908ec435cb7f77a34f2bff3e3ca765b0f78/psutil-5.9.8-cp36-abi3-manylinux_2_12_i686.manylinux2010_i686.manylinux_2_17_i686.manylinux2014_i686.whl"
            },
            {
              "algorithm": "sha256",
              "hash": "d06016f7f8625a1825ba3732081d77c94589dca78b7a3fc072194851e88461a4",
              "url": "https://files.pythonhosted.org/packages/c5/4f/0e22aaa246f96d6ac87fe5ebb9c5a693fbe8877f537a1022527c47ca43c5/psutil-5.9.8-cp36-abi3-manylinux_2_12_x86_64.manylinux2010_x86_64.manylinux_2_17_x86_64.manylinux2014_x86_64.whl"
            },
            {
              "algorithm": "sha256",
              "hash": "aee678c8720623dc456fa20659af736241f575d79429a0e5e9cf88ae0605cc81",
              "url": "https://files.pythonhosted.org/packages/e7/e3/07ae864a636d70a8a6f58da27cb1179192f1140d5d1da10886ade9405797/psutil-5.9.8-cp36-abi3-macosx_10_9_x86_64.whl"
            }
          ],
          "project_name": "psutil",
          "requires_dists": [
            "enum34; python_version <= \"3.4\" and extra == \"test\"",
            "ipaddress; python_version < \"3.0\" and extra == \"test\"",
            "mock; python_version < \"3.0\" and extra == \"test\"",
            "pywin32; sys_platform == \"win32\" and extra == \"test\"",
            "wmi; sys_platform == \"win32\" and extra == \"test\""
          ],
          "requires_python": "!=3.0.*,!=3.1.*,!=3.2.*,!=3.3.*,!=3.4.*,!=3.5.*,>=2.7",
          "version": "5.9.8"
        },
        {
          "artifacts": [
            {
              "algorithm": "sha256",
              "hash": "e5c6e8d3fbad53479cab09ac03729e0a9faf2bee3db8208a550daf5af81a5934",
              "url": "https://files.pythonhosted.org/packages/a0/e3/59cd50310fc9b59512193629e1984c1f95e5c8ae6e5d8c69532ccc65a7fe/pycparser-2.23-py3-none-any.whl"
            },
            {
              "algorithm": "sha256",
              "hash": "78816d4f24add8f10a06d6f05b4d424ad9e96cfebf68a4ddc99c65c0720d00c2",
              "url": "https://files.pythonhosted.org/packages/fe/cf/d2d3b9f5699fb1e4615c8e32ff220203e43b248e1dfcc6736ad9057731ca/pycparser-2.23.tar.gz"
            }
          ],
          "project_name": "pycparser",
          "requires_dists": [],
          "requires_python": ">=3.8",
          "version": "2.23"
        },
        {
          "artifacts": [
            {
              "algorithm": "sha256",
              "hash": "92d3d202a745d46f9be6df459ac5a064fdaa3c1c4cd8adcfa332ccf3c05f871e",
              "url": "https://files.pythonhosted.org/packages/82/2f/e68750da9b04856e2a7ec56fc6f034a5a79775e9b9a81882252789873798/pydantic-2.12.4-py3-none-any.whl"
            },
            {
              "algorithm": "sha256",
              "hash": "0f8cb9555000a4b5b617f66bfd2566264c4984b27589d3b845685983e8ea85ac",
              "url": "https://files.pythonhosted.org/packages/96/ad/a17bc283d7d81837c061c49e3eaa27a45991759a1b7eae1031921c6bd924/pydantic-2.12.4.tar.gz"
            }
          ],
          "project_name": "pydantic",
          "requires_dists": [
            "annotated-types>=0.6.0",
            "email-validator>=2.0.0; extra == \"email\"",
            "pydantic-core==2.41.5",
            "typing-extensions>=4.14.1",
            "typing-inspection>=0.4.2",
            "tzdata; (python_version >= \"3.9\" and platform_system == \"Windows\") and extra == \"timezone\""
          ],
          "requires_python": ">=3.9",
          "version": "2.12.4"
        },
        {
          "artifacts": [
            {
              "algorithm": "sha256",
<<<<<<< HEAD
              "hash": "5729225de81fb65b70fdb1907fcf08c75d498f4a6f15af005aabb1fdadc19dfa",
              "url": "https://files.pythonhosted.org/packages/1e/29/b53a9ca6cd366bfc928823679c6a76c7a4c69f8201c0ba7903ad18ebae2f/pydantic_core-2.41.4-cp314-cp314t-manylinux_2_17_x86_64.manylinux2014_x86_64.whl"
            },
            {
              "algorithm": "sha256",
              "hash": "6c1fe4c5404c448b13188dd8bd2ebc2bdd7e6727fa61ff481bcc2cca894018da",
              "url": "https://files.pythonhosted.org/packages/0d/c2/472f2e31b95eff099961fa050c376ab7156a81da194f9edb9f710f68787b/pydantic_core-2.41.4-cp314-cp314t-macosx_11_0_arm64.whl"
            },
            {
              "algorithm": "sha256",
              "hash": "d72f2b5e6e82ab8f94ea7d0d42f83c487dc159c5240d8f83beae684472864e2d",
              "url": "https://files.pythonhosted.org/packages/0f/50/8cb90ce4b9efcf7ae78130afeb99fd1c86125ccdf9906ef64b9d42f37c25/pydantic_core-2.41.4-cp314-cp314-manylinux_2_5_i686.manylinux1_i686.whl"
            },
            {
              "algorithm": "sha256",
              "hash": "31a41030b1d9ca497634092b46481b937ff9397a86f9f51bd41c4767b6fc04af",
              "url": "https://files.pythonhosted.org/packages/28/27/78814089b4d2e684a9088ede3790763c64693c3d1408ddc0a248bc789126/pydantic_core-2.41.4-cp314-cp314-manylinux_2_17_s390x.manylinux2014_s390x.whl"
            },
            {
              "algorithm": "sha256",
              "hash": "6d55fb8b1e8929b341cc313a81a26e0d48aa3b519c1dbaadec3a6a2b4fcad025",
              "url": "https://files.pythonhosted.org/packages/2c/ba/6c533a4ee8aec6b812c643c49bb3bd88d3f01e3cebe451bb85512d37f00f/pydantic_core-2.41.4-cp314-cp314-musllinux_1_1_x86_64.whl"
            },
            {
              "algorithm": "sha256",
              "hash": "c4d1e854aaf044487d31143f541f7aafe7b482ae72a022c664b2de2e466ed0ad",
              "url": "https://files.pythonhosted.org/packages/34/3b/ccdc77af9cd5082723574a1cc1bcae7a6acacc829d7c0a06201f7886a109/pydantic_core-2.41.4-cp314-cp314-musllinux_1_1_aarch64.whl"
            },
            {
              "algorithm": "sha256",
              "hash": "523e7da4d43b113bf8e7b49fa4ec0c35bf4fe66b2230bfc5c13cc498f12c6c3e",
              "url": "https://files.pythonhosted.org/packages/4a/07/ea8eeb91173807ecdae4f4a5f4b150a520085b35454350fc219ba79e66a3/pydantic_core-2.41.4-cp314-cp314t-manylinux_2_17_aarch64.manylinux2014_aarch64.whl"
            },
            {
              "algorithm": "sha256",
              "hash": "e9205d97ed08a82ebb9a307e92914bb30e18cdf6f6b12ca4bedadb1588a0bfe1",
              "url": "https://files.pythonhosted.org/packages/54/28/d3325da57d413b9819365546eb9a6e8b7cbd9373d9380efd5f74326143e6/pydantic_core-2.41.4-cp314-cp314-macosx_10_12_x86_64.whl"
            },
            {
              "algorithm": "sha256",
              "hash": "a44ac1738591472c3d020f61c6df1e4015180d6262ebd39bf2aeb52571b60f12",
              "url": "https://files.pythonhosted.org/packages/92/97/4de0e2a1159cb85ad737e03306717637842c88c7fd6d97973172fb183149/pydantic_core-2.41.4-cp314-cp314-manylinux_2_17_x86_64.manylinux2014_x86_64.whl"
            },
            {
              "algorithm": "sha256",
              "hash": "82df1f432b37d832709fbcc0e24394bba04a01b6ecf1ee87578145c19cde12ac",
              "url": "https://files.pythonhosted.org/packages/9e/24/b58a1bc0d834bf1acc4361e61233ee217169a42efbdc15a60296e13ce438/pydantic_core-2.41.4-cp314-cp314-macosx_11_0_arm64.whl"
            },
            {
              "algorithm": "sha256",
              "hash": "b1eb1754fce47c63d2ff57fdb88c351a6c0150995890088b33767a10218eaa4e",
              "url": "https://files.pythonhosted.org/packages/b0/64/1e79ac7aa51f1eec7c4cda8cbe456d5d09f05fdd68b32776d72168d54275/pydantic_core-2.41.4-cp314-cp314-manylinux_2_17_armv7l.manylinux2014_armv7l.whl"
            },
            {
              "algorithm": "sha256",
              "hash": "b568af94267729d76e6ee5ececda4e283d07bbb28e8148bb17adad93d025d25a",
              "url": "https://files.pythonhosted.org/packages/ca/ba/e7c7a02651a8f7c52dc2cff2b64a30c313e3b57c7d93703cecea76c09b71/pydantic_core-2.41.4-cp314-cp314-musllinux_1_1_armv7l.whl"
            },
            {
              "algorithm": "sha256",
              "hash": "70e47929a9d4a1905a67e4b687d5946026390568a8e952b92824118063cee4d5",
              "url": "https://files.pythonhosted.org/packages/df/18/d0944e8eaaa3efd0a91b0f1fc537d3be55ad35091b6a87638211ba691964/pydantic_core-2.41.4.tar.gz"
            },
            {
              "algorithm": "sha256",
              "hash": "e6ab5ab30ef325b443f379ddb575a34969c333004fca5a1daa0133a6ffaad616",
              "url": "https://files.pythonhosted.org/packages/e9/e3/a3ffc363bd4287b80f1d43dc1c28ba64831f8dfc237d6fec8f2661138d48/pydantic_core-2.41.4-cp314-cp314-manylinux_2_17_ppc64le.manylinux2014_ppc64le.whl"
            },
            {
              "algorithm": "sha256",
              "hash": "fc3b4cc4539e055cfa39a3763c939f9d409eb40e85813257dcd761985a108554",
              "url": "https://files.pythonhosted.org/packages/fb/a4/71f759cc41b7043e8ecdaab81b985a9b6cad7cec077e0b92cff8b71ecf6b/pydantic_core-2.41.4-cp314-cp314-manylinux_2_17_aarch64.manylinux2014_aarch64.whl"
=======
              "hash": "c9e19dd6e28fdcaa5a1de679aec4141f691023916427ef9bae8584f9c2fb3b0e",
              "url": "https://files.pythonhosted.org/packages/e5/de/e7482c435b83d7e3c3ee5ee4451f6e8973cff0eb6007d2872ce6383f6398/pydantic_core-2.41.5-cp311-cp311-musllinux_1_1_x86_64.whl"
            },
            {
              "algorithm": "sha256",
              "hash": "7f3bf998340c6d4b0c9a2f02d6a400e51f123b59565d74dc60d252ce888c260b",
              "url": "https://files.pythonhosted.org/packages/12/44/37e403fd9455708b3b942949e1d7febc02167662bf1a7da5b78ee1ea2842/pydantic_core-2.41.5-cp311-cp311-macosx_11_0_arm64.whl"
            },
            {
              "algorithm": "sha256",
              "hash": "378bec5c66998815d224c9ca994f1e14c0c21cb95d2f52b6021cc0b2a58f2a5a",
              "url": "https://files.pythonhosted.org/packages/33/7f/1d5cab3ccf44c1935a359d51a8a2a9e1a654b744b5e7f80d41b88d501eec/pydantic_core-2.41.5-cp311-cp311-manylinux_2_17_aarch64.manylinux2014_aarch64.whl"
            },
            {
              "algorithm": "sha256",
              "hash": "6cb58b9c66f7e4179a2d5e0f849c48eff5c1fca560994d6eb6543abf955a149e",
              "url": "https://files.pythonhosted.org/packages/50/be/76e5d46203fcb2750e542f32e6c371ffa9b8ad17364cf94bb0818dbfb50c/pydantic_core-2.41.5-cp311-cp311-manylinux_2_17_ppc64le.manylinux2014_ppc64le.whl"
            },
            {
              "algorithm": "sha256",
              "hash": "34a64bc3441dc1213096a20fe27e8e128bd3ff89921706e83c0b1ac971276594",
              "url": "https://files.pythonhosted.org/packages/58/7f/0de669bf37d206723795f9c90c82966726a2ab06c336deba4735b55af431/pydantic_core-2.41.5-cp311-cp311-musllinux_1_1_armv7l.whl"
            },
            {
              "algorithm": "sha256",
              "hash": "e7b576130c69225432866fe2f4a469a85a54ade141d96fd396dffcf607b558f8",
              "url": "https://files.pythonhosted.org/packages/6e/6a/30d94a9674a7fe4f4744052ed6c5e083424510be1e93da5bc47569d11810/pydantic_core-2.41.5-cp311-cp311-manylinux_2_17_armv7l.manylinux2014_armv7l.whl"
            },
            {
              "algorithm": "sha256",
              "hash": "08daa51ea16ad373ffd5e7606252cc32f07bc72b28284b6bc9c6df804816476e",
              "url": "https://files.pythonhosted.org/packages/71/70/23b021c950c2addd24ec408e9ab05d59b035b39d97cdc1130e1bce647bb6/pydantic_core-2.41.5.tar.gz"
            },
            {
              "algorithm": "sha256",
              "hash": "c1df3d34aced70add6f867a8cf413e299177e0c22660cc767218373d0779487b",
              "url": "https://files.pythonhosted.org/packages/b0/3b/698cf8ae1d536a010e05121b4958b1257f0b5522085e335360e53a6b1c8b/pydantic_core-2.41.5-cp311-cp311-manylinux_2_5_i686.manylinux1_i686.whl"
            },
            {
              "algorithm": "sha256",
              "hash": "4009935984bd36bd2c774e13f9a09563ce8de4abaa7226f5108262fa3e637284",
              "url": "https://files.pythonhosted.org/packages/b8/ba/15d537423939553116dea94ce02f9c31be0fa9d0b806d427e0308ec17145/pydantic_core-2.41.5-cp311-cp311-musllinux_1_1_aarch64.whl"
            },
            {
              "algorithm": "sha256",
              "hash": "f31d95a179f8d64d90f6831d71fa93290893a33148d890ba15de25642c5d075b",
              "url": "https://files.pythonhosted.org/packages/c8/be/8fed28dd0a180dca19e72c233cbf58efa36df055e5b9d90d64fd1740b828/pydantic_core-2.41.5-cp311-cp311-manylinux_2_17_x86_64.manylinux2014_x86_64.whl"
            },
            {
              "algorithm": "sha256",
              "hash": "88942d3a3dff3afc8288c21e565e476fc278902ae4d6d134f1eeda118cc830b1",
              "url": "https://files.pythonhosted.org/packages/d3/ee/fed784df0144793489f87db310a6bbf8118d7b630ed07aa180d6067e653a/pydantic_core-2.41.5-cp311-cp311-manylinux_2_17_s390x.manylinux2014_s390x.whl"
            },
            {
              "algorithm": "sha256",
              "hash": "a3a52f6156e73e7ccb0f8cced536adccb7042be67cb45f9562e12b319c119da6",
              "url": "https://files.pythonhosted.org/packages/e8/72/74a989dd9f2084b3d9530b0915fdda64ac48831c30dbf7c72a41a5232db8/pydantic_core-2.41.5-cp311-cp311-macosx_10_12_x86_64.whl"
>>>>>>> e5ee289f
            }
          ],
          "project_name": "pydantic-core",
          "requires_dists": [
            "typing-extensions>=4.14.1"
          ],
          "requires_python": ">=3.9",
          "version": "2.41.5"
        },
        {
          "artifacts": [
            {
              "algorithm": "sha256",
              "hash": "5edc9482b84f03d1e71bed06752e25dcb986872a657f224749b5c3ede2753df8",
              "url": "https://files.pythonhosted.org/packages/76/9f/e0a6082b9b4a93036347ca841a149738032a83a1a62c275f28d01280c48f/pydevd_pycharm-251.23536.40.tar.gz"
            }
          ],
          "project_name": "pydevd-pycharm",
          "requires_dists": [],
          "requires_python": null,
          "version": "251.23536.40"
        },
        {
          "artifacts": [
            {
              "algorithm": "sha256",
              "hash": "23a0a5bca93baef082e03411bf0ce27204c32be8bfa7abc92fe4a3e132936df0",
              "url": "https://files.pythonhosted.org/packages/07/ba/7049ce39f653f6140aac4beb53a5aaf08b4407b6a3019aae394c1c5244ff/pygithub-2.8.1-py3-none-any.whl"
            },
            {
              "algorithm": "sha256",
              "hash": "341b7c78521cb07324ff670afd1baa2bf5c286f8d9fd302c1798ba594a5400c9",
              "url": "https://files.pythonhosted.org/packages/c1/74/e560bdeffea72ecb26cff27f0fad548bbff5ecc51d6a155311ea7f9e4c4c/pygithub-2.8.1.tar.gz"
            }
          ],
          "project_name": "pygithub",
          "requires_dists": [
            "pyjwt[crypto]>=2.4.0",
            "pynacl>=1.4.0",
            "requests>=2.14.0",
            "typing-extensions>=4.5.0",
            "urllib3>=1.26.0"
          ],
          "requires_python": ">=3.8",
          "version": "2.8.1"
        },
        {
          "artifacts": [
            {
              "algorithm": "sha256",
              "hash": "86540386c03d588bb81d44bc3928634ff26449851e99741617ecb9037ee5ec0b",
              "url": "https://files.pythonhosted.org/packages/c7/21/705964c7812476f378728bdf590ca4b771ec72385c533964653c68e86bdc/pygments-2.19.2-py3-none-any.whl"
            },
            {
              "algorithm": "sha256",
              "hash": "636cb2477cec7f8952536970bc533bc43743542f70392ae026374600add5b887",
              "url": "https://files.pythonhosted.org/packages/b0/77/a5b8c569bf593b0140bde72ea885a803b82086995367bf2037de0159d924/pygments-2.19.2.tar.gz"
            }
          ],
          "project_name": "pygments",
          "requires_dists": [
            "colorama>=0.4.6; extra == \"windows-terminal\""
          ],
          "requires_python": ">=3.8",
          "version": "2.19.2"
        },
        {
          "artifacts": [
            {
              "algorithm": "sha256",
              "hash": "dcdd193e30abefd5debf142f9adfcdd2b58004e644f25406ffaebd50bd98dacb",
              "url": "https://files.pythonhosted.org/packages/61/ad/689f02752eeec26aed679477e80e632ef1b682313be70793d798c1d5fc8f/PyJWT-2.10.1-py3-none-any.whl"
            },
            {
              "algorithm": "sha256",
              "hash": "3cc5772eb20009233caf06e9d8a0577824723b44e6648ee0a2aedb6cf9381953",
              "url": "https://files.pythonhosted.org/packages/e7/46/bd74733ff231675599650d3e47f361794b22ef3e3770998dda30d3b63726/pyjwt-2.10.1.tar.gz"
            }
          ],
          "project_name": "pyjwt",
          "requires_dists": [
            "coverage[toml]==5.0.4; extra == \"dev\"",
            "coverage[toml]==5.0.4; extra == \"tests\"",
            "cryptography>=3.4.0; extra == \"crypto\"",
            "cryptography>=3.4.0; extra == \"dev\"",
            "pre-commit; extra == \"dev\"",
            "pytest<7.0.0,>=6.0.0; extra == \"dev\"",
            "pytest<7.0.0,>=6.0.0; extra == \"tests\"",
            "sphinx-rtd-theme; extra == \"dev\"",
            "sphinx-rtd-theme; extra == \"docs\"",
            "sphinx; extra == \"dev\"",
            "sphinx; extra == \"docs\"",
            "zope.interface; extra == \"dev\"",
            "zope.interface; extra == \"docs\""
          ],
          "requires_python": ">=3.9",
          "version": "2.10.1"
        },
        {
          "artifacts": [
            {
              "algorithm": "sha256",
              "hash": "262a8de6bba4aee8a66f5edf62c214b06647461c9b6b641f8cd0cb1e3b3196fe",
              "url": "https://files.pythonhosted.org/packages/2c/7a/e2bde8c9d39074a5aa046c7d7953401608d1f16f71e237f4bef3fb9d7e49/pynacl-1.6.1-cp38-abi3-musllinux_1_2_x86_64.whl"
            },
            {
              "algorithm": "sha256",
<<<<<<< HEAD
              "hash": "51fed9fe1bec9e7ff9af31cd0abba179d0e984a2960c77e8e5292c7e9b7f7b5d",
              "url": "https://files.pythonhosted.org/packages/01/3b/17c368197dfb2c817ce033f94605a47d0cc27901542109e640cef263f0af/pynacl-1.6.0-cp314-cp314t-manylinux_2_26_x86_64.manylinux_2_28_x86_64.whl"
            },
            {
              "algorithm": "sha256",
              "hash": "cb36deafe6e2bce3b286e5d1f3e1c246e0ccdb8808ddb4550bb2792f2df298f2",
              "url": "https://files.pythonhosted.org/packages/06/c6/a3124dee667a423f2c637cfd262a54d67d8ccf3e160f3c50f622a85b7723/pynacl-1.6.0.tar.gz"
=======
              "hash": "3206fa98737fdc66d59b8782cecc3d37d30aeec4593d1c8c145825a345bba0f0",
              "url": "https://files.pythonhosted.org/packages/0f/c1/97d3e1c83772d78ee1db3053fd674bc6c524afbace2bfe8d419fd55d7ed1/pynacl-1.6.1-cp38-abi3-musllinux_1_1_aarch64.whl"
>>>>>>> e5ee289f
            },
            {
              "algorithm": "sha256",
              "hash": "e49a3f3d0da9f79c1bec2aa013261ab9fa651c7da045d376bd306cf7c1792993",
              "url": "https://files.pythonhosted.org/packages/18/21/b8a6563637799f617a3960f659513eccb3fcc655d5fc2be6e9dc6416826f/pynacl-1.6.1-cp38-abi3-manylinux2014_aarch64.manylinux_2_17_aarch64.whl"
            },
            {
              "algorithm": "sha256",
              "hash": "319de653ef84c4f04e045eb250e6101d23132372b0a61a7acf91bac0fda8e58c",
              "url": "https://files.pythonhosted.org/packages/30/27/06fe5389d30391fce006442246062cc35773c84fbcad0209fbbf5e173734/pynacl-1.6.1-cp38-abi3-musllinux_1_2_aarch64.whl"
            },
            {
              "algorithm": "sha256",
<<<<<<< HEAD
              "hash": "10d755cf2a455d8c0f8c767a43d68f24d163b8fe93ccfaabfa7bafd26be58d73",
              "url": "https://files.pythonhosted.org/packages/35/3c/f79b185365ab9be80cd3cd01dacf30bf5895f9b7b001e683b369e0bb6d3d/pynacl-1.6.0-cp314-cp314t-manylinux_2_34_aarch64.whl"
            },
            {
              "algorithm": "sha256",
              "hash": "25720bad35dfac34a2bcdd61d9e08d6bfc6041bebc7751d9c9f2446cf1e77d64",
              "url": "https://files.pythonhosted.org/packages/41/94/028ff0434a69448f61348d50d2c147dda51aabdd4fbc93ec61343332174d/pynacl-1.6.0-cp38-abi3-manylinux_2_26_aarch64.manylinux_2_28_aarch64.whl"
=======
              "hash": "a6f9fd6d6639b1e81115c7f8ff16b8dedba1e8098d2756275d63d208b0e32021",
              "url": "https://files.pythonhosted.org/packages/49/41/3cfb3b4f3519f6ff62bf71bf1722547644bcfb1b05b8fdbdc300249ba113/pynacl-1.6.1-cp38-abi3-macosx_10_10_universal2.whl"
>>>>>>> e5ee289f
            },
            {
              "algorithm": "sha256",
              "hash": "53543b4f3d8acb344f75fd4d49f75e6572fce139f4bfb4815a9282296ff9f4c0",
              "url": "https://files.pythonhosted.org/packages/4d/ca/691ff2fe12f3bb3e43e8e8df4b806f6384593d427f635104d337b8e00291/pynacl-1.6.1-cp38-abi3-musllinux_1_1_x86_64.whl"
            },
            {
              "algorithm": "sha256",
<<<<<<< HEAD
              "hash": "dea103a1afcbc333bc0e992e64233d360d393d1e63d0bc88554f572365664348",
              "url": "https://files.pythonhosted.org/packages/5e/7b/874efdf57d6bf172db0df111b479a553c3d9e8bb4f1f69eb3ffff772d6e8/pynacl-1.6.0-cp314-cp314t-manylinux2014_aarch64.manylinux_2_17_aarch64.whl"
            },
            {
              "algorithm": "sha256",
              "hash": "f4b3824920e206b4f52abd7de621ea7a44fd3cb5c8daceb7c3612345dfc54f2e",
              "url": "https://files.pythonhosted.org/packages/63/37/87c72df19857c5b3b47ace6f211a26eb862ada495cc96daa372d96048fca/pynacl-1.6.0-cp38-abi3-macosx_10_10_universal2.whl"
=======
              "hash": "5a3becafc1ee2e5ea7f9abc642f56b82dcf5be69b961e782a96ea52b55d8a9fc",
              "url": "https://files.pythonhosted.org/packages/9f/05/3ec0796a9917100a62c5073b20c4bce7bf0fea49e99b7906d1699cc7b61b/pynacl-1.6.1-cp38-abi3-manylinux_2_26_aarch64.manylinux_2_28_aarch64.whl"
>>>>>>> e5ee289f
            },
            {
              "algorithm": "sha256",
              "hash": "a2bb472458c7ca959aeeff8401b8efef329b0fc44a89d3775cffe8fad3398ad8",
              "url": "https://files.pythonhosted.org/packages/a8/6c/dd9ee8214edf63ac563b08a9b30f98d116942b621d39a751ac3256694536/pynacl-1.6.1-cp38-abi3-manylinux_2_34_x86_64.whl"
            },
            {
              "algorithm": "sha256",
<<<<<<< HEAD
              "hash": "f46386c24a65383a9081d68e9c2de909b1834ec74ff3013271f1bca9c2d233eb",
              "url": "https://files.pythonhosted.org/packages/70/24/1b639176401255605ba7c2b93a7b1eb1e379e0710eca62613633eb204201/pynacl-1.6.0-cp314-cp314t-macosx_10_10_universal2.whl"
            },
            {
              "algorithm": "sha256",
              "hash": "ef214b90556bb46a485b7da8258e59204c244b1b5b576fb71848819b468c44a7",
              "url": "https://files.pythonhosted.org/packages/7a/20/c397be374fd5d84295046e398de4ba5f0722dc14450f65db76a43c121471/pynacl-1.6.0-cp38-abi3-manylinux_2_34_aarch64.whl"
            },
            {
              "algorithm": "sha256",
              "hash": "bbcc4452a1eb10cd5217318c822fde4be279c9de8567f78bad24c773c21254f8",
              "url": "https://files.pythonhosted.org/packages/7c/0a/b138916b22bbf03a1bdbafecec37d714e7489dd7bcaf80cd17852f8b67be/pynacl-1.6.0-cp314-cp314t-manylinux_2_26_aarch64.manylinux_2_28_aarch64.whl"
            },
            {
              "algorithm": "sha256",
              "hash": "140373378e34a1f6977e573033d1dd1de88d2a5d90ec6958c9485b2fd9f3eb90",
              "url": "https://files.pythonhosted.org/packages/a3/76/8a62702fb657d6d9104ce13449db221a345665d05e6a3fdefb5a7cafd2ad/pynacl-1.6.0-cp38-abi3-musllinux_1_1_x86_64.whl"
            },
            {
              "algorithm": "sha256",
              "hash": "6b08eab48c9669d515a344fb0ef27e2cbde847721e34bba94a343baa0f33f1f4",
              "url": "https://files.pythonhosted.org/packages/bd/93/5a4a4cf9913014f83d615ad6a2df9187330f764f606246b3a744c0788c03/pynacl-1.6.0-cp314-cp314t-musllinux_1_2_aarch64.whl"
            },
            {
              "algorithm": "sha256",
              "hash": "f3482abf0f9815e7246d461fab597aa179b7524628a4bc36f86a7dc418d2608d",
              "url": "https://files.pythonhosted.org/packages/be/e1/a8fe1248cc17ccb03b676d80fa90763760a6d1247da434844ea388d0816c/pynacl-1.6.0-cp38-abi3-musllinux_1_1_aarch64.whl"
            },
            {
              "algorithm": "sha256",
              "hash": "5789f016e08e5606803161ba24de01b5a345d24590a80323379fc4408832d290",
              "url": "https://files.pythonhosted.org/packages/bf/60/40da6b0fe6a4d5fd88f608389eb1df06492ba2edca93fca0b3bebff9b948/pynacl-1.6.0-cp314-cp314t-musllinux_1_2_x86_64.whl"
            },
            {
              "algorithm": "sha256",
              "hash": "16c60daceee88d04f8d41d0a4004a7ed8d9a5126b997efd2933e08e93a3bd850",
              "url": "https://files.pythonhosted.org/packages/e4/8a/3f0dd297a0a33fa3739c255feebd0206bb1df0b44c52fbe2caf8e8bc4425/pynacl-1.6.0-cp38-abi3-manylinux2014_x86_64.manylinux_2_17_x86_64.whl"
            },
            {
              "algorithm": "sha256",
              "hash": "04f20784083014e265ad58c1b2dd562c3e35864b5394a14ab54f5d150ee9e53e",
              "url": "https://files.pythonhosted.org/packages/f3/61/9b53f5913f3b75ac3d53170cdb897101b2b98afc76f4d9d3c8de5aa3ac05/pynacl-1.6.0-cp314-cp314t-manylinux2014_x86_64.manylinux_2_17_x86_64.whl"
            },
            {
              "algorithm": "sha256",
              "hash": "536703b8f90e911294831a7fbcd0c062b837f3ccaa923d92a6254e11178aaf42",
              "url": "https://files.pythonhosted.org/packages/f7/1f/8b37d25e95b8f2a434a19499a601d4d272b9839ab8c32f6b0fc1e40c383f/pynacl-1.6.0-cp314-cp314t-manylinux_2_34_x86_64.whl"
=======
              "hash": "8d361dac0309f2b6ad33b349a56cd163c98430d409fa503b10b70b3ad66eaa1d",
              "url": "https://files.pythonhosted.org/packages/b2/46/aeca065d227e2265125aea590c9c47fbf5786128c9400ee0eb7c88931f06/pynacl-1.6.1.tar.gz"
            },
            {
              "algorithm": "sha256",
              "hash": "543f869140f67d42b9b8d47f922552d7a967e6c116aad028c9bfc5f3f3b3a7b7",
              "url": "https://files.pythonhosted.org/packages/b4/51/b2ccbf89cf3025a02e044dd68a365cad593ebf70f532299f2c047d2b7714/pynacl-1.6.1-cp38-abi3-manylinux_2_34_aarch64.whl"
            },
            {
              "algorithm": "sha256",
              "hash": "7713f8977b5d25f54a811ec9efa2738ac592e846dd6e8a4d3f7578346a841078",
              "url": "https://files.pythonhosted.org/packages/e8/6c/dc38033bc3ea461e05ae8f15a81e0e67ab9a01861d352ae971c99de23e7c/pynacl-1.6.1-cp38-abi3-manylinux2014_x86_64.manylinux_2_17_x86_64.whl"
            },
            {
              "algorithm": "sha256",
              "hash": "4ce50d19f1566c391fedc8dc2f2f5be265ae214112ebe55315e41d1f36a7f0a9",
              "url": "https://files.pythonhosted.org/packages/f0/b7/ae9982be0f344f58d9c64a1c25d1f0125c79201634efe3c87305ac7cb3e3/pynacl-1.6.1-cp38-abi3-manylinux_2_26_x86_64.manylinux_2_28_x86_64.whl"
>>>>>>> e5ee289f
            }
          ],
          "project_name": "pynacl",
          "requires_dists": [
            "cffi>=1.4.1; platform_python_implementation != \"PyPy\" and python_version < \"3.9\"",
            "cffi>=2.0.0; platform_python_implementation != \"PyPy\" and python_version >= \"3.9\"",
            "hypothesis>=3.27.0; extra == \"tests\"",
            "pytest-cov>=2.10.1; extra == \"tests\"",
            "pytest-xdist>=3.5.0; extra == \"tests\"",
            "pytest>=7.4.0; extra == \"tests\"",
            "sphinx<7; extra == \"docs\"",
            "sphinx_rtd_theme; extra == \"docs\""
          ],
          "requires_python": ">=3.8",
          "version": "1.6.1"
        },
        {
          "artifacts": [
            {
              "algorithm": "sha256",
              "hash": "872f880de3fc3a5bdc88a11b39c9710c3497a547cfa9320bc3c5e62fbf272e79",
              "url": "https://files.pythonhosted.org/packages/a8/a4/20da314d277121d6534b3a980b29035dcd51e6744bd79075a6ce8fa4eb8d/pytest-8.4.2-py3-none-any.whl"
            },
            {
              "algorithm": "sha256",
              "hash": "86c0d0b93306b961d58d62a4db4879f27fe25513d4b969df351abdddb3c30e01",
              "url": "https://files.pythonhosted.org/packages/a3/5c/00a0e072241553e1a7496d638deababa67c5058571567b92a7eaa258397c/pytest-8.4.2.tar.gz"
            }
          ],
          "project_name": "pytest",
          "requires_dists": [
            "argcomplete; extra == \"dev\"",
            "attrs>=19.2; extra == \"dev\"",
            "colorama>=0.4; sys_platform == \"win32\"",
            "exceptiongroup>=1; python_version < \"3.11\"",
            "hypothesis>=3.56; extra == \"dev\"",
            "iniconfig>=1",
            "mock; extra == \"dev\"",
            "packaging>=20",
            "pluggy<2,>=1.5",
            "pygments>=2.7.2",
            "requests; extra == \"dev\"",
            "setuptools; extra == \"dev\"",
            "tomli>=1; python_version < \"3.11\"",
            "xmlschema; extra == \"dev\""
          ],
          "requires_python": ">=3.9",
          "version": "8.4.2"
        },
        {
          "artifacts": [
            {
              "algorithm": "sha256",
              "hash": "a8b2bc7bffae282281c8140a97d3aa9c14da0b136dfe83f850eea9a5f7470427",
              "url": "https://files.pythonhosted.org/packages/ec/57/56b9bcc3c9c6a792fcbaf139543cee77261f3651ca9da0c93f5c1221264b/python_dateutil-2.9.0.post0-py2.py3-none-any.whl"
            },
            {
              "algorithm": "sha256",
              "hash": "37dd54208da7e1cd875388217d5e00ebd4179249f90fb72437e91a35459a0ad3",
              "url": "https://files.pythonhosted.org/packages/66/c0/0c8b6ad9f17a802ee498c46e004a0eb49bc148f2fd230864601a86dcf6db/python-dateutil-2.9.0.post0.tar.gz"
            }
          ],
          "project_name": "python-dateutil",
          "requires_dists": [
            "six>=1.5"
          ],
          "requires_python": "!=3.0.*,!=3.1.*,!=3.2.*,>=2.7",
          "version": "2.9.0.post0"
        },
        {
          "artifacts": [
            {
              "algorithm": "sha256",
              "hash": "b81ee9561e9ca4004139c6cbba3a238c32b03e4894671e181b671e8cb8425d61",
              "url": "https://files.pythonhosted.org/packages/14/1b/a298b06749107c305e1fe0f814c6c74aea7b2f1e10989cb30f544a1b3253/python_dotenv-1.2.1-py3-none-any.whl"
            },
            {
              "algorithm": "sha256",
              "hash": "42667e897e16ab0d66954af0e60a9caa94f0fd4ecf3aaf6d2d260eec1aa36ad6",
              "url": "https://files.pythonhosted.org/packages/f0/26/19cadc79a718c5edbec86fd4919a6b6d3f681039a2f6d66d14be94e75fb9/python_dotenv-1.2.1.tar.gz"
            }
          ],
          "project_name": "python-dotenv",
          "requires_dists": [
            "click>=5.0; extra == \"cli\""
          ],
          "requires_python": ">=3.9",
          "version": "1.2.1"
        },
        {
          "artifacts": [
            {
              "algorithm": "sha256",
              "hash": "51fa7b8831ff0914bc73d74c59b99c613de7247b91294323c39733bb85ac3fc1",
              "url": "https://files.pythonhosted.org/packages/aa/19/c147f78cc18c8788f54d4a16a22f6c05deba85ead5672d3ddf6dcba5a5fe/python_gnupg-0.5.5-py2.py3-none-any.whl"
            },
            {
              "algorithm": "sha256",
              "hash": "3fdcaf76f60a1b948ff8e37dc398d03cf9ce7427065d583082b92da7a4ff5a63",
              "url": "https://files.pythonhosted.org/packages/42/d0/72a14a79f26c6119b281f6ccc475a787432ef155560278e60df97ce68a86/python-gnupg-0.5.5.tar.gz"
            }
          ],
          "project_name": "python-gnupg",
          "requires_dists": [],
          "requires_python": null,
          "version": "0.5.5"
        },
        {
          "artifacts": [
            {
              "algorithm": "sha256",
              "hash": "7339c2e9630ae98903fdaea1ace8c47fba0484983794d6aafd0bd8989be2b03c",
              "url": "https://files.pythonhosted.org/packages/cb/d9/656659d5b5d5f402b2b174cd0ba9bc827e07ce3c0bf88da65424baf64af8/python_lsp_jsonrpc-1.1.2-py3-none-any.whl"
            },
            {
              "algorithm": "sha256",
              "hash": "4688e453eef55cd952bff762c705cedefa12055c0aec17a06f595bcc002cc912",
              "url": "https://files.pythonhosted.org/packages/48/b6/fd92e2ea4635d88966bb42c20198df1a981340f07843b5e3c6694ba3557b/python-lsp-jsonrpc-1.1.2.tar.gz"
            }
          ],
          "project_name": "python-lsp-jsonrpc",
          "requires_dists": [
            "coverage; extra == \"test\"",
            "pycodestyle; extra == \"test\"",
            "pyflakes; extra == \"test\"",
            "pylint; extra == \"test\"",
            "pytest-cov; extra == \"test\"",
            "pytest; extra == \"test\"",
            "ujson>=3.0.0"
          ],
          "requires_python": ">=3.8",
          "version": "1.1.2"
        },
        {
          "artifacts": [
            {
              "algorithm": "sha256",
              "hash": "8a62d3a8335e06589fe01f2a3e178cdcc632f3fbe0d492ad9ee0ec35aab1f104",
              "url": "https://files.pythonhosted.org/packages/45/58/38b5afbc1a800eeea951b9285d3912613f2603bdf897a4ab0f4bd7f405fc/python_multipart-0.0.20-py3-none-any.whl"
            },
            {
              "algorithm": "sha256",
              "hash": "8dd0cab45b8e23064ae09147625994d090fa46f5b0d1e13af944c331a7fa9d13",
              "url": "https://files.pythonhosted.org/packages/f3/87/f44d7c9f274c7ee665a29b885ec97089ec5dc034c7f3fafa03da9e39a09e/python_multipart-0.0.20.tar.gz"
            }
          ],
          "project_name": "python-multipart",
          "requires_dists": [],
          "requires_python": ">=3.8",
          "version": "0.0.20"
        },
        {
          "artifacts": [
            {
              "algorithm": "sha256",
              "hash": "16249ee61e95f858e83976573de0f5b2893b3677ba71c9dd36b9cf8be9ac6d65",
              "url": "https://files.pythonhosted.org/packages/da/92/1446574745d74df0c92e6aa4a7b0b3130706a4142b2d1a5869f2eaa423c6/pyyaml-6.0.3-cp314-cp314t-musllinux_1_2_x86_64.whl"
            },
            {
              "algorithm": "sha256",
              "hash": "b3bc83488de33889877a0f2543ade9f70c67d66d9ebb4ac959502e12de895788",
              "url": "https://files.pythonhosted.org/packages/02/9e/e5e9b168be58564121efb3de6859c452fccde0ab093d8438905899a3a483/pyyaml-6.0.3-cp314-cp314-manylinux2014_s390x.manylinux_2_17_s390x.manylinux_2_28_s390x.whl"
            },
            {
              "algorithm": "sha256",
              "hash": "d76623373421df22fb4cf8817020cbb7ef15c725b9d5e45f17e189bfc384190f",
              "url": "https://files.pythonhosted.org/packages/05/8e/961c0007c59b8dd7729d542c61a4d537767a59645b82a0b521206e1e25c2/pyyaml-6.0.3.tar.gz"
            },
            {
              "algorithm": "sha256",
              "hash": "c1ff362665ae507275af2853520967820d9124984e0f7466736aea23d8611fba",
              "url": "https://files.pythonhosted.org/packages/4e/78/8d08c9fb7ce09ad8c38ad533c1191cf27f7ae1effe5bb9400a46d9437fcf/pyyaml-6.0.3-cp314-cp314t-macosx_11_0_arm64.whl"
            },
            {
              "algorithm": "sha256",
              "hash": "6adc77889b628398debc7b65c073bcb99c4a0237b248cacaf3fe8a557563ef6c",
              "url": "https://files.pythonhosted.org/packages/7b/5b/3babb19104a46945cf816d047db2788bcaf8c94527a805610b0289a01c6b/pyyaml-6.0.3-cp314-cp314t-manylinux2014_aarch64.manylinux_2_17_aarch64.manylinux_2_28_aarch64.whl"
            },
            {
              "algorithm": "sha256",
              "hash": "02893d100e99e03eda1c8fd5c441d8c60103fd175728e23e431db1b589cf5ab3",
              "url": "https://files.pythonhosted.org/packages/7c/f9/07dd09ae774e4616edf6cda684ee78f97777bdd15847253637a6f052a62f/pyyaml-6.0.3-cp314-cp314t-macosx_10_13_x86_64.whl"
            },
            {
              "algorithm": "sha256",
              "hash": "c458b6d084f9b935061bc36216e8a69a7e293a2f1e68bf956dcd9e6cbcd143f5",
              "url": "https://files.pythonhosted.org/packages/88/f9/16491d7ed2a919954993e48aa941b200f38040928474c9e85ea9e64222c3/pyyaml-6.0.3-cp314-cp314-manylinux2014_x86_64.manylinux_2_17_x86_64.manylinux_2_28_x86_64.whl"
            },
            {
              "algorithm": "sha256",
              "hash": "a80cb027f6b349846a3bf6d73b5e95e782175e52f22108cfa17876aaeff93702",
              "url": "https://files.pythonhosted.org/packages/8b/cc/dff0684d8dc44da4d22a13f35f073d558c268780ce3c6ba1b87055bb0b87/pyyaml-6.0.3-cp314-cp314t-manylinux2014_s390x.manylinux_2_17_s390x.manylinux_2_28_s390x.whl"
            },
            {
              "algorithm": "sha256",
              "hash": "501a031947e3a9025ed4405a168e6ef5ae3126c59f90ce0cd6f2bfc477be31b7",
              "url": "https://files.pythonhosted.org/packages/92/b5/47e807c2623074914e29dabd16cbbdd4bf5e9b2db9f8090fa64411fc5382/pyyaml-6.0.3-cp314-cp314-manylinux2014_aarch64.manylinux_2_17_aarch64.manylinux_2_28_aarch64.whl"
            },
            {
              "algorithm": "sha256",
              "hash": "8d1fab6bb153a416f9aeb4b8763bc0f22a5586065f86f7664fc23339fc1c1fac",
              "url": "https://files.pythonhosted.org/packages/9d/8c/f4bd7f6465179953d3ac9bc44ac1a8a3e6122cf8ada906b4f96c60172d43/pyyaml-6.0.3-cp314-cp314-macosx_10_13_x86_64.whl"
            },
            {
              "algorithm": "sha256",
              "hash": "00c4bdeba853cc34e7dd471f16b4114f4162dc03e6b7afcc2128711f0eca823c",
              "url": "https://files.pythonhosted.org/packages/b1/5e/f77dc6b9036943e285ba76b49e118d9ea929885becb0a29ba8a7c75e29fe/pyyaml-6.0.3-cp314-cp314t-manylinux2014_x86_64.manylinux_2_17_x86_64.manylinux_2_28_x86_64.whl"
            },
            {
              "algorithm": "sha256",
              "hash": "34d5fcd24b8445fadc33f9cf348c1047101756fd760b4dacb5c3e99755703310",
              "url": "https://files.pythonhosted.org/packages/bd/9c/4d95bb87eb2063d20db7b60faa3840c1b18025517ae857371c4dd55a6b3a/pyyaml-6.0.3-cp314-cp314-macosx_11_0_arm64.whl"
            },
            {
              "algorithm": "sha256",
              "hash": "66e1674c3ef6f541c35191caae2d429b967b99e02040f5ba928632d9a7f0f065",
              "url": "https://files.pythonhosted.org/packages/ce/88/a9db1376aa2a228197c58b37302f284b5617f56a5d959fd1763fb1675ce6/pyyaml-6.0.3-cp314-cp314t-musllinux_1_2_aarch64.whl"
            },
            {
              "algorithm": "sha256",
              "hash": "5190d403f121660ce8d1d2c1bb2ef1bd05b5f68533fc5c2ea899bd15f4399b35",
              "url": "https://files.pythonhosted.org/packages/d7/ce/af88a49043cd2e265be63d083fc75b27b6ed062f5f9fd6cdc223ad62f03e/pyyaml-6.0.3-cp314-cp314-musllinux_1_2_x86_64.whl"
            },
            {
              "algorithm": "sha256",
              "hash": "7c6610def4f163542a622a73fb39f534f8c101d690126992300bf3207eab9764",
              "url": "https://files.pythonhosted.org/packages/dd/3f/5989debef34dc6397317802b527dbbafb2b4760878a53d4166579111411e/pyyaml-6.0.3-cp314-cp314-musllinux_1_2_aarch64.whl"
            }
          ],
          "project_name": "pyyaml",
          "requires_dists": [],
          "requires_python": ">=3.8",
          "version": "6.0.3"
        },
        {
          "artifacts": [
            {
              "algorithm": "sha256",
              "hash": "0c947dce03954c7b5d38869ed4878b2e6ff1d44b08a0d84dc83fdad205ae39ab",
              "url": "https://files.pythonhosted.org/packages/5e/eb/5a0d575de784f9a1f94e2b1288c6886f13f34185e13117ed530f32b6f8a8/pyyaml_ft-8.0.0.tar.gz"
            }
          ],
          "project_name": "pyyaml-ft",
          "requires_dists": [],
          "requires_python": ">=3.13",
          "version": "8.0.0"
        },
        {
          "artifacts": [
            {
              "algorithm": "sha256",
              "hash": "2462f94637a34fd532264295e186976db0f5d453d1cdd31473c85a6a161affb6",
              "url": "https://files.pythonhosted.org/packages/1e/db/4254e3eabe8020b458f1a747140d32277ec7a271daf1d235b70dc0b4e6e3/requests-2.32.5-py3-none-any.whl"
            },
            {
              "algorithm": "sha256",
              "hash": "dbba0bac56e100853db0ea71b82b4dfd5fe2bf6d3754a8893c3af500cec7d7cf",
              "url": "https://files.pythonhosted.org/packages/c9/74/b3ff8e6c8446842c3f5c837e9c3dfcfe2018ea6ecef224c710c85ef728f4/requests-2.32.5.tar.gz"
            }
          ],
          "project_name": "requests",
          "requires_dists": [
            "PySocks!=1.5.7,>=1.5.6; extra == \"socks\"",
            "certifi>=2017.4.17",
            "chardet<6,>=3.0.2; extra == \"use-chardet-on-py3\"",
            "charset_normalizer<4,>=2",
            "idna<4,>=2.5",
            "urllib3<3,>=1.21.1"
          ],
          "requires_python": ">=3.9",
          "version": "2.32.5"
        },
        {
          "artifacts": [
            {
              "algorithm": "sha256",
              "hash": "1fae595d032b30dab4d659bece20debd202229fce12b55abab978b7f30783d73",
              "url": "https://files.pythonhosted.org/packages/e7/e3/54b496ac724e60e61cc3447f02690105901ca6d90da0377dffe49ff99fc7/setproctitle-1.3.7-cp314-cp314t-musllinux_1_2_x86_64.whl"
            },
            {
              "algorithm": "sha256",
              "hash": "6fc87caf9e323ac426910306c3e5d3205cd9f8dcac06d233fcafe9337f0928a3",
              "url": "https://files.pythonhosted.org/packages/01/6d/20886c8ff2e6d85e3cabadab6aab9bb90acaf1a5cfcb04d633f8d61b2626/setproctitle-1.3.7-cp314-cp314t-macosx_10_13_universal2.whl"
            },
            {
              "algorithm": "sha256",
              "hash": "45e3ef48350abb49cf937d0a8ba15e42cee1e5ae13ca41a77c66d1abc27a5070",
              "url": "https://files.pythonhosted.org/packages/0a/0c/fd4901db5ba4b9d9013e62f61d9c18d52290497f956745cd3e91b0d80f90/setproctitle-1.3.7-cp314-cp314t-musllinux_1_2_ppc64le.whl"
            },
            {
              "algorithm": "sha256",
              "hash": "b91387cc0f02a00ac95dcd93f066242d3cca10ff9e6153de7ee07069c6f0f7c8",
              "url": "https://files.pythonhosted.org/packages/15/1b/b9bee9de6c8cdcb3b3a6cb0b3e773afdb86bbbc1665a3bfa424a4294fda2/setproctitle-1.3.7-cp314-cp314-musllinux_1_2_x86_64.whl"
            },
            {
              "algorithm": "sha256",
              "hash": "14c7eba8d90c93b0e79c01f0bd92a37b61983c27d6d7d5a3b5defd599113d60e",
              "url": "https://files.pythonhosted.org/packages/1c/1a/8836b9f28cee32859ac36c3df85aa03e1ff4598d23ea17ca2e96b5845a8f/setproctitle-1.3.7-cp314-cp314-musllinux_1_2_aarch64.whl"
            },
            {
              "algorithm": "sha256",
              "hash": "96c38cdeef9036eb2724c2210e8d0b93224e709af68c435d46a4733a3675fee1",
              "url": "https://files.pythonhosted.org/packages/20/92/927b7d4744aac214d149c892cb5fa6dc6f49cfa040cb2b0a844acd63dcaf/setproctitle-1.3.7-cp314-cp314t-musllinux_1_2_aarch64.whl"
            },
            {
              "algorithm": "sha256",
              "hash": "1403d2abfd32790b6369916e2313dffbe87d6b11dca5bbd898981bcde48e7a2b",
              "url": "https://files.pythonhosted.org/packages/21/9c/980b01f50d51345dd513047e3ba9e96468134b9181319093e61db1c47188/setproctitle-1.3.7-cp314-cp314t-manylinux1_x86_64.manylinux_2_28_x86_64.manylinux_2_5_x86_64.whl"
            },
            {
              "algorithm": "sha256",
              "hash": "7f9e9e3ff135cbcc3edd2f4cf29b139f4aca040d931573102742db70ff428c17",
              "url": "https://files.pythonhosted.org/packages/34/b2/6a092076324dd4dac1a6d38482bedebbff5cf34ef29f58585ec76e47bc9d/setproctitle-1.3.7-cp314-cp314-manylinux2014_ppc64le.manylinux_2_17_ppc64le.manylinux_2_28_ppc64le.whl"
            },
            {
              "algorithm": "sha256",
              "hash": "e7c5bfe4228ea22373e3025965d1a4116097e555ee3436044f5c954a5e63ac45",
              "url": "https://files.pythonhosted.org/packages/86/b4/82cd0c86e6d1c4538e1a7eb908c7517721513b801dff4ba3f98ef816a240/setproctitle-1.3.7-cp314-cp314t-manylinux2014_aarch64.manylinux_2_17_aarch64.manylinux_2_28_aarch64.whl"
            },
            {
              "algorithm": "sha256",
              "hash": "80c36c6a87ff72eabf621d0c79b66f3bdd0ecc79e873c1e9f0651ee8bf215c63",
              "url": "https://files.pythonhosted.org/packages/89/c7/43ac3a98414f91d1b86a276bc2f799ad0b4b010e08497a95750d5bc42803/setproctitle-1.3.7-cp314-cp314-macosx_10_13_universal2.whl"
            },
            {
              "algorithm": "sha256",
              "hash": "585edf25e54e21a94ccb0fe81ad32b9196b69ebc4fc25f81da81fb8a50cca9e4",
              "url": "https://files.pythonhosted.org/packages/8a/4f/9f6b2a7417fd45673037554021c888b31247f7594ff4bd2239918c5cd6d0/setproctitle-1.3.7-cp314-cp314t-manylinux2014_ppc64le.manylinux_2_17_ppc64le.manylinux_2_28_ppc64le.whl"
            },
            {
              "algorithm": "sha256",
              "hash": "bc2bc917691c1537d5b9bca1468437176809c7e11e5694ca79a9ca12345dcb9e",
              "url": "https://files.pythonhosted.org/packages/8d/48/49393a96a2eef1ab418b17475fb92b8fcfad83d099e678751b05472e69de/setproctitle-1.3.7.tar.gz"
            },
            {
              "algorithm": "sha256",
              "hash": "6134c63853d87a4897ba7d5cc0e16abfa687f6c66fc09f262bb70d67718f2309",
              "url": "https://files.pythonhosted.org/packages/9a/60/26dfc5f198715f1343b95c2f7a1c16ae9ffa45bd89ffd45a60ed258d24ea/setproctitle-1.3.7-cp314-cp314t-macosx_11_0_arm64.whl"
            },
            {
              "algorithm": "sha256",
              "hash": "fcb966a6c57cf07cc9448321a08f3be6b11b7635be502669bc1d8745115d7e7f",
              "url": "https://files.pythonhosted.org/packages/ab/26/8e3bb082992f19823d831f3d62a89409deb6092e72fc6940962983ffc94f/setproctitle-1.3.7-cp314-cp314-manylinux1_x86_64.manylinux_2_28_x86_64.manylinux_2_5_x86_64.whl"
            },
            {
              "algorithm": "sha256",
              "hash": "b53602371a52b91c80aaf578b5ada29d311d12b8a69c0c17fbc35b76a1fd4f2e",
              "url": "https://files.pythonhosted.org/packages/cd/2c/dc258600a25e1a1f04948073826bebc55e18dbd99dc65a576277a82146fa/setproctitle-1.3.7-cp314-cp314-macosx_11_0_arm64.whl"
            },
            {
              "algorithm": "sha256",
              "hash": "9e64e98077fb30b6cf98073d6c439cd91deb8ebbf8fc62d9dbf52bd38b0c6ac0",
              "url": "https://files.pythonhosted.org/packages/ef/22/8fabdc24baf42defb599714799d8445fe3ae987ec425a26ec8e80ea38f8e/setproctitle-1.3.7-cp314-cp314-musllinux_1_2_ppc64le.whl"
            },
            {
              "algorithm": "sha256",
              "hash": "46178672599b940368d769474fe13ecef1b587d58bb438ea72b9987f74c56ea5",
              "url": "https://files.pythonhosted.org/packages/f1/af/ae692a20276d1159dd0cf77b0bcf92cbb954b965655eb4a69672099bb214/setproctitle-1.3.7-cp314-cp314-manylinux2014_aarch64.manylinux_2_17_aarch64.manylinux_2_28_aarch64.whl"
            }
          ],
          "project_name": "setproctitle",
          "requires_dists": [
            "pytest; extra == \"test\""
          ],
          "requires_python": ">=3.8",
          "version": "1.3.7"
        },
        {
          "artifacts": [
            {
              "algorithm": "sha256",
              "hash": "062d34222ad13e0cc312a4c02d73f059e86a4acbfbdea8f8f76b28c99f306922",
              "url": "https://files.pythonhosted.org/packages/a3/dc/17031897dae0efacfea57dfd3a82fdd2a2aeb58e0ff71b77b87e44edc772/setuptools-80.9.0-py3-none-any.whl"
            },
            {
              "algorithm": "sha256",
              "hash": "f36b47402ecde768dbfafc46e8e4207b4360c654f1f3bb84475f0a28628fb19c",
              "url": "https://files.pythonhosted.org/packages/18/5d/3bf57dcd21979b887f014ea83c24ae194cfcd12b9e0fda66b957c69d1fca/setuptools-80.9.0.tar.gz"
            }
          ],
          "project_name": "setuptools",
          "requires_dists": [
            "build[virtualenv]>=1.0.3; extra == \"test\"",
            "filelock>=3.4.0; extra == \"test\"",
            "furo; extra == \"doc\"",
            "importlib_metadata>=6; python_version < \"3.10\" and extra == \"core\"",
            "importlib_metadata>=7.0.2; python_version < \"3.10\" and extra == \"type\"",
            "ini2toml[lite]>=0.14; extra == \"test\"",
            "jaraco.develop>=7.21; (python_version >= \"3.9\" and sys_platform != \"cygwin\") and extra == \"test\"",
            "jaraco.develop>=7.21; sys_platform != \"cygwin\" and extra == \"type\"",
            "jaraco.envs>=2.2; extra == \"test\"",
            "jaraco.functools>=4; extra == \"core\"",
            "jaraco.packaging>=9.3; extra == \"doc\"",
            "jaraco.path>=3.7.2; extra == \"test\"",
            "jaraco.test>=5.5; extra == \"test\"",
            "jaraco.text>=3.7; extra == \"core\"",
            "jaraco.tidelift>=1.4; extra == \"doc\"",
            "more_itertools; extra == \"core\"",
            "more_itertools>=8.8; extra == \"core\"",
            "mypy==1.14.*; extra == \"type\"",
            "packaging>=24.2; extra == \"core\"",
            "packaging>=24.2; extra == \"test\"",
            "pip>=19.1; extra == \"test\"",
            "platformdirs>=4.2.2; extra == \"core\"",
            "pygments-github-lexers==0.0.5; extra == \"doc\"",
            "pyproject-hooks!=1.1; extra == \"doc\"",
            "pyproject-hooks!=1.1; extra == \"test\"",
            "pytest!=8.1.*,>=6; extra == \"test\"",
            "pytest-checkdocs>=2.4; extra == \"check\"",
            "pytest-cov; extra == \"cover\"",
            "pytest-enabler>=2.2; extra == \"enabler\"",
            "pytest-home>=0.5; extra == \"test\"",
            "pytest-mypy; extra == \"type\"",
            "pytest-perf; sys_platform != \"cygwin\" and extra == \"test\"",
            "pytest-ruff>=0.2.1; sys_platform != \"cygwin\" and extra == \"check\"",
            "pytest-subprocess; extra == \"test\"",
            "pytest-timeout; extra == \"test\"",
            "pytest-xdist>=3; extra == \"test\"",
            "rst.linker>=1.9; extra == \"doc\"",
            "ruff>=0.8.0; sys_platform != \"cygwin\" and extra == \"check\"",
            "sphinx-favicon; extra == \"doc\"",
            "sphinx-inline-tabs; extra == \"doc\"",
            "sphinx-lint; extra == \"doc\"",
            "sphinx-notfound-page<2,>=1; extra == \"doc\"",
            "sphinx-reredirects; extra == \"doc\"",
            "sphinx>=3.5; extra == \"doc\"",
            "sphinxcontrib-towncrier; extra == \"doc\"",
            "tomli-w>=1.0.0; extra == \"test\"",
            "tomli>=2.0.1; python_version < \"3.11\" and extra == \"core\"",
            "towncrier<24.7; extra == \"doc\"",
            "virtualenv>=13.0.0; extra == \"test\"",
            "wheel>=0.43.0; extra == \"core\"",
            "wheel>=0.44.0; extra == \"test\""
          ],
          "requires_python": ">=3.9",
          "version": "80.9.0"
        },
        {
          "artifacts": [
            {
              "algorithm": "sha256",
              "hash": "4721f391ed90541fddacab5acf947aa0d3dc7d27b2e1e8eda2be8970586c3274",
              "url": "https://files.pythonhosted.org/packages/b7/ce/149a00dd41f10bc29e5921b496af8b574d8413afcd5e30dfa0ed46c2cc5e/six-1.17.0-py2.py3-none-any.whl"
            },
            {
              "algorithm": "sha256",
              "hash": "ff70335d468e7eb6ec65b95b99d3a2836546063f63acc5171de367e834932a81",
              "url": "https://files.pythonhosted.org/packages/94/e7/b2c673351809dca68a0e064b6af791aa332cf192da575fd474ed7d6f16a2/six-1.17.0.tar.gz"
            }
          ],
          "project_name": "six",
          "requires_dists": [],
          "requires_python": "!=3.0.*,!=3.1.*,!=3.2.*,>=2.7",
          "version": "1.17.0"
        },
        {
          "artifacts": [
            {
              "algorithm": "sha256",
              "hash": "2f6da418d1f1e0fddd844478f41680e794e6051915791a034ff65e5f100525a2",
              "url": "https://files.pythonhosted.org/packages/e9/44/75a9c9421471a6c4805dbf2356f7c181a29c1879239abab1ea2cc8f38b40/sniffio-1.3.1-py3-none-any.whl"
            },
            {
              "algorithm": "sha256",
              "hash": "f4324edc670a0f49750a81b895f35c3adb843cca46f0530f79fc1babb23789dc",
              "url": "https://files.pythonhosted.org/packages/a2/87/a6771e1546d97e7e041b6ae58d80074f81b7d5121207425c964ddf5cfdbd/sniffio-1.3.1.tar.gz"
            }
          ],
          "project_name": "sniffio",
          "requires_dists": [],
          "requires_python": ">=3.7",
          "version": "1.3.1"
        },
        {
          "artifacts": [
            {
              "algorithm": "sha256",
              "hash": "0cc76456a30e20f5d7f2e14a98a4ae2ee4e5abdc7c5ea0aafe795f344bc7984c",
              "url": "https://files.pythonhosted.org/packages/14/a0/bb38d3b76b8cae341dad93a2dd83ab7462e6dbcdd84d43f54ee60a8dc167/soupsieve-2.8-py3-none-any.whl"
            },
            {
              "algorithm": "sha256",
              "hash": "e2dd4a40a628cb5f28f6d4b0db8800b8f581b65bb380b97de22ba5ca8d72572f",
              "url": "https://files.pythonhosted.org/packages/6d/e6/21ccce3262dd4889aa3332e5a119a3491a95e8f60939870a3a035aabac0d/soupsieve-2.8.tar.gz"
            }
          ],
          "project_name": "soupsieve",
          "requires_dists": [],
          "requires_python": ">=3.9",
          "version": "2.8"
        },
        {
          "artifacts": [
            {
              "algorithm": "sha256",
              "hash": "d92ce9f07e4a3caa3ac13a79523bd18e3bc0042bb8ff2d759a8e7dd0e1859875",
              "url": "https://files.pythonhosted.org/packages/51/da/545b75d420bb23b5d494b0517757b351963e974e79933f01e05c929f20a6/starlette-0.49.1-py3-none-any.whl"
            },
            {
              "algorithm": "sha256",
              "hash": "481a43b71e24ed8c43b11ea02f5353d77840e01480881b8cb5a26b8cae64a8cb",
              "url": "https://files.pythonhosted.org/packages/1b/3f/507c21db33b66fb027a332f2cb3abbbe924cc3a79ced12f01ed8645955c9/starlette-0.49.1.tar.gz"
            }
          ],
          "project_name": "starlette",
          "requires_dists": [
            "anyio<5,>=3.6.2",
            "httpx<0.29.0,>=0.27.0; extra == \"full\"",
            "itsdangerous; extra == \"full\"",
            "jinja2; extra == \"full\"",
            "python-multipart>=0.0.18; extra == \"full\"",
            "pyyaml; extra == \"full\"",
            "typing-extensions>=4.10.0; python_version < \"3.13\""
          ],
          "requires_python": ">=3.9",
          "version": "0.49.1"
        },
        {
          "artifacts": [
            {
              "algorithm": "sha256",
              "hash": "8881c5a87d77f7eb1f84fe7603ec8da3219fd84590caa73fcbdb9a63781ac7af",
              "url": "https://files.pythonhosted.org/packages/eb/9d/03a4225721f82dc8d25de894ae0b29ede0c5710de88a1710a8c081c88a4c/strawberry_graphql-0.284.1-py3-none-any.whl"
            },
            {
              "algorithm": "sha256",
              "hash": "1359b8110d37d0a46caacc09f28dec4816ebbcbedd36b798fb85d61d3f3fad64",
              "url": "https://files.pythonhosted.org/packages/95/0b/09d6e90979cf432e9daae6226a0f4560f186646f937afa245b79c6b4fbe8/strawberry_graphql-0.284.1.tar.gz"
            }
          ],
          "project_name": "strawberry-graphql",
          "requires_dists": [
            "Django>=3.2; extra == \"django\"",
            "aiohttp<4,>=3.7.4.post0; extra == \"aiohttp\"",
            "asgiref<4.0,>=3.2; extra == \"channels\"",
            "asgiref<4.0,>=3.2; extra == \"django\"",
            "chalice<2.0,>=1.22; extra == \"chalice\"",
            "channels>=3.0.5; extra == \"channels\"",
            "fastapi>=0.65.2; extra == \"fastapi\"",
            "flask>=1.1; extra == \"flask\"",
            "graphql-core<3.4.0,>=3.2.0",
            "lia-web>=0.2.1",
            "libcst; extra == \"cli\"",
            "libcst; extra == \"debug\"",
            "libcst; extra == \"debug-server\"",
            "litestar>=2; python_version ~= \"3.10\" and extra == \"litestar\"",
            "opentelemetry-api<2; extra == \"opentelemetry\"",
            "opentelemetry-sdk<2; extra == \"opentelemetry\"",
            "packaging>=23",
            "pydantic>1.6.1; extra == \"pydantic\"",
            "pygments<3.0,>=2.3; extra == \"cli\"",
            "pygments<3.0,>=2.3; extra == \"debug-server\"",
            "pyinstrument>=4.0.0; extra == \"pyinstrument\"",
            "python-dateutil<3.0,>=2.7",
            "python-multipart>=0.0.7; extra == \"asgi\"",
            "python-multipart>=0.0.7; extra == \"cli\"",
            "python-multipart>=0.0.7; extra == \"debug-server\"",
            "python-multipart>=0.0.7; extra == \"fastapi\"",
            "quart>=0.19.3; extra == \"quart\"",
            "rich>=12.0.0; extra == \"cli\"",
            "rich>=12.0.0; extra == \"debug\"",
            "rich>=12.0.0; extra == \"debug-server\"",
            "sanic>=20.12.2; extra == \"sanic\"",
            "starlette>=0.18.0; extra == \"asgi\"",
            "starlette>=0.18.0; extra == \"cli\"",
            "starlette>=0.18.0; extra == \"debug-server\"",
            "typer>=0.7.0; extra == \"cli\"",
            "typer>=0.7.0; extra == \"debug-server\"",
            "typing-extensions>=4.5.0",
            "uvicorn>=0.11.6; extra == \"cli\"",
            "uvicorn>=0.11.6; extra == \"debug-server\"",
            "websockets<16,>=15.0.1; extra == \"cli\"",
            "websockets<16,>=15.0.1; extra == \"debug-server\""
          ],
          "requires_python": "<4.0,>=3.10",
          "version": "0.284.1"
        },
        {
          "artifacts": [
            {
              "algorithm": "sha256",
              "hash": "806143ae5bfb6a3c6e736a764057db0e6a0e05e338b5630894a5f779cabb4f9b",
              "url": "https://files.pythonhosted.org/packages/44/6f/7120676b6d73228c96e17f1f794d8ab046fc910d781c8d151120c3f1569e/toml-0.10.2-py2.py3-none-any.whl"
            },
            {
              "algorithm": "sha256",
              "hash": "b3bda1d108d5dd99f4a20d24d9c348e91c4db7ab1b749200bded2f839ccbe68f",
              "url": "https://files.pythonhosted.org/packages/be/ba/1f744cdc819428fc6b5084ec34d9b30660f6f9daaf70eead706e3203ec3c/toml-0.10.2.tar.gz"
            }
          ],
          "project_name": "toml",
          "requires_dists": [],
          "requires_python": "!=3.0.*,!=3.1.*,!=3.2.*,>=2.6",
          "version": "0.10.2"
        },
        {
          "artifacts": [
            {
              "algorithm": "sha256",
              "hash": "e7d4d9e064e89a3b3cae120b4990cd370874d2bf12fa5f46c97018dd5d3c9ab6",
              "url": "https://files.pythonhosted.org/packages/bd/e0/1eed384f02555dde685fff1a1ac805c1c7dcb6dd019c916fe659b1c1f9ec/types_pyyaml-6.0.12.20250915-py3-none-any.whl"
            },
            {
              "algorithm": "sha256",
              "hash": "0f8b54a528c303f0e6f7165687dd33fafa81c807fcac23f632b63aa624ced1d3",
              "url": "https://files.pythonhosted.org/packages/7e/69/3c51b36d04da19b92f9e815be12753125bd8bc247ba0470a982e6979e71c/types_pyyaml-6.0.12.20250915.tar.gz"
            }
          ],
          "project_name": "types-pyyaml",
          "requires_dists": [],
          "requires_python": ">=3.9",
          "version": "6.0.12.20250915"
        },
        {
          "artifacts": [
            {
              "algorithm": "sha256",
              "hash": "78c9c1fffebbe0fa487a418e0fa5252017e9c60d1a2da394077f1780f655d7e1",
              "url": "https://files.pythonhosted.org/packages/2a/20/9a227ea57c1285986c4cf78400d0a91615d25b24e257fd9e2969606bdfae/types_requests-2.32.4.20250913-py3-none-any.whl"
            },
            {
              "algorithm": "sha256",
              "hash": "abd6d4f9ce3a9383f269775a9835a4c24e5cd6b9f647d64f88aa4613c33def5d",
              "url": "https://files.pythonhosted.org/packages/36/27/489922f4505975b11de2b5ad07b4fe1dca0bca9be81a703f26c5f3acfce5/types_requests-2.32.4.20250913.tar.gz"
            }
          ],
          "project_name": "types-requests",
          "requires_dists": [
            "urllib3>=2"
          ],
          "requires_python": ">=3.9",
          "version": "2.32.4.20250913"
        },
        {
          "artifacts": [
            {
              "algorithm": "sha256",
              "hash": "53bf881cb9d7e46ed12c76ef76c0aaf28cfe6211d3fab12e0b83620b1a8642c3",
              "url": "https://files.pythonhosted.org/packages/b6/2d/475bf15c1cdc172e7a0d665b6e373ebfb1e9bf734d3f2f543d668b07a142/types_setuptools-80.9.0.20250822-py3-none-any.whl"
            },
            {
              "algorithm": "sha256",
              "hash": "070ea7716968ec67a84c7f7768d9952ff24d28b65b6594797a464f1b3066f965",
              "url": "https://files.pythonhosted.org/packages/19/bd/1e5f949b7cb740c9f0feaac430e301b8f1c5f11a81e26324299ea671a237/types_setuptools-80.9.0.20250822.tar.gz"
            }
          ],
          "project_name": "types-setuptools",
          "requires_dists": [],
          "requires_python": ">=3.9",
          "version": "80.9.0.20250822"
        },
        {
          "artifacts": [
            {
              "algorithm": "sha256",
              "hash": "627b47775d25fa29977d9c70dc0cbab3f314f32c8d8d0c012f2ef5de7aaec05d",
              "url": "https://files.pythonhosted.org/packages/da/a2/d32ab58c0b216912638b140ab2170ee4b8644067c293b170e19fba340ccc/types_toml-0.10.8.20240310-py3-none-any.whl"
            },
            {
              "algorithm": "sha256",
              "hash": "3d41501302972436a6b8b239c850b26689657e25281b48ff0ec06345b8830331",
              "url": "https://files.pythonhosted.org/packages/86/47/3e4c75042792bff8e90d7991aa5c51812cc668828cc6cce711e97f63a607/types-toml-0.10.8.20240310.tar.gz"
            }
          ],
          "project_name": "types-toml",
          "requires_dists": [],
          "requires_python": ">=3.8",
          "version": "0.10.8.20240310"
        },
        {
          "artifacts": [
            {
              "algorithm": "sha256",
              "hash": "f0fa19c6845758ab08074a0cfa8b7aecb71c999ca73d62883bc25cc018c4e548",
              "url": "https://files.pythonhosted.org/packages/18/67/36e9267722cc04a6b9f15c7f3441c2363321a3ea07da7ae0c0707beb2a9c/typing_extensions-4.15.0-py3-none-any.whl"
            },
            {
              "algorithm": "sha256",
              "hash": "0cea48d173cc12fa28ecabc3b837ea3cf6f38c6d1136f85cbaaf598984861466",
              "url": "https://files.pythonhosted.org/packages/72/94/1a15dd82efb362ac84269196e94cf00f187f7ed21c242792a923cdb1c61f/typing_extensions-4.15.0.tar.gz"
            }
          ],
          "project_name": "typing-extensions",
          "requires_dists": [],
          "requires_python": ">=3.9",
          "version": "4.15.0"
        },
        {
          "artifacts": [
            {
              "algorithm": "sha256",
              "hash": "4ed1cacbdc298c220f1bd249ed5287caa16f34d44ef4e9c3d0cbad5b521545e7",
              "url": "https://files.pythonhosted.org/packages/dc/9b/47798a6c91d8bdb567fe2698fe81e0c6b7cb7ef4d13da4114b41d239f65d/typing_inspection-0.4.2-py3-none-any.whl"
            },
            {
              "algorithm": "sha256",
              "hash": "ba561c48a67c5958007083d386c3295464928b01faa735ab8547c5692e87f464",
              "url": "https://files.pythonhosted.org/packages/55/e3/70399cb7dd41c10ac53367ae42139cf4b1ca5f36bb3dc6c9d33acdb43655/typing_inspection-0.4.2.tar.gz"
            }
          ],
          "project_name": "typing-inspection",
          "requires_dists": [
            "typing-extensions>=4.12.0"
          ],
          "requires_python": ">=3.9",
          "version": "0.4.2"
        },
        {
          "artifacts": [
            {
              "algorithm": "sha256",
              "hash": "04c41afc195fd477a59db3a84d5b83a871bd648ef371cf8c6f43072d89144eef",
              "url": "https://files.pythonhosted.org/packages/64/ae/4bc825860d679a0f208a19af2f39206dfd804ace2403330fdc3170334a2f/ujson-5.11.0-cp314-cp314t-musllinux_1_2_x86_64.whl"
            },
            {
              "algorithm": "sha256",
              "hash": "49e56ef8066f11b80d620985ae36869a3ff7e4b74c3b6129182ec5d1df0255f3",
              "url": "https://files.pythonhosted.org/packages/1b/be/ae26a6321179ebbb3a2e2685b9007c71bcda41ad7a77bbbe164005e956fc/ujson-5.11.0-cp314-cp314t-macosx_11_0_arm64.whl"
            },
            {
              "algorithm": "sha256",
              "hash": "65724738c73645db88f70ba1f2e6fb678f913281804d5da2fd02c8c5839af302",
              "url": "https://files.pythonhosted.org/packages/28/08/4518146f4984d112764b1dfa6fb7bad691c44a401adadaa5e23ccd930053/ujson-5.11.0-cp314-cp314-macosx_10_13_x86_64.whl"
            },
            {
              "algorithm": "sha256",
              "hash": "29113c003ca33ab71b1b480bde952fbab2a0b6b03a4ee4c3d71687cdcbd1a29d",
              "url": "https://files.pythonhosted.org/packages/29/37/2107b9a62168867a692654d8766b81bd2fd1e1ba13e2ec90555861e02b0c/ujson-5.11.0-cp314-cp314-macosx_11_0_arm64.whl"
            },
            {
              "algorithm": "sha256",
              "hash": "10f29e71ecf4ecd93a6610bd8efa8e7b6467454a363c3d6416db65de883eb076",
              "url": "https://files.pythonhosted.org/packages/2e/e5/af5491dfda4f8b77e24cf3da68ee0d1552f99a13e5c622f4cef1380925c3/ujson-5.11.0-cp314-cp314t-manylinux_2_24_x86_64.manylinux_2_28_x86_64.whl"
            },
            {
              "algorithm": "sha256",
              "hash": "e204ae6f909f099ba6b6b942131cee359ddda2b6e4ea39c12eb8b991fe2010e0",
              "url": "https://files.pythonhosted.org/packages/43/d9/3f17e3c5773fb4941c68d9a37a47b1a79c9649d6c56aefbed87cc409d18a/ujson-5.11.0.tar.gz"
            },
            {
              "algorithm": "sha256",
              "hash": "b16930f6a0753cdc7d637b33b4e8f10d5e351e1fb83872ba6375f1e87be39746",
              "url": "https://files.pythonhosted.org/packages/49/44/8e04496acb3d5a1cbee3a54828d9652f67a37523efa3d3b18a347339680a/ujson-5.11.0-cp314-cp314t-musllinux_1_2_i686.whl"
            },
            {
              "algorithm": "sha256",
              "hash": "f278b31a7c52eb0947b2db55a5133fbc46b6f0ef49972cd1a80843b72e135aba",
              "url": "https://files.pythonhosted.org/packages/55/7a/4572af5324ad4b2bfdd2321e898a527050290147b4ea337a79a0e4e87ec7/ujson-5.11.0-cp314-cp314-manylinux_2_24_x86_64.manylinux_2_28_x86_64.whl"
            },
            {
              "algorithm": "sha256",
              "hash": "de6e88f62796372fba1de973c11138f197d3e0e1d80bcb2b8aae1e826096d433",
              "url": "https://files.pythonhosted.org/packages/6e/cd/e9809b064a89fe5c4184649adeb13c1b98652db3f8518980b04227358574/ujson-5.11.0-cp314-cp314t-macosx_10_13_x86_64.whl"
            },
            {
              "algorithm": "sha256",
              "hash": "090b4d11b380ae25453100b722d0609d5051ffe98f80ec52853ccf8249dfd840",
              "url": "https://files.pythonhosted.org/packages/7a/3e/7b98668cba3bb3735929c31b999b374ebc02c19dfa98dfebaeeb5c8597ca/ujson-5.11.0-cp314-cp314-musllinux_1_2_i686.whl"
            },
            {
              "algorithm": "sha256",
              "hash": "ab2cb8351d976e788669c8281465d44d4e94413718af497b4e7342d7b2f78018",
              "url": "https://files.pythonhosted.org/packages/7b/71/a2b8c19cf4e1efe53cf439cdf7198ac60ae15471d2f1040b490c1f0f831f/ujson-5.11.0-cp314-cp314-musllinux_1_2_aarch64.whl"
            },
            {
              "algorithm": "sha256",
              "hash": "c44c703842024d796b4c78542a6fcd5c3cb948b9fc2a73ee65b9c86a22ee3638",
              "url": "https://files.pythonhosted.org/packages/9b/f8/25583c70f83788edbe3ca62ce6c1b79eff465d78dec5eb2b2b56b3e98b33/ujson-5.11.0-cp314-cp314-manylinux_2_24_aarch64.manylinux_2_28_aarch64.whl"
            },
            {
              "algorithm": "sha256",
              "hash": "80017e870d882d5517d28995b62e4e518a894f932f1e242cbc802a2fd64d365c",
              "url": "https://files.pythonhosted.org/packages/a1/ea/8870f208c20b43571a5c409ebb2fe9b9dba5f494e9e60f9314ac01ea8f78/ujson-5.11.0-cp314-cp314-musllinux_1_2_x86_64.whl"
            },
            {
              "algorithm": "sha256",
              "hash": "1a325fd2c3a056cf6c8e023f74a0c478dd282a93141356ae7f16d5309f5ff823",
              "url": "https://files.pythonhosted.org/packages/ae/e9/fb4a220ee6939db099f4cfeeae796ecb91e7584ad4d445d4ca7f994a9135/ujson-5.11.0-cp314-cp314t-manylinux_2_24_aarch64.manylinux_2_28_aarch64.whl"
            },
            {
              "algorithm": "sha256",
              "hash": "a0af6574fc1d9d53f4ff371f58c96673e6d988ed2b5bf666a6143c782fa007e9",
              "url": "https://files.pythonhosted.org/packages/bd/f8/fc4b952b8f5fea09ea3397a0bd0ad019e474b204cabcb947cead5d4d1ffc/ujson-5.11.0-cp314-cp314t-manylinux_2_24_i686.manylinux_2_28_i686.whl"
            },
            {
              "algorithm": "sha256",
              "hash": "1a0a9b76a89827a592656fe12e000cf4f12da9692f51a841a4a07aa4c7ecc41c",
              "url": "https://files.pythonhosted.org/packages/c4/09/0945349dd41f25cc8c38d78ace49f14c5052c5bbb7257d2f466fa7bdb533/ujson-5.11.0-cp314-cp314t-musllinux_1_2_aarch64.whl"
            },
            {
              "algorithm": "sha256",
              "hash": "e750c436fb90edf85585f5c62a35b35082502383840962c6983403d1bd96a02c",
              "url": "https://files.pythonhosted.org/packages/ed/ca/19b3a632933a09d696f10dc1b0dfa1d692e65ad507d12340116ce4f67967/ujson-5.11.0-cp314-cp314-manylinux_2_24_i686.manylinux_2_28_i686.whl"
            }
          ],
          "project_name": "ujson",
          "requires_dists": [],
          "requires_python": ">=3.9",
          "version": "5.11.0"
        },
        {
          "artifacts": [
            {
              "algorithm": "sha256",
              "hash": "e6b01673c0fa6a13e374b50871808eb3bf7046c4b125b216f6bf1cc604cff0dc",
              "url": "https://files.pythonhosted.org/packages/a7/c2/fe1e52489ae3122415c51f387e221dd0773709bad6c6cdaa599e8a2c5185/urllib3-2.5.0-py3-none-any.whl"
            },
            {
              "algorithm": "sha256",
              "hash": "3fc47733c7e419d4bc3f6b3dc2b4f890bb743906a30d56ba4a5bfa4bbff92760",
              "url": "https://files.pythonhosted.org/packages/15/22/9ee70a2574a4f4599c47dd506532914ce044817c7752a79b6a51286319bc/urllib3-2.5.0.tar.gz"
            }
          ],
          "project_name": "urllib3",
          "requires_dists": [
            "brotli>=1.0.9; platform_python_implementation == \"CPython\" and extra == \"brotli\"",
            "brotlicffi>=0.8.0; platform_python_implementation != \"CPython\" and extra == \"brotli\"",
            "h2<5,>=4; extra == \"h2\"",
            "pysocks!=1.5.7,<2.0,>=1.5.6; extra == \"socks\"",
            "zstandard>=0.18.0; extra == \"zstd\""
          ],
          "requires_python": ">=3.9",
          "version": "2.5.0"
        },
        {
          "artifacts": [
            {
              "algorithm": "sha256",
              "hash": "48c0afd214ceb59340075b4a052ea1ee91c16fbc2a9b1469cca0e54566977b02",
              "url": "https://files.pythonhosted.org/packages/ee/d9/d88e73ca598f4f6ff671fb5fde8a32925c2e08a637303a1d12883c7305fa/uvicorn-0.38.0-py3-none-any.whl"
            },
            {
              "algorithm": "sha256",
              "hash": "fd97093bdd120a2609fc0d3afe931d4d4ad688b6e75f0f929fde1bc36fe0e91d",
              "url": "https://files.pythonhosted.org/packages/cb/ce/f06b84e2697fef4688ca63bdb2fdf113ca0a3be33f94488f2cadb690b0cf/uvicorn-0.38.0.tar.gz"
            }
          ],
          "project_name": "uvicorn",
          "requires_dists": [
            "click>=7.0",
            "colorama>=0.4; sys_platform == \"win32\" and extra == \"standard\"",
            "h11>=0.8",
            "httptools>=0.6.3; extra == \"standard\"",
            "python-dotenv>=0.13; extra == \"standard\"",
            "pyyaml>=5.1; extra == \"standard\"",
            "typing-extensions>=4.0; python_version < \"3.11\"",
            "uvloop>=0.15.1; (sys_platform != \"win32\" and (sys_platform != \"cygwin\" and platform_python_implementation != \"PyPy\")) and extra == \"standard\"",
            "watchfiles>=0.13; extra == \"standard\"",
            "websockets>=10.4; extra == \"standard\""
          ],
          "requires_python": ">=3.9",
          "version": "0.38.0"
        },
        {
          "artifacts": [
            {
              "algorithm": "sha256",
              "hash": "6cde23eeda1a25c75b2e07d39970f3374105d5eafbaab2a4482be82f272d5a5e",
              "url": "https://files.pythonhosted.org/packages/e4/16/c1fd27e9549f3c4baf1dc9c20c456cd2f822dbf8de9f463824b0c0357e06/uvloop-0.22.1-cp314-cp314t-musllinux_1_2_x86_64.whl"
            },
            {
              "algorithm": "sha256",
              "hash": "b31dc2fccbd42adc73bc4e7cdbae4fc5086cf378979e53ca5d0301838c5682c6",
              "url": "https://files.pythonhosted.org/packages/02/62/67d382dfcb25d0a98ce73c11ed1a6fba5037a1a1d533dcbb7cab033a2636/uvloop-0.22.1-cp314-cp314-musllinux_1_2_aarch64.whl"
            },
            {
              "algorithm": "sha256",
              "hash": "6c84bae345b9147082b17371e3dd5d42775bddce91f885499017f4607fdaf39f",
              "url": "https://files.pythonhosted.org/packages/06/f0/18d39dbd1971d6d62c4629cc7fa67f74821b0dc1f5a77af43719de7936a7/uvloop-0.22.1.tar.gz"
            },
            {
              "algorithm": "sha256",
              "hash": "4baa86acedf1d62115c1dc6ad1e17134476688f08c6efd8a2ab076e815665c74",
              "url": "https://files.pythonhosted.org/packages/0d/f8/a132124dfda0777e489ca86732e85e69afcd1ff7686647000050ba670689/uvloop-0.22.1-cp314-cp314-macosx_10_13_x86_64.whl"
            },
            {
              "algorithm": "sha256",
              "hash": "badb4d8e58ee08dad957002027830d5c3b06aea446a6a3744483c2b3b745345c",
              "url": "https://files.pythonhosted.org/packages/42/38/c9b09f3271a7a723a5de69f8e237ab8e7803183131bc57c890db0b6bb872/uvloop-0.22.1-cp314-cp314t-manylinux2014_aarch64.manylinux_2_17_aarch64.manylinux_2_28_aarch64.whl"
            },
            {
              "algorithm": "sha256",
              "hash": "37554f70528f60cad66945b885eb01f1bb514f132d92b6eeed1c90fd54ed6289",
              "url": "https://files.pythonhosted.org/packages/79/7b/b01414f31546caf0919da80ad57cbfe24c56b151d12af68cee1b04922ca8/uvloop-0.22.1-cp314-cp314t-macosx_10_13_universal2.whl"
            },
            {
              "algorithm": "sha256",
              "hash": "3879b88423ec7e97cd4eba2a443aa26ed4e59b45e6b76aabf13fe2f27023a142",
              "url": "https://files.pythonhosted.org/packages/90/cd/b62bdeaa429758aee8de8b00ac0dd26593a9de93d302bff3d21439e9791d/uvloop-0.22.1-cp314-cp314-macosx_10_13_universal2.whl"
            },
            {
              "algorithm": "sha256",
              "hash": "daf620c2995d193449393d6c62131b3fbd40a63bf7b307a1527856ace637fe88",
              "url": "https://files.pythonhosted.org/packages/97/cc/48d232f33d60e2e2e0b42f4e73455b146b76ebe216487e862700457fbf3c/uvloop-0.22.1-cp314-cp314t-musllinux_1_2_aarch64.whl"
            },
            {
              "algorithm": "sha256",
              "hash": "297c27d8003520596236bdb2335e6b3f649480bd09e00d1e3a99144b691d2a35",
              "url": "https://files.pythonhosted.org/packages/a3/94/94af78c156f88da4b3a733773ad5ba0b164393e357cc4bd0ab2e2677a7d6/uvloop-0.22.1-cp314-cp314-manylinux2014_aarch64.manylinux_2_17_aarch64.manylinux_2_28_aarch64.whl"
            },
            {
              "algorithm": "sha256",
              "hash": "c1955d5a1dd43198244d47664a5858082a3239766a839b2102a269aaff7a4e25",
              "url": "https://files.pythonhosted.org/packages/b5/35/60249e9fd07b32c665192cec7af29e06c7cd96fa1d08b84f012a56a0b38e/uvloop-0.22.1-cp314-cp314-manylinux2014_x86_64.manylinux_2_17_x86_64.manylinux_2_28_x86_64.whl"
            },
            {
              "algorithm": "sha256",
              "hash": "b91328c72635f6f9e0282e4a57da7470c7350ab1c9f48546c0f2866205349d21",
              "url": "https://files.pythonhosted.org/packages/c1/37/945b4ca0ac27e3dc4952642d4c900edd030b3da6c9634875af6e13ae80e5/uvloop-0.22.1-cp314-cp314t-manylinux2014_x86_64.manylinux_2_17_x86_64.manylinux_2_28_x86_64.whl"
            },
            {
              "algorithm": "sha256",
              "hash": "b76324e2dc033a0b2f435f33eb88ff9913c156ef78e153fb210e03c13da746b3",
              "url": "https://files.pythonhosted.org/packages/d4/31/0bb232318dd838cad3fa8fb0c68c8b40e1145b32025581975e18b11fab40/uvloop-0.22.1-cp314-cp314t-macosx_10_13_x86_64.whl"
            },
            {
              "algorithm": "sha256",
              "hash": "93f617675b2d03af4e72a5333ef89450dfaa5321303ede6e67ba9c9d26878079",
              "url": "https://files.pythonhosted.org/packages/f0/7a/f1171b4a882a5d13c8b7576f348acfe6074d72eaf52cccef752f748d4a9f/uvloop-0.22.1-cp314-cp314-musllinux_1_2_x86_64.whl"
            }
          ],
          "project_name": "uvloop",
          "requires_dists": [
            "Cython~=3.0; extra == \"dev\"",
            "Sphinx~=4.1.2; extra == \"docs\"",
            "aiohttp>=3.10.5; extra == \"test\"",
            "flake8~=6.1; extra == \"test\"",
            "mypy>=0.800; extra == \"test\"",
            "psutil; extra == \"test\"",
            "pyOpenSSL~=25.3.0; extra == \"test\"",
            "pycodestyle~=2.11.0; extra == \"test\"",
            "setuptools>=60; extra == \"dev\"",
            "sphinx_rtd_theme~=0.5.2; extra == \"docs\"",
            "sphinxcontrib-asyncio~=0.3.0; extra == \"docs\""
          ],
          "requires_python": ">=3.8.1",
          "version": "0.22.1"
        },
        {
          "artifacts": [
            {
              "algorithm": "sha256",
              "hash": "a916a2932da8f8ab582f242c065f5c81bed3462849ca79ee357dd9551b0e9b01",
              "url": "https://files.pythonhosted.org/packages/e3/bd/fa9bb053192491b3867ba07d2343d9f2252e00811567d30ae8d0f78136fe/watchfiles-1.1.1-cp314-cp314t-musllinux_1_1_x86_64.whl"
            },
            {
              "algorithm": "sha256",
              "hash": "8fbe85cb3201c7d380d3d0b90e63d520f15d6afe217165d7f98c9c649654db81",
              "url": "https://files.pythonhosted.org/packages/2a/84/a95db05354bf2d19e438520d92a8ca475e578c647f78f53197f5a2f17aaf/watchfiles-1.1.1-cp314-cp314-musllinux_1_1_x86_64.whl"
            },
            {
              "algorithm": "sha256",
              "hash": "88863fbbc1a7312972f1c511f202eb30866370ebb8493aef2812b9ff28156a21",
              "url": "https://files.pythonhosted.org/packages/47/a8/e3af2184707c29f0f14b1963c0aace6529f9d1b8582d5b99f31bbf42f59e/watchfiles-1.1.1-cp314-cp314t-macosx_10_12_x86_64.whl"
            },
            {
              "algorithm": "sha256",
              "hash": "f096076119da54a6080e8920cbdaac3dbee667eb91dcc5e5b78840b87415bd44",
              "url": "https://files.pythonhosted.org/packages/47/c2/9059c2e8966ea5ce678166617a7f75ecba6164375f3b288e50a40dc6d489/watchfiles-1.1.1-cp314-cp314t-manylinux_2_17_i686.manylinux2014_i686.whl"
            },
            {
              "algorithm": "sha256",
              "hash": "8c91ed27800188c2ae96d16e3149f199d62f86c7af5f5f4d2c61a3ed8cd3666c",
              "url": "https://files.pythonhosted.org/packages/4f/55/2af26693fd15165c4ff7857e38330e1b61ab8c37d15dc79118cdba115b7a/watchfiles-1.1.1-cp314-cp314t-manylinux_2_17_x86_64.manylinux2014_x86_64.whl"
            },
            {
              "algorithm": "sha256",
              "hash": "bfff9740c69c0e4ed32416f013f3c45e2ae42ccedd1167ef2d805c000b6c71a5",
              "url": "https://files.pythonhosted.org/packages/51/2e/c410993ba5025a9f9357c376f48976ef0e1b1aefb73b97a5ae01a5972755/watchfiles-1.1.1-cp314-cp314-manylinux_2_17_armv7l.manylinux2014_armv7l.whl"
            },
            {
              "algorithm": "sha256",
              "hash": "311ff15a0bae3714ffb603e6ba6dbfba4065ab60865d15a6ec544133bdb21099",
              "url": "https://files.pythonhosted.org/packages/66/1d/d0d200b10c9311ec25d2273f8aad8c3ef7cc7ea11808022501811208a750/watchfiles-1.1.1-cp314-cp314t-musllinux_1_1_aarch64.whl"
            },
            {
              "algorithm": "sha256",
              "hash": "04e78dd0b6352db95507fd8cb46f39d185cf8c74e4cf1e4fbad1d3df96faf510",
              "url": "https://files.pythonhosted.org/packages/6a/0f/c6988c91d06e93cd0bb3d4a808bcf32375ca1904609835c3031799e3ecae/watchfiles-1.1.1-cp314-cp314-manylinux_2_17_s390x.manylinux2014_s390x.whl"
            },
            {
              "algorithm": "sha256",
              "hash": "39574d6370c4579d7f5d0ad940ce5b20db0e4117444e39b6d8f99db5676c52fd",
              "url": "https://files.pythonhosted.org/packages/7b/22/16d5331eaed1cb107b873f6ae1b69e9ced582fcf0c59a50cd84f403b1c32/watchfiles-1.1.1-cp314-cp314-macosx_11_0_arm64.whl"
            },
            {
              "algorithm": "sha256",
              "hash": "b27cf2eb1dda37b2089e3907d8ea92922b673c0c427886d4edc6b94d8dfe5db3",
              "url": "https://files.pythonhosted.org/packages/8e/a4/2df3b404469122e8680f0fcd06079317e48db58a2da2950fb45020947734/watchfiles-1.1.1-cp314-cp314-manylinux_2_17_i686.manylinux2014_i686.whl"
            },
            {
              "algorithm": "sha256",
              "hash": "00485f441d183717038ed2e887a7c868154f216877653121068107b227a2f64c",
              "url": "https://files.pythonhosted.org/packages/94/44/d90a9ec8ac309bc26db808a13e7bfc0e4e78b6fc051078a554e132e80160/watchfiles-1.1.1-cp314-cp314t-manylinux_2_17_ppc64le.manylinux2014_ppc64le.whl"
            },
            {
              "algorithm": "sha256",
              "hash": "a55f3e9e493158d7bfdb60a1165035f1cf7d320914e7b7ea83fe22c6023b58fc",
              "url": "https://files.pythonhosted.org/packages/95/68/4e3479b20ca305cfc561db3ed207a8a1c745ee32bf24f2026a129d0ddb6e/watchfiles-1.1.1-cp314-cp314t-manylinux_2_17_s390x.manylinux2014_s390x.whl"
            },
            {
              "algorithm": "sha256",
              "hash": "74d5012b7630714b66be7b7b7a78855ef7ad58e8650c73afc4c076a1f480a8d6",
              "url": "https://files.pythonhosted.org/packages/98/e0/8c9bdba88af756a2fce230dd365fab2baf927ba42cd47521ee7498fd5211/watchfiles-1.1.1-cp314-cp314-musllinux_1_1_aarch64.whl"
            },
            {
              "algorithm": "sha256",
              "hash": "7365b92c2e69ee952902e8f70f3ba6360d0d596d9299d55d7d386df84b6941fb",
              "url": "https://files.pythonhosted.org/packages/b2/7e/5643bfff5acb6539b18483128fdc0ef2cccc94a5b8fbda130c823e8ed636/watchfiles-1.1.1-cp314-cp314-manylinux_2_17_aarch64.manylinux2014_aarch64.whl"
            },
            {
              "algorithm": "sha256",
              "hash": "5c85794a4cfa094714fb9c08d4a218375b2b95b8ed1666e8677c349906246c05",
              "url": "https://files.pythonhosted.org/packages/b4/36/ded8aebea91919485b7bbabbd14f5f359326cb5ec218cd67074d1e426d74/watchfiles-1.1.1-cp314-cp314-manylinux_2_17_x86_64.manylinux2014_x86_64.whl"
            },
            {
              "algorithm": "sha256",
              "hash": "55c7475190662e202c08c6c0f4d9e345a29367438cf8e8037f3155e10a88d5a5",
              "url": "https://files.pythonhosted.org/packages/c0/ec/e47e307c2f4bd75f9f9e8afbe3876679b18e1bcec449beca132a1c5ffb2d/watchfiles-1.1.1-cp314-cp314t-macosx_11_0_arm64.whl"
            },
            {
              "algorithm": "sha256",
              "hash": "a173cb5c16c4f40ab19cecf48a534c409f7ea983ab8fed0741304a1c0a31b3f2",
              "url": "https://files.pythonhosted.org/packages/c2/c9/8869df9b2a2d6c59d79220a4db37679e74f807c559ffe5265e08b227a210/watchfiles-1.1.1.tar.gz"
            },
            {
              "algorithm": "sha256",
              "hash": "d1715143123baeeaeadec0528bb7441103979a1d5f6fd0e1f915383fea7ea6d5",
              "url": "https://files.pythonhosted.org/packages/c3/f4/0872229324ef69b2c3edec35e84bd57a1289e7d3fe74588048ed8947a323/watchfiles-1.1.1-cp314-cp314-macosx_10_12_x86_64.whl"
            },
            {
              "algorithm": "sha256",
              "hash": "3f53fa183d53a1d7a8852277c92b967ae99c2d4dcee2bfacff8868e6e30b15f7",
              "url": "https://files.pythonhosted.org/packages/d5/a0/ad235642118090f66e7b2f18fd5c42082418404a79205cdfca50b6309c13/watchfiles-1.1.1-cp314-cp314t-manylinux_2_17_aarch64.manylinux2014_aarch64.whl"
            },
            {
              "algorithm": "sha256",
              "hash": "6aae418a8b323732fa89721d86f39ec8f092fc2af67f4217a2b07fd3e93c6101",
              "url": "https://files.pythonhosted.org/packages/df/85/97fa10fd5ff3332ae17e7e40e20784e419e28521549780869f1413742e9d/watchfiles-1.1.1-cp314-cp314t-manylinux_2_17_armv7l.manylinux2014_armv7l.whl"
            },
            {
              "algorithm": "sha256",
              "hash": "526e86aced14a65a5b0ec50827c745597c782ff46b571dbfe46192ab9e0b3c33",
              "url": "https://files.pythonhosted.org/packages/ea/84/4587ba5b1f267167ee715b7f66e6382cca6938e0a4b870adad93e44747e6/watchfiles-1.1.1-cp314-cp314-manylinux_2_17_ppc64le.manylinux2014_ppc64le.whl"
            }
          ],
          "project_name": "watchfiles",
          "requires_dists": [
            "anyio>=3.0.0"
          ],
          "requires_python": ">=3.9",
          "version": "1.1.1"
        },
        {
          "artifacts": [
            {
              "algorithm": "sha256",
              "hash": "f7a866fbc1e97b5c617ee4116daaa09b722101d4a3c170c787450ba409f9736f",
              "url": "https://files.pythonhosted.org/packages/fa/a8/5b41e0da817d64113292ab1f8247140aac61cbf6cfd085d6a0fa77f4984f/websockets-15.0.1-py3-none-any.whl"
            },
            {
              "algorithm": "sha256",
              "hash": "82544de02076bafba038ce055ee6412d68da13ab47f0c60cab827346de828dee",
              "url": "https://files.pythonhosted.org/packages/21/e6/26d09fab466b7ca9c7737474c52be4f76a40301b08362eb2dbc19dcc16c1/websockets-15.0.1.tar.gz"
            }
          ],
          "project_name": "websockets",
          "requires_dists": [],
          "requires_python": ">=3.9",
          "version": "15.0.1"
        }
      ],
      "marker": null,
      "platform_tag": null
    }
  ],
  "only_builds": [],
  "only_wheels": [],
  "overridden": [],
  "path_mappings": {},
  "pex_version": "2.69.1",
  "pip_version": "25.3",
  "prefer_older_binary": false,
  "requirements": [
    "PyGithub==2.8.1",
    "PyYAML<7.0,>=6.0",
    "ansicolors==1.1.8",
    "beautifulsoup4==4.11.1",
    "chevron==0.14.0",
    "debugpy==1.8.16",
    "fastapi==0.120.1",
    "fasteners==0.20.0",
    "freezegun==1.5.5",
    "hdrhistogram==0.10.3",
    "ijson==3.4.0.post0",
    "libcst==1.8.5",
    "mypy-typing-asserts==0.1.1",
    "node-semver==0.9.0",
    "packaging==25.0",
    "pex==2.69.1",
    "psutil==5.9.8",
    "pydevd-pycharm==251.23536.40",
    "pytest!=7.1.0,!=7.1.1,<9,>=7",
    "python-gnupg==0.5.5",
    "python-lsp-jsonrpc==1.1.2",
    "requests[security]==2.32.5",
    "setproctitle==1.3.7",
    "setuptools<81.0,>=63.1.0",
    "starlette==0.49.1",
    "strawberry-graphql[fastapi]==0.284.1",
    "toml==0.10.2",
    "types-PyYAML==6.0.12.20250915",
    "types-requests==2.32.4.20250913",
    "types-setuptools==80.9.0.20250822",
    "types-toml==0.10.8.20240310",
    "typing-extensions==4.15",
    "uvicorn[standard]==0.38.0"
  ],
  "requires_python": [
    "CPython==3.14.*"
  ],
  "resolver_version": "pip-2020-resolver",
  "style": "universal",
  "target_systems": [
    "linux",
    "mac"
  ],
  "transitive": true,
  "use_pep517": null,
  "use_system_time": false
}<|MERGE_RESOLUTION|>--- conflicted
+++ resolved
@@ -1063,7 +1063,6 @@
           "artifacts": [
             {
               "algorithm": "sha256",
-<<<<<<< HEAD
               "hash": "d0c48993f54253b2c95d433d3960c95dd56e19a5cf5a545980180e91165ba342",
               "url": "https://files.pythonhosted.org/packages/7e/1e/961e4ae612963e9f1159dd3f5dd902afab8cefe8f25c132c715bc1d1adbc/pbr-7.0.2-py2.py3-none-any.whl"
             },
@@ -1071,15 +1070,6 @@
               "algorithm": "sha256",
               "hash": "2a598b3d930f260576888932969b3b7dbcaa1d86505f9317dbd34b4a83eaf7ad",
               "url": "https://files.pythonhosted.org/packages/7f/92/fb5cde14e8141bde5f4bc1eb5ff6aa0590ce9780ce29aaff2ad569cfa85b/pbr-7.0.2.tar.gz"
-=======
-              "hash": "ff223894eb1cd271a98076b13d3badff3bb36c424074d26334cd25aebeecea6b",
-              "url": "https://files.pythonhosted.org/packages/c0/db/61efa0d08a99f897ef98256b03e563092d36cc38dc4ebe4a85020fe40b31/pbr-7.0.3-py2.py3-none-any.whl"
-            },
-            {
-              "algorithm": "sha256",
-              "hash": "b46004ec30a5324672683ec848aed9e8fc500b0d261d40a3229c2d2bbfcedc29",
-              "url": "https://files.pythonhosted.org/packages/5e/ab/1de9a4f730edde1bdbbc2b8d19f8fa326f036b4f18b2f72cfbea7dc53c26/pbr-7.0.3.tar.gz"
->>>>>>> e5ee289f
             }
           ],
           "project_name": "pbr",
@@ -1087,11 +1077,7 @@
             "setuptools"
           ],
           "requires_python": ">=2.6",
-<<<<<<< HEAD
           "version": "7.0.2"
-=======
-          "version": "7.0.3"
->>>>>>> e5ee289f
         },
         {
           "artifacts": [
@@ -1224,7 +1210,6 @@
           "artifacts": [
             {
               "algorithm": "sha256",
-<<<<<<< HEAD
               "hash": "5729225de81fb65b70fdb1907fcf08c75d498f4a6f15af005aabb1fdadc19dfa",
               "url": "https://files.pythonhosted.org/packages/1e/29/b53a9ca6cd366bfc928823679c6a76c7a4c69f8201c0ba7903ad18ebae2f/pydantic_core-2.41.4-cp314-cp314t-manylinux_2_17_x86_64.manylinux2014_x86_64.whl"
             },
@@ -1297,65 +1282,6 @@
               "algorithm": "sha256",
               "hash": "fc3b4cc4539e055cfa39a3763c939f9d409eb40e85813257dcd761985a108554",
               "url": "https://files.pythonhosted.org/packages/fb/a4/71f759cc41b7043e8ecdaab81b985a9b6cad7cec077e0b92cff8b71ecf6b/pydantic_core-2.41.4-cp314-cp314-manylinux_2_17_aarch64.manylinux2014_aarch64.whl"
-=======
-              "hash": "c9e19dd6e28fdcaa5a1de679aec4141f691023916427ef9bae8584f9c2fb3b0e",
-              "url": "https://files.pythonhosted.org/packages/e5/de/e7482c435b83d7e3c3ee5ee4451f6e8973cff0eb6007d2872ce6383f6398/pydantic_core-2.41.5-cp311-cp311-musllinux_1_1_x86_64.whl"
-            },
-            {
-              "algorithm": "sha256",
-              "hash": "7f3bf998340c6d4b0c9a2f02d6a400e51f123b59565d74dc60d252ce888c260b",
-              "url": "https://files.pythonhosted.org/packages/12/44/37e403fd9455708b3b942949e1d7febc02167662bf1a7da5b78ee1ea2842/pydantic_core-2.41.5-cp311-cp311-macosx_11_0_arm64.whl"
-            },
-            {
-              "algorithm": "sha256",
-              "hash": "378bec5c66998815d224c9ca994f1e14c0c21cb95d2f52b6021cc0b2a58f2a5a",
-              "url": "https://files.pythonhosted.org/packages/33/7f/1d5cab3ccf44c1935a359d51a8a2a9e1a654b744b5e7f80d41b88d501eec/pydantic_core-2.41.5-cp311-cp311-manylinux_2_17_aarch64.manylinux2014_aarch64.whl"
-            },
-            {
-              "algorithm": "sha256",
-              "hash": "6cb58b9c66f7e4179a2d5e0f849c48eff5c1fca560994d6eb6543abf955a149e",
-              "url": "https://files.pythonhosted.org/packages/50/be/76e5d46203fcb2750e542f32e6c371ffa9b8ad17364cf94bb0818dbfb50c/pydantic_core-2.41.5-cp311-cp311-manylinux_2_17_ppc64le.manylinux2014_ppc64le.whl"
-            },
-            {
-              "algorithm": "sha256",
-              "hash": "34a64bc3441dc1213096a20fe27e8e128bd3ff89921706e83c0b1ac971276594",
-              "url": "https://files.pythonhosted.org/packages/58/7f/0de669bf37d206723795f9c90c82966726a2ab06c336deba4735b55af431/pydantic_core-2.41.5-cp311-cp311-musllinux_1_1_armv7l.whl"
-            },
-            {
-              "algorithm": "sha256",
-              "hash": "e7b576130c69225432866fe2f4a469a85a54ade141d96fd396dffcf607b558f8",
-              "url": "https://files.pythonhosted.org/packages/6e/6a/30d94a9674a7fe4f4744052ed6c5e083424510be1e93da5bc47569d11810/pydantic_core-2.41.5-cp311-cp311-manylinux_2_17_armv7l.manylinux2014_armv7l.whl"
-            },
-            {
-              "algorithm": "sha256",
-              "hash": "08daa51ea16ad373ffd5e7606252cc32f07bc72b28284b6bc9c6df804816476e",
-              "url": "https://files.pythonhosted.org/packages/71/70/23b021c950c2addd24ec408e9ab05d59b035b39d97cdc1130e1bce647bb6/pydantic_core-2.41.5.tar.gz"
-            },
-            {
-              "algorithm": "sha256",
-              "hash": "c1df3d34aced70add6f867a8cf413e299177e0c22660cc767218373d0779487b",
-              "url": "https://files.pythonhosted.org/packages/b0/3b/698cf8ae1d536a010e05121b4958b1257f0b5522085e335360e53a6b1c8b/pydantic_core-2.41.5-cp311-cp311-manylinux_2_5_i686.manylinux1_i686.whl"
-            },
-            {
-              "algorithm": "sha256",
-              "hash": "4009935984bd36bd2c774e13f9a09563ce8de4abaa7226f5108262fa3e637284",
-              "url": "https://files.pythonhosted.org/packages/b8/ba/15d537423939553116dea94ce02f9c31be0fa9d0b806d427e0308ec17145/pydantic_core-2.41.5-cp311-cp311-musllinux_1_1_aarch64.whl"
-            },
-            {
-              "algorithm": "sha256",
-              "hash": "f31d95a179f8d64d90f6831d71fa93290893a33148d890ba15de25642c5d075b",
-              "url": "https://files.pythonhosted.org/packages/c8/be/8fed28dd0a180dca19e72c233cbf58efa36df055e5b9d90d64fd1740b828/pydantic_core-2.41.5-cp311-cp311-manylinux_2_17_x86_64.manylinux2014_x86_64.whl"
-            },
-            {
-              "algorithm": "sha256",
-              "hash": "88942d3a3dff3afc8288c21e565e476fc278902ae4d6d134f1eeda118cc830b1",
-              "url": "https://files.pythonhosted.org/packages/d3/ee/fed784df0144793489f87db310a6bbf8118d7b630ed07aa180d6067e653a/pydantic_core-2.41.5-cp311-cp311-manylinux_2_17_s390x.manylinux2014_s390x.whl"
-            },
-            {
-              "algorithm": "sha256",
-              "hash": "a3a52f6156e73e7ccb0f8cced536adccb7042be67cb45f9562e12b319c119da6",
-              "url": "https://files.pythonhosted.org/packages/e8/72/74a989dd9f2084b3d9530b0915fdda64ac48831c30dbf7c72a41a5232db8/pydantic_core-2.41.5-cp311-cp311-macosx_10_12_x86_64.whl"
->>>>>>> e5ee289f
             }
           ],
           "project_name": "pydantic-core",
@@ -1463,7 +1389,6 @@
             },
             {
               "algorithm": "sha256",
-<<<<<<< HEAD
               "hash": "51fed9fe1bec9e7ff9af31cd0abba179d0e984a2960c77e8e5292c7e9b7f7b5d",
               "url": "https://files.pythonhosted.org/packages/01/3b/17c368197dfb2c817ce033f94605a47d0cc27901542109e640cef263f0af/pynacl-1.6.0-cp314-cp314t-manylinux_2_26_x86_64.manylinux_2_28_x86_64.whl"
             },
@@ -1471,10 +1396,6 @@
               "algorithm": "sha256",
               "hash": "cb36deafe6e2bce3b286e5d1f3e1c246e0ccdb8808ddb4550bb2792f2df298f2",
               "url": "https://files.pythonhosted.org/packages/06/c6/a3124dee667a423f2c637cfd262a54d67d8ccf3e160f3c50f622a85b7723/pynacl-1.6.0.tar.gz"
-=======
-              "hash": "3206fa98737fdc66d59b8782cecc3d37d30aeec4593d1c8c145825a345bba0f0",
-              "url": "https://files.pythonhosted.org/packages/0f/c1/97d3e1c83772d78ee1db3053fd674bc6c524afbace2bfe8d419fd55d7ed1/pynacl-1.6.1-cp38-abi3-musllinux_1_1_aarch64.whl"
->>>>>>> e5ee289f
             },
             {
               "algorithm": "sha256",
@@ -1488,7 +1409,6 @@
             },
             {
               "algorithm": "sha256",
-<<<<<<< HEAD
               "hash": "10d755cf2a455d8c0f8c767a43d68f24d163b8fe93ccfaabfa7bafd26be58d73",
               "url": "https://files.pythonhosted.org/packages/35/3c/f79b185365ab9be80cd3cd01dacf30bf5895f9b7b001e683b369e0bb6d3d/pynacl-1.6.0-cp314-cp314t-manylinux_2_34_aarch64.whl"
             },
@@ -1496,10 +1416,6 @@
               "algorithm": "sha256",
               "hash": "25720bad35dfac34a2bcdd61d9e08d6bfc6041bebc7751d9c9f2446cf1e77d64",
               "url": "https://files.pythonhosted.org/packages/41/94/028ff0434a69448f61348d50d2c147dda51aabdd4fbc93ec61343332174d/pynacl-1.6.0-cp38-abi3-manylinux_2_26_aarch64.manylinux_2_28_aarch64.whl"
-=======
-              "hash": "a6f9fd6d6639b1e81115c7f8ff16b8dedba1e8098d2756275d63d208b0e32021",
-              "url": "https://files.pythonhosted.org/packages/49/41/3cfb3b4f3519f6ff62bf71bf1722547644bcfb1b05b8fdbdc300249ba113/pynacl-1.6.1-cp38-abi3-macosx_10_10_universal2.whl"
->>>>>>> e5ee289f
             },
             {
               "algorithm": "sha256",
@@ -1508,7 +1424,6 @@
             },
             {
               "algorithm": "sha256",
-<<<<<<< HEAD
               "hash": "dea103a1afcbc333bc0e992e64233d360d393d1e63d0bc88554f572365664348",
               "url": "https://files.pythonhosted.org/packages/5e/7b/874efdf57d6bf172db0df111b479a553c3d9e8bb4f1f69eb3ffff772d6e8/pynacl-1.6.0-cp314-cp314t-manylinux2014_aarch64.manylinux_2_17_aarch64.whl"
             },
@@ -1516,10 +1431,6 @@
               "algorithm": "sha256",
               "hash": "f4b3824920e206b4f52abd7de621ea7a44fd3cb5c8daceb7c3612345dfc54f2e",
               "url": "https://files.pythonhosted.org/packages/63/37/87c72df19857c5b3b47ace6f211a26eb862ada495cc96daa372d96048fca/pynacl-1.6.0-cp38-abi3-macosx_10_10_universal2.whl"
-=======
-              "hash": "5a3becafc1ee2e5ea7f9abc642f56b82dcf5be69b961e782a96ea52b55d8a9fc",
-              "url": "https://files.pythonhosted.org/packages/9f/05/3ec0796a9917100a62c5073b20c4bce7bf0fea49e99b7906d1699cc7b61b/pynacl-1.6.1-cp38-abi3-manylinux_2_26_aarch64.manylinux_2_28_aarch64.whl"
->>>>>>> e5ee289f
             },
             {
               "algorithm": "sha256",
@@ -1528,7 +1439,6 @@
             },
             {
               "algorithm": "sha256",
-<<<<<<< HEAD
               "hash": "f46386c24a65383a9081d68e9c2de909b1834ec74ff3013271f1bca9c2d233eb",
               "url": "https://files.pythonhosted.org/packages/70/24/1b639176401255605ba7c2b93a7b1eb1e379e0710eca62613633eb204201/pynacl-1.6.0-cp314-cp314t-macosx_10_10_universal2.whl"
             },
@@ -1576,25 +1486,6 @@
               "algorithm": "sha256",
               "hash": "536703b8f90e911294831a7fbcd0c062b837f3ccaa923d92a6254e11178aaf42",
               "url": "https://files.pythonhosted.org/packages/f7/1f/8b37d25e95b8f2a434a19499a601d4d272b9839ab8c32f6b0fc1e40c383f/pynacl-1.6.0-cp314-cp314t-manylinux_2_34_x86_64.whl"
-=======
-              "hash": "8d361dac0309f2b6ad33b349a56cd163c98430d409fa503b10b70b3ad66eaa1d",
-              "url": "https://files.pythonhosted.org/packages/b2/46/aeca065d227e2265125aea590c9c47fbf5786128c9400ee0eb7c88931f06/pynacl-1.6.1.tar.gz"
-            },
-            {
-              "algorithm": "sha256",
-              "hash": "543f869140f67d42b9b8d47f922552d7a967e6c116aad028c9bfc5f3f3b3a7b7",
-              "url": "https://files.pythonhosted.org/packages/b4/51/b2ccbf89cf3025a02e044dd68a365cad593ebf70f532299f2c047d2b7714/pynacl-1.6.1-cp38-abi3-manylinux_2_34_aarch64.whl"
-            },
-            {
-              "algorithm": "sha256",
-              "hash": "7713f8977b5d25f54a811ec9efa2738ac592e846dd6e8a4d3f7578346a841078",
-              "url": "https://files.pythonhosted.org/packages/e8/6c/dc38033bc3ea461e05ae8f15a81e0e67ab9a01861d352ae971c99de23e7c/pynacl-1.6.1-cp38-abi3-manylinux2014_x86_64.manylinux_2_17_x86_64.whl"
-            },
-            {
-              "algorithm": "sha256",
-              "hash": "4ce50d19f1566c391fedc8dc2f2f5be265ae214112ebe55315e41d1f36a7f0a9",
-              "url": "https://files.pythonhosted.org/packages/f0/b7/ae9982be0f344f58d9c64a1c25d1f0125c79201634efe3c87305ac7cb3e3/pynacl-1.6.1-cp38-abi3-manylinux_2_26_x86_64.manylinux_2_28_x86_64.whl"
->>>>>>> e5ee289f
             }
           ],
           "project_name": "pynacl",
