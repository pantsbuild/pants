--- conflicted
+++ resolved
@@ -734,8 +734,8 @@
           "artifacts": [
             {
               "algorithm": "sha256",
-              "hash": "461acf4320219459dabe5ed90a45cb86c9ba8cc6d6db9dad0d9427d42f57794c",
-              "url": "https://files.pythonhosted.org/packages/96/7e/c8730ea39b8712622cd5a1bdff676098208400e37bb92052ba52f93e2aa1/ijson-3.4.0.post0-pp311-pypy311_pp73-manylinux2014_x86_64.manylinux_2_17_x86_64.manylinux_2_28_x86_64.whl"
+              "hash": "9c0886234d1fae15cf4581a430bdba03d79251c1ab3b07e30aa31b13ef28d01c",
+              "url": "https://files.pythonhosted.org/packages/11/b5/ca8e64ab7cf5252f358e467be767630f085b5bbcd3c04333a3a5f36c3dd3/ijson-3.4.0.post0-cp311-cp311-musllinux_1_2_x86_64.whl"
             },
             {
               "algorithm": "sha256",
@@ -744,11 +744,6 @@
             },
             {
               "algorithm": "sha256",
-              "hash": "9c0886234d1fae15cf4581a430bdba03d79251c1ab3b07e30aa31b13ef28d01c",
-              "url": "https://files.pythonhosted.org/packages/11/b5/ca8e64ab7cf5252f358e467be767630f085b5bbcd3c04333a3a5f36c3dd3/ijson-3.4.0.post0-cp311-cp311-musllinux_1_2_x86_64.whl"
-            },
-            {
-              "algorithm": "sha256",
               "hash": "043f9b7cf9cc744263a78175e769947733710d2412d25180df44b1086b23ebd5",
               "url": "https://files.pythonhosted.org/packages/12/fb/2d068d23d1a665f500282ceb6f2473952a95fc7107d739fd629b4ab41959/ijson-3.4.0.post0-cp311-cp311-macosx_10_9_x86_64.whl"
             },
@@ -769,21 +764,6 @@
             },
             {
               "algorithm": "sha256",
-              "hash": "636b6eca96c6c43c04629c6b37fad0181662eaacf9877c71c698485637f752f9",
-              "url": "https://files.pythonhosted.org/packages/39/0a/6c6a3221ddecf62b696fde0e864415237e05b9a36ab6685a606b8fb3b5a2/ijson-3.4.0.post0-pp311-pypy311_pp73-manylinux1_i686.manylinux_2_28_i686.manylinux_2_5_i686.whl"
-            },
-            {
-              "algorithm": "sha256",
-              "hash": "eb5e73028f6e63d27b3d286069fe350ed80a4ccc493b022b590fea4bb086710d",
-              "url": "https://files.pythonhosted.org/packages/42/cb/edf69755e86a3a9f8b418efd60239cb308af46c7c8e12f869423f51c9851/ijson-3.4.0.post0-pp311-pypy311_pp73-manylinux2014_aarch64.manylinux_2_17_aarch64.manylinux_2_28_aarch64.whl"
-            },
-            {
-              "algorithm": "sha256",
-              "hash": "add9242f886eae844a7410b84aee2bbb8bdc83c624f227cb1fdb2d0476a96cb1",
-              "url": "https://files.pythonhosted.org/packages/43/66/27cfcea16e85b95e33814eae2052dab187206b8820cdd90aa39d32ffb441/ijson-3.4.0.post0-pp311-pypy311_pp73-macosx_10_15_x86_64.whl"
-            },
-            {
-              "algorithm": "sha256",
               "hash": "deda4cfcaafa72ca3fa845350045b1d0fef9364ec9f413241bb46988afbe6ee6",
               "url": "https://files.pythonhosted.org/packages/59/bf/590bbc3c3566adce5e2f43ba5894520cbaf19a3e7f38c1250926ba67eee4/ijson-3.4.0.post0-cp311-cp311-manylinux2014_x86_64.manylinux_2_17_x86_64.manylinux_2_28_x86_64.whl"
             },
@@ -796,11 +776,6 @@
               "algorithm": "sha256",
               "hash": "0b473112e72c0c506da425da3278367b6680f340ecc093084693a1e819d28435",
               "url": "https://files.pythonhosted.org/packages/a7/ac/3d57249d4acba66a33eaef794edb5b2a2222ca449ae08800f8abe9286645/ijson-3.4.0.post0-cp311-cp311-macosx_10_9_universal2.whl"
-            },
-            {
-              "algorithm": "sha256",
-              "hash": "69718ed41710dfcaa7564b0af42abc05875d4f7aaa24627c808867ef32634bc7",
-              "url": "https://files.pythonhosted.org/packages/b8/1b/df3f1561c6629241fb2f8bd7ea1da14e3c2dd16fe9d7cbc97120870ed09c/ijson-3.4.0.post0-pp311-pypy311_pp73-macosx_11_0_arm64.whl"
             },
             {
               "algorithm": "sha256",
@@ -1105,13 +1080,8 @@
           "artifacts": [
             {
               "algorithm": "sha256",
-              "hash": "5a28fcedd762349519276c36634e71853b4541079cab4acaaac60c4421827308",
-              "url": "https://files.pythonhosted.org/packages/fc/8e/e4f12afe1beeb9823bba5375f8f258df0cc61b056b0195fb1cf9f62a1a58/pydantic_core-2.41.4-pp311-pypy311_pp73-musllinux_1_1_x86_64.whl"
-            },
-            {
-              "algorithm": "sha256",
-              "hash": "6c9024169becccf0cb470ada03ee578d7348c119a0d42af3dcf9eda96e3a247c",
-              "url": "https://files.pythonhosted.org/packages/17/c8/629e88920171173f6049386cc71f893dff03209a9ef32b4d2f7e7c264bcf/pydantic_core-2.41.4-pp311-pypy311_pp73-manylinux_2_5_i686.manylinux1_i686.whl"
+              "hash": "0c19cb355224037c83642429b8ce261ae108e1c5fbf5c028bac63c77b0f8646e",
+              "url": "https://files.pythonhosted.org/packages/90/00/806efdcf35ff2ac0f938362350cd9827b8afb116cc814b6b75cf23738c7c/pydantic_core-2.41.4-cp311-cp311-musllinux_1_1_x86_64.whl"
             },
             {
               "algorithm": "sha256",
@@ -1125,16 +1095,6 @@
             },
             {
               "algorithm": "sha256",
-              "hash": "26895a4268ae5a2849269f4991cdc97236e4b9c010e51137becf25182daac405",
-              "url": "https://files.pythonhosted.org/packages/2e/0f/4f2734688d98488782218ca61bcc118329bf5de05bb7fe3adc7dd79b0b86/pydantic_core-2.41.4-pp311-pypy311_pp73-musllinux_1_1_aarch64.whl"
-            },
-            {
-              "algorithm": "sha256",
-              "hash": "54d86c0cada6aba4ec4c047d0e348cbad7063b87ae0f005d9f8c9ad04d4a92a2",
-              "url": "https://files.pythonhosted.org/packages/47/13/0525623cf94627f7b53b4c2034c81edc8491cbfc7c28d5447fa318791479/pydantic_core-2.41.4-pp311-pypy311_pp73-macosx_11_0_arm64.whl"
-            },
-            {
-              "algorithm": "sha256",
               "hash": "5cf90535979089df02e6f17ffd076f07237efa55b7343d98760bde8743c4b265",
               "url": "https://files.pythonhosted.org/packages/54/e7/03d2c5c0b8ed37a4617430db68ec5e7dbba66358b629cd69e11b4d564367/pydantic_core-2.41.4-cp311-cp311-manylinux_2_5_i686.manylinux1_i686.whl"
             },
@@ -1160,16 +1120,6 @@
             },
             {
               "algorithm": "sha256",
-              "hash": "491535d45cd7ad7e4a2af4a5169b0d07bebf1adfd164b0368da8aa41e19907a5",
-              "url": "https://files.pythonhosted.org/packages/7e/7d/138e902ed6399b866f7cfe4435d22445e16fff888a1c00560d9dc79a780f/pydantic_core-2.41.4-pp311-pypy311_pp73-macosx_10_12_x86_64.whl"
-            },
-            {
-              "algorithm": "sha256",
-              "hash": "0c19cb355224037c83642429b8ce261ae108e1c5fbf5c028bac63c77b0f8646e",
-              "url": "https://files.pythonhosted.org/packages/90/00/806efdcf35ff2ac0f938362350cd9827b8afb116cc814b6b75cf23738c7c/pydantic_core-2.41.4-cp311-cp311-musllinux_1_1_x86_64.whl"
-            },
-            {
-              "algorithm": "sha256",
               "hash": "eae547b7315d055b0de2ec3965643b0ab82ad0106a7ffd29615ee9f266a02827",
               "url": "https://files.pythonhosted.org/packages/94/4d/d203dce8bee7faeca791671c88519969d98d3b4e8f225da5b96dad226fc8/pydantic_core-2.41.4-cp311-cp311-manylinux_2_17_aarch64.manylinux2014_aarch64.whl"
             },
@@ -1185,18 +1135,8 @@
             },
             {
               "algorithm": "sha256",
-              "hash": "eca1124aced216b2500dc2609eade086d718e8249cb9696660ab447d50a758bd",
-              "url": "https://files.pythonhosted.org/packages/d6/f9/744bc98137d6ef0a233f808bfc9b18cf94624bf30836a18d3b05d08bf418/pydantic_core-2.41.4-pp311-pypy311_pp73-manylinux_2_17_x86_64.manylinux2014_x86_64.whl"
-            },
-            {
-              "algorithm": "sha256",
               "hash": "70e47929a9d4a1905a67e4b687d5946026390568a8e952b92824118063cee4d5",
               "url": "https://files.pythonhosted.org/packages/df/18/d0944e8eaaa3efd0a91b0f1fc537d3be55ad35091b6a87638211ba691964/pydantic_core-2.41.4.tar.gz"
-            },
-            {
-              "algorithm": "sha256",
-              "hash": "ca4df25762cf71308c446e33c9b1fdca2923a3f13de616e2a949f38bf21ff5a8",
-              "url": "https://files.pythonhosted.org/packages/ed/f2/ab385dbd94a052c62224b99cf99002eee99dbec40e10006c78575aead256/pydantic_core-2.41.4-pp311-pypy311_pp73-musllinux_1_1_armv7l.whl"
             }
           ],
           "project_name": "pydantic-core",
@@ -1584,8 +1524,8 @@
           "artifacts": [
             {
               "algorithm": "sha256",
-              "hash": "f1704c9e041f2b1dc38f5be4552e141e1432fba3dd52c72eeffd5bc2db04dc65",
-              "url": "https://files.pythonhosted.org/packages/73/02/b9eadc226195dcfa90eed37afe56b5dd6fa2f0e5220ab8b7867b8862b926/setproctitle-1.3.7-pp311-pypy311_pp73-manylinux1_x86_64.manylinux_2_28_x86_64.manylinux_2_5_x86_64.whl"
+              "hash": "316664d8b24a5c91ee244460bdaf7a74a707adaa9e14fbe0dc0a53168bb9aba1",
+              "url": "https://files.pythonhosted.org/packages/6b/63/f0b6205c64d74d2a24a58644a38ec77bdbaa6afc13747e75973bf8904932/setproctitle-1.3.7-cp311-cp311-musllinux_1_2_x86_64.whl"
             },
             {
               "algorithm": "sha256",
@@ -1609,11 +1549,6 @@
             },
             {
               "algorithm": "sha256",
-              "hash": "316664d8b24a5c91ee244460bdaf7a74a707adaa9e14fbe0dc0a53168bb9aba1",
-              "url": "https://files.pythonhosted.org/packages/6b/63/f0b6205c64d74d2a24a58644a38ec77bdbaa6afc13747e75973bf8904932/setproctitle-1.3.7-cp311-cp311-musllinux_1_2_x86_64.whl"
-            },
-            {
-              "algorithm": "sha256",
               "hash": "bc2bc917691c1537d5b9bca1468437176809c7e11e5694ca79a9ca12345dcb9e",
               "url": "https://files.pythonhosted.org/packages/8d/48/49393a96a2eef1ab418b17475fb92b8fcfad83d099e678751b05472e69de/setproctitle-1.3.7.tar.gz"
             },
@@ -1631,11 +1566,6 @@
               "algorithm": "sha256",
               "hash": "db0fd964fbd3a9f8999b502f65bd2e20883fdb5b1fae3a424e66db9a793ed307",
               "url": "https://files.pythonhosted.org/packages/a1/32/89157e3de997973e306e44152522385f428e16f92f3cf113461489e1e2ee/setproctitle-1.3.7-cp311-cp311-musllinux_1_2_aarch64.whl"
-            },
-            {
-              "algorithm": "sha256",
-              "hash": "b1cac6a4b0252b8811d60b6d8d0f157c0fdfed379ac89c25a914e6346cf355a1",
-              "url": "https://files.pythonhosted.org/packages/c3/5b/5e1c117ac84e3cefcf8d7a7f6b2461795a87e20869da065a5c087149060b/setproctitle-1.3.7-pp311-pypy311_pp73-macosx_11_0_arm64.whl"
             }
           ],
           "project_name": "setproctitle",
@@ -2150,8 +2080,8 @@
           "artifacts": [
             {
               "algorithm": "sha256",
-              "hash": "3e6f39af2eab0118338902798b5aa6664f46ff66bc0280de76fca67a7f262a49",
-              "url": "https://files.pythonhosted.org/packages/6e/d4/ed38dd3b1767193de971e694aa544356e63353c33a85d948166b5ff58b9e/watchfiles-1.1.1-pp311-pypy311_pp73-manylinux_2_17_x86_64.manylinux2014_x86_64.whl"
+              "hash": "399600947b170270e80134ac854e21b3ccdefa11a9529a3decc1327088180f10",
+              "url": "https://files.pythonhosted.org/packages/f7/77/16bddd9779fafb795f1a94319dc965209c5641db5bf1edbbccace6d1b3c0/watchfiles-1.1.1-cp311-cp311-musllinux_1_1_x86_64.whl"
             },
             {
               "algorithm": "sha256",
@@ -2190,33 +2120,13 @@
             },
             {
               "algorithm": "sha256",
-              "hash": "89eef07eee5e9d1fda06e38822ad167a044153457e6fd997f8a858ab7564a336",
-              "url": "https://files.pythonhosted.org/packages/bd/95/615e72cd27b85b61eec764a5ca51bd94d40b5adea5ff47567d9ebc4d275a/watchfiles-1.1.1-pp311-pypy311_pp73-macosx_11_0_arm64.whl"
-            },
-            {
-              "algorithm": "sha256",
               "hash": "a173cb5c16c4f40ab19cecf48a534c409f7ea983ab8fed0741304a1c0a31b3f2",
               "url": "https://files.pythonhosted.org/packages/c2/c9/8869df9b2a2d6c59d79220a4db37679e74f807c559ffe5265e08b227a210/watchfiles-1.1.1.tar.gz"
             },
             {
               "algorithm": "sha256",
-              "hash": "ce19e06cbda693e9e7686358af9cd6f5d61312ab8b00488bc36f5aabbaf77e24",
-              "url": "https://files.pythonhosted.org/packages/c9/81/e7fe958ce8a7fb5c73cc9fb07f5aeaf755e6aa72498c57d760af760c91f8/watchfiles-1.1.1-pp311-pypy311_pp73-manylinux_2_17_aarch64.manylinux2014_aarch64.whl"
-            },
-            {
-              "algorithm": "sha256",
-              "hash": "db476ab59b6765134de1d4fe96a1a9c96ddf091683599be0f26147ea1b2e4b88",
-              "url": "https://files.pythonhosted.org/packages/d3/8e/e500f8b0b77be4ff753ac94dc06b33d8f0d839377fee1b78e8c8d8f031bf/watchfiles-1.1.1-pp311-pypy311_pp73-macosx_10_12_x86_64.whl"
-            },
-            {
-              "algorithm": "sha256",
               "hash": "b2cd9e04277e756a2e2d2543d65d1e2166d6fd4c9b183f8808634fda23f17b14",
               "url": "https://files.pythonhosted.org/packages/f4/c3/3c9a55f255aa57b91579ae9e98c88704955fa9dac3e5614fb378291155df/watchfiles-1.1.1-cp311-cp311-manylinux_2_17_i686.manylinux2014_i686.whl"
-            },
-            {
-              "algorithm": "sha256",
-              "hash": "399600947b170270e80134ac854e21b3ccdefa11a9529a3decc1327088180f10",
-              "url": "https://files.pythonhosted.org/packages/f7/77/16bddd9779fafb795f1a94319dc965209c5641db5bf1edbbccace6d1b3c0/watchfiles-1.1.1-cp311-cp311-musllinux_1_1_x86_64.whl"
             },
             {
               "algorithm": "sha256",
@@ -2321,13 +2231,8 @@
     "libcst==1.8.5",
     "mypy-typing-asserts==0.1.1",
     "node-semver==0.9.0",
-<<<<<<< HEAD
     "packaging==25.0",
-    "pex==2.61.1",
-=======
-    "packaging==24.2",
     "pex==2.66.0",
->>>>>>> 68248435
     "psutil==5.9.8",
     "pydevd-pycharm==251.23536.40",
     "pytest!=7.1.0,!=7.1.1,<9,>=7",
