ansicolors==1.1.8
<<<<<<< HEAD
fasteners==0.15.0
freezegun==1.0.0
=======
beautifulsoup4>=4.9,<4.10
fasteners==0.16
freezegun==1.1.0
>>>>>>> 3667fc03

# Note: we use humbug to report telemetry. When upgrading, ensure the new version maintains the
# anonymity promise we make here: https://www.pantsbuild.org/docs/anonymous-telemetry
humbug==0.1.9

# The MyPy requirement should be maintained in lockstep with the requirement the Pants repo uses
# for the mypy task since it configures custom MyPy plugins. That requirement can be found via:
#   ./pants help-all | \
#   jq -r '
#     .scope_to_help_info.mypy.advanced[] | select(.config_key == "version") |
#     .value_history.ranked_values[-1].value
#   '
#
mypy==0.800

packaging==20.9
pathspec==0.8.1
pex==2.1.38
psutil==5.8.0
pystache==0.5.4
# This should be kept in sync with `pytest.py`.
pytest>=6.0.1,<6.3
PyYAML>=5.4,<5.5
requests[security]>=2.25.1
setproctitle==1.2.2
setuptools>=50.3.0,<54.0
toml==0.10.2
typing-extensions==3.7.4.3<|MERGE_RESOLUTION|>--- conflicted
+++ resolved
@@ -1,12 +1,6 @@
 ansicolors==1.1.8
-<<<<<<< HEAD
-fasteners==0.15.0
-freezegun==1.0.0
-=======
-beautifulsoup4>=4.9,<4.10
 fasteners==0.16
 freezegun==1.1.0
->>>>>>> 3667fc03
 
 # Note: we use humbug to report telemetry. When upgrading, ensure the new version maintains the
 # anonymity promise we make here: https://www.pantsbuild.org/docs/anonymous-telemetry
