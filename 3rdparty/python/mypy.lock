--- conflicted
+++ resolved
@@ -23,10 +23,6 @@
             },
             {
               "algorithm": "sha256",
-<<<<<<< HEAD
-              "hash": "404534629d51d3efea5c800ee7c42b72a6554d6c400e6a79eafe15d11341fd43",
-              "url": "https://files.pythonhosted.org/packages/ce/43/d5e49a86afa64bd3839ea0d5b9c7103487007d728e1293f52525d6d5486a/mypy-1.15.0.tar.gz"
-=======
               "hash": "1331eb7fd110d60c24999893320967594ff84c38ac6d19e0a76c5fd809a84c86",
               "url": "https://files.pythonhosted.org/packages/1a/52/ec4a061dd599eb8179d5411d99775bec2a20542505988f40fc2fee781068/mypy-1.18.2-cp311-cp311-manylinux2014_x86_64.manylinux_2_17_x86_64.manylinux_2_28_x86_64.whl"
             },
@@ -49,7 +45,6 @@
               "algorithm": "sha256",
               "hash": "3ca30b50a51e7ba93b00422e486cbb124f1c56a535e20eff7b2d6ab72b3b2e37",
               "url": "https://files.pythonhosted.org/packages/c4/5f/2cf2ceb3b36372d51568f2208c021870fe7834cf3186b653ac6446511839/mypy-1.18.2-cp311-cp311-musllinux_1_2_x86_64.whl"
->>>>>>> 6c024e16
             }
           ],
           "project_name": "mypy",
@@ -148,11 +143,7 @@
   "only_wheels": [],
   "overridden": [],
   "path_mappings": {},
-<<<<<<< HEAD
-  "pex_version": "2.65.0",
-=======
   "pex_version": "2.61.1",
->>>>>>> 6c024e16
   "pip_version": "25.2",
   "prefer_older_binary": false,
   "requirements": [
