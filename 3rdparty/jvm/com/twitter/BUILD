--- conflicted
+++ resolved
@@ -14,12 +14,3 @@
     scala_jar(org='com.twitter', name='scrooge-core', rev=SCROOGE_REV),
   ],
 )
-
-<<<<<<< HEAD
-jar_library(name='scalac-scoverage-plugin',
-  jars=[
-    scala_jar(org='com.twitter.scoverage', name='scalac-scoverage-plugin', rev='1.0.1-twitter'),
-    ],
-  )
-=======
->>>>>>> 48541942
