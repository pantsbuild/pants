--- conflicted
+++ resolved
@@ -1,13 +1,9 @@
 page(
   name='readme',
   source='readme.md',
-<<<<<<< HEAD
-  dependencies=[
+  links=[
     ':3rdparty_jvm',
     ':from_maven',
-=======
-  links=[
->>>>>>> a4333a92
     'src/docs:publish',
     'src/docs:first_concepts',
     'src/docs:first_tutorial',
@@ -17,7 +13,7 @@
 page(
   name='from_maven',
   source='from_maven.md',
-  dependencies=[
+  links=[
     ':3rdparty_jvm',
   ],
 )
@@ -25,7 +21,7 @@
 page(
   name='3rdparty_jvm',
   source='3rdparty_jvm.md',
-  dependencies=[
+  links=[
     'src/docs:3rdparty',
   ],
 )
