# Copyright 2014 Pants project contributors (see CONTRIBUTORS.md).
# Licensed under the Apache License, Version 2.0 (see LICENSE).

page(
  name = 'readme',
  source = 'README.md',
  links = [
    'examples/src/java/org/pantsbuild/example:readme',
  ],
)

files(
  name = 'fact_directory',
  sources = rglobs('fact/*'),
)

files(
  name = 'hello_directory',
  sources = rglobs('hello/*'),
  dependencies = [
    'examples/src/java/org/pantsbuild/example:hello_directory',
    'examples/src/resources/org/pantsbuild/example:hello_directory',
  ],
)

files(
<<<<<<< HEAD
  name = 'scala_with_java_sources_directory',
  sources = rglobs('scala_with_java_sources/*'),
  dependencies = [
    'examples/src/java/org/pantsbuild/example:java_sources_directory',
=======
  name = 'jvm_run_directory',
  sources = rglobs('jvm_run/*'),
  dependencies = [
    ':hello_directory',
>>>>>>> feeec284
  ],
)

files(
  name = 'scalac_directory',
  sources = rglobs('scalac/*'),
)

files(
  name = 'several_scala_targets_directory',
  sources = rglobs('several_scala_targets/*'),
)

files(
  name = 'styleissue_directory',
  sources = rglobs('styleissue/*'),
)<|MERGE_RESOLUTION|>--- conflicted
+++ resolved
@@ -24,17 +24,18 @@
 )
 
 files(
-<<<<<<< HEAD
+  name = 'jvm_run_directory',
+  sources = rglobs('jvm_run/*'),
+  dependencies = [
+    ':hello_directory',
+  ],
+)
+
+files(
   name = 'scala_with_java_sources_directory',
   sources = rglobs('scala_with_java_sources/*'),
   dependencies = [
     'examples/src/java/org/pantsbuild/example:java_sources_directory',
-=======
-  name = 'jvm_run_directory',
-  sources = rglobs('jvm_run/*'),
-  dependencies = [
-    ':hello_directory',
->>>>>>> feeec284
   ],
 )
 
