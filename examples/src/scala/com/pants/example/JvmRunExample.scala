--- conflicted
+++ resolved
@@ -4,13 +4,9 @@
 package com.pants.example
 
 // A simple jvm binary to test the jvm_run task on. Try, e.g.,
-<<<<<<< HEAD
-// ./pants run  src/scala/com/pants/example:jvm-run-example \\
-//   -ldebug --jvm-run-jvmargs=-Dfoo=bar --jvm-run-args="Foo Bar"
-=======
-// ./pants run examples/src/scala/com/pants/example:jvm-run-example \\
-//   -ldebug --run-jvm-jvm-options=-Dfoo=bar --run-jvm-args="Foo Bar"
->>>>>>> 5d4643be
+// ./pants -ldebug run --run-jvm-jvm-options='-Dfoo=bar' --run-jvm-args="Foo Bar" \\
+//   examples/src/scala/com/pants/example:jvm-run-example
+
 
 object JvmRunExample {
   def main(args: Array[String]) {
