--- conflicted
+++ resolved
@@ -1,51 +1,6 @@
 package org.pantsbuild.tools.junit;
 
-<<<<<<< HEAD
-import java.io.File;
-import java.io.FileNotFoundException;
-import java.io.FileOutputStream;
-import java.io.FilterOutputStream;
-import java.io.IOException;
-import java.io.OutputStream;
-import java.io.PrintStream;
-import java.lang.reflect.Constructor;
-import java.lang.reflect.Method;
-import java.lang.reflect.Modifier;
-import java.util.*;
-import java.util.regex.Matcher;
-import java.util.regex.Pattern;
-
-import com.google.common.base.Charsets;
-import com.google.common.base.Preconditions;
-import com.google.common.base.Predicate;
-import com.google.common.collect.Iterables;
-import com.google.common.collect.Lists;
-import com.google.common.collect.Maps;
-import com.google.common.collect.Sets;
-import com.google.common.io.Closeables;
-import com.google.common.io.Files;
-
-import org.apache.commons.io.output.TeeOutputStream;
-import org.junit.runner.Computer;
-import org.junit.runner.Description;
-import org.junit.runner.JUnitCore;
-import org.junit.runner.Request;
-import org.junit.runner.Result;
-import org.junit.runner.RunWith;
-import org.junit.runner.Runner;
-import org.junit.runner.manipulation.Filter;
-import org.junit.runners.model.InitializationError;
-import org.kohsuke.args4j.Argument;
-import org.kohsuke.args4j.CmdLineException;
-import org.kohsuke.args4j.CmdLineParser;
-import org.kohsuke.args4j.Option;
-import org.kohsuke.args4j.spi.StringArrayOptionHandler;
-
-import org.pantsbuild.args4j.InvalidCmdLineArgumentException;
-import org.pantsbuild.tools.junit.withretry.AllDefaultPossibilitiesBuilderWithRetry;
-=======
 import org.pantsbuild.tools.junit.impl.ConsoleRunnerImpl;
->>>>>>> 0607fb49
 
 /**
  * Main entry point for the junit-runner task.
@@ -53,678 +8,7 @@
  * All implementation classes have been moved to sub-packages to they can be shaded.
  */
 public class ConsoleRunner {
-<<<<<<< HEAD
-  private static final SwappableStream<PrintStream> SWAPPABLE_OUT =
-      new SwappableStream<PrintStream>(System.out);
-
-  private static final SwappableStream<PrintStream> SWAPPABLE_ERR =
-      new SwappableStream<PrintStream>(System.err);
-
-  /** Should be set to false for unit testing via {@link #setCallSystemExitOnFinish} */
-  private static boolean callSystemExitOnFinish = true;
-  /** Intended to be used in unit testing this class */
-  private static int exitStatus;
-
-  /**
-   * A stream that allows its underlying output to be swapped.
-   */
-  static class SwappableStream<T extends OutputStream> extends FilterOutputStream {
-    private final T original;
-
-    SwappableStream(T out) {
-      super(out);
-      this.original = out;
-    }
-
-    OutputStream swap(OutputStream out) {
-      OutputStream old = this.out;
-      this.out = out;
-      return old;
-    }
-
-    /**
-     * Returns the original stream this swappable stream was created with.
-     */
-    public T getOriginal() {
-      return original;
-    }
-  }
-
-  /**
-   * Captures a tests stderr and stdout streams, restoring the previous streams on {@link #close()}.
-   */
-  static class StreamCapture {
-    private final File out;
-    private OutputStream outstream;
-
-    private final File err;
-    private OutputStream errstream;
-
-    /**
-     *  If true capture stdout and stderr to original System.out and System.err
-     *  as well as to out and err files.
-    **/
-    private final boolean printToOriginalOutputs;
-
-    private int useCount;
-    private boolean closed;
-
-    StreamCapture(File out, File err, boolean printToOriginalOutputs) throws IOException {
-      this.out = out;
-      this.err = err;
-      this.printToOriginalOutputs = printToOriginalOutputs;
-    }
-
-    void incrementUseCount() {
-      this.useCount++;
-    }
-
-    void open() throws FileNotFoundException {
-      if (outstream == null) {
-        outstream = new FileOutputStream(out);
-      }
-      if (errstream == null) {
-        errstream = new FileOutputStream(err);
-      }
-      if (printToOriginalOutputs) {
-        SWAPPABLE_OUT.swap(new TeeOutputStream(SWAPPABLE_OUT.getOriginal(), outstream));
-        SWAPPABLE_ERR.swap(new TeeOutputStream(SWAPPABLE_ERR.getOriginal(), errstream));
-      } else {
-        SWAPPABLE_OUT.swap(outstream);
-        SWAPPABLE_ERR.swap(errstream);
-      }
-    }
-
-    void close() throws IOException {
-      if (--useCount <= 0 && !closed) {
-        if (outstream != null) {
-          Closeables.close(outstream, /* swallowIOException */ true);
-        }
-        if (errstream != null) {
-          Closeables.close(errstream, /* swallowIOException */ true);
-        }
-        closed = true;
-      }
-    }
-
-    void dispose() throws IOException {
-      useCount = 0;
-      close();
-    }
-
-    byte[] readOut() throws IOException {
-      return read(out);
-    }
-
-    byte[] readErr() throws IOException {
-      return read(err);
-    }
-
-    private byte[] read(File file) throws IOException {
-      Preconditions.checkState(closed, "Capture must be closed by all users before it can be read");
-      return Files.toByteArray(file);
-    }
-  }
-
-  /**
-   * A run listener that captures the output and error streams for each test class and makes the
-   * content of these available.
-   */
-  static class StreamCapturingListener extends ForwardingListener implements StreamSource {
-    private final Map<Class<?>, StreamCapture> captures = Maps.newHashMap();
-
-    private final File outdir;
-    private final boolean printToOriginalOutputs;
-
-    StreamCapturingListener(File outdir, boolean printToOriginalOutputs) {
-      this.outdir = outdir;
-      this.printToOriginalOutputs = printToOriginalOutputs;
-    }
-
-    @Override
-    public void testRunStarted(Description description) throws Exception {
-      registerTests(description.getChildren());
-      super.testRunStarted(description);
-    }
-
-    private void registerTests(Iterable<Description> tests) throws IOException {
-      for (Description test : tests) {
-        registerTests(test.getChildren());
-        if (Util.isRunnable(test)) {
-          StreamCapture capture = captures.get(test.getTestClass());
-          if (capture == null) {
-            String prefix = test.getClassName();
-
-            File out = new File(outdir, prefix + ".out.txt");
-            Files.createParentDirs(out);
-
-            File err = new File(outdir, prefix + ".err.txt");
-            Files.createParentDirs(err);
-            capture = new StreamCapture(out, err, printToOriginalOutputs);
-            captures.put(test.getTestClass(), capture);
-          }
-          capture.incrementUseCount();
-        }
-      }
-    }
-
-    @Override
-    public void testRunFinished(Result result) throws Exception {
-      for (StreamCapture capture : captures.values()) {
-        capture.dispose();
-      }
-      super.testRunFinished(result);
-    }
-
-    @Override
-    public void testStarted(Description description) throws Exception {
-      captures.get(description.getTestClass()).open();
-      super.testStarted(description);
-    }
-
-    @Override
-    public void testFinished(Description description) throws Exception {
-      captures.get(description.getTestClass()).close();
-      super.testFinished(description);
-    }
-
-    @Override
-    public byte[] readOut(Class<?> testClass) throws IOException {
-      return captures.get(testClass).readOut();
-    }
-
-    @Override
-    public byte[] readErr(Class<?> testClass) throws IOException {
-      return captures.get(testClass).readErr();
-    }
-  }
-
-  private static final Pattern METHOD_PARSER = Pattern.compile("^([^#]+)#([^#]+)$");
-
-  private final boolean failFast;
-  private final boolean suppressOutput;
-  private final boolean xmlReport;
-  private final File outdir;
-  private final boolean perTestTimer;
-  private final boolean defaultParallel;
-  private final int parallelThreads;
-  private final int testShard;
-  private final int numTestShards;
-  private final int numRetries;
-
-  ConsoleRunner(
-      boolean failFast,
-      boolean suppressOutput,
-      boolean xmlReport,
-      boolean perTestTimer,
-      File outdir,
-      boolean defaultParallel,
-      int parallelThreads,
-      int testShard,
-      int numTestShards,
-      int numRetries) {
-
-    this.failFast = failFast;
-    this.suppressOutput = suppressOutput;
-    this.xmlReport = xmlReport;
-    this.perTestTimer = perTestTimer;
-    this.outdir = outdir;
-    this.defaultParallel = defaultParallel;
-    this.parallelThreads = parallelThreads;
-    this.testShard = testShard;
-    this.numTestShards = numTestShards;
-    this.numRetries = numRetries;
-  }
-
-  void run(Iterable<String> tests) {
-    System.setOut(new PrintStream(SWAPPABLE_OUT));
-    System.setErr(new PrintStream(SWAPPABLE_ERR));
-
-    List<Request> requests =
-        parseRequests(SWAPPABLE_OUT.getOriginal(), SWAPPABLE_ERR.getOriginal(), tests);
-
-    if (numTestShards > 0) {
-      requests = setFilterForTestShard(requests);
-    }
-
-    JUnitCore core = new JUnitCore();
-    final AbortableListener abortableListener = new AbortableListener(failFast) {
-      @Override protected void abort(Result failureResult) {
-        exit(failureResult.getFailureCount());
-      }
-    };
-    core.addListener(abortableListener);
-
-    if (xmlReport) {
-      if (!outdir.exists()) {
-        if (!outdir.mkdirs()) {
-          throw new IllegalStateException("Failed to create output directory: " + outdir);
-        }
-      }
-      StreamCapturingListener streamCapturingListener =
-        new StreamCapturingListener(outdir, !suppressOutput);
-      abortableListener.addListener(streamCapturingListener);
-
-      AntJunitXmlReportListener xmlReportListener =
-          new AntJunitXmlReportListener(outdir, streamCapturingListener);
-      abortableListener.addListener(xmlReportListener);
-    }
-
-    // TODO: Register all listeners to core instead of to abortableListener because
-    // abortableListener gets removed when one of the listener throws exceptions in
-    // RunNotifier.java. Other listeners should not get removed.
-    if (perTestTimer) {
-      abortableListener.addListener(new PerClassConsoleListener(SWAPPABLE_OUT.getOriginal()));
-    } else {
-      core.addListener(new ConsoleListener(SWAPPABLE_OUT.getOriginal()));
-    }
-
-    // Wrap test execution with registration of a shutdown hook that will ensure we
-    // never exit silently if the VM does.
-    final Thread abnormalExitHook =
-        createAbnormalExitHook(abortableListener, SWAPPABLE_OUT.getOriginal());
-    Runtime.getRuntime().addShutdownHook(abnormalExitHook);
-    int failures = 0;
-    try {
-      if (this.parallelThreads > 1) {
-        ConcurrentCompositeRequest request = new ConcurrentCompositeRequest(
-            requests, this.defaultParallel, this.parallelThreads);
-        failures = core.run(request).getFailureCount();
-      } else {
-        for (Request request : requests) {
-          Result result = core.run(request);
-          failures += result.getFailureCount();
-        }
-      }
-    } catch (InitializationError initializationError) {
-      failures = 1;
-    } finally {
-      // If we're exiting via a thrown exception, we'll get a better message by letting it
-      // propagate than by halt()ing.
-      Runtime.getRuntime().removeShutdownHook(abnormalExitHook);
-    }
-    exit(failures);
-  }
-
-
-  /**
-   * Returns a thread that records a system exit to the listener, and then halts(1).
-   */
-  private Thread createAbnormalExitHook(final AbortableListener listener, final PrintStream out) {
-    Thread abnormalExitHook = new Thread() {
-      @Override public void run() {
-        try {
-          listener.abort(new UnknownError("Abnormal VM exit - test crashed."));
-        // We want to trap and log no matter why abort failed for a better end user message.
-        // SUPPRESS CHECKSTYLE RegexpSinglelineJava
-        } catch (Exception e) {
-          out.println(e);
-          e.printStackTrace(out);
-        }
-        // This error might be a call to `System.exit(0)`, which we definitely do
-        // not want to go unnoticed.
-        out.println("FATAL: VM exiting uncleanly.");
-        out.flush();
-        Runtime.getRuntime().halt(1);
-      }
-    };
-    return abnormalExitHook;
-  }
-
-  private List<Request> parseRequests(PrintStream out, PrintStream err, Iterable<String> specs) {
-    /**
-     * Datatype representing an individual test method.
-     */
-    class TestMethod {
-      private final Class<?> clazz;
-      private final String name;
-      TestMethod(Class<?> clazz, String name) {
-        this.clazz = clazz;
-        this.name = name;
-      }
-    }
-    Set<TestMethod> testMethods = Sets.newLinkedHashSet();
-    Set<Class<?>> classes = Sets.newLinkedHashSet();
-    for (String spec : specs) {
-      Matcher matcher = METHOD_PARSER.matcher(spec);
-      try {
-        if (matcher.matches()) {
-          Class<?> testClass = loadClass(matcher.group(1));
-          if (isTest(testClass)) {
-            String method = matcher.group(2);
-            testMethods.add(new TestMethod(testClass, method));
-          }
-        } else {
-          Class<?> testClass = loadClass(spec);
-          if (isTest(testClass)) {
-            classes.add(testClass);
-          }
-        }
-      } catch (NoClassDefFoundError e) {
-        notFoundError(spec, out, e);
-      } catch (ClassNotFoundException e) {
-        notFoundError(spec, out, e);
-      } catch (LinkageError e) {
-        // Any of a number of runtime linking errors can occur when trying to load a class,
-        // fail with the test spec so the class failing to link is known.
-        notFoundError(spec, out, e);
-      // See the comment below for justification.
-      // SUPPRESS CHECKSTYLE RegexpSinglelineJava
-      } catch (RuntimeException e) {
-        // The class may fail with some variant of RTE in its static initializers, trap these
-        // and dump the bad spec in question to help narrow down issue.
-        notFoundError(spec, out, e);
-      }
-    }
-    List<Request> requests = Lists.newArrayList();
-
-    if (!classes.isEmpty()) {
-      if (this.perTestTimer || this.parallelThreads > 1) {
-        for (Class<?> clazz : classes) {
-          requests.add(new AnnotatedClassRequest(clazz, numRetries, err));
-        }
-      } else {
-        // The code below does what the original call
-        // requests.add(Request.classes(classes.toArray(new Class<?>[classes.size()])));
-        // does, except that it instantiates our own builder, needed to support retries
-        try {
-          AllDefaultPossibilitiesBuilderWithRetry builder =
-              new AllDefaultPossibilitiesBuilderWithRetry(numRetries, err);
-          Runner suite = new Computer().getSuite(
-              builder, classes.toArray(new Class<?>[classes.size()]));
-          requests.add(Request.runner(suite));
-        } catch (InitializationError e) {
-          throw new RuntimeException(
-              "Internal error: Suite constructor, called as above, should always complete");
-        }
-      }
-    }
-    for (TestMethod testMethod : testMethods) {
-      requests.add(new AnnotatedClassRequest(testMethod.clazz, numRetries, err)
-          .filterWith(Description.createTestDescription(testMethod.clazz, testMethod.name)));
-    }
-    return requests;
-  }
-
-  // Loads classes without initializing them.  We just need the type, annotations and method
-  // signatures, none of which requires initialization.
-  private Class<?> loadClass(String name) throws ClassNotFoundException {
-    return Class.forName(name, /* initialize = */ false, getClass().getClassLoader());
-  }
-
-  /**
-   * Using JUnit4 test filtering mechanism, replaces the provided list of requests with
-   * the one where each request has a filter attached. The filters are used to run only
-   * one test shard, i.e. every Mth test out of N (testShard and numTestShards fields).
-   */
-  private List<Request> setFilterForTestShard(List<Request> requests) {
-    // The filter below can be called multiple times for the same test, at least
-    // when parallelThreads is true. To maintain the stable "run - not run" test status,
-    // we determine it once, when the test is seen for the first time (always in serial
-    // order), and save it in testToRunStatus table.
-    class TestFilter extends Filter {
-      private int testIdx;
-      private HashMap<String, Boolean> testToRunStatus = new HashMap<String, Boolean>();
-
-      @Override
-      public boolean shouldRun(Description desc) {
-        if (desc.isSuite()) {
-          return true;
-        }
-        String descString = desc.getDisplayName();
-        // Note that currently even when parallelThreads is true, the first time this
-        // is called in serial order, by our own iterator below.
-        synchronized (this) {
-          Boolean shouldRun = testToRunStatus.get(descString);
-          if (shouldRun != null) {
-            return shouldRun;
-          } else {
-            shouldRun = testIdx % numTestShards == testShard;
-            testIdx++;
-            testToRunStatus.put(descString, shouldRun);
-            return shouldRun;
-          }
-        }
-      }
-
-      @Override
-      public String describe() {
-        return "Filters a static subset of test methods";
-      }
-    }
-
-    class AlphabeticComparator implements Comparator<Description> {
-      @Override
-      public int compare(Description o1, Description o2) {
-        return o1.getDisplayName().compareTo(o2.getDisplayName());
-      }
-    }
-
-    TestFilter testFilter = new TestFilter();
-    AlphabeticComparator alphaComp = new AlphabeticComparator();
-    ArrayList<Request> filteredRequests = new ArrayList<Request>(requests.size());
-    for (Request request: requests) {
-      filteredRequests.add(request.sortWith(alphaComp).filterWith(testFilter));
-    }
-    // This will iterate over all of the test serially, calling shouldRun() above.
-    // It's needed to guarantee stable sharding in all situations.
-    for (Request request: filteredRequests) {
-      request.getRunner().getDescription();
-    }
-    return filteredRequests;
-  }
-
-  private void notFoundError(String spec, PrintStream out, Throwable t) {
-    out.printf("FATAL: Error during test discovery for %s: %s\n", spec, t);
-    throw new RuntimeException("Classloading error during test discovery for " + spec, t);
-  }
-
-  /**
-   * Launcher for JUnitConsoleRunner.
-   */
-  public static void main(String[] args) {
-    /**
-     * Command line option bean.
-     */
-    class Options {
-      @Option(name = "-fail-fast", usage = "Causes the test suite run to fail fast.")
-      private boolean failFast;
-
-      @Option(name = "-suppress-output", usage = "Suppresses test output.")
-      private boolean suppressOutput;
-
-      @Option(name = "-xmlreport",
-              usage = "Create ant compatible junit xml report files in -outdir.")
-      private boolean xmlReport;
-
-      @Option(name = "-outdir",
-              usage = "Directory to output test captures too.  Only used if -suppress-output or "
-                      + "-xmlreport is set.")
-      private File outdir = new File(System.getProperty("java.io.tmpdir"));
-
-      @Option(name = "-per-test-timer",
-          usage = "Show progress and timer for each test class.")
-      private boolean perTestTimer;
-
-      @Option(name = "-default-parallel",
-          usage = "Whether to run test classes without @TestParallel or @TestSerial in parallel.")
-      private boolean defaultParallel;
-
-      private int parallelThreads = 0;
-
-      @Option(name = "-parallel-threads",
-          usage = "Number of threads to execute tests in parallel. Must be positive, "
-              + "or 0 to set automatically.")
-      public void setParallelThreads(int parallelThreads) {
-        if (parallelThreads < 0) {
-          throw new InvalidCmdLineArgumentException(
-              "-parallel-threads", parallelThreads, "-parallel-threads cannot be negative");
-        }
-        this.parallelThreads = parallelThreads;
-        if (parallelThreads == 0) {
-          int availableProcessors = Runtime.getRuntime().availableProcessors();
-          this.parallelThreads = availableProcessors;
-          System.err.printf("Auto-detected %d processors, using -parallel-threads=%d\n",
-              availableProcessors, this.parallelThreads);
-        }
-      }
-
-      private int testShard;
-      private int numTestShards;
-
-      @Option(name = "-test-shard",
-          usage = "Subset of tests to run, in the form M/N, 0 <= M < N. For example, 1/3 means "
-                  + "run tests number 2, 5, 8, 11, ...")
-      public void setTestShard(String shard) {
-        String errorMsg = "-test-shard should be in the form M/N";
-        int slashIdx = shard.indexOf('/');
-        if (slashIdx < 0) {
-          throw new InvalidCmdLineArgumentException("-test-shard", shard, errorMsg);
-        }
-        try {
-          this.testShard = Integer.parseInt(shard.substring(0, slashIdx));
-          this.numTestShards = Integer.parseInt(shard.substring(slashIdx + 1));
-        } catch (NumberFormatException ex) {
-          throw new InvalidCmdLineArgumentException("-test-shard", shard, errorMsg);
-        }
-        if (testShard < 0 || numTestShards <= 0 || testShard >= numTestShards) {
-          throw new InvalidCmdLineArgumentException(
-              "-test-shard", shard, "0 <= M < N is required in -test-shard M/N");
-        }
-      }
-
-      private int numRetries;
-
-      @Option(name = "-num-retries",
-          usage = "Number of attempts to retry each failing test, 0 by default")
-      public void setNumRetries(int numRetries) {
-        if (numRetries < 0) {
-          throw new InvalidCmdLineArgumentException(
-              "-num-retries", numRetries, "-num-retries cannot be negative");
-        }
-        this.numRetries = numRetries;
-      }
-
-      @Argument(usage = "Names of junit test classes or test methods to run.  Names prefixed "
-                        + "with @ are considered arg file paths and these will be loaded and the "
-                        + "whitespace delimited arguments found inside added to the list",
-                required = true,
-                metaVar = "TESTS",
-                handler = StringArrayOptionHandler.class)
-      private String[] tests = {};
-    }
-
-    Options options = new Options();
-    CmdLineParser parser = new CmdLineParser(options);
-    try {
-      parser.parseArgument(args);
-    } catch (CmdLineException e) {
-      parser.printUsage(System.err);
-      exit(1);
-    } catch (InvalidCmdLineArgumentException e) {
-      parser.printUsage(System.err);
-      exit(1);
-    }
-
-    ConsoleRunner runner =
-        new ConsoleRunner(options.failFast,
-            options.suppressOutput,
-            options.xmlReport,
-            options.perTestTimer,
-            options.outdir,
-            options.defaultParallel,
-            options.parallelThreads,
-            options.testShard,
-            options.numTestShards,
-            options.numRetries);
-
-    List<String> tests = Lists.newArrayList();
-    for (String test : options.tests) {
-      if (test.startsWith("@")) {
-        try {
-          String argFileContents = Files.toString(new File(test.substring(1)), Charsets.UTF_8);
-          tests.addAll(Arrays.asList(argFileContents.split("\\s+")));
-        } catch (IOException e) {
-          System.err.printf("Failed to load args from arg file %s: %s\n", test, e.getMessage());
-          exit(1);
-        }
-      } else {
-        tests.add(test);
-      }
-    }
-
-    runner.run(tests);
-  }
-
-  public static final Predicate<Constructor<?>> IS_PUBLIC_CONSTRUCTOR =
-      new Predicate<Constructor<?>>() {
-        @Override public boolean apply(Constructor<?> constructor) {
-          return Modifier.isPublic(constructor.getModifiers());
-        }
-      };
-
-  private static final Predicate<Method> IS_ANNOTATED_TEST_METHOD = new Predicate<Method>() {
-    @Override public boolean apply(Method method) {
-      return Modifier.isPublic(method.getModifiers())
-          && method.isAnnotationPresent(org.junit.Test.class);
-    }
-  };
-
-  private static boolean isTest(final Class<?> clazz) {
-    // Must be a public concrete class to be a runnable junit Test.
-    if (clazz.isInterface()
-        || Modifier.isAbstract(clazz.getModifiers())
-        || !Modifier.isPublic(clazz.getModifiers())) {
-      return false;
-    }
-
-    // The class must have some public constructor to be instantiated by the runner being used
-    if (!Iterables.any(Arrays.asList(clazz.getConstructors()), IS_PUBLIC_CONSTRUCTOR)) {
-      return false;
-    }
-
-    // Support junit 3.x Test hierarchy.
-    if (junit.framework.Test.class.isAssignableFrom(clazz)) {
-      return true;
-    }
-
-    // Support classes using junit 4.x custom runners.
-    if (clazz.isAnnotationPresent(RunWith.class)) {
-      return true;
-    }
-
-    // Support junit 4.x @Test annotated methods.
-    return Iterables.any(Arrays.asList(clazz.getMethods()), IS_ANNOTATED_TEST_METHOD);
-  }
-
-  private static void exit(int code) {
-    exitStatus = code;
-    if (callSystemExitOnFinish) {
-      // We're a main - its fine to exit.
-      // SUPPRESS CHECKSTYLE RegexpSinglelineJava
-      System.exit(code);
-    } else {
-      if (code != 0) {
-        throw new RuntimeException("ConsoleRunner exited with status " + code);
-      }
-    }
-  }
-
-  // ---------------------------- For testing only ---------------------------------
-
-  static void setCallSystemExitOnFinish(boolean v) {
-    callSystemExitOnFinish = v;
-  }
-
-  static int getExitStatus() {
-    return exitStatus;
-  }
-
-  static void setExitStatus(int v) {
-    exitStatus = v;
-=======
   public static void main(String args[]) {
     ConsoleRunnerImpl.main(args);
->>>>>>> 0607fb49
   }
 }