// Copyright 2017 Pants project contributors (see CONTRIBUTORS.md).
// Licensed under the Apache License, Version 2.0 (see LICENSE).

#![deny(warnings)]
// Enable all clippy lints except for many of the pedantic ones. It's a shame this needs to be copied and pasted across crates, but there doesn't appear to be a way to include inner attributes from a common source.
#![deny(
  clippy::all,
  clippy::default_trait_access,
  clippy::expl_impl_clone_on_copy,
  clippy::if_not_else,
  clippy::needless_continue,
  clippy::unseparated_literal_suffix,
  clippy::used_underscore_binding
)]
// It is often more clear to show that nothing is being moved.
#![allow(clippy::match_ref_pats)]
// Subjective style.
#![allow(
  clippy::len_without_is_empty,
  clippy::redundant_field_names,
  clippy::too_many_arguments
)]
// Default isn't as big a deal as people seem to think it is.
#![allow(clippy::new_without_default, clippy::new_ret_no_self)]
// Arc<Mutex> can be more clear than needing to grok Orderings:
#![allow(clippy::mutex_atomic)]
#[macro_use]
extern crate derivative;

use std::collections::{BTreeMap, BTreeSet};
use std::convert::{TryFrom, TryInto};
use std::fmt::{self, Debug, Display};
use std::path::PathBuf;

use async_trait::async_trait;
use concrete_time::{Duration, TimeSpan};
use deepsize::DeepSizeOf;
use fs::{DirectoryDigest, RelativePath, EMPTY_DIRECTORY_DIGEST};
use futures::future::try_join_all;
use futures::try_join;
use hashing::Digest;
use itertools::Itertools;
use protos::gen::build::bazel::remote::execution::v2 as remexec;
use remexec::ExecutedActionMetadata;
use serde::{Deserialize, Serialize};
use store::{SnapshotOps, Store, StoreError};
use workunit_store::{in_workunit, Level, RunId, RunningWorkunit, WorkunitStore};

pub mod bounded;
#[cfg(test)]
mod bounded_tests;

pub mod cache;
#[cfg(test)]
mod cache_tests;

pub mod switched;

pub mod children;

pub mod docker;
#[cfg(test)]
mod docker_tests;

pub mod immutable_inputs;

pub mod local;
#[cfg(test)]
mod local_tests;

pub mod nailgun;

pub mod named_caches;

pub mod remote;
#[cfg(test)]
pub mod remote_tests;

pub mod remote_cache;
#[cfg(test)]
mod remote_cache_tests;

extern crate uname;

pub use crate::children::ManagedChild;
pub use crate::immutable_inputs::ImmutableInputs;
pub use crate::named_caches::{CacheName, NamedCaches};
pub use crate::remote_cache::RemoteCacheWarningsBehavior;

#[derive(Clone, Debug, PartialEq, Eq)]
pub enum ProcessError {
  /// A Digest was not present in either of the local or remote Stores.
  MissingDigest(String, Digest),
  /// All other error types.
  Unclassified(String),
}

impl ProcessError {
  pub fn enrich(self, prefix: &str) -> Self {
    match self {
      Self::MissingDigest(s, d) => Self::MissingDigest(format!("{prefix}: {s}"), d),
      Self::Unclassified(s) => Self::Unclassified(format!("{prefix}: {s}")),
    }
  }
}

impl Display for ProcessError {
  fn fmt(&self, f: &mut fmt::Formatter<'_>) -> fmt::Result {
    match self {
      Self::MissingDigest(s, d) => {
        write!(f, "{s}: {d:?}")
      }
      Self::Unclassified(s) => write!(f, "{s}"),
    }
  }
}

impl From<StoreError> for ProcessError {
  fn from(err: StoreError) -> Self {
    match err {
      StoreError::MissingDigest(s, d) => Self::MissingDigest(s, d),
      StoreError::Unclassified(s) => Self::Unclassified(s),
    }
  }
}

impl From<String> for ProcessError {
  fn from(err: String) -> Self {
    Self::Unclassified(err)
  }
}

#[derive(
  PartialOrd, Ord, Clone, Copy, Debug, DeepSizeOf, Eq, PartialEq, Hash, Serialize, Deserialize,
)]
#[allow(non_camel_case_types)]
pub enum Platform {
  Macos_x86_64,
  Macos_arm64,
  Linux_x86_64,
  Linux_arm64,
}

impl Platform {
  pub fn current() -> Result<Platform, String> {
    let platform_info =
      uname::uname().map_err(|_| "Failed to get local platform info!".to_string())?;
    match platform_info {
      uname::Info {
        ref sysname,
        ref machine,
        ..
      } if sysname.to_lowercase() == "linux" && machine.to_lowercase() == "x86_64" => {
        Ok(Platform::Linux_x86_64)
      }
      uname::Info {
        ref sysname,
        ref machine,
        ..
      } if sysname.to_lowercase() == "linux"
        && (machine.to_lowercase() == "arm64" || machine.to_lowercase() == "aarch64") =>
      {
        Ok(Platform::Linux_arm64)
      }
      uname::Info {
        ref sysname,
        ref machine,
        ..
      } if sysname.to_lowercase() == "darwin" && machine.to_lowercase() == "arm64" => {
        Ok(Platform::Macos_arm64)
      }
      uname::Info {
        ref sysname,
        ref machine,
        ..
      } if sysname.to_lowercase() == "darwin" && machine.to_lowercase() == "x86_64" => {
        Ok(Platform::Macos_x86_64)
      }
      uname::Info {
        ref sysname,
        ref machine,
        ..
      } => Err(format!(
        "Found unknown system/arch name pair {} {}",
        sysname, machine
      )),
    }
  }
}

impl From<Platform> for String {
  fn from(platform: Platform) -> String {
    match platform {
      Platform::Linux_x86_64 => "linux_x86_64".to_string(),
      Platform::Linux_arm64 => "linux_arm64".to_string(),
      Platform::Macos_arm64 => "macos_arm64".to_string(),
      Platform::Macos_x86_64 => "macos_x86_64".to_string(),
    }
  }
}

impl TryFrom<String> for Platform {
  type Error = String;
  fn try_from(variant_candidate: String) -> Result<Self, Self::Error> {
    match variant_candidate.as_ref() {
      "macos_arm64" => Ok(Platform::Macos_arm64),
      "macos_x86_64" => Ok(Platform::Macos_x86_64),
      "linux_x86_64" => Ok(Platform::Linux_x86_64),
      "linux_arm64" => Ok(Platform::Linux_arm64),
      other => Err(format!(
        "Unknown platform {:?} encountered in parsing",
        other
      )),
    }
  }
}

#[derive(Clone, Copy, Debug, DeepSizeOf, Eq, PartialEq, Hash, Serialize)]
pub enum ProcessCacheScope {
  // Cached in all locations, regardless of success or failure.
  Always,
  // Cached in all locations, but only if the process exits successfully.
  Successful,
  // Cached only in memory (i.e. memoized in pantsd), but never persistently, regardless of
  // success vs. failure.
  PerRestartAlways,
  // Cached only in memory (i.e. memoized in pantsd), but never persistently, and only if
  // successful.
  PerRestartSuccessful,
  // Will run once per Session, i.e. once per run of Pants. This happens because the engine
  // de-duplicates identical work; the process is neither memoized in memory nor cached to disk.
  PerSession,
}

impl TryFrom<String> for ProcessCacheScope {
  type Error = String;
  fn try_from(variant_candidate: String) -> Result<Self, Self::Error> {
    match variant_candidate.to_lowercase().as_ref() {
      "always" => Ok(ProcessCacheScope::Always),
      "successful" => Ok(ProcessCacheScope::Successful),
      "per_restart_always" => Ok(ProcessCacheScope::PerRestartAlways),
      "per_restart_successful" => Ok(ProcessCacheScope::PerRestartSuccessful),
      "per_session" => Ok(ProcessCacheScope::PerSession),
      other => Err(format!("Unknown Process cache scope: {:?}", other)),
    }
  }
}

fn serialize_level<S: serde::Serializer>(level: &log::Level, s: S) -> Result<S::Ok, S::Error> {
  s.serialize_str(&level.to_string())
}

/// A symlink from a relative src to an absolute dst (outside of the workdir).
#[derive(Debug)]
pub struct WorkdirSymlink {
  pub src: RelativePath,
  pub dst: PathBuf,
}

/// Input Digests for a process execution.
///
/// The `complete` and `nailgun` Digests are the computed union of various inputs.
///
/// TODO: See `crate::local::prepare_workdir` regarding validation of overlapping inputs.
#[derive(Clone, Debug, DeepSizeOf, Eq, Hash, PartialEq, Serialize)]
pub struct InputDigests {
  /// All of the input Digests, merged and relativized. Runners without the ability to consume the
  /// Digests individually should directly consume this value.
  pub complete: DirectoryDigest,

  /// The merged Digest of any `use_nailgun`-relevant Digests.
  pub nailgun: DirectoryDigest,

  /// The input files for the process execution, which will be materialized as mutable inputs in a
  /// sandbox for the process.
  ///
  /// TODO: Rename to `inputs` for symmetry with `immutable_inputs`.
  pub input_files: DirectoryDigest,

  /// Immutable input digests to make available in the input root.
  ///
  /// These digests are intended for inputs that will be reused between multiple Process
  /// invocations, without being mutated. This might be useful to provide the tools being executed,
  /// but can also be used for tool inputs such as compilation artifacts.
  ///
  /// The digests will be mounted at the relative path represented by the `RelativePath` keys.
  /// The executor may choose how to make the digests available, including by just merging
  /// the digest normally into the input root, creating a symlink to a persistent cache,
  /// or bind mounting the directory read-only into a persistent cache. Consequently, the mount
  /// point of each input must not overlap the `input_files`, even for directory entries.
  ///
  /// Assumes the build action does not modify the Digest as made available. This may be
  /// enforced by an executor, for example by bind mounting the directory read-only.
  pub immutable_inputs: BTreeMap<RelativePath, DirectoryDigest>,

  /// If non-empty, use nailgun in supported runners, using the specified `immutable_inputs` keys
  /// as server inputs. All other keys (and the input_files) will be client inputs.
  pub use_nailgun: BTreeSet<RelativePath>,
}

impl InputDigests {
  pub async fn new(
    store: &Store,
    input_files: DirectoryDigest,
    immutable_inputs: BTreeMap<RelativePath, DirectoryDigest>,
    use_nailgun: BTreeSet<RelativePath>,
  ) -> Result<Self, StoreError> {
    // Collect all digests into `complete`.
    let mut complete_digests = try_join_all(
      immutable_inputs
        .iter()
        .map(|(path, digest)| store.add_prefix(digest.clone(), path))
        .collect::<Vec<_>>(),
    )
    .await?;
    // And collect only the subset of the Digests which impact nailgun into `nailgun`.
    let nailgun_digests = immutable_inputs
      .keys()
      .zip(complete_digests.iter())
      .filter_map(|(path, digest)| {
        if use_nailgun.contains(path) {
          Some(digest.clone())
        } else {
          None
        }
      })
      .collect::<Vec<_>>();
    complete_digests.push(input_files.clone());

    let (complete, nailgun) =
      try_join!(store.merge(complete_digests), store.merge(nailgun_digests),)?;
    Ok(Self {
      complete: complete,
      nailgun: nailgun,
      input_files,
      immutable_inputs,
      use_nailgun,
    })
  }

  pub async fn new_from_merged(store: &Store, from: Vec<InputDigests>) -> Result<Self, StoreError> {
    let mut merged_immutable_inputs = BTreeMap::new();
    for input_digests in from.iter() {
      let size_before = merged_immutable_inputs.len();
      let immutable_inputs = &input_digests.immutable_inputs;
      merged_immutable_inputs.append(&mut immutable_inputs.clone());
      if size_before + immutable_inputs.len() != merged_immutable_inputs.len() {
        return Err(
          format!(
            "Tried to merge two-or-more immutable inputs at the same path with different values! \
            The collision involved one of the entries in: {immutable_inputs:?}"
          )
          .into(),
        );
      }
    }

    let complete_digests = from
      .iter()
      .map(|input_digests| input_digests.complete.clone())
      .collect();
    let nailgun_digests = from
      .iter()
      .map(|input_digests| input_digests.nailgun.clone())
      .collect();
    let input_files_digests = from
      .iter()
      .map(|input_digests| input_digests.input_files.clone())
      .collect();
    let (complete, nailgun, input_files) = try_join!(
      store.merge(complete_digests),
      store.merge(nailgun_digests),
      store.merge(input_files_digests),
    )?;
    Ok(Self {
      complete: complete,
      nailgun: nailgun,
      input_files: input_files,
      immutable_inputs: merged_immutable_inputs,
      use_nailgun: Itertools::concat(
        from
          .iter()
          .map(|input_digests| input_digests.use_nailgun.clone()),
      )
      .into_iter()
      .collect(),
    })
  }

  pub fn with_input_files(input_files: DirectoryDigest) -> Self {
    Self {
      complete: input_files.clone(),
      nailgun: EMPTY_DIRECTORY_DIGEST.clone(),
      input_files,
      immutable_inputs: BTreeMap::new(),
      use_nailgun: BTreeSet::new(),
    }
  }

  /// Split the InputDigests into client and server subsets.
  ///
  /// TODO: The server subset will have an accurate `complete` Digest, but the client will not.
  /// This is currently safe because the nailgun client code does not consume that field, but it
  /// would be good to find a better factoring.
  pub fn nailgun_client_and_server(&self) -> (InputDigests, InputDigests) {
    let (server, client) = self
      .immutable_inputs
      .clone()
      .into_iter()
      .partition(|(path, _digest)| self.use_nailgun.contains(path));

    (
      // Client.
      InputDigests {
        // TODO: See method doc.
        complete: EMPTY_DIRECTORY_DIGEST.clone(),
        nailgun: EMPTY_DIRECTORY_DIGEST.clone(),
        input_files: self.input_files.clone(),
        immutable_inputs: client,
        use_nailgun: BTreeSet::new(),
      },
      // Server.
      InputDigests {
        complete: self.nailgun.clone(),
        nailgun: EMPTY_DIRECTORY_DIGEST.clone(),
        input_files: EMPTY_DIRECTORY_DIGEST.clone(),
        immutable_inputs: server,
        use_nailgun: BTreeSet::new(),
      },
    )
  }
}

impl Default for InputDigests {
  fn default() -> Self {
    Self {
      complete: EMPTY_DIRECTORY_DIGEST.clone(),
      nailgun: EMPTY_DIRECTORY_DIGEST.clone(),
      input_files: EMPTY_DIRECTORY_DIGEST.clone(),
      immutable_inputs: BTreeMap::new(),
      use_nailgun: BTreeSet::new(),
    }
  }
}

#[derive(DeepSizeOf, Debug, Clone, Hash, PartialEq, Eq, Serialize)]
pub enum ProcessExecutionStrategy {
  Local,
  /// Stores the platform_properties.
  RemoteExecution(Vec<(String, String)>),
  /// Stores the image name.
  Docker(String),
}

///
/// A process to be executed.
///
/// When executing a `Process` using the `local::CommandRunner`, any `{chroot}` placeholders in the
/// environment variables are replaced with the temporary sandbox path.
///
#[derive(DeepSizeOf, Derivative, Clone, Debug, Eq, Serialize)]
#[derivative(PartialEq, Hash)]
pub struct Process {
  ///
  /// The arguments to execute.
  ///
  /// The first argument should be an absolute or relative path to the binary to execute.
  ///
  /// No PATH lookup will be performed unless a PATH environment variable is specified.
  ///
  /// No shell expansion will take place.
  ///
  pub argv: Vec<String>,
  ///
  /// The environment variables to set for the execution.
  ///
  /// No other environment variables will be set (except possibly for an empty PATH variable).
  ///
  pub env: BTreeMap<String, String>,

  ///
  /// A relative path to a directory existing in the `input_files` digest to execute the process
  /// from. Defaults to the `input_files` root.
  ///
  pub working_directory: Option<RelativePath>,

  ///
  /// All of the input digests for the process.
  ///
  pub input_digests: InputDigests,

  pub output_files: BTreeSet<RelativePath>,

  pub output_directories: BTreeSet<RelativePath>,

  pub timeout: Option<std::time::Duration>,

  /// If not None, then a bounded::CommandRunner executing this Process will set an environment
  /// variable with this name containing a unique execution slot number.
  pub execution_slot_variable: Option<String>,

  /// If non-zero, the amount of parallelism that this process is capable of given its inputs. This
  /// value does not directly set the number of cores allocated to the process: that is computed
  /// based on availability, and provided as a template value in the arguments of the process.
  ///
  /// When set, a `{pants_concurrency}` variable will be templated into the `argv` of the process.
  ///
  /// Processes which set this value may be preempted (i.e. canceled and restarted) for a short
  /// period after starting if available resources have changed (because other processes have
  /// started or finished).
  pub concurrency_available: usize,

  #[derivative(PartialEq = "ignore", Hash = "ignore")]
  pub description: String,

  // NB: We serialize with a function to avoid adding a serde dep to the logging crate.
  #[serde(serialize_with = "serialize_level")]
  pub level: log::Level,

  ///
  /// Declares that this process uses the given named caches (which might have associated config
  /// in the future) at the associated relative paths within its workspace. Cache names must
  /// contain only lowercase ascii characters or underscores.
  ///
  /// Caches are exposed to processes within their workspaces at the relative paths represented
  /// by the values of the dict. A process may optionally check for the existence of the relevant
  /// directory, and disable use of that cache if it has not been created by the executor
  /// (indicating a lack of support for this feature).
  ///
  /// These caches are globally shared and so must be concurrency safe: a consumer of the cache
  /// must never assume that it has exclusive access to the provided directory.
  ///
  pub append_only_caches: BTreeMap<CacheName, RelativePath>,

  ///
  /// If present, a symlink will be created at .jdk which points to this directory for local
  /// execution, or a system-installed JDK (ignoring the value of the present Some) for remote
  /// execution.
  ///
  /// This is some technical debt we should clean up;
  /// see https://github.com/pantsbuild/pants/issues/6416.
  ///
  pub jdk_home: Option<PathBuf>,

  pub platform: Platform,

  pub cache_scope: ProcessCacheScope,

  pub execution_strategy: ProcessExecutionStrategy,
<<<<<<< HEAD

  /// Properties used for remote execution configuration. Regardless of remote execution, these
  /// should impact the cache key.
  pub platform_properties: Vec<(String, String)>,

  pub remote_cache_speculation_delay: std::time::Duration,
=======
>>>>>>> cace8518
}

impl Process {
  ///
  /// Constructs a Process with default values for most fields, after which the builder pattern can
  /// be used to set values.
  ///
  /// We use the more ergonomic (but possibly slightly slower) "move self for each builder method"
  /// pattern, so this method is only enabled for test usage: production usage should construct the
  /// Process struct wholesale. We can reconsider this if we end up with more production callsites
  /// that require partial options.
  ///
  #[cfg(test)]
  pub fn new(argv: Vec<String>) -> Process {
    Process {
      argv,
      env: BTreeMap::new(),
      working_directory: None,
      input_digests: InputDigests::default(),
      output_files: BTreeSet::new(),
      output_directories: BTreeSet::new(),
      timeout: None,
      description: "".to_string(),
      level: log::Level::Info,
      append_only_caches: BTreeMap::new(),
      jdk_home: None,
      platform: Platform::current().unwrap(),
      execution_slot_variable: None,
      concurrency_available: 0,
      cache_scope: ProcessCacheScope::Successful,
      execution_strategy: ProcessExecutionStrategy::Local,
<<<<<<< HEAD
      platform_properties: vec![],
      remote_cache_speculation_delay: std::time::Duration::from_millis(0),
=======
>>>>>>> cace8518
    }
  }

  ///
  /// Replaces the environment for this process.
  ///
  pub fn env(mut self, env: BTreeMap<String, String>) -> Process {
    self.env = env;
    self
  }

  ///
  /// Replaces the working_directory for this process.
  ///
  pub fn working_directory(mut self, working_directory: Option<RelativePath>) -> Process {
    self.working_directory = working_directory;
    self
  }

  ///
  /// Replaces the output files for this process.
  ///
  pub fn output_files(mut self, output_files: BTreeSet<RelativePath>) -> Process {
    self.output_files = output_files;
    self
  }

  ///
  /// Replaces the output directories for this process.
  ///
  pub fn output_directories(mut self, output_directories: BTreeSet<RelativePath>) -> Process {
    self.output_directories = output_directories;
    self
  }

  ///
  /// Replaces the append only caches for this process.
  ///
  pub fn append_only_caches(
    mut self,
    append_only_caches: BTreeMap<CacheName, RelativePath>,
  ) -> Process {
    self.append_only_caches = append_only_caches;
    self
  }

  ///
  /// Set the execution strategy to Docker, with the specified image.
  ///
  pub fn docker(mut self, image: String) -> Process {
    self.execution_strategy = ProcessExecutionStrategy::Docker(image);
    self
  }

  ///
  /// Set the execution strategy to remote execution with the provided platform properties.
  ///
  pub fn remote_execution_platform_properties(
    mut self,
    properties: Vec<(String, String)>,
  ) -> Process {
    self.execution_strategy = ProcessExecutionStrategy::RemoteExecution(properties);
    self
  }

  pub fn remote_cache_speculation_delay(mut self, delay: std::time::Duration) -> Process {
    self.remote_cache_speculation_delay = delay;
    self
  }
}

///
/// The result of running a process.
///
#[derive(DeepSizeOf, Derivative, Clone, Debug, Eq)]
#[derivative(PartialEq, Hash)]
pub struct FallibleProcessResultWithPlatform {
  pub stdout_digest: Digest,
  pub stderr_digest: Digest,
  pub exit_code: i32,
  pub output_directory: DirectoryDigest,
  pub platform: Platform,
  #[derivative(PartialEq = "ignore", Hash = "ignore")]
  pub metadata: ProcessResultMetadata,
}

/// Metadata for a ProcessResult corresponding to the REAPI `ExecutedActionMetadata` proto. This
/// conversion is lossy, but the interesting parts are preserved.
#[derive(Clone, Debug, DeepSizeOf, Eq, PartialEq)]
pub struct ProcessResultMetadata {
  /// The time from starting to completion, including preparing the chroot and cleanup.
  /// Corresponds to `worker_start_timestamp` and `worker_completed_timestamp` from
  /// `ExecutedActionMetadata`.
  ///
  /// NB: This is optional because the REAPI does not guarantee that it is returned.
  pub total_elapsed: Option<Duration>,
  /// The source of the result.
  pub source: ProcessResultSource,
  /// The RunId of the Session in which the `ProcessResultSource` was accurate. In further runs
  /// within the same process, the source of the process implicitly becomes memoization.
  pub source_run_id: RunId,
}

impl ProcessResultMetadata {
  pub fn new(
    total_elapsed: Option<Duration>,
    source: ProcessResultSource,
    source_run_id: RunId,
  ) -> Self {
    Self {
      total_elapsed,
      source,
      source_run_id,
    }
  }

  pub fn new_from_metadata(
    metadata: ExecutedActionMetadata,
    source: ProcessResultSource,
    source_run_id: RunId,
  ) -> Self {
    let total_elapsed = match (
      metadata.worker_start_timestamp,
      metadata.worker_completed_timestamp,
    ) {
      (Some(started), Some(completed)) => TimeSpan::from_start_and_end(&started, &completed, "")
        .map(|span| span.duration)
        .ok(),
      _ => None,
    };
    Self {
      total_elapsed,
      source,
      source_run_id,
    }
  }

  /// How much faster a cache hit was than running the process again.
  ///
  /// This includes the overhead of setting up and cleaning up the process for execution, and it
  /// should include all overhead for the cache lookup.
  ///
  /// If the cache hit was slower than the original process, we return 0. Note that the cache hit
  /// may still have been faster than rerunning the process a second time, e.g. if speculation
  /// is used and the cache hit completed before the rerun; still, we cannot know how long the
  /// second run would have taken, so the best we can do is report 0.
  ///
  /// If the original process's execution time was not recorded, we return None because we
  /// cannot make a meaningful comparison.
  pub fn time_saved_from_cache(
    &self,
    cache_lookup: std::time::Duration,
  ) -> Option<std::time::Duration> {
    self.total_elapsed.and_then(|original_process| {
      let original_process: std::time::Duration = original_process.into();
      original_process
        .checked_sub(cache_lookup)
        .or_else(|| Some(std::time::Duration::new(0, 0)))
    })
  }
}

impl From<ProcessResultMetadata> for ExecutedActionMetadata {
  fn from(metadata: ProcessResultMetadata) -> ExecutedActionMetadata {
    let (total_start, total_end) = match metadata.total_elapsed {
      Some(elapsed) => {
        // Because we do not have the precise start time, we hardcode to starting at UNIX_EPOCH. We
        // only care about accurately preserving the duration.
        let start = prost_types::Timestamp {
          seconds: 0,
          nanos: 0,
        };
        let end = prost_types::Timestamp {
          seconds: elapsed.secs as i64,
          nanos: elapsed.nanos as i32,
        };
        (Some(start), Some(end))
      }
      None => (None, None),
    };
    ExecutedActionMetadata {
      worker_start_timestamp: total_start,
      worker_completed_timestamp: total_end,
      ..ExecutedActionMetadata::default()
    }
  }
}

#[derive(Clone, Copy, Debug, DeepSizeOf, Eq, PartialEq)]
pub enum ProcessResultSource {
  RanLocally,
  RanRemotely,
  HitLocally,
  HitRemotely,
}

impl From<ProcessResultSource> for &'static str {
  fn from(prs: ProcessResultSource) -> &'static str {
    match prs {
      ProcessResultSource::RanLocally => "ran_locally",
      ProcessResultSource::RanRemotely => "ran_remotely",
      ProcessResultSource::HitLocally => "hit_locally",
      ProcessResultSource::HitRemotely => "hit_remotely",
    }
  }
}

#[derive(Clone, Copy, Debug, PartialEq, Eq, strum_macros::EnumString)]
#[strum(serialize_all = "snake_case")]
pub enum CacheContentBehavior {
  Fetch,
  Validate,
  Defer,
}

///
/// Optionally validate that all digests in the result are loadable, returning false if any are not.
///
/// If content loading is deferred, a Digest which is discovered to be missing later on during
/// execution will cause backtracking.
///
pub(crate) async fn check_cache_content(
  response: &FallibleProcessResultWithPlatform,
  store: &Store,
  cache_content_behavior: CacheContentBehavior,
) -> Result<bool, StoreError> {
  match cache_content_behavior {
    CacheContentBehavior::Fetch => {
      let response = response.clone();
      let fetch_result = in_workunit!(
        "eager_fetch_action_cache",
        Level::Trace,
        |_workunit| async move {
          try_join_all(vec![
            store.ensure_local_has_file(response.stdout_digest).boxed(),
            store.ensure_local_has_file(response.stderr_digest).boxed(),
            store
              .ensure_local_has_recursive_directory(response.output_directory)
              .boxed(),
          ])
          .await
        }
      )
      .await;
      match fetch_result {
        Err(StoreError::MissingDigest { .. }) => Ok(false),
        Ok(_) => Ok(true),
        Err(e) => Err(e),
      }
    }
    CacheContentBehavior::Validate => {
      let directory_digests = vec![response.output_directory.clone()];
      let file_digests = vec![response.stdout_digest, response.stderr_digest];
      in_workunit!(
        "eager_validate_action_cache",
        Level::Trace,
        |_workunit| async move {
          store
            .exists_recursive(directory_digests, file_digests)
            .await
        }
      )
      .await
    }
    CacheContentBehavior::Defer => Ok(true),
  }
}

#[derive(Clone)]
pub struct Context {
  workunit_store: WorkunitStore,
  build_id: String,
  run_id: RunId,
}

impl Default for Context {
  fn default() -> Self {
    Context {
      workunit_store: WorkunitStore::new(false, log::Level::Debug),
      build_id: String::default(),
      run_id: RunId(0),
    }
  }
}

impl Context {
  pub fn new(workunit_store: WorkunitStore, build_id: String, run_id: RunId) -> Context {
    Context {
      workunit_store,
      build_id,
      run_id,
    }
  }
}

#[async_trait]
pub trait CommandRunner: Send + Sync + Debug {
  ///
  /// Submit a request for execution on the underlying runtime, and return
  /// a future for it.
  ///
  async fn run(
    &self,
    context: Context,
    workunit: &mut RunningWorkunit,
    req: Process,
  ) -> Result<FallibleProcessResultWithPlatform, ProcessError>;
}

#[async_trait]
impl<T: CommandRunner + ?Sized> CommandRunner for Box<T> {
  async fn run(
    &self,
    context: Context,
    workunit: &mut RunningWorkunit,
    req: Process,
  ) -> Result<FallibleProcessResultWithPlatform, ProcessError> {
    (**self).run(context, workunit, req).await
  }
}

// TODO(#8513) possibly move to the MEPR struct, or to the hashing crate?
pub fn digest(
  process: &Process,
  instance_name: Option<String>,
  process_cache_namespace: Option<String>,
) -> Digest {
  let (_, _, execute_request) =
    remote::make_execute_request(process, instance_name, process_cache_namespace).unwrap();
  execute_request.action_digest.unwrap().try_into().unwrap()
}

#[cfg(test)]
mod tests;<|MERGE_RESOLUTION|>--- conflicted
+++ resolved
@@ -547,15 +547,8 @@
   pub cache_scope: ProcessCacheScope,
 
   pub execution_strategy: ProcessExecutionStrategy,
-<<<<<<< HEAD
-
-  /// Properties used for remote execution configuration. Regardless of remote execution, these
-  /// should impact the cache key.
-  pub platform_properties: Vec<(String, String)>,
 
   pub remote_cache_speculation_delay: std::time::Duration,
-=======
->>>>>>> cace8518
 }
 
 impl Process {
@@ -587,11 +580,7 @@
       concurrency_available: 0,
       cache_scope: ProcessCacheScope::Successful,
       execution_strategy: ProcessExecutionStrategy::Local,
-<<<<<<< HEAD
-      platform_properties: vec![],
       remote_cache_speculation_delay: std::time::Duration::from_millis(0),
-=======
->>>>>>> cace8518
     }
   }
 
