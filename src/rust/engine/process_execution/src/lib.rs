// Copyright 2017 Pants project contributors (see CONTRIBUTORS.md).
// Licensed under the Apache License, Version 2.0 (see LICENSE).

#![deny(warnings)]
// Enable all clippy lints except for many of the pedantic ones. It's a shame this needs to be copied and pasted across crates, but there doesn't appear to be a way to include inner attributes from a common source.
#![deny(
  clippy::all,
  clippy::default_trait_access,
  clippy::expl_impl_clone_on_copy,
  clippy::if_not_else,
  clippy::needless_continue,
  clippy::unseparated_literal_suffix,
  clippy::used_underscore_binding
)]
// It is often more clear to show that nothing is being moved.
#![allow(clippy::match_ref_pats)]
// Subjective style.
#![allow(
  clippy::len_without_is_empty,
  clippy::redundant_field_names,
  clippy::too_many_arguments
)]
// Default isn't as big a deal as people seem to think it is.
#![allow(clippy::new_without_default, clippy::new_ret_no_self)]
// Arc<Mutex> can be more clear than needing to grok Orderings:
#![allow(clippy::mutex_atomic)]
#[macro_use]
extern crate derivative;

use std::collections::{BTreeMap, BTreeSet};
use std::convert::{TryFrom, TryInto};
use std::fmt::{self, Display};
use std::path::PathBuf;

use async_trait::async_trait;
use concrete_time::{Duration, TimeSpan};
use deepsize::DeepSizeOf;
use fs::{DirectoryDigest, RelativePath, EMPTY_DIRECTORY_DIGEST};
use futures::future::try_join_all;
use futures::try_join;
use hashing::Digest;
use itertools::Itertools;
use protos::gen::build::bazel::remote::execution::v2 as remexec;
use remexec::ExecutedActionMetadata;
use serde::{Deserialize, Serialize};
use store::{SnapshotOps, Store, StoreError};
use workunit_store::{RunId, RunningWorkunit, WorkunitStore};

pub mod bounded;
#[cfg(test)]
mod bounded_tests;

pub mod cache;
#[cfg(test)]
mod cache_tests;

pub mod children;

pub mod immutable_inputs;

pub mod local;
#[cfg(test)]
mod local_tests;

pub mod nailgun;

pub mod named_caches;

pub mod remote;
#[cfg(test)]
pub mod remote_tests;

pub mod remote_cache;
#[cfg(test)]
mod remote_cache_tests;

extern crate uname;

pub use crate::children::ManagedChild;
pub use crate::immutable_inputs::ImmutableInputs;
pub use crate::named_caches::{CacheName, NamedCaches};
pub use crate::remote_cache::RemoteCacheWarningsBehavior;

#[derive(Clone, Debug, PartialEq)]
pub enum ProcessError {
  /// A Digest was not present in either of the local or remote Stores.
  MissingDigest(String, Digest),
  /// All other error types.
  Unclassified(String),
}

impl ProcessError {
  pub fn enrich(self, prefix: &str) -> Self {
    match self {
      Self::MissingDigest(s, d) => Self::MissingDigest(format!("{prefix}: {s}"), d),
      Self::Unclassified(s) => Self::Unclassified(format!("{prefix}: {s}")),
    }
  }
}

impl Display for ProcessError {
  fn fmt(&self, f: &mut fmt::Formatter<'_>) -> fmt::Result {
    match self {
      Self::MissingDigest(s, d) => {
        write!(f, "{s}: {d:?}")
      }
      Self::Unclassified(s) => write!(f, "{s}"),
    }
  }
}

impl From<StoreError> for ProcessError {
  fn from(err: StoreError) -> Self {
    match err {
      StoreError::MissingDigest(s, d) => Self::MissingDigest(s, d),
      StoreError::Unclassified(s) => Self::Unclassified(s),
    }
  }
}

impl From<String> for ProcessError {
  fn from(err: String) -> Self {
    Self::Unclassified(err)
  }
}

#[derive(
  PartialOrd, Ord, Clone, Copy, Debug, DeepSizeOf, Eq, PartialEq, Hash, Serialize, Deserialize,
)]
#[allow(non_camel_case_types)]
pub enum Platform {
  Macos_x86_64,
  Macos_arm64,
  Linux_x86_64,
  Linux_arm64,
}

impl Platform {
  pub fn current() -> Result<Platform, String> {
    let platform_info =
      uname::uname().map_err(|_| "Failed to get local platform info!".to_string())?;
    match platform_info {
      uname::Info {
        ref sysname,
        ref machine,
        ..
      } if sysname.to_lowercase() == "linux" && machine.to_lowercase() == "x86_64" => {
        Ok(Platform::Linux_x86_64)
      }
      uname::Info {
        ref sysname,
        ref machine,
        ..
      } if sysname.to_lowercase() == "linux"
        && (machine.to_lowercase() == "arm64" || machine.to_lowercase() == "aarch64") =>
      {
        Ok(Platform::Linux_arm64)
      }
      uname::Info {
        ref sysname,
        ref machine,
        ..
      } if sysname.to_lowercase() == "darwin" && machine.to_lowercase() == "arm64" => {
        Ok(Platform::Macos_arm64)
      }
      uname::Info {
        ref sysname,
        ref machine,
        ..
      } if sysname.to_lowercase() == "darwin" && machine.to_lowercase() == "x86_64" => {
        Ok(Platform::Macos_x86_64)
      }
      uname::Info {
        ref sysname,
        ref machine,
        ..
      } => Err(format!(
        "Found unknown system/arch name pair {} {}",
        sysname, machine
      )),
    }
  }
}

impl From<Platform> for String {
  fn from(platform: Platform) -> String {
    match platform {
      Platform::Linux_x86_64 => "linux_x86_64".to_string(),
      Platform::Linux_arm64 => "linux_arm64".to_string(),
      Platform::Macos_arm64 => "macos_arm64".to_string(),
      Platform::Macos_x86_64 => "macos_x86_64".to_string(),
    }
  }
}

impl TryFrom<String> for Platform {
  type Error = String;
  fn try_from(variant_candidate: String) -> Result<Self, Self::Error> {
    match variant_candidate.as_ref() {
      "macos_arm64" => Ok(Platform::Macos_arm64),
      "macos_x86_64" => Ok(Platform::Macos_x86_64),
      "linux_x86_64" => Ok(Platform::Linux_x86_64),
      "linux_arm64" => Ok(Platform::Linux_arm64),
      other => Err(format!(
        "Unknown platform {:?} encountered in parsing",
        other
      )),
    }
  }
}

#[derive(Clone, Copy, Debug, DeepSizeOf, Eq, PartialEq, Hash, Serialize)]
pub enum ProcessCacheScope {
  // Cached in all locations, regardless of success or failure.
  Always,
  // Cached in all locations, but only if the process exits successfully.
  Successful,
  // Cached only in memory (i.e. memoized in pantsd), but never persistently, regardless of
  // success vs. failure.
  PerRestartAlways,
  // Cached only in memory (i.e. memoized in pantsd), but never persistently, and only if
  // successful.
  PerRestartSuccessful,
  // Will run once per Session, i.e. once per run of Pants. This happens because the engine
  // de-duplicates identical work; the process is neither memoized in memory nor cached to disk.
  PerSession,
}

impl TryFrom<String> for ProcessCacheScope {
  type Error = String;
  fn try_from(variant_candidate: String) -> Result<Self, Self::Error> {
    match variant_candidate.to_lowercase().as_ref() {
      "always" => Ok(ProcessCacheScope::Always),
      "successful" => Ok(ProcessCacheScope::Successful),
      "per_restart_always" => Ok(ProcessCacheScope::PerRestartAlways),
      "per_restart_successful" => Ok(ProcessCacheScope::PerRestartSuccessful),
      "per_session" => Ok(ProcessCacheScope::PerSession),
      other => Err(format!("Unknown Process cache scope: {:?}", other)),
    }
  }
}

fn serialize_level<S: serde::Serializer>(level: &log::Level, s: S) -> Result<S::Ok, S::Error> {
  s.serialize_str(&level.to_string())
}

/// A symlink from a relative src to an absolute dst (outside of the workdir).
#[derive(Debug)]
pub struct WorkdirSymlink {
  pub src: RelativePath,
  pub dst: PathBuf,
}

/// Input Digests for a process execution.
///
/// The `complete` and `nailgun` Digests are the computed union of various inputs.
///
/// TODO: See `crate::local::prepare_workdir` regarding validation of overlapping inputs.
#[derive(Clone, Debug, DeepSizeOf, Eq, Hash, PartialEq, Serialize)]
pub struct InputDigests {
  /// All of the input Digests, merged and relativized. Runners without the ability to consume the
  /// Digests individually should directly consume this value.
  pub complete: DirectoryDigest,

  /// The merged Digest of any `use_nailgun`-relevant Digests.
  pub nailgun: DirectoryDigest,

  /// The input files for the process execution, which will be materialized as mutable inputs in a
  /// sandbox for the process.
  ///
  /// TODO: Rename to `inputs` for symmetry with `immutable_inputs`.
  pub input_files: DirectoryDigest,

  /// Immutable input digests to make available in the input root.
  ///
  /// These digests are intended for inputs that will be reused between multiple Process
  /// invocations, without being mutated. This might be useful to provide the tools being executed,
  /// but can also be used for tool inputs such as compilation artifacts.
  ///
  /// The digests will be mounted at the relative path represented by the `RelativePath` keys.
  /// The executor may choose how to make the digests available, including by just merging
  /// the digest normally into the input root, creating a symlink to a persistent cache,
  /// or bind mounting the directory read-only into a persistent cache. Consequently, the mount
  /// point of each input must not overlap the `input_files`, even for directory entries.
  ///
  /// Assumes the build action does not modify the Digest as made available. This may be
  /// enforced by an executor, for example by bind mounting the directory read-only.
  pub immutable_inputs: BTreeMap<RelativePath, DirectoryDigest>,

  /// If non-empty, use nailgun in supported runners, using the specified `immutable_inputs` keys
  /// as server inputs. All other keys (and the input_files) will be client inputs.
  pub use_nailgun: BTreeSet<RelativePath>,
}

impl InputDigests {
  pub async fn new(
    store: &Store,
    input_files: DirectoryDigest,
    immutable_inputs: BTreeMap<RelativePath, DirectoryDigest>,
<<<<<<< HEAD
    use_nailgun: BTreeSet<RelativePath>,
  ) -> Result<Self, String> {
=======
    use_nailgun: Vec<RelativePath>,
  ) -> Result<Self, StoreError> {
>>>>>>> 1c495ddf
    // Collect all digests into `complete`.
    let mut complete_digests = try_join_all(
      immutable_inputs
        .iter()
        .map(|(path, digest)| store.add_prefix(digest.clone(), path))
        .collect::<Vec<_>>(),
    )
    .await?;
    // And collect only the subset of the Digests which impact nailgun into `nailgun`.
    let nailgun_digests = immutable_inputs
      .keys()
      .zip(complete_digests.iter())
      .filter_map(|(path, digest)| {
        if use_nailgun.contains(path) {
          Some(digest.clone())
        } else {
          None
        }
      })
      .collect::<Vec<_>>();
    complete_digests.push(input_files.clone());

    let (complete, nailgun) =
      try_join!(store.merge(complete_digests), store.merge(nailgun_digests),)?;
    Ok(Self {
      complete: complete,
      nailgun: nailgun,
      input_files,
      immutable_inputs,
      use_nailgun,
    })
  }

  pub async fn new_from_merged(store: &Store, from: Vec<InputDigests>) -> Result<Self, StoreError> {
    let mut merged_immutable_inputs = BTreeMap::new();
    for input_digests in from.iter() {
      let size_before = merged_immutable_inputs.len();
      let immutable_inputs = &input_digests.immutable_inputs;
      merged_immutable_inputs.append(&mut immutable_inputs.clone());
      if size_before + immutable_inputs.len() != merged_immutable_inputs.len() {
        return Err(
          format!(
            "Tried to merge two-or-more immutable inputs at the same path with different values! \
            The collision involved one of the entries in: {immutable_inputs:?}"
          )
          .into(),
        );
      }
    }

    let complete_digests = from
      .iter()
      .map(|input_digests| input_digests.complete.clone())
      .collect();
    let nailgun_digests = from
      .iter()
      .map(|input_digests| input_digests.nailgun.clone())
      .collect();
    let input_files_digests = from
      .iter()
      .map(|input_digests| input_digests.input_files.clone())
      .collect();
    let (complete, nailgun, input_files) = try_join!(
      store.merge(complete_digests),
      store.merge(nailgun_digests),
      store.merge(input_files_digests),
    )?;
    Ok(Self {
      complete: complete,
      nailgun: nailgun,
      input_files: input_files,
      immutable_inputs: merged_immutable_inputs,
      use_nailgun: Itertools::concat(
        from
          .iter()
          .map(|input_digests| input_digests.use_nailgun.clone()),
      )
      .into_iter()
      .collect(),
    })
  }

  pub fn with_input_files(input_files: DirectoryDigest) -> Self {
    Self {
      complete: input_files.clone(),
      nailgun: EMPTY_DIRECTORY_DIGEST.clone(),
      input_files,
      immutable_inputs: BTreeMap::new(),
      use_nailgun: BTreeSet::new(),
    }
  }

  /// Split the InputDigests into client and server subsets.
  ///
  /// TODO: The server subset will have an accurate `complete` Digest, but the client will not.
  /// This is currently safe because the nailgun client code does not consume that field, but it
  /// would be good to find a better factoring.
  pub fn nailgun_client_and_server(&self) -> (InputDigests, InputDigests) {
    let (server, client) = self
      .immutable_inputs
      .clone()
      .into_iter()
      .partition(|(path, _digest)| self.use_nailgun.contains(path));

    (
      // Client.
      InputDigests {
        // TODO: See method doc.
        complete: EMPTY_DIRECTORY_DIGEST.clone(),
        nailgun: EMPTY_DIRECTORY_DIGEST.clone(),
        input_files: self.input_files.clone(),
        immutable_inputs: client,
        use_nailgun: BTreeSet::new(),
      },
      // Server.
      InputDigests {
        complete: self.nailgun.clone(),
        nailgun: EMPTY_DIRECTORY_DIGEST.clone(),
        input_files: EMPTY_DIRECTORY_DIGEST.clone(),
        immutable_inputs: server,
        use_nailgun: BTreeSet::new(),
      },
    )
  }
}

impl Default for InputDigests {
  fn default() -> Self {
    Self {
      complete: EMPTY_DIRECTORY_DIGEST.clone(),
      nailgun: EMPTY_DIRECTORY_DIGEST.clone(),
      input_files: EMPTY_DIRECTORY_DIGEST.clone(),
      immutable_inputs: BTreeMap::new(),
      use_nailgun: BTreeSet::new(),
    }
  }
}

///
/// A process to be executed.
///
/// When executing a `Process` using the `local::CommandRunner`, any `{chroot}` placeholders in the
/// environment variables are replaced with the temporary sandbox path.
///
#[derive(DeepSizeOf, Derivative, Clone, Debug, Eq, Serialize)]
#[derivative(PartialEq, Hash)]
pub struct Process {
  ///
  /// The arguments to execute.
  ///
  /// The first argument should be an absolute or relative path to the binary to execute.
  ///
  /// No PATH lookup will be performed unless a PATH environment variable is specified.
  ///
  /// No shell expansion will take place.
  ///
  pub argv: Vec<String>,
  ///
  /// The environment variables to set for the execution.
  ///
  /// No other environment variables will be set (except possibly for an empty PATH variable).
  ///
  pub env: BTreeMap<String, String>,

  ///
  /// A relative path to a directory existing in the `input_files` digest to execute the process
  /// from. Defaults to the `input_files` root.
  ///
  pub working_directory: Option<RelativePath>,

  ///
  /// All of the input digests for the process.
  ///
  pub input_digests: InputDigests,

  pub output_files: BTreeSet<RelativePath>,

  pub output_directories: BTreeSet<RelativePath>,

  pub timeout: Option<std::time::Duration>,

  /// If not None, then a bounded::CommandRunner executing this Process will set an environment
  /// variable with this name containing a unique execution slot number.
  pub execution_slot_variable: Option<String>,

  /// If non-zero, the amount of parallelism that this process is capable of given its inputs. This
  /// value does not directly set the number of cores allocated to the process: that is computed
  /// based on availability, and provided as a template value in the arguments of the process.
  ///
  /// When set, a `{pants_concurrency}` variable will be templated into the `argv` of the process.
  ///
  /// Processes which set this value may be preempted (i.e. canceled and restarted) for a short
  /// period after starting if available resources have changed (because other processes have
  /// started or finished).
  pub concurrency_available: usize,

  #[derivative(PartialEq = "ignore", Hash = "ignore")]
  pub description: String,

  // NB: We serialize with a function to avoid adding a serde dep to the logging crate.
  #[serde(serialize_with = "serialize_level")]
  pub level: log::Level,

  ///
  /// Declares that this process uses the given named caches (which might have associated config
  /// in the future) at the associated relative paths within its workspace. Cache names must
  /// contain only lowercase ascii characters or underscores.
  ///
  /// Caches are exposed to processes within their workspaces at the relative paths represented
  /// by the values of the dict. A process may optionally check for the existence of the relevant
  /// directory, and disable use of that cache if it has not been created by the executor
  /// (indicating a lack of support for this feature).
  ///
  /// These caches are globally shared and so must be concurrency safe: a consumer of the cache
  /// must never assume that it has exclusive access to the provided directory.
  ///
  pub append_only_caches: BTreeMap<CacheName, RelativePath>,

  ///
  /// If present, a symlink will be created at .jdk which points to this directory for local
  /// execution, or a system-installed JDK (ignoring the value of the present Some) for remote
  /// execution.
  ///
  /// This is some technical debt we should clean up;
  /// see https://github.com/pantsbuild/pants/issues/6416.
  ///
  pub jdk_home: Option<PathBuf>,

  pub platform_constraint: Option<Platform>,

  pub cache_scope: ProcessCacheScope,
}

impl Process {
  ///
  /// Constructs a Process with default values for most fields, after which the builder pattern can
  /// be used to set values.
  ///
  /// We use the more ergonomic (but possibly slightly slower) "move self for each builder method"
  /// pattern, so this method is only enabled for test usage: production usage should construct the
  /// Process struct wholesale. We can reconsider this if we end up with more production callsites
  /// that require partial options.
  ///
  #[cfg(test)]
  pub fn new(argv: Vec<String>) -> Process {
    Process {
      argv,
      env: BTreeMap::new(),
      working_directory: None,
      input_digests: InputDigests::default(),
      output_files: BTreeSet::new(),
      output_directories: BTreeSet::new(),
      timeout: None,
      description: "".to_string(),
      level: log::Level::Info,
      append_only_caches: BTreeMap::new(),
      jdk_home: None,
      platform_constraint: None,
      execution_slot_variable: None,
      concurrency_available: 0,
      cache_scope: ProcessCacheScope::Successful,
    }
  }

  ///
  /// Replaces the environment for this process.
  ///
  pub fn env(mut self, env: BTreeMap<String, String>) -> Process {
    self.env = env;
    self
  }

  ///
  /// Replaces the working_directory for this process.
  ///
  pub fn working_directory(mut self, working_directory: Option<RelativePath>) -> Process {
    self.working_directory = working_directory;
    self
  }

  ///
  /// Replaces the output files for this process.
  ///
  pub fn output_files(mut self, output_files: BTreeSet<RelativePath>) -> Process {
    self.output_files = output_files;
    self
  }

  ///
  /// Replaces the output directories for this process.
  ///
  pub fn output_directories(mut self, output_directories: BTreeSet<RelativePath>) -> Process {
    self.output_directories = output_directories;
    self
  }

  ///
  /// Replaces the append only caches for this process.
  ///
  pub fn append_only_caches(
    mut self,
    append_only_caches: BTreeMap<CacheName, RelativePath>,
  ) -> Process {
    self.append_only_caches = append_only_caches;
    self
  }
}

///
/// Metadata surrounding an Process which factors into its cache key when cached
/// externally from the engine graph (e.g. when using remote execution or an external process
/// cache).
///
#[derive(Clone, Debug, Default)]
pub struct ProcessMetadata {
  pub instance_name: Option<String>,
  pub cache_key_gen_version: Option<String>,
  pub platform_properties: Vec<(String, String)>,
}

///
/// The result of running a process.
///
#[derive(DeepSizeOf, Derivative, Clone, Debug, Eq)]
#[derivative(PartialEq, Hash)]
pub struct FallibleProcessResultWithPlatform {
  pub stdout_digest: Digest,
  pub stderr_digest: Digest,
  pub exit_code: i32,
  pub output_directory: DirectoryDigest,
  pub platform: Platform,
  #[derivative(PartialEq = "ignore", Hash = "ignore")]
  pub metadata: ProcessResultMetadata,
}

/// Metadata for a ProcessResult corresponding to the REAPI `ExecutedActionMetadata` proto. This
/// conversion is lossy, but the interesting parts are preserved.
#[derive(Clone, Debug, DeepSizeOf, Eq, PartialEq)]
pub struct ProcessResultMetadata {
  /// The time from starting to completion, including preparing the chroot and cleanup.
  /// Corresponds to `worker_start_timestamp` and `worker_completed_timestamp` from
  /// `ExecutedActionMetadata`.
  ///
  /// NB: This is optional because the REAPI does not guarantee that it is returned.
  pub total_elapsed: Option<Duration>,
  /// The source of the result.
  pub source: ProcessResultSource,
  /// The RunId of the Session in which the `ProcessResultSource` was accurate. In further runs
  /// within the same process, the source of the process implicitly becomes memoization.
  pub source_run_id: RunId,
}

impl ProcessResultMetadata {
  pub fn new(
    total_elapsed: Option<Duration>,
    source: ProcessResultSource,
    source_run_id: RunId,
  ) -> Self {
    Self {
      total_elapsed,
      source,
      source_run_id,
    }
  }

  pub fn new_from_metadata(
    metadata: ExecutedActionMetadata,
    source: ProcessResultSource,
    source_run_id: RunId,
  ) -> Self {
    let total_elapsed = match (
      metadata.worker_start_timestamp,
      metadata.worker_completed_timestamp,
    ) {
      (Some(started), Some(completed)) => TimeSpan::from_start_and_end(&started, &completed, "")
        .map(|span| span.duration)
        .ok(),
      _ => None,
    };
    Self {
      total_elapsed,
      source,
      source_run_id,
    }
  }

  /// How much faster a cache hit was than running the process again.
  ///
  /// This includes the overhead of setting up and cleaning up the process for execution, and it
  /// should include all overhead for the cache lookup.
  ///
  /// If the cache hit was slower than the original process, we return 0. Note that the cache hit
  /// may still have been faster than rerunning the process a second time, e.g. if speculation
  /// is used and the cache hit completed before the rerun; still, we cannot know how long the
  /// second run would have taken, so the best we can do is report 0.
  ///
  /// If the original process's execution time was not recorded, we return None because we
  /// cannot make a meaningful comparison.
  pub fn time_saved_from_cache(
    &self,
    cache_lookup: std::time::Duration,
  ) -> Option<std::time::Duration> {
    self.total_elapsed.and_then(|original_process| {
      let original_process: std::time::Duration = original_process.into();
      original_process
        .checked_sub(cache_lookup)
        .or_else(|| Some(std::time::Duration::new(0, 0)))
    })
  }
}

impl From<ProcessResultMetadata> for ExecutedActionMetadata {
  fn from(metadata: ProcessResultMetadata) -> ExecutedActionMetadata {
    let (total_start, total_end) = match metadata.total_elapsed {
      Some(elapsed) => {
        // Because we do not have the precise start time, we hardcode to starting at UNIX_EPOCH. We
        // only care about accurately preserving the duration.
        let start = prost_types::Timestamp {
          seconds: 0,
          nanos: 0,
        };
        let end = prost_types::Timestamp {
          seconds: elapsed.secs as i64,
          nanos: elapsed.nanos as i32,
        };
        (Some(start), Some(end))
      }
      None => (None, None),
    };
    ExecutedActionMetadata {
      worker_start_timestamp: total_start,
      worker_completed_timestamp: total_end,
      ..ExecutedActionMetadata::default()
    }
  }
}

#[derive(Clone, Copy, Debug, DeepSizeOf, Eq, PartialEq)]
pub enum ProcessResultSource {
  RanLocally,
  RanRemotely,
  HitLocally,
  HitRemotely,
}

impl From<ProcessResultSource> for &'static str {
  fn from(prs: ProcessResultSource) -> &'static str {
    match prs {
      ProcessResultSource::RanLocally => "ran_locally",
      ProcessResultSource::RanRemotely => "ran_remotely",
      ProcessResultSource::HitLocally => "hit_locally",
      ProcessResultSource::HitRemotely => "hit_remotely",
    }
  }
}

#[derive(Clone)]
pub struct Context {
  workunit_store: WorkunitStore,
  build_id: String,
  run_id: RunId,
}

impl Default for Context {
  fn default() -> Self {
    Context {
      workunit_store: WorkunitStore::new(false, log::Level::Debug),
      build_id: String::default(),
      run_id: RunId(0),
    }
  }
}

impl Context {
  pub fn new(workunit_store: WorkunitStore, build_id: String, run_id: RunId) -> Context {
    Context {
      workunit_store,
      build_id,
      run_id,
    }
  }
}

#[async_trait]
pub trait CommandRunner: Send + Sync {
  ///
  /// Submit a request for execution on the underlying runtime, and return
  /// a future for it.
  ///
  async fn run(
    &self,
    context: Context,
    workunit: &mut RunningWorkunit,
    req: Process,
  ) -> Result<FallibleProcessResultWithPlatform, ProcessError>;
}

// TODO(#8513) possibly move to the MEPR struct, or to the hashing crate?
pub fn digest(process: &Process, metadata: &ProcessMetadata) -> Digest {
  let (_, _, execute_request) =
    crate::remote::make_execute_request(process, metadata.clone()).unwrap();
  execute_request.action_digest.unwrap().try_into().unwrap()
}

#[cfg(test)]
mod tests;<|MERGE_RESOLUTION|>--- conflicted
+++ resolved
@@ -297,13 +297,8 @@
     store: &Store,
     input_files: DirectoryDigest,
     immutable_inputs: BTreeMap<RelativePath, DirectoryDigest>,
-<<<<<<< HEAD
     use_nailgun: BTreeSet<RelativePath>,
-  ) -> Result<Self, String> {
-=======
-    use_nailgun: Vec<RelativePath>,
   ) -> Result<Self, StoreError> {
->>>>>>> 1c495ddf
     // Collect all digests into `complete`.
     let mut complete_digests = try_join_all(
       immutable_inputs
