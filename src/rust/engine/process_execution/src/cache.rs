--- conflicted
+++ resolved
@@ -1,8 +1,5 @@
-<<<<<<< HEAD
 use std::collections::BTreeMap;
-=======
 use std::fmt::{self, Debug};
->>>>>>> ae1c7f4e
 use std::sync::Arc;
 use std::time::Instant;
 
@@ -21,13 +18,8 @@
 };
 
 use crate::{
-<<<<<<< HEAD
   CoalescedProcessBatch, Context, FallibleProcessResultWithPlatform, Platform, Process,
-  ProcessCacheScope, ProcessMetadata, ProcessResultSource,
-=======
-  Context, FallibleProcessResultWithPlatform, Platform, Process, ProcessCacheScope, ProcessError,
-  ProcessMetadata, ProcessResultSource,
->>>>>>> ae1c7f4e
+  ProcessCacheScope, ProcessError, ProcessMetadata, ProcessResultSource,
 };
 
 // TODO: Consider moving into protobuf as a CacheValue type.
@@ -63,30 +55,11 @@
     }
   }
 
-<<<<<<< HEAD
   async fn cache_lookup(
     &self,
     context: &Context,
     req: &Process,
   ) -> Result<FallibleProcessResultWithPlatform, ()> {
-=======
-impl Debug for CommandRunner {
-  fn fmt(&self, f: &mut fmt::Formatter<'_>) -> fmt::Result {
-    f.debug_struct("cache::CommandRunner")
-      .field("inner", &self.inner)
-      .finish_non_exhaustive()
-  }
-}
-
-#[async_trait]
-impl crate::CommandRunner for CommandRunner {
-  async fn run(
-    &self,
-    context: Context,
-    workunit: &mut RunningWorkunit,
-    req: Process,
-  ) -> Result<FallibleProcessResultWithPlatform, ProcessError> {
->>>>>>> ae1c7f4e
     let cache_lookup_start = Instant::now();
     let write_failures_to_cache = req.cache_scope == ProcessCacheScope::Always;
     let key = CacheKey {
@@ -150,16 +123,12 @@
     .await
   }
 
-<<<<<<< HEAD
   async fn cache_store(&self, process: &Process, result: &FallibleProcessResultWithPlatform) {
     let write_failures_to_cache = process.cache_scope == ProcessCacheScope::Always;
     let key = CacheKey {
       digest: Some(crate::digest(&process, &self.metadata).into()),
       key_type: CacheKeyType::Process.into(),
     };
-=======
-    let result = self.inner.run(context.clone(), workunit, req).await?;
->>>>>>> ae1c7f4e
     if result.exit_code == 0 || write_failures_to_cache {
       let result = result.clone();
       in_workunit!("local_cache_write", Level::Trace, |workunit| async move {
