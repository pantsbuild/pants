--- conflicted
+++ resolved
@@ -312,14 +312,10 @@
           time_span,
           parent_id,
           &workunit_store,
-<<<<<<< HEAD
-          WorkunitMetadata::with_level(Level::Trace),
-=======
           WorkunitMetadata {
-            level: Level::Debug,
+            level: Level::Trace,
             ..WorkunitMetadata::default()
           },
->>>>>>> 0f27e411
         ),
         Err(s) => warn!("{}", s),
       }
@@ -341,14 +337,10 @@
           time_span,
           parent_id,
           &workunit_store,
-<<<<<<< HEAD
-          WorkunitMetadata::with_level(Level::Trace),
-=======
           WorkunitMetadata {
-            level: Level::Debug,
+            level: Level::Trace,
             ..WorkunitMetadata::default()
           },
->>>>>>> 0f27e411
         ),
         Err(s) => warn!("{}", s),
       }
@@ -370,14 +362,10 @@
           time_span,
           parent_id,
           &workunit_store,
-<<<<<<< HEAD
-          WorkunitMetadata::with_level(Level::Trace),
-=======
           WorkunitMetadata {
-            level: Level::Debug,
+            level: Level::Trace,
             ..WorkunitMetadata::default()
           },
->>>>>>> 0f27e411
         ),
         Err(s) => warn!("{}", s),
       }
@@ -399,14 +387,10 @@
           time_span,
           parent_id,
           &workunit_store,
-<<<<<<< HEAD
-          WorkunitMetadata::with_level(Level::Trace),
-=======
           WorkunitMetadata {
-            level: Level::Debug,
+            level: Level::Trace,
             ..WorkunitMetadata::default()
           },
->>>>>>> 0f27e411
         ),
         Err(s) => warn!("{}", s),
       }
@@ -785,16 +769,12 @@
     // Ensure the action and command are stored locally.
     let (command_digest, action_digest) = with_workunit(
       context.workunit_store.clone(),
-<<<<<<< HEAD
-      format!("ensure_action_stored_locally for {:?}", action),
-      WorkunitMetadata::with_level(Level::Trace),
-=======
       "ensure_action_stored_locally".to_owned(),
       WorkunitMetadata {
-        level: Level::Debug,
+        level: Level::Trace,
+        desc: Some(format!("ensure action stored locally for {:?}", action)),
         ..WorkunitMetadata::default()
       },
->>>>>>> 0f27e411
       ensure_action_stored_locally(&self.store, &command, &action),
       |_, md| md,
     )
@@ -804,16 +784,12 @@
     // If so, return immediately with the result.
     let cached_response_opt = with_workunit(
       context.workunit_store.clone(),
-<<<<<<< HEAD
-      format!("check_action_cache for {:?}", action_digest),
-      WorkunitMetadata::with_level(Level::Trace),
-=======
       "check_action_cache".to_owned(),
       WorkunitMetadata {
-        level: Level::Debug,
+        level: Level::Trace,
+        desc: Some(format!("check action cache for {:?}", action_digest)),
         ..WorkunitMetadata::default()
       },
->>>>>>> 0f27e411
       check_action_cache(
         action_digest,
         &self.metadata,
@@ -837,16 +813,12 @@
     // Upload the action (and related data, i.e. the embedded command and input files).
     with_workunit(
       context.workunit_store.clone(),
-<<<<<<< HEAD
-      format!("ensure_action_uploaded for {:?}", action_digest),
-      WorkunitMetadata::with_level(Level::Trace),
-=======
       "ensure_action_uploaded".to_owned(),
       WorkunitMetadata {
-        level: Level::Debug,
+        level: Level::Trace,
+        desc: Some(format!("ensure action uploaded for {:?}", action_digest)),
         ..WorkunitMetadata::default()
       },
->>>>>>> 0f27e411
       ensure_action_uploaded(&store, command_digest, action_digest, request.input_files),
       |_, md| md,
     )
@@ -861,14 +833,10 @@
     let response = with_workunit(
       context.workunit_store.clone(),
       "run_execute_request".to_owned(),
-<<<<<<< HEAD
-      WorkunitMetadata::with_level(Level::Trace),
-=======
       WorkunitMetadata {
-        level: Level::Debug,
+        level: Level::Trace,
         ..WorkunitMetadata::default()
       },
->>>>>>> 0f27e411
       timeout_fut,
       |result, mut metadata| {
         if result.is_err() {
