--- conflicted
+++ resolved
@@ -31,12 +31,8 @@
 
 /// `CommandRunner` that executes processes using a local Docker client.
 pub struct CommandRunner {
-<<<<<<< HEAD
   inner: Box<dyn crate::CommandRunner>,
-  docker: Docker,
-=======
   docker: OnceCell<Docker>,
->>>>>>> 6f022d06
   store: Store,
   executor: Executor,
   work_dir_base: PathBuf,
@@ -141,12 +137,8 @@
     image_pull_policy: ImagePullPolicy,
   ) -> Result<Self, String> {
     Ok(CommandRunner {
-<<<<<<< HEAD
       inner,
-      docker,
-=======
       docker: OnceCell::new(),
->>>>>>> 6f022d06
       store,
       executor,
       work_dir_base,
