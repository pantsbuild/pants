--- conflicted
+++ resolved
@@ -63,29 +63,25 @@
         );
       }
     }
-
-    Some(docker)
   }};
 }
 
 #[tokio::test]
 #[cfg(unix)]
 async fn use_local_runner_if_docker_not_set() {
-  // Because Docker is not set up, and docker_image is set, the process should fail.
+  setup_docker!();
+  // Because `docker_image` is set but it does not exist, this process should fail.
   run_command_via_docker(
-    &None,
-    Process::new(owned_string_vec(&["/bin/echo", "-n", "foo"])).docker_image(IMAGE.to_owned()),
+    Process::new(owned_string_vec(&["/bin/echo", "-n", "foo"]))
+      .docker_image("does-not-exist:latest".to_owned()),
   )
   .await
   .unwrap_err();
 
   // Otherwise, if docker_image is not set, use the local runner.
-  let result = run_command_via_docker(
-    &None,
-    Process::new(owned_string_vec(&["/bin/echo", "-n", "foo"])),
-  )
-  .await
-  .unwrap();
+  let result = run_command_via_docker(Process::new(owned_string_vec(&["/bin/echo", "-n", "foo"])))
+    .await
+    .unwrap();
   assert_eq!(result.stdout_bytes, "foo".as_bytes());
   assert_eq!(result.stderr_bytes, "".as_bytes());
   assert_eq!(result.original.exit_code, 0);
@@ -94,7 +90,7 @@
 #[tokio::test]
 #[cfg(unix)]
 async fn stdout() {
-  let _docker = setup_docker!();
+  setup_docker!();
   let result = run_command_via_docker(
     Process::new(owned_string_vec(&["/bin/echo", "-n", "foo"])).docker_image(IMAGE.to_owned()),
   )
@@ -110,7 +106,7 @@
 #[tokio::test]
 #[cfg(unix)]
 async fn stdout_and_stderr_and_exit_code() {
-  let _docker = setup_docker!();
+  setup_docker!();
   let result = run_command_via_docker(
     Process::new(owned_string_vec(&[
       SH_PATH,
@@ -131,7 +127,7 @@
 #[tokio::test]
 #[cfg(unix)]
 async fn capture_exit_code_signal() {
-  let _docker = setup_docker!();
+  setup_docker!();
 
   // Launch a process that kills itself with a signal.
   let result = run_command_via_docker(
@@ -174,7 +170,7 @@
 #[tokio::test]
 #[cfg(unix)]
 async fn env() {
-  let _docker = setup_docker!();
+  setup_docker!();
 
   let mut env: BTreeMap<String, String> = BTreeMap::new();
   env.insert("FOO".to_string(), "foo".to_string());
@@ -196,7 +192,7 @@
 #[tokio::test]
 #[cfg(unix)]
 async fn env_is_deterministic() {
-  let _docker = setup_docker!();
+  setup_docker!();
 
   fn make_request() -> Process {
     let mut env = BTreeMap::new();
@@ -218,7 +214,7 @@
 
 #[tokio::test]
 async fn binary_not_found() {
-  let _docker = setup_docker!();
+  setup_docker!();
 
   // Use `xyzzy` as a command that should not exist.
   let result = run_command_via_docker(
@@ -234,7 +230,7 @@
 
 #[tokio::test]
 async fn output_files_none() {
-  let _docker = setup_docker!();
+  setup_docker!();
 
   let result = run_command_via_docker(
     Process::new(owned_string_vec(&[SH_PATH, "-c", "exit 0"])).docker_image(IMAGE.to_owned()),
@@ -250,7 +246,7 @@
 
 #[tokio::test]
 async fn output_files_one() {
-  let _docker = setup_docker!();
+  setup_docker!();
 
   let result = run_command_via_docker(
     Process::new(vec![
@@ -276,7 +272,7 @@
 
 #[tokio::test]
 async fn output_dirs() {
-  let _docker = setup_docker!();
+  setup_docker!();
 
   let result = run_command_via_docker(
     Process::new(vec![
@@ -307,7 +303,7 @@
 
 #[tokio::test]
 async fn output_files_many() {
-  let _docker = setup_docker!();
+  setup_docker!();
 
   let result = run_command_via_docker(
     Process::new(vec![
@@ -337,7 +333,7 @@
 
 #[tokio::test]
 async fn output_files_execution_failure() {
-  let _docker = setup_docker!();
+  setup_docker!();
 
   let result = run_command_via_docker(
     Process::new(vec![
@@ -366,7 +362,7 @@
 
 #[tokio::test]
 async fn output_files_partial_output() {
-  let _docker = setup_docker!();
+  setup_docker!();
 
   let result = run_command_via_docker(
     Process::new(vec![
@@ -396,7 +392,7 @@
 
 #[tokio::test]
 async fn output_overlapping_file_and_dir() {
-  let _docker = setup_docker!();
+  setup_docker!();
 
   let result = run_command_via_docker(
     Process::new(vec![
@@ -423,7 +419,7 @@
 
 #[tokio::test]
 async fn append_only_cache_created() {
-  let _docker = setup_docker!();
+  setup_docker!();
 
   let name = "geo";
   let dest_base = ".cache";
@@ -463,7 +459,7 @@
 
 #[tokio::test]
 async fn test_chroot_placeholder() {
-  let _docker = setup_docker!();
+  setup_docker!();
 
   let (_, mut workunit) = WorkunitStore::setup_for_tests();
   let mut env: BTreeMap<String, String> = BTreeMap::new();
@@ -495,7 +491,7 @@
 
 #[tokio::test]
 async fn all_containing_directories_for_outputs_are_created() {
-  let _docker = setup_docker!();
+  setup_docker!();
 
   let result = run_command_via_docker(
     Process::new(vec![
@@ -528,7 +524,7 @@
 
 #[tokio::test]
 async fn output_empty_dir() {
-  let _docker = setup_docker!();
+  setup_docker!();
 
   let result = run_command_via_docker(
     Process::new(vec![
@@ -554,7 +550,7 @@
 
 #[tokio::test]
 async fn timeout() {
-  let _docker = setup_docker!();
+  setup_docker!();
 
   let argv = vec![
     SH_PATH.to_string(),
@@ -577,7 +573,7 @@
 
 #[tokio::test]
 async fn working_directory() {
-  let _docker = setup_docker!();
+  setup_docker!();
   let (_, mut workunit) = WorkunitStore::setup_for_tests();
 
   let store_dir = TempDir::new().unwrap();
@@ -637,7 +633,7 @@
 
 #[tokio::test]
 async fn immutable_inputs() {
-  let _docker = setup_docker!();
+  setup_docker!();
   let (_, mut workunit) = WorkunitStore::setup_for_tests();
 
   let store_dir = TempDir::new().unwrap();
@@ -704,10 +700,6 @@
 }
 
 async fn run_command_via_docker_in_dir(
-<<<<<<< HEAD
-  docker_opt: &Option<Docker>,
-=======
->>>>>>> 6f022d06
   req: Process,
   dir: PathBuf,
   cleanup: KeepSandboxes,
@@ -721,7 +713,6 @@
     store.unwrap_or_else(|| Store::local_only(executor.clone(), store_dir.path()).unwrap());
   let (_caches_dir, named_caches, immutable_inputs) =
     named_caches_and_immutable_inputs(store.clone());
-<<<<<<< HEAD
   let local_runner = local::CommandRunner::new(
     store.clone(),
     executor.clone(),
@@ -730,13 +721,6 @@
     immutable_inputs.clone(),
     cleanup,
   );
-
-  if let Some(docker) = docker_opt {
-    pull_image(docker, IMAGE).await;
-  }
-
-=======
->>>>>>> 6f022d06
   let runner = crate::docker::CommandRunner::new(
     Box::new(local_runner),
     store.clone(),
@@ -761,22 +745,11 @@
   })
 }
 
-<<<<<<< HEAD
-async fn run_command_via_docker(
-  docker_opt: &Option<Docker>,
-  req: Process,
-) -> Result<LocalTestResult, ProcessError> {
-=======
 async fn run_command_via_docker(req: Process) -> Result<LocalTestResult, ProcessError> {
->>>>>>> 6f022d06
   let (_, mut workunit) = WorkunitStore::setup_for_tests();
   let work_dir = TempDir::new().unwrap();
   let work_dir_path = work_dir.path().to_owned();
   run_command_via_docker_in_dir(
-<<<<<<< HEAD
-    docker_opt,
-=======
->>>>>>> 6f022d06
     req,
     work_dir_path,
     KeepSandboxes::Never,
