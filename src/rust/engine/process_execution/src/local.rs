use std::collections::{BTreeMap, BTreeSet, HashSet};
use std::ffi::OsStr;
use std::fs::create_dir_all;
use std::io::Write;
use std::ops::Neg;
use std::os::unix::{
  fs::{symlink, OpenOptionsExt},
  process::ExitStatusExt,
};
use std::path::{Path, PathBuf};
use std::process::Stdio;
use std::str;
use std::sync::Arc;
use std::time::Instant;

use async_trait::async_trait;
use bytes::{Bytes, BytesMut};
use fs::{
  self, safe_create_dir_all_ioerror, DirectoryDigest, GlobExpansionConjunction, GlobMatching,
  PathGlobs, Permissions, RelativePath, StrictGlobMatching, EMPTY_DIRECTORY_DIGEST,
};
use futures::future::{BoxFuture, FutureExt, TryFutureExt};
use futures::stream::{BoxStream, StreamExt, TryStreamExt};
use log::{debug, info};
use nails::execution::ExitCode;
use shell_quote::bash;
use store::{OneOffStoreFileByDigest, Snapshot, Store};
use tokio::process::{Child, Command};
use tokio::sync::RwLock;
use tokio::time::{timeout, Duration};
use tokio_util::codec::{BytesCodec, FramedRead};
use tryfuture::try_future;
use workunit_store::{in_workunit, Level, Metric, RunningWorkunit};

use crate::{
  Context, FallibleProcessResultWithPlatform, ImmutableInputs, NamedCaches, Platform, Process,
  ProcessResultMetadata, ProcessResultSource,
};

pub const USER_EXECUTABLE_MODE: u32 = 0o100755;

pub struct CommandRunner {
  pub store: Store,
  executor: task_executor::Executor,
  work_dir_base: PathBuf,
  named_caches: NamedCaches,
  immutable_inputs: ImmutableInputs,
  cleanup_local_dirs: bool,
  platform: Platform,
  spawn_lock: RwLock<()>,
}

impl CommandRunner {
  pub fn new(
    store: Store,
    executor: task_executor::Executor,
    work_dir_base: PathBuf,
    named_caches: NamedCaches,
    immutable_inputs: ImmutableInputs,
    cleanup_local_dirs: bool,
  ) -> CommandRunner {
    CommandRunner {
      store,
      executor,
      work_dir_base,
      named_caches,
      immutable_inputs,
      cleanup_local_dirs,
      platform: Platform::current().unwrap(),
      spawn_lock: RwLock::new(()),
    }
  }

  fn platform(&self) -> Platform {
    self.platform
  }

  fn construct_output_snapshot(
    store: Store,
    posix_fs: Arc<fs::PosixFS>,
    output_file_paths: BTreeSet<RelativePath>,
    output_dir_paths: BTreeSet<RelativePath>,
  ) -> BoxFuture<'static, Result<Snapshot, String>> {
    let output_paths: Result<Vec<String>, String> = output_dir_paths
      .into_iter()
      .flat_map(|p| {
        let mut dir_glob = {
          let mut dir = PathBuf::from(p).into_os_string();
          if dir.is_empty() {
            dir.push(".")
          }
          dir
        };
        let dir = dir_glob.clone();
        dir_glob.push("/**");
        vec![dir, dir_glob]
      })
      .chain(
        output_file_paths
          .into_iter()
          .map(|p| PathBuf::from(p).into_os_string()),
      )
      .map(|s| {
        s.into_string()
          .map_err(|e| format!("Error stringifying output paths: {:?}", e))
      })
      .collect();

    // TODO: should we error when globs fail?
    let output_globs = try_future!(PathGlobs::new(
      try_future!(output_paths),
      StrictGlobMatching::Ignore,
      GlobExpansionConjunction::AllMatch,
    )
    .parse());

    Box::pin(async move {
      let path_stats = posix_fs
        .expand_globs(output_globs, None)
        .map_err(|err| format!("Error expanding output globs: {}", err))
        .await?;
      Snapshot::from_path_stats(
        OneOffStoreFileByDigest::new(store, posix_fs, true),
        path_stats,
      )
      .await
    })
    .boxed()
  }

  pub fn named_caches(&self) -> &NamedCaches {
    &self.named_caches
  }

  pub fn immutable_inputs(&self) -> &ImmutableInputs {
    &self.immutable_inputs
  }
}

pub struct HermeticCommand {
  inner: Command,
}

///
/// A command that accepts no input stream and does not consult the `PATH`.
///
impl HermeticCommand {
  fn new<S: AsRef<OsStr>>(program: S) -> HermeticCommand {
    let mut inner = Command::new(program);
    inner
      // TODO: This will not universally prevent child processes continuing to run in the
      // background, because killing a pantsd client with Ctrl+C kills the server with a signal,
      // which won't currently result in an orderly dropping of everything in the graph. See #10004.
      .kill_on_drop(true)
      .env_clear()
      // It would be really nice not to have to manually set PATH but this is sadly the only way
      // to stop automatic PATH searching.
      .env("PATH", "");
    HermeticCommand { inner }
  }

  fn args<I, S>(&mut self, args: I) -> &mut HermeticCommand
  where
    I: IntoIterator<Item = S>,
    S: AsRef<OsStr>,
  {
    self.inner.args(args);
    self
  }

  fn envs<I, K, V>(&mut self, vars: I) -> &mut HermeticCommand
  where
    I: IntoIterator<Item = (K, V)>,
    K: AsRef<OsStr>,
    V: AsRef<OsStr>,
  {
    self.inner.envs(vars);
    self
  }

  fn current_dir<P: AsRef<Path>>(&mut self, dir: P) -> &mut HermeticCommand {
    self.inner.current_dir(dir);
    self
  }

  fn spawn<O: Into<Stdio>, E: Into<Stdio>>(
    &mut self,
    stdout: O,
    stderr: E,
  ) -> std::io::Result<Child> {
    self
      .inner
      .stdin(Stdio::null())
      .stdout(stdout)
      .stderr(stderr)
      .spawn()
  }
}

// TODO: A Stream that ends with `Exit` is error prone: we should consider creating a Child struct
// similar to nails::server::Child (which is itself shaped like `std::process::Child`).
// See https://github.com/stuhood/nails/issues/1 for more info.
#[derive(Debug, PartialEq, Eq)]
pub enum ChildOutput {
  Stdout(Bytes),
  Stderr(Bytes),
  Exit(ExitCode),
}

///
/// The fully collected outputs of a completed child process.
///
pub struct ChildResults {
  pub stdout: Bytes,
  pub stderr: Bytes,
  pub exit_code: i32,
}

impl ChildResults {
  pub fn collect_from(
    mut stream: BoxStream<'static, Result<ChildOutput, String>>,
  ) -> BoxFuture<'static, Result<ChildResults, String>> {
    let mut stdout = BytesMut::with_capacity(8192);
    let mut stderr = BytesMut::with_capacity(8192);
    let mut exit_code = 1;

    async move {
      while let Some(child_output_res) = stream.next().await {
        match child_output_res? {
          ChildOutput::Stdout(bytes) => stdout.extend_from_slice(&bytes),
          ChildOutput::Stderr(bytes) => stderr.extend_from_slice(&bytes),
          ChildOutput::Exit(code) => exit_code = code.0,
        };
      }
      Ok(ChildResults {
        stdout: stdout.into(),
        stderr: stderr.into(),
        exit_code,
      })
    }
    .boxed()
  }
}

#[async_trait]
impl super::CommandRunner for CommandRunner {
  ///
  /// Runs a command on this machine in the passed working directory.
  ///
  async fn run(
    &self,
    context: Context,
    _workunit: &mut RunningWorkunit,
    req: Process,
  ) -> Result<FallibleProcessResultWithPlatform, String> {
    let req_debug_repr = format!("{:#?}", req);
    in_workunit!(
      "run_local_process",
      req.level,
      // NB: See engine::nodes::NodeKey::workunit_level for more information on why this workunit
      // renders at the Process's level.
      desc = Some(req.description.clone()),
      |workunit| async move {
        // Set up a temporary workdir, which will optionally be preserved.
        let (workdir_path, maybe_workdir) = {
          let workdir = tempfile::Builder::new()
            .prefix("process-execution")
            .tempdir_in(&self.work_dir_base)
            .map_err(|err| {
              format!(
                "Error making tempdir for local process execution: {:?}",
                err
              )
            })?;
          if self.cleanup_local_dirs {
            // Hold on to the workdir so that we can drop it explicitly after we've finished using it.
            (workdir.path().to_owned(), Some(workdir))
          } else {
            // This consumes the `TempDir` without deleting directory on the filesystem, meaning
            // that the temporary directory will no longer be automatically deleted when dropped.
            let preserved_path = workdir.into_path();
            info!(
              "Preserving local process execution dir {} for {:?}",
              preserved_path.display(),
              req.description
            );
            (preserved_path, None)
          }
        };

        // Start working on a mutable version of the process.
        let mut req = req;
        // Update env, replacing `{chroot}` placeholders with `workdir_path`.
        update_env(&workdir_path, &mut req);

        // Prepare the workdir.
        let exclusive_spawn = prepare_workdir(
          workdir_path.clone(),
          &req,
          req.input_digests.input_files.clone(),
          self.store.clone(),
          self.executor.clone(),
          &self.named_caches,
          &self.immutable_inputs,
        )
        .await?;

        workunit.increment_counter(Metric::LocalExecutionRequests, 1);
        let res = self
          .run_and_capture_workdir(
            req.clone(),
            context,
            self.store.clone(),
            self.executor.clone(),
            workdir_path.clone(),
            (),
            exclusive_spawn,
            self.platform(),
          )
          .map_err(|msg| {
            // Processes that experience no infrastructure issues should result in an "Ok" return,
            // potentially with an exit code that indicates that they failed (with more information
            // on stderr). Actually failing at this level indicates a failure to start or otherwise
            // interact with the process, which would generally be an infrastructure or implementation
            // error (something missing from the sandbox, incorrect permissions, etc).
            //
            // Given that this is expected to be rare, we dump the entire process definition in the
            // error.
            format!("Failed to execute: {}\n\n{}", req_debug_repr, msg)
          })
          .await;

        match maybe_workdir {
          Some(workdir) => {
            // Dropping the temporary directory will likely involve a lot of IO: do it in the
            // background.
            let _background_cleanup = self.executor.spawn_blocking(|| std::mem::drop(workdir));
          }
          None => {
            setup_run_sh_script(&req.env, &req.working_directory, &req.argv, &workdir_path)?;
          }
        }

        res
      }
    )
    .await
  }
}

#[async_trait]
impl CapturedWorkdir for CommandRunner {
  type WorkdirToken = ();

  async fn run_in_workdir<'a, 'b, 'c>(
    &'a self,
    workdir_path: &'b Path,
    _workdir_token: (),
    req: Process,
    exclusive_spawn: bool,
  ) -> Result<BoxStream<'c, Result<ChildOutput, String>>, String> {
    let cwd = if let Some(ref working_directory) = req.working_directory {
      workdir_path.join(working_directory)
    } else {
      workdir_path.to_owned()
    };
    let mut command = HermeticCommand::new(&req.argv[0]);
    command.args(&req.argv[1..]).current_dir(cwd).envs(&req.env);

    // See the documentation of the `CapturedWorkdir::run_in_workdir` method, but `exclusive_spawn`
    // indicates the binary we're spawning was written out by the current thread, and, as such,
    // there may be open file handles against it. This will occur whenever a concurrent call of this
    // method proceeds through its fork point
    // (https://pubs.opengroup.org/onlinepubs/009695399/functions/fork.html) while the current
    // thread is in the middle of writing the binary and thus captures a clone of the open file
    // handle, but that concurrent call has not yet gotten to its exec point
    // (https://pubs.opengroup.org/onlinepubs/009695399/functions/exec.html) where the operating
    // system will close the cloned file handle (via O_CLOEXEC being set on all files opened by
    // Rust). To prevent a race like this holding this thread's binary open leading to an ETXTBSY
    // (https://pubs.opengroup.org/onlinepubs/9699919799/functions/V2_chap02.html) error, we
    // maintain RwLock that allows non-`exclusive_spawn` binaries to spawn concurrently but ensures
    // all such concurrent spawns have completed (and thus closed any cloned file handles) before
    // proceeding to spawn the `exclusive_spawn` binary this thread has written.
    //
    // See: https://github.com/golang/go/issues/22315 for an excellent description of this generic
    // unix problem.
    let mut fork_exec = move || command.spawn(Stdio::piped(), Stdio::piped());
    let mut child = {
      if exclusive_spawn {
        let _write_locked = self.spawn_lock.write().await;

        // Despite the mitigations taken against racing our own forks, forks can happen in our
        // process but outside of our control (in libraries). As such, we back-stop by sleeping and
        // trying again for a while if we do hit one of these fork races we do not control.
        const MAX_ETXTBSY_WAIT: Duration = Duration::from_millis(100);
        let mut retries: u32 = 0;
        let mut sleep_millis = 1;

        let start_time = std::time::Instant::now();
        loop {
          match fork_exec() {
            Err(e) => {
              if e.raw_os_error() == Some(libc::ETXTBSY) && start_time.elapsed() < MAX_ETXTBSY_WAIT
              {
                tokio::time::sleep(std::time::Duration::from_millis(sleep_millis)).await;
                retries += 1;
                sleep_millis *= 2;
                continue;
              } else if retries > 0 {
                break Err(format!(
                  "Error launching process after {} {} for ETXTBSY. Final error was: {:?}",
                  retries,
                  if retries == 1 { "retry" } else { "retries" },
                  e
                ));
              } else {
                break Err(format!("Error launching process: {:?}", e));
              }
            }
            Ok(child) => break Ok(child),
          }
        }
      } else {
        let _read_locked = self.spawn_lock.read().await;
        fork_exec().map_err(|e| format!("Error launching process: {:?}", e))
      }
    }?;

    debug!("spawned local process as {:?} for {:?}", child.id(), req);
    let stdout_stream = FramedRead::new(child.stdout.take().unwrap(), BytesCodec::new())
      .map_ok(|bytes| ChildOutput::Stdout(bytes.into()))
      .fuse()
      .boxed();
    let stderr_stream = FramedRead::new(child.stderr.take().unwrap(), BytesCodec::new())
      .map_ok(|bytes| ChildOutput::Stderr(bytes.into()))
      .fuse()
      .boxed();
    let exit_stream = async move {
      child
        .wait()
        .map_ok(|exit_status| {
          ChildOutput::Exit(ExitCode(
            exit_status
              .code()
              .or_else(|| exit_status.signal().map(Neg::neg))
              .expect("Child process should exit via returned code or signal."),
          ))
        })
        .await
    }
    .into_stream()
    .boxed();
    let result_stream =
      futures::stream::select_all(vec![stdout_stream, stderr_stream, exit_stream]);

    Ok(
      result_stream
        .map_err(|e| format!("Failed to consume process outputs: {:?}", e))
        .boxed(),
    )
  }
}

#[async_trait]
pub trait CapturedWorkdir {
  type WorkdirToken: Send;

  async fn run_and_capture_workdir(
    &self,
    req: Process,
    context: Context,
    store: Store,
    executor: task_executor::Executor,
    workdir_path: PathBuf,
    workdir_token: Self::WorkdirToken,
    exclusive_spawn: bool,
    platform: Platform,
  ) -> Result<FallibleProcessResultWithPlatform, String> {
    let start_time = Instant::now();

    // Spawn the process.
    // NB: We fully buffer up the `Stream` above into final `ChildResults` below and so could
    // instead be using `CommandExt::output_async` above to avoid the `ChildResults::collect_from`
    // code. The idea going forward though is we eventually want to pass incremental results on
    // down the line for streaming process results to console logs, etc. as tracked by:
    //   https://github.com/pantsbuild/pants/issues/6089
    let child_results_result = {
      let child_results_future = ChildResults::collect_from(
        self
          .run_in_workdir(&workdir_path, workdir_token, req.clone(), exclusive_spawn)
          .await?,
      );
      if let Some(req_timeout) = req.timeout {
        timeout(req_timeout, child_results_future)
          .await
          .map_err(|e| e.to_string())
          .and_then(|r| r)
      } else {
        child_results_future.await
      }
    };

    // Capture the process outputs.
    let output_snapshot = if req.output_files.is_empty() && req.output_directories.is_empty() {
      store::Snapshot::empty()
    } else {
      let root = if let Some(ref working_directory) = req.working_directory {
        workdir_path.join(working_directory)
      } else {
        workdir_path.clone()
      };
      // Use no ignore patterns, because we are looking for explicitly listed paths.
      let posix_fs = Arc::new(
        fs::PosixFS::new(root, fs::GitignoreStyleExcludes::empty(), executor.clone()).map_err(
          |err| {
            format!(
              "Error making posix_fs to fetch local process execution output files: {}",
              err
            )
          },
        )?,
      );
      CommandRunner::construct_output_snapshot(
        store.clone(),
        posix_fs,
        req.output_files,
        req.output_directories,
      )
      .await?
    };

    let elapsed = start_time.elapsed();
    let result_metadata = ProcessResultMetadata::new(
      Some(elapsed.into()),
      ProcessResultSource::RanLocally,
      context.run_id,
    );

    match child_results_result {
      Ok(child_results) => {
        let stdout = child_results.stdout;
        let stdout_digest = store.store_file_bytes(stdout.clone(), true).await?;

        let stderr = child_results.stderr;
        let stderr_digest = store.store_file_bytes(stderr.clone(), true).await?;

        Ok(FallibleProcessResultWithPlatform {
          stdout_digest,
          stderr_digest,
          exit_code: child_results.exit_code,
          output_directory: output_snapshot.into(),
          platform,
          metadata: result_metadata,
        })
      }
      Err(msg) if msg == "deadline has elapsed" => {
        let stdout = Bytes::from(format!(
          "Exceeded timeout of {:.1} seconds when executing local process: {}",
          req.timeout.map(|dur| dur.as_secs_f32()).unwrap_or(-1.0),
          req.description
        ));
        let stdout_digest = store.store_file_bytes(stdout.clone(), true).await?;

        Ok(FallibleProcessResultWithPlatform {
          stdout_digest,
          stderr_digest: hashing::EMPTY_DIGEST,
          exit_code: -libc::SIGTERM,
          output_directory: EMPTY_DIRECTORY_DIGEST.clone(),
          platform,
          metadata: result_metadata,
        })
      }
      Err(msg) => Err(msg),
    }
  }

  ///
  /// Spawn the given process in a working directory prepared with its expected input digest.
  ///
  /// If the process to be executed has an `argv[0]` that points into its input digest then
  /// `exclusive_spawn` will be `true` and the spawn implementation should account for the
  /// possibility of concurrent fork+exec holding open the cloned `argv[0]` file descriptor, which,
  /// if unhandled, will result in ETXTBSY errors spawning the process.
  ///
  /// See the documentation note in `CommandRunner` in this file for more details.
  ///
  /// TODO(John Sirois): https://github.com/pantsbuild/pants/issues/10601
  ///  Centralize local spawning to one object - we currently spawn here (in
  ///  process_execution::local::CommandRunner) to launch user `Process`es and in
  ///  process_execution::nailgun::CommandRunner when a jvm nailgun server needs to be started. The
  ///  proper handling of `exclusive_spawn` really requires a single point of control for all
  ///  fork+execs in the scheduler. For now we rely on the fact that the process_execution::nailgun
  ///  module is dead code in practice.
  ///
  async fn run_in_workdir<'a, 'b, 'c>(
    &'a self,
    workdir_path: &'b Path,
    workdir_token: Self::WorkdirToken,
    req: Process,
    exclusive_spawn: bool,
  ) -> Result<BoxStream<'c, Result<ChildOutput, String>>, String>;
}

/// Updates the Process env.
///
/// Mutates the env for the process `req`, replacing any `{chroot}` placeholders with
/// `workdir_path`.
///
/// This matches the behavior of interactive processes executed by the `run` goal.
///
<<<<<<< HEAD
=======
/// TODO: align this with the code path for interactive processes. Related issue #14386.
///
>>>>>>> 93639933
pub fn update_env(workdir_path: &Path, req: &mut Process) {
  if let Some(workdir) = workdir_path.to_str() {
    for value in req.env.values_mut() {
      if value.contains("{chroot}") {
        *value = value.replace("{chroot}", workdir);
      }
    }
  }
}

/// Prepares the given workdir for use by the given Process.
///
/// Returns true if the executable for the Process was created in the workdir, indicating that
/// `exclusive_spawn` is required.
///
/// TODO: Both the symlinks for named_caches/immutable_inputs and the empty output directories
/// required by the spec should be created via a synthetic Digest containing SymlinkNodes and
/// the empty output directories. That would:
///   1. improve validation that nothing we create collides.
///   2. allow for materialization to safely occur fully in parallel, rather than partially
///      synchronously in the background.
///
pub async fn prepare_workdir(
  workdir_path: PathBuf,
  req: &Process,
  materialized_input_digest: DirectoryDigest,
  store: Store,
  executor: task_executor::Executor,
  named_caches: &NamedCaches,
  immutable_inputs: &ImmutableInputs,
) -> Result<bool, String> {
  // Collect the symlinks to create for immutable inputs or named caches.
  let workdir_symlinks = immutable_inputs
    .local_paths(&req.input_digests.immutable_inputs)
    .await?
    .into_iter()
    .chain(named_caches.local_paths(&req.append_only_caches))
    .collect::<Vec<_>>();

  // Capture argv0 as the executable path so that we can test whether we have created it in the
  // sandbox.
  let maybe_executable_path = {
    let mut executable_path = PathBuf::from(&req.argv[0]);
    if executable_path.is_relative() {
      if let Some(working_directory) = &req.working_directory {
        executable_path = working_directory.as_ref().join(executable_path)
      }
      Some(executable_path)
    } else {
      None
    }
  };

  // Start with async materialization of input snapshots, followed by synchronous materialization
  // of other configured inputs. Note that we don't do this in parallel, as that might cause
  // non-determinism when paths overlap: see the method doc.
  let store2 = store.clone();
  let workdir_path_2 = workdir_path.clone();
  in_workunit!("setup_sandbox", Level::Debug, |_workunit| async move {
    store2
      .materialize_directory(
        workdir_path_2,
        materialized_input_digest,
        Permissions::Writable,
      )
      .await
  },)
  .await?;

  let workdir_path2 = workdir_path.clone();
  let output_file_paths = req.output_files.clone();
  let output_dir_paths = req.output_directories.clone();
  let maybe_jdk_home = req.jdk_home.clone();
  let exclusive_spawn = executor
    .spawn_blocking(move || {
      if let Some(jdk_home) = maybe_jdk_home {
        symlink(jdk_home, workdir_path2.join(".jdk"))
          .map_err(|err| format!("Error making JDK symlink for local execution: {:?}", err))?
      }

      // The bazel remote execution API specifies that the parent directories for output files and
      // output directories should be created before execution completes: see the method doc.
      let parent_paths_to_create: HashSet<_> = output_file_paths
        .iter()
        .chain(output_dir_paths.iter())
        .map(|relative_path| relative_path.as_ref())
        .chain(workdir_symlinks.iter().map(|s| s.src.as_path()))
        .filter_map(|rel_path| rel_path.parent())
        .map(|parent_relpath| workdir_path2.join(parent_relpath))
        .collect();
      for path in parent_paths_to_create {
        create_dir_all(path.clone()).map_err(|err| {
          format!(
            "Error making parent directory {:?} for local execution: {:?}",
            path, err
          )
        })?;
      }

      for workdir_symlink in workdir_symlinks {
        // TODO: Move initialization of the dst directory into NamedCaches.
        safe_create_dir_all_ioerror(&workdir_symlink.dst).map_err(|err| {
          format!(
            "Error making {} for local execution: {:?}",
            workdir_symlink.dst.display(),
            err
          )
        })?;
        let src = workdir_path2.join(&workdir_symlink.src);
        symlink(&workdir_symlink.dst, &src).map_err(|err| {
          format!(
            "Error linking {} -> {} for local execution: {:?}",
            src.display(),
            workdir_symlink.dst.display(),
            err
          )
        })?;
      }

      let exe_was_materialized = maybe_executable_path
        .as_ref()
        .map_or(false, |p| workdir_path2.join(&p).exists());
      if exe_was_materialized {
        debug!(
          "Obtaining exclusive spawn lock for process since \
               we materialized its executable {:?}.",
          maybe_executable_path
        );
      }
      let res: Result<_, String> = Ok(exe_was_materialized);
      res
    })
    .await?;
  Ok(exclusive_spawn)
}

/// Create a file called __run.sh with the env, cwd and argv used by Pants to facilitate debugging.
fn setup_run_sh_script(
  env: &BTreeMap<String, String>,
  working_directory: &Option<RelativePath>,
  argv: &[String],
  workdir_path: &Path,
) -> Result<(), String> {
  let mut env_var_strings: Vec<String> = vec![];
  for (key, value) in env.iter() {
    let quoted_arg = bash::escape(&value);
    let arg_str = str::from_utf8(&quoted_arg)
      .map_err(|e| format!("{:?}", e))?
      .to_string();
    let formatted_assignment = format!("{}={}", key, arg_str);
    env_var_strings.push(formatted_assignment);
  }
  let stringified_env_vars: String = env_var_strings.join(" ");

  // Shell-quote every command-line argument, as necessary.
  let mut full_command_line: Vec<String> = vec![];
  for arg in argv.iter() {
    let quoted_arg = bash::escape(&arg);
    let arg_str = str::from_utf8(&quoted_arg)
      .map_err(|e| format!("{:?}", e))?
      .to_string();
    full_command_line.push(arg_str);
  }

  let stringified_cwd = {
    let cwd = if let Some(ref working_directory) = working_directory {
      workdir_path.join(working_directory)
    } else {
      workdir_path.to_owned()
    };
    let quoted_cwd = bash::escape(&cwd);
    str::from_utf8(&quoted_cwd)
      .map_err(|e| format!("{:?}", e))?
      .to_string()
  };

  let stringified_command_line: String = full_command_line.join(" ");
  let full_script = format!(
    "#!/bin/bash
# This command line should execute the same process as pants did internally.
export {}
cd {}
{}
",
    stringified_env_vars, stringified_cwd, stringified_command_line,
  );

  let full_file_path = workdir_path.join("__run.sh");

  std::fs::OpenOptions::new()
    .create_new(true)
    .write(true)
    .mode(USER_EXECUTABLE_MODE) // Executable for user, read-only for others.
    .open(&full_file_path)
    .map_err(|e| format!("{:?}", e))?
    .write_all(full_script.as_bytes())
    .map_err(|e| format!("{:?}", e))
}<|MERGE_RESOLUTION|>--- conflicted
+++ resolved
@@ -608,11 +608,8 @@
 ///
 /// This matches the behavior of interactive processes executed by the `run` goal.
 ///
-<<<<<<< HEAD
-=======
 /// TODO: align this with the code path for interactive processes. Related issue #14386.
 ///
->>>>>>> 93639933
 pub fn update_env(workdir_path: &Path, req: &mut Process) {
   if let Some(workdir) = workdir_path.to_str() {
     for value in req.env.values_mut() {
