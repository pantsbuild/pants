// Copyright 2022 Pants project contributors (see CONTRIBUTORS.md).
// Licensed under the Apache License, Version 2.0 (see LICENSE).
use std::collections::{BTreeMap, BTreeSet, HashMap, HashSet};
use std::ffi::OsStr;
use std::fmt::{self, Debug};
use std::io::Write;
use std::ops::Neg;
use std::os::unix::{fs::OpenOptionsExt, process::ExitStatusExt};
use std::path::{Path, PathBuf};
use std::process::Stdio;
use std::str;
use std::sync::Arc;
use std::time::Instant;

use async_trait::async_trait;
use bytes::{Bytes, BytesMut};
use fs::{
  self, DigestTrie, DirectoryDigest, GlobExpansionConjunction, GlobMatching, PathGlobs,
  Permissions, RelativePath, StrictGlobMatching, SymlinkBehavior, TypedPath,
  EMPTY_DIRECTORY_DIGEST,
};
use futures::stream::{BoxStream, StreamExt, TryStreamExt};
use futures::{try_join, FutureExt, TryFutureExt};
use log::{debug, info};
use nails::execution::ExitCode;
use shell_quote::bash;
use store::{
  ImmutableInputs, OneOffStoreFileByDigest, Snapshot, SnapshotOps, Store, StoreError,
  WorkdirSymlink,
};
use task_executor::Executor;
use tempfile::TempDir;
use tokio::process::{Child, Command};
use tokio::sync::RwLock;
use tokio::time::{timeout, Duration};
use tokio_util::codec::{BytesCodec, FramedRead};
use workunit_store::{in_workunit, Level, Metric, RunningWorkunit};

use crate::{
  Context, FallibleProcessResultWithPlatform, NamedCaches, Process, ProcessError,
  ProcessResultMetadata, ProcessResultSource,
};

pub const USER_EXECUTABLE_MODE: u32 = 0o100755;

#[derive(Clone, Copy, Debug, PartialEq, Eq, strum_macros::EnumString)]
#[strum(serialize_all = "snake_case")]
pub enum KeepSandboxes {
  Always,
  Never,
  OnFailure,
}

pub struct CommandRunner {
  pub store: Store,
  executor: Executor,
  work_dir_base: PathBuf,
  named_caches: NamedCaches,
  immutable_inputs: ImmutableInputs,
  keep_sandboxes: KeepSandboxes,
  spawn_lock: RwLock<()>,
}

impl CommandRunner {
  pub fn new(
    store: Store,
    executor: Executor,
    work_dir_base: PathBuf,
    named_caches: NamedCaches,
    immutable_inputs: ImmutableInputs,
    keep_sandboxes: KeepSandboxes,
  ) -> CommandRunner {
    CommandRunner {
      store,
      executor,
      work_dir_base,
      named_caches,
      immutable_inputs,
      keep_sandboxes,
      spawn_lock: RwLock::new(()),
    }
  }

  async fn construct_output_snapshot(
    store: Store,
    posix_fs: Arc<fs::PosixFS>,
    output_file_paths: BTreeSet<RelativePath>,
    output_dir_paths: BTreeSet<RelativePath>,
  ) -> Result<Snapshot, String> {
    let output_paths = output_dir_paths
      .into_iter()
      .flat_map(|p| {
        let mut dir_glob = {
          let mut dir = PathBuf::from(p).into_os_string();
          if dir.is_empty() {
            dir.push(".")
          }
          dir
        };
        let dir = dir_glob.clone();
        dir_glob.push("/**");
        vec![dir, dir_glob]
      })
      .chain(
        output_file_paths
          .into_iter()
          .map(|p| PathBuf::from(p).into_os_string()),
      )
      .map(|s| {
        s.into_string()
          .map_err(|e| format!("Error stringifying output paths: {e:?}"))
      })
      .collect::<Result<Vec<_>, _>>()?;

    // TODO: should we error when globs fail?
    let output_globs = PathGlobs::new(
      output_paths,
      StrictGlobMatching::Ignore,
      GlobExpansionConjunction::AllMatch,
    )
    .parse()?;

    let path_stats = posix_fs
      .expand_globs(output_globs, SymlinkBehavior::Aware, None)
      .map_err(|err| format!("Error expanding output globs: {err}"))
      .await?;
    Snapshot::from_path_stats(
      OneOffStoreFileByDigest::new(store, posix_fs, true),
      path_stats,
    )
    .await
  }

  pub fn named_caches(&self) -> &NamedCaches {
    &self.named_caches
  }

  pub fn immutable_inputs(&self) -> &ImmutableInputs {
    &self.immutable_inputs
  }
}

impl Debug for CommandRunner {
  fn fmt(&self, f: &mut fmt::Formatter<'_>) -> fmt::Result {
    f.debug_struct("local::CommandRunner")
      .finish_non_exhaustive()
  }
}

pub struct HermeticCommand {
  inner: Command,
}

///
/// A command that accepts no input stream and does not consult the `PATH`.
///
impl HermeticCommand {
  fn new<S: AsRef<OsStr>>(program: S) -> HermeticCommand {
    let mut inner = Command::new(program);
    inner
      // TODO: This will not universally prevent child processes continuing to run in the
      // background, because killing a pantsd client with Ctrl+C kills the server with a signal,
      // which won't currently result in an orderly dropping of everything in the graph. See #10004.
      .kill_on_drop(true)
      .env_clear()
      // It would be really nice not to have to manually set PATH but this is sadly the only way
      // to stop automatic PATH searching.
      .env("PATH", "");
    HermeticCommand { inner }
  }

  fn args<I, S>(&mut self, args: I) -> &mut HermeticCommand
  where
    I: IntoIterator<Item = S>,
    S: AsRef<OsStr>,
  {
    self.inner.args(args);
    self
  }

  fn envs<I, K, V>(&mut self, vars: I) -> &mut HermeticCommand
  where
    I: IntoIterator<Item = (K, V)>,
    K: AsRef<OsStr>,
    V: AsRef<OsStr>,
  {
    self.inner.envs(vars);
    self
  }

  fn current_dir<P: AsRef<Path>>(&mut self, dir: P) -> &mut HermeticCommand {
    self.inner.current_dir(dir);
    self
  }

  fn spawn<O: Into<Stdio>, E: Into<Stdio>>(
    &mut self,
    stdout: O,
    stderr: E,
  ) -> std::io::Result<Child> {
    self
      .inner
      .stdin(Stdio::null())
      .stdout(stdout)
      .stderr(stderr)
      .spawn()
  }
}

// TODO: A Stream that ends with `Exit` is error prone: we should consider creating a Child struct
// similar to nails::server::Child (which is itself shaped like `std::process::Child`).
// See https://github.com/stuhood/nails/issues/1 for more info.
#[derive(Debug, PartialEq, Eq)]
pub enum ChildOutput {
  Stdout(Bytes),
  Stderr(Bytes),
  Exit(ExitCode),
}

///
/// Collect the outputs of a child process.
///
pub async fn collect_child_outputs<'a, 'b>(
  stdout: &'a mut BytesMut,
  stderr: &'a mut BytesMut,
  mut stream: BoxStream<'b, Result<ChildOutput, String>>,
) -> Result<i32, String> {
  let mut exit_code = 1;

  while let Some(child_output_res) = stream.next().await {
    match child_output_res? {
      ChildOutput::Stdout(bytes) => stdout.extend_from_slice(&bytes),
      ChildOutput::Stderr(bytes) => stderr.extend_from_slice(&bytes),
      ChildOutput::Exit(code) => exit_code = code.0,
    };
  }

  Ok(exit_code)
}

#[async_trait]
impl super::CommandRunner for CommandRunner {
  ///
  /// Runs a command on this machine in the passed working directory.
  ///
  async fn run(
    &self,
    context: Context,
    _workunit: &mut RunningWorkunit,
    req: Process,
  ) -> Result<FallibleProcessResultWithPlatform, ProcessError> {
    let req_debug_repr = format!("{req:#?}");
    in_workunit!(
      "run_local_process",
      req.level,
      // NB: See engine::nodes::NodeKey::workunit_level for more information on why this workunit
      // renders at the Process's level.
      desc = Some(req.description.clone()),
      |workunit| async move {
        let mut workdir = create_sandbox(
          self.executor.clone(),
          &self.work_dir_base,
          &req.description,
          self.keep_sandboxes,
        )?;

        // Start working on a mutable version of the process.
        let mut req = req;
        // Update env, replacing `{chroot}` placeholders with `workdir_path`.
        apply_chroot(workdir.path().to_str().unwrap(), &mut req);

        // Prepare the workdir.
        let exclusive_spawn = prepare_workdir(
          workdir.path().to_owned(),
          &req,
          req.input_digests.inputs.clone(),
          &self.store,
          &self.named_caches,
          &self.immutable_inputs,
          None,
          None,
          true,
        )
        .await?;

        workunit.increment_counter(Metric::LocalExecutionRequests, 1);
        let res = self
          .run_and_capture_workdir(
            req.clone(),
            context,
            self.store.clone(),
            self.executor.clone(),
            workdir.path().to_owned(),
            (),
            exclusive_spawn,
          )
          .map_err(|msg| {
            // Processes that experience no infrastructure issues should result in an "Ok" return,
            // potentially with an exit code that indicates that they failed (with more information
            // on stderr). Actually failing at this level indicates a failure to start or otherwise
            // interact with the process, which would generally be an infrastructure or implementation
            // error (something missing from the sandbox, incorrect permissions, etc).
            //
            // Given that this is expected to be rare, we dump the entire process definition in the
            // error.
            ProcessError::Unclassified(format!("Failed to execute: {req_debug_repr}\n\n{msg}"))
          })
          .await;

        if self.keep_sandboxes == KeepSandboxes::Always
          || self.keep_sandboxes == KeepSandboxes::OnFailure
            && res.as_ref().map(|r| r.exit_code).unwrap_or(1) != 0
        {
          workdir.keep(&req.description);
          setup_run_sh_script(
            workdir.path(),
            &req.env,
            &req.working_directory,
            &req.argv,
            workdir.path(),
          )?;
        }

        res
      }
    )
    .await
  }

  async fn shutdown(&self) -> Result<(), String> {
    Ok(())
  }
}

#[async_trait]
impl CapturedWorkdir for CommandRunner {
  type WorkdirToken = ();

  async fn run_in_workdir<'s, 'c, 'w, 'r>(
    &'s self,
    _context: &'c Context,
    workdir_path: &'w Path,
    _workdir_token: (),
    req: Process,
    exclusive_spawn: bool,
  ) -> Result<BoxStream<'r, Result<ChildOutput, String>>, String> {
    let cwd = if let Some(ref working_directory) = req.working_directory {
      workdir_path.join(working_directory)
    } else {
      workdir_path.to_owned()
    };
    let mut command = HermeticCommand::new(&req.argv[0]);
    command.args(&req.argv[1..]).current_dir(cwd).envs(&req.env);

    // See the documentation of the `CapturedWorkdir::run_in_workdir` method, but `exclusive_spawn`
    // indicates the binary we're spawning was written out by the current thread, and, as such,
    // there may be open file handles against it. This will occur whenever a concurrent call of this
    // method proceeds through its fork point
    // (https://pubs.opengroup.org/onlinepubs/009695399/functions/fork.html) while the current
    // thread is in the middle of writing the binary and thus captures a clone of the open file
    // handle, but that concurrent call has not yet gotten to its exec point
    // (https://pubs.opengroup.org/onlinepubs/009695399/functions/exec.html) where the operating
    // system will close the cloned file handle (via O_CLOEXEC being set on all files opened by
    // Rust). To prevent a race like this holding this thread's binary open leading to an ETXTBSY
    // (https://pubs.opengroup.org/onlinepubs/9699919799/functions/V2_chap02.html) error, we
    // maintain RwLock that allows non-`exclusive_spawn` binaries to spawn concurrently but ensures
    // all such concurrent spawns have completed (and thus closed any cloned file handles) before
    // proceeding to spawn the `exclusive_spawn` binary this thread has written.
    //
    // See: https://github.com/golang/go/issues/22315 for an excellent description of this generic
    // unix problem.
    let mut fork_exec = move || command.spawn(Stdio::piped(), Stdio::piped());
    let mut child = {
      if exclusive_spawn {
        let _write_locked = self.spawn_lock.write().await;

        // Despite the mitigations taken against racing our own forks, forks can happen in our
        // process but outside of our control (in libraries). As such, we back-stop by sleeping and
        // trying again for a while if we do hit one of these fork races we do not control.
        const MAX_ETXTBSY_WAIT: Duration = Duration::from_millis(100);
        let mut retries: u32 = 0;
        let mut sleep_millis = 1;

        let start_time = std::time::Instant::now();
        loop {
          match fork_exec() {
            Err(e) => {
              if e.raw_os_error() == Some(libc::ETXTBSY) && start_time.elapsed() < MAX_ETXTBSY_WAIT
              {
                tokio::time::sleep(std::time::Duration::from_millis(sleep_millis)).await;
                retries += 1;
                sleep_millis *= 2;
                continue;
              } else if retries > 0 {
                break Err(format!(
                  "Error launching process after {} {} for ETXTBSY. Final error was: {:?}",
                  retries,
                  if retries == 1 { "retry" } else { "retries" },
                  e
                ));
              } else {
                break Err(format!("Error launching process: {e:?}"));
              }
            }
            Ok(child) => break Ok(child),
          }
        }
      } else {
        let _read_locked = self.spawn_lock.read().await;
        fork_exec().map_err(|e| format!("Error launching process: {e:?}"))
      }
    }?;

    debug!("spawned local process as {:?} for {:?}", child.id(), req);
    let stdout_stream = FramedRead::new(child.stdout.take().unwrap(), BytesCodec::new())
      .map_ok(|bytes| ChildOutput::Stdout(bytes.into()))
      .fuse()
      .boxed();
    let stderr_stream = FramedRead::new(child.stderr.take().unwrap(), BytesCodec::new())
      .map_ok(|bytes| ChildOutput::Stderr(bytes.into()))
      .fuse()
      .boxed();
    let exit_stream = async move {
      child
        .wait()
        .map_ok(|exit_status| {
          ChildOutput::Exit(ExitCode(
            exit_status
              .code()
              .or_else(|| exit_status.signal().map(Neg::neg))
              .expect("Child process should exit via returned code or signal."),
          ))
        })
        .await
    }
    .into_stream()
    .boxed();
    let result_stream =
      futures::stream::select_all(vec![stdout_stream, stderr_stream, exit_stream]);

    Ok(
      result_stream
        .map_err(|e| format!("Failed to consume process outputs: {e:?}"))
        .boxed(),
    )
  }
}

#[async_trait]
pub trait CapturedWorkdir {
  type WorkdirToken: Clone + Send;

  async fn run_and_capture_workdir(
    &self,
    req: Process,
    context: Context,
    store: Store,
    executor: Executor,
    workdir_path: PathBuf,
    workdir_token: Self::WorkdirToken,
    exclusive_spawn: bool,
  ) -> Result<FallibleProcessResultWithPlatform, String> {
    let start_time = Instant::now();
    let mut stdout = BytesMut::with_capacity(8192);
    let mut stderr = BytesMut::with_capacity(8192);

    // Spawn the process.
    // NB: We fully buffer the `Stream` into the stdout/stderr buffers, but the idea going forward
    // is that we eventually want to pass incremental results on down the line for streaming
    // process results to console logs, etc.
    let exit_code_result = {
      let workdir_token = workdir_token.clone();
      let exit_code_future = collect_child_outputs(
        &mut stdout,
        &mut stderr,
        self
          .run_in_workdir(
            &context,
            &workdir_path,
            workdir_token,
            req.clone(),
            exclusive_spawn,
          )
          .await?,
      );
      if let Some(req_timeout) = req.timeout {
        timeout(req_timeout, exit_code_future)
          .await
          .map_err(|e| e.to_string())
          .and_then(|r| r)
      } else {
        exit_code_future.await
      }
    };

    // Capture the process outputs.
    self
      .prepare_workdir_for_capture(&context, &workdir_path, workdir_token, &req)
      .await?;
    let output_snapshot = if req.output_files.is_empty() && req.output_directories.is_empty() {
      store::Snapshot::empty()
    } else {
      let root = if let Some(ref working_directory) = req.working_directory {
        workdir_path.join(working_directory)
      } else {
        workdir_path.clone()
      };
      // Use no ignore patterns, because we are looking for explicitly listed paths.
      let posix_fs = Arc::new(
        fs::PosixFS::new(root, fs::GitignoreStyleExcludes::empty(), executor.clone()).map_err(
          |err| {
            format!("Error making posix_fs to fetch local process execution output files: {err}")
          },
        )?,
      );
      CommandRunner::construct_output_snapshot(
        store.clone(),
        posix_fs,
        req.output_files,
        req.output_directories,
      )
      .await?
    };

    let elapsed = start_time.elapsed();
    let result_metadata = ProcessResultMetadata::new(
      Some(elapsed.into()),
      ProcessResultSource::Ran,
      req.execution_environment,
      context.run_id,
    );

    match exit_code_result {
      Ok(exit_code) => {
        let (stdout_digest, stderr_digest) = try_join!(
          store.store_file_bytes(stdout.into(), true),
          store.store_file_bytes(stderr.into(), true),
        )?;
        Ok(FallibleProcessResultWithPlatform {
          stdout_digest,
          stderr_digest,
          exit_code,
          output_directory: output_snapshot.into(),
          metadata: result_metadata,
        })
      }
      Err(msg) if msg == "deadline has elapsed" => {
        stderr.extend_from_slice(
          format!(
            "\n\nExceeded timeout of {:.1} seconds when executing local process: {}",
            req.timeout.map(|dur| dur.as_secs_f32()).unwrap_or(-1.0),
            req.description
          )
          .as_bytes(),
        );

        let (stdout_digest, stderr_digest) = try_join!(
          store.store_file_bytes(stdout.into(), true),
          store.store_file_bytes(stderr.into(), true),
        )?;

        Ok(FallibleProcessResultWithPlatform {
          stdout_digest,
          stderr_digest,
          exit_code: -libc::SIGTERM,
          output_directory: EMPTY_DIRECTORY_DIGEST.clone(),
          metadata: result_metadata,
        })
      }
      Err(msg) => Err(msg),
    }
  }

  ///
  /// Spawn the given process in a working directory prepared with its expected input digest.
  ///
  /// If the process to be executed has an `argv[0]` that points into its input digest then
  /// `exclusive_spawn` will be `true` and the spawn implementation should account for the
  /// possibility of concurrent fork+exec holding open the cloned `argv[0]` file descriptor, which,
  /// if unhandled, will result in ETXTBSY errors spawning the process.
  ///
  /// See the documentation note in `CommandRunner` in this file for more details.
  ///
  /// TODO(John Sirois): <https://github.com/pantsbuild/pants/issues/10601>
  ///  Centralize local spawning to one object - we currently spawn here (in
  ///  process_execution::local::CommandRunner) to launch user `Process`es and in
  ///  process_execution::nailgun::CommandRunner when a jvm nailgun server needs to be started. The
  ///  proper handling of `exclusive_spawn` really requires a single point of control for all
  ///  fork+execs in the scheduler. For now we rely on the fact that the process_execution::nailgun
  ///  module is dead code in practice.
  ///
  async fn run_in_workdir<'s, 'c, 'w, 'r>(
    &'s self,
    context: &'c Context,
    workdir_path: &'w Path,
    workdir_token: Self::WorkdirToken,
    req: Process,
    exclusive_spawn: bool,
  ) -> Result<BoxStream<'r, Result<ChildOutput, String>>, String>;

  ///
  /// An optionally-implemented method which is called after the child process has completed, but
  /// before capturing the sandbox. The default implementation does nothing.
  ///
  async fn prepare_workdir_for_capture(
    &self,
    _context: &Context,
    _workdir_path: &Path,
    _workdir_token: Self::WorkdirToken,
    _req: &Process,
  ) -> Result<(), String> {
    Ok(())
  }
}

///
/// Mutates a Process, replacing any `{chroot}` placeholders with `chroot_path`.
///
pub fn apply_chroot(chroot_path: &str, req: &mut Process) {
  for value in req.env.values_mut() {
    if value.contains("{chroot}") {
      *value = value.replace("{chroot}", chroot_path);
    }
  }
  for value in &mut req.argv {
    if value.contains("{chroot}") {
      *value = value.replace("{chroot}", chroot_path);
    }
  }
}

/// Creates a Digest for the entire input sandbox contents of the given Process, including absolute
/// symlinks to immutable inputs, named caches, and JDKs (if configured).
pub async fn prepare_workdir_digest(
  req: &Process,
  input_digest: DirectoryDigest,
  store: &Store,
  named_caches: &NamedCaches,
  immutable_inputs: Option<&ImmutableInputs>,
  named_caches_prefix: Option<&Path>,
  immutable_inputs_prefix: Option<&Path>,
<<<<<<< HEAD
  allow_local_store_symlinks: bool,
) -> Result<bool, StoreError> {
  // Collect the symlinks to create for immutable inputs or named caches.
  let immutable_inputs_symlinks = {
    let symlinks = immutable_inputs
      .local_paths(&req.input_digests.immutable_inputs)
      .await?;
=======
) -> Result<DirectoryDigest, StoreError> {
  let mut paths = Vec::new();
>>>>>>> 3b963628

  // Symlinks for immutable inputs and named caches.
  let mut workdir_symlinks = Vec::new();
  {
    if let Some(immutable_inputs) = immutable_inputs {
      let symlinks = immutable_inputs
        .local_paths(&req.input_digests.immutable_inputs)
        .await?;

      match immutable_inputs_prefix {
        Some(prefix) => workdir_symlinks.extend(symlinks.into_iter().map(|symlink| {
          WorkdirSymlink {
            src: symlink.src,
            dst: prefix.join(
              symlink
                .dst
                .strip_prefix(immutable_inputs.workdir())
                .unwrap(),
            ),
          }
        })),
        None => workdir_symlinks.extend(symlinks),
      }
    }

    let symlinks = named_caches
      .paths(&req.append_only_caches)
      .await
      .map_err(|err| {
        StoreError::Unclassified(format!(
          "Failed to make named cache(s) for local execution: {err:?}"
        ))
      })?;
    match named_caches_prefix {
      Some(prefix) => workdir_symlinks.extend(symlinks.into_iter().map(|symlink| WorkdirSymlink {
        src: symlink.src,
        dst: prefix.join(symlink.dst.strip_prefix(named_caches.base_path()).unwrap()),
      })),
      None => workdir_symlinks.extend(symlinks),
    }
  }
  paths.extend(workdir_symlinks.iter().map(|symlink| TypedPath::Link {
    path: &symlink.src,
    target: &symlink.dst,
  }));

  // Symlink for JDK.
  if let Some(jdk_home) = &req.jdk_home {
    paths.push(TypedPath::Link {
      path: Path::new(".jdk"),
      target: jdk_home,
    });
  }

  // The bazel remote execution API specifies that the parent directories for output files and
  // output directories should be created before execution completes.
  let parent_paths_to_create: HashSet<_> = req
    .output_files
    .iter()
    .chain(req.output_directories.iter())
    .filter_map(|rel_path| rel_path.as_ref().parent())
    .filter(|parent| !parent.as_os_str().is_empty())
    .collect();
  paths.extend(parent_paths_to_create.into_iter().map(TypedPath::Dir));

  // Finally, create a tree for all of the additional paths, and merge it with the input
  // Digest.
  let additions = DigestTrie::from_unique_paths(paths, &HashMap::new())?;

  store.merge(vec![input_digest, additions.into()]).await
}

/// Prepares the given workdir for use by the given Process.
///
/// Returns true if the executable for the Process was created in the workdir, indicating that
/// `exclusive_spawn` is required.
///
pub async fn prepare_workdir(
  workdir_path: PathBuf,
  req: &Process,
  materialized_input_digest: DirectoryDigest,
  store: &Store,
  named_caches: &NamedCaches,
  immutable_inputs: &ImmutableInputs,
  named_caches_prefix: Option<&Path>,
  immutable_inputs_prefix: Option<&Path>,
) -> Result<bool, StoreError> {
  // Capture argv0 as the executable path so that we can test whether we have created it in the
  // sandbox.
  let maybe_executable_path = {
    let mut executable_path = PathBuf::from(&req.argv[0]);
    if executable_path.is_relative() {
      if let Some(working_directory) = &req.working_directory {
        executable_path = working_directory.as_ref().join(executable_path)
      }
      Some(workdir_path.join(executable_path))
    } else {
      None
    }
  };

  // Prepare the digest to use, and then materialize it.
  in_workunit!("setup_sandbox", Level::Debug, |_workunit| async move {
    let complete_input_digest = prepare_workdir_digest(
      req,
      materialized_input_digest,
      store,
      named_caches,
      Some(immutable_inputs),
      named_caches_prefix,
      immutable_inputs_prefix,
    )
    .await?;

    let mut mutable_paths = req.output_files.clone();
    mutable_paths.extend(req.output_directories.clone());
    store
      .materialize_directory(
<<<<<<< HEAD
        workdir_path_2,
        materialized_input_digest,
        !allow_local_store_symlinks,
=======
        workdir_path,
        complete_input_digest,
>>>>>>> 3b963628
        &mutable_paths,
        Permissions::Writable,
      )
      .await?;

    if let Some(executable_path) = maybe_executable_path {
      Ok(tokio::fs::metadata(executable_path).await.is_ok())
    } else {
      Ok(false)
    }
  })
  .await
}

///
/// Creates an optionally-cleaned-up sandbox in the given base path.
///
/// If KeepSandboxes::Always, it is immediately marked preserved: otherwise, the caller should
/// decide whether to preserve it.
///
pub fn create_sandbox(
  executor: Executor,
  base_directory: &Path,
  description: &str,
  keep_sandboxes: KeepSandboxes,
) -> Result<AsyncDropSandbox, String> {
  let workdir = tempfile::Builder::new()
    .prefix("pants-sandbox-")
    .tempdir_in(base_directory)
    .map_err(|err| format!("Error making tempdir for local process execution: {err:?}"))?;

  let mut sandbox = AsyncDropSandbox(executor, workdir.path().to_owned(), Some(workdir));
  if keep_sandboxes == KeepSandboxes::Always {
    sandbox.keep(description);
  }
  Ok(sandbox)
}

/// Dropping sandboxes can involve a lot of IO, so it is spawned to the background as a blocking
/// task.
#[must_use]
pub struct AsyncDropSandbox(Executor, PathBuf, Option<TempDir>);

impl AsyncDropSandbox {
  pub fn path(&self) -> &Path {
    &self.1
  }

  ///
  /// Consume the `TempDir` without deleting directory on the filesystem, meaning that the
  /// temporary directory will no longer be automatically deleted when dropped.
  ///
  pub fn keep(&mut self, description: &str) {
    if let Some(workdir) = self.2.take() {
      let preserved_path = workdir.into_path();
      info!(
        "Preserving local process execution dir {} for {}",
        preserved_path.display(),
        description,
      );
    }
  }
}

impl Drop for AsyncDropSandbox {
  fn drop(&mut self) {
    if let Some(sandbox) = self.2.take() {
      let _background_cleanup = self.0.native_spawn_blocking(|| std::mem::drop(sandbox));
    }
  }
}

/// Create a file called __run.sh with the env, cwd and argv used by Pants to facilitate debugging.
pub fn setup_run_sh_script(
  sandbox_path: &Path,
  env: &BTreeMap<String, String>,
  working_directory: &Option<RelativePath>,
  argv: &[String],
  workdir_path: &Path,
) -> Result<(), String> {
  let mut env_var_strings: Vec<String> = vec![];
  for (key, value) in env.iter() {
    let quoted_arg = bash::escape(value);
    let arg_str = str::from_utf8(&quoted_arg)
      .map_err(|e| format!("{e:?}"))?
      .to_string();
    let formatted_assignment = format!("{key}={arg_str}");
    env_var_strings.push(formatted_assignment);
  }
  let stringified_env_vars: String = env_var_strings.join(" ");

  // Shell-quote every command-line argument, as necessary.
  let mut full_command_line: Vec<String> = vec![];
  for arg in argv.iter() {
    let quoted_arg = bash::escape(arg);
    let arg_str = str::from_utf8(&quoted_arg)
      .map_err(|e| format!("{e:?}"))?
      .to_string();
    full_command_line.push(arg_str);
  }

  let stringified_cwd = {
    let cwd = if let Some(ref working_directory) = working_directory {
      workdir_path.join(working_directory)
    } else {
      workdir_path.to_owned()
    };
    let quoted_cwd = bash::escape(cwd);
    str::from_utf8(&quoted_cwd)
      .map_err(|e| format!("{e:?}"))?
      .to_string()
  };

  let stringified_command_line: String = full_command_line.join(" ");
  let full_script = format!(
    "#!/bin/bash
# This command line should execute the same process as pants did internally.
export {stringified_env_vars}
cd {stringified_cwd}
{stringified_command_line}
",
  );

  let full_file_path = sandbox_path.join("__run.sh");

  std::fs::OpenOptions::new()
    .create_new(true)
    .write(true)
    .mode(USER_EXECUTABLE_MODE) // Executable for user, read-only for others.
    .open(full_file_path)
    .map_err(|e| format!("{e:?}"))?
    .write_all(full_script.as_bytes())
    .map_err(|e| format!("{e:?}"))
}<|MERGE_RESOLUTION|>--- conflicted
+++ resolved
@@ -639,18 +639,8 @@
   immutable_inputs: Option<&ImmutableInputs>,
   named_caches_prefix: Option<&Path>,
   immutable_inputs_prefix: Option<&Path>,
-<<<<<<< HEAD
-  allow_local_store_symlinks: bool,
-) -> Result<bool, StoreError> {
-  // Collect the symlinks to create for immutable inputs or named caches.
-  let immutable_inputs_symlinks = {
-    let symlinks = immutable_inputs
-      .local_paths(&req.input_digests.immutable_inputs)
-      .await?;
-=======
 ) -> Result<DirectoryDigest, StoreError> {
   let mut paths = Vec::new();
->>>>>>> 3b963628
 
   // Symlinks for immutable inputs and named caches.
   let mut workdir_symlinks = Vec::new();
@@ -737,6 +727,7 @@
   immutable_inputs: &ImmutableInputs,
   named_caches_prefix: Option<&Path>,
   immutable_inputs_prefix: Option<&Path>,
+  allow_local_store_symlinks: bool,
 ) -> Result<bool, StoreError> {
   // Capture argv0 as the executable path so that we can test whether we have created it in the
   // sandbox.
@@ -769,14 +760,9 @@
     mutable_paths.extend(req.output_directories.clone());
     store
       .materialize_directory(
-<<<<<<< HEAD
-        workdir_path_2,
-        materialized_input_digest,
-        !allow_local_store_symlinks,
-=======
         workdir_path,
         complete_input_digest,
->>>>>>> 3b963628
+        !allow_local_store_symlinks,
         &mutable_paths,
         Permissions::Writable,
       )
