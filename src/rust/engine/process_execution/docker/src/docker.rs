// Copyright 2022 Pants project contributors (see CONTRIBUTORS.md).
// Licensed under the Apache License, Version 2.0 (see LICENSE).
use std::collections::{BTreeMap, HashMap};
use std::ffi::OsStr;
use std::fmt;
use std::net::ToSocketAddrs;
use std::path::{Path, PathBuf};
use std::sync::Arc;
use std::time::Duration;

use async_oncecell::OnceCell;
use async_trait::async_trait;
use bollard::auth::DockerCredentials;
use bollard::container::{
    CreateContainerOptions, ListContainersOptions, LogOutput, RemoveContainerOptions,
};
use bollard::exec::StartExecResults;
use bollard::image::CreateImageOptions;
use bollard::models::ContainerState;
use bollard::secret::{ContainerInspectResponse, ContainerStateStatusEnum};
use bollard::service::CreateImageInfo;
use bollard::volume::CreateVolumeOptions;
use bollard::{Docker, errors::Error as DockerError};
use bytes::{Bytes, BytesMut};
use futures::future::join_all;
use futures::stream::BoxStream;
use futures::{FutureExt, StreamExt};
use hashing::Digest;
use itertools::Itertools;
use log::Level;
use maplit::hashmap;
use nails::execution::ExitCode;
use once_cell::sync::Lazy;
use parking_lot::Mutex;
use store::{ImmutableInputs, Store};
use task_executor::Executor;
use workunit_store::{Metric, RunningWorkunit, in_workunit};

use process_execution::local::{
    CapturedWorkdir, CapturedWorkdirError, ChildOutput, KeepSandboxes, apply_chroot,
    collect_child_outputs, create_sandbox, prepare_workdir, setup_run_sh_script,
};
use process_execution::{
    Context, FallibleProcessResultWithPlatform, NamedCaches, Platform, Process, ProcessError,
    ProcessExecutionStrategy,
};

pub(crate) const SANDBOX_BASE_PATH_IN_CONTAINER: &str = "/pants-sandbox";
pub(crate) const NAMED_CACHES_BASE_PATH_IN_CONTAINER: &str = "/pants-named-caches";
pub(crate) const IMMUTABLE_INPUTS_BASE_PATH_IN_CONTAINER: &str = "/pants-immutable-inputs";
pub(crate) const PANTS_CONTAINER_ENVIRONMENT_LABEL_KEY: &str = "org.pantsbuild.environment";
<<<<<<< HEAD
=======
pub(crate) const CONTAINER_CLEANUP_TIMEOUT_SECONDS: u64 = 60;
>>>>>>> 3bb65e8d

/// Process-wide image pull cache.
pub static IMAGE_PULL_CACHE: Lazy<ImagePullCache> = Lazy::new(ImagePullCache::new);

/// Process-wide Docker connection.
pub static DOCKER: Lazy<DockerOnceCell> = Lazy::new(DockerOnceCell::new);

/// `CommandRunner` that executes processes using a local Docker client.
pub struct CommandRunner<'a> {
    store: Store,
    executor: Executor,
    docker: &'a DockerOnceCell,
    work_dir_base: PathBuf,
    immutable_inputs: ImmutableInputs,
    pub(crate) container_cache: ContainerCache<'a>,
}

/// Struct for a single-initialization Docker client.
#[derive(Clone)]
pub struct DockerOnceCell {
    cell: Arc<OnceCell<Docker>>,
}

impl DockerOnceCell {
    pub fn new() -> Self {
        Self {
            cell: Arc::new(OnceCell::new()),
        }
    }

    pub fn initialized(&self) -> bool {
        self.cell.initialized()
    }

    async fn remove_old_images(docker: &Docker) -> Result<(), Vec<String>> {
        let removal_tasks = docker
            .list_containers(Some(ListContainersOptions::<&str> {
                filters: hashmap!{"label" => vec![PANTS_CONTAINER_ENVIRONMENT_LABEL_KEY], "status" => vec!["exited", "dead"]},
                ..ListContainersOptions::default()
            }))
            .await
            .map_err(|err| {
                vec![format!(
                    "An error occurred when listing docker containers\n\n{err}"
                )]
            })?
            .into_iter()
            .map(|summary| {
                let docker = docker.clone();
                tokio::spawn(async move {
                    match summary.id {
                        Some(container_id) => {
                            log::debug!("Removing stale container {container_id} with {PANTS_CONTAINER_ENVIRONMENT_LABEL_KEY} label");
                            docker
                            .remove_container(
                                container_id.as_str(),
                                Some(RemoveContainerOptions {
                                    force: true,
                                    ..RemoveContainerOptions::default()
                                }),
                            )
                            .await
                            .map_err(|err| {
                                format!("Failed to remove container {container_id}:\n{err}")
                            })
                        },
                        None => Err(format!(
                            "No container id attached to summary:\n{summary:#?}"
                        )),
                    }
                })
            });
        let errors: Vec<String> = join_all(removal_tasks)
            .await
            .into_iter()
            .filter_map(|res| match res {
                Ok(Ok(_)) => None,
                Ok(Err(s)) => Some(s),
                Err(je) => Some(je.to_string()),
            })
            .collect();
        if errors.is_empty() {
            Ok(())
        } else {
            Err(errors)
        }
    }

    pub async fn get(&self) -> Result<&Docker, String> {
        self
      .cell
      .get_or_try_init(async move {
        let docker = Docker::connect_with_local_defaults()
          .map_err(|err| format!("Failed to connect to local Docker: {err}"))?;

        let version = docker.version().await
          .map_err(|err| format!("Failed to obtain version from local Docker: {err}"))?;

        let api_version = version.api_version.as_ref().ok_or("Docker failed to report its API version.")?;
        let api_version_parts = api_version
          .split('.')
          .collect::<Vec<_>>();
        match api_version_parts[..] {
          [major, minor, ..] => {
            let major = (*major).parse::<usize>().map_err(|err| format!("Failed to decode Docker API major version `{major}`: {err}"))?;
            let minor = (*minor).parse::<usize>().map_err(|err| format!("Failed to decode Docker API minor version `{minor}`: {err}"))?;
            if major < 1 || (major == 1 && minor < 41) {
              return Err(format!("Pants requires Docker to support API version 1.41 or higher. Local Docker only supports: {:?}", &version.api_version));
            }
          }
          _ => return Err(format!("Unparseable API version `{}` returned by Docker.", &api_version)),
        }

<<<<<<< HEAD
        if let Err(removal_errors) = Self::remove_old_images(&docker).await {
            log::warn!("The following errors occurred when attempting to remove old containers:\n\n{}", removal_errors.join("\n\n"));
        }
=======
        let cleanup_docker = docker.clone();
        tokio::spawn(async move {
            let message = match tokio::time::timeout(Duration::from_secs(CONTAINER_CLEANUP_TIMEOUT_SECONDS), Self::remove_old_images(&cleanup_docker)).await {
                Ok(Ok(_)) => return,
                Ok(Err(removal_errors)) => format!("The following errors occurred when attempting to remove old containers:\n\n{}", removal_errors.join("\n\n")),
                Err(_) => format!("Attempt to clean up old containers timed out after {CONTAINER_CLEANUP_TIMEOUT_SECONDS} seconds"),
            };
            log::warn!("{}", message)
        });
>>>>>>> 3bb65e8d
        Ok(docker)
      })
      .await
    }
}

/// Represents a "scope" during which images will not be pulled again. This is usually associated
/// with a single `build_id` for a Pants session.
#[derive(Clone, Eq, PartialEq, Hash, PartialOrd, Ord)]
pub struct ImagePullScope(Arc<String>);

impl ImagePullScope {
    pub fn new(build_id: &str) -> Self {
        Self(Arc::new(build_id.to_string()))
    }
}

#[derive(Default)]
struct ImagePullCacheInner {
    /// Map an "image pull scope" (usually a build ID) to another map which is used to debounce
    /// image pull attempts made during that scope. The inner map goes from image name to a
    /// `OnceCell` which ensures that only one pull for that image occurs at a time within the
    /// relevant image pull scope.
    cache: BTreeMap<ImagePullScope, BTreeMap<String, Arc<OnceCell<()>>>>,
}

#[derive(Clone)]
pub struct ImagePullCache {
    /// Image pull cache and current build generation ID.
    inner: Arc<Mutex<ImagePullCacheInner>>,
}

fn docker_platform_identifier(platform: &Platform) -> &'static str {
    match platform {
        Platform::Linux_x86_64 => "linux/amd64",
        Platform::Linux_arm64 => "linux/arm64",
        Platform::Macos_x86_64 => "darwin/amd64",
        Platform::Macos_arm64 => "darwin/arm64",
    }
}

impl ImagePullCache {
    pub fn new() -> Self {
        Self {
            inner: Arc::default(),
        }
    }

    pub async fn pull_image(
        &self,
        docker: &Docker,
        executor: &Executor,
        image: &str,
        platform: &Platform,
        image_pull_scope: ImagePullScope,
        image_pull_policy: ImagePullPolicy,
    ) -> Result<(), String> {
        let image_cell = {
            let mut inner = self.inner.lock();

            let scope = inner.cache.entry(image_pull_scope).or_default();

            let cell = scope
                .entry(image.to_string())
                .or_insert_with(|| Arc::new(OnceCell::new()));

            cell.clone()
        };

        image_cell
            .get_or_try_init(pull_image(
                docker,
                executor,
                image,
                platform,
                image_pull_policy,
            ))
            .await?;

        Ok(())
    }
}

#[derive(Clone, Copy, Debug, Eq, PartialEq)]
pub enum ImagePullPolicy {
    Always,
    IfMissing,
    Never,
    OnlyIfLatestOrMissing,
}

async fn credentials_for_image(
    executor: &Executor,
    image: &str,
) -> Result<Option<DockerCredentials>, String> {
    // An image name has an optional domain component before the first `/`. While the grammar (linked
    // below) seems to imply that the domain can be statically differentiated from the path, it's not
    // clear how. So to confirm that it is a domain, we attempt to DNS resolve it.
    //
    // https://github.com/distribution/distribution/blob/e5d5810851d1f17a5070e9b6f940d8af98ea3c29/reference/reference.go#L4-L26
    let Some((server, _)) = image.split_once('/') else {
        return Ok(None);
    };
    let server = server.to_owned();

    executor
        .spawn_blocking(
            move || {
                // Resolve the server as a DNS name to confirm that it is actually a registry.
                let Ok(_) = (server.as_ref(), 80)
                    .to_socket_addrs()
                    .or_else(|_| server.to_socket_addrs())
                else {
                    return Ok(None);
                };

                // TODO: https://github.com/keirlawson/docker_credential/issues/7 means that this will only
                // work for credential helpers and credentials encoded directly in the docker config,
                // rather than for general credStore implementations.
                let credential = match docker_credential::get_credential(&server) {
                    Ok(credential) => credential,
                    Err(e) => {
                        log::warn!(
                            "Failed to retrieve Docker credentials for server `{}`: {}",
                            server,
                            e
                        );
                        return Ok(None);
                    }
                };

                let bollard_credentials = match credential {
                    docker_credential::DockerCredential::IdentityToken(token) => {
                        DockerCredentials {
                            identitytoken: Some(token),
                            ..DockerCredentials::default()
                        }
                    }
                    docker_credential::DockerCredential::UsernamePassword(username, password) => {
                        DockerCredentials {
                            username: Some(username),
                            password: Some(password),
                            ..DockerCredentials::default()
                        }
                    }
                };

                Ok(Some(bollard_credentials))
            },
            |e| Err(format!("Credentials task failed: {e}")),
        )
        .await
}

/// Pull an image given its name and the image pull policy. This method is debounced by
/// the "image pull cache" in the `CommandRunner`.
async fn pull_image(
    docker: &Docker,
    executor: &Executor,
    image: &str,
    platform: &Platform,
    policy: ImagePullPolicy,
) -> Result<(), String> {
    let has_latest_tag = {
        if let Some((_, suffix)) = image.rsplit_once(':') {
            suffix == "latest"
        } else {
            false
        }
    };

    let image_exists = {
        match docker.inspect_image(image).await {
            Ok(_) => true,
            Err(DockerError::DockerResponseServerError {
                status_code: 404, ..
            }) => false,
            Err(err) => return Err(format!("Failed to inspect Docker image `{image}`: {err:?}")),
        }
    };

    let (do_pull, pull_reason) = match (policy, image_exists) {
        (ImagePullPolicy::Always, _) => (true, "the image pull policy is set to \"always\""),
        (ImagePullPolicy::IfMissing, false) => (true, "the image is missing locally"),
        (ImagePullPolicy::OnlyIfLatestOrMissing, false) => (true, "the image is missing locally"),
        (ImagePullPolicy::OnlyIfLatestOrMissing, true) if has_latest_tag => (
            true,
            "the image is present but the image tag is 'latest' and the image pull policy is set to pull images in this case",
        ),
        (ImagePullPolicy::Never, false) => {
            return Err(format!(
                "Image `{image}` was not found locally and Pants is configured to not attempt to pull"
            ));
        }
        _ => (false, ""),
    };

    if do_pull {
        in_workunit!(
            "pull_docker_image",
            Level::Info,
            desc = Some(format!(
                "Pulling Docker image `{image}` because {pull_reason}."
            )),
            |_workunit| async move {
                let credentials = credentials_for_image(executor, image)
                    .await
                    .map_err(|e| format!("Failed to pull Docker image `{image}`: {e}"))?;

                let create_image_options = CreateImageOptions::<String> {
                    from_image: image.to_string(),
                    platform: docker_platform_identifier(platform).to_string(),
                    ..CreateImageOptions::default()
                };

                let mut result_stream =
                    docker.create_image(Some(create_image_options), None, credentials);
                while let Some(msg) = result_stream.next().await {
                    log::trace!("pull {}: {:?}", image, msg);
                    match msg {
                        Ok(msg) => match msg {
                            CreateImageInfo {
                                error: Some(error), ..
                            } => {
                                return Err(format!(
                                    "Failed to pull Docker image `{image}`: {error}"
                                ));
                            }
                            CreateImageInfo {
                                status: Some(status),
                                ..
                            } => {
                                log::debug!("Docker pull status: {status}");
                            }
                            // Ignore content in other event fields, namely `id`, `progress`, and `progress_detail`.
                            _ => (),
                        },
                        Err(err) => {
                            return Err(format!("Failed to pull Docker image `{image}`: {err:?}"));
                        }
                    }
                }

                Ok(())
            }
        )
        .await?;
    }

    Ok(())
}

impl<'a> CommandRunner<'a> {
    pub fn new(
        store: Store,
        executor: Executor,
        docker: &'a DockerOnceCell,
        image_pull_cache: &'a ImagePullCache,
        work_dir_base: PathBuf,
        immutable_inputs: ImmutableInputs,
    ) -> Result<Self, String> {
        let container_cache = ContainerCache::new(
            docker,
            image_pull_cache,
            executor.clone(),
            &work_dir_base,
            &immutable_inputs,
        )?;

        Ok(CommandRunner {
            store,
            executor,
            docker,
            work_dir_base,
            immutable_inputs,
            container_cache,
        })
    }
}

impl fmt::Debug for CommandRunner<'_> {
    fn fmt(&self, f: &mut fmt::Formatter<'_>) -> fmt::Result {
        f.debug_struct("docker::CommandRunner")
            .finish_non_exhaustive()
    }
}

const MAX_RUN_ATTEMPTS: usize = 2;

#[async_trait]
impl process_execution::CommandRunner for CommandRunner<'_> {
    async fn run(
        &self,
        context: Context,
        _workunit: &mut RunningWorkunit,
        req: Process,
    ) -> Result<FallibleProcessResultWithPlatform, ProcessError> {
        let (image_name, image_platform) = {
            let ProcessExecutionStrategy::Docker(image) = &req.execution_environment.strategy
            else {
                return Err(ProcessError::Unclassified(
                    "The Docker execution strategy was not set on the Process, but \
                    the Docker CommandRunner was used."
                        .to_owned(),
                ));
            };
            (image, &req.execution_environment.platform)
        };
        let keep_sandboxes = req.execution_environment.local_keep_sandboxes;
        let mut errors: Vec<String> = vec![];
        while errors.len() < MAX_RUN_ATTEMPTS {
            // Make a mutable copy of the process in the closure
            let mut mreq = req.clone();
            let context = context.clone();
            let process_result: Result<FallibleProcessResultWithPlatform, CapturedWorkdirError> = in_workunit!(
                "run_local_process_via_docker",
                req.level,
                // NB: See engine::nodes::NodeKey::workunit_level for more information on why this workunit
                // renders at the Process's level.
                desc = Some(req.description.clone()),
                |workunit| async move {
                    let mut workdir = create_sandbox(
                        self.executor.clone(),
                        &self.work_dir_base,
                        &mreq.description,
                        keep_sandboxes,
                    )?;
                    // Obtain ID of the base container in which to run the execution for this process.
                    let (container_id, named_caches) = self.container_cache.container_for_image(
                        image_name,
                        image_platform,
                        &context.build_id,
                        mreq.execution_environment.name.as_ref().unwrap(),
                    )
                    .await?;
                    // Compute the absolute working directory within the container, and update the env to
                    // replace `{chroot}` placeholders with the path to the sandbox within the Docker container.
                    let working_dir = {
                        let sandbox_relpath = workdir.path()
                            .strip_prefix(&self.work_dir_base)
                            .map_err(|err| format!("Internal error - base directory was not prefix of sandbox directory: {err}"))?;
                        let sandbox_path_in_container = Path::new(&SANDBOX_BASE_PATH_IN_CONTAINER)
                            .join(sandbox_relpath)
                            .into_os_string()
                            .into_string()
                            .map_err(|s| format!("Unable to convert sandbox path to string due to non UTF-8 characters: {s:?}"))?;
                        apply_chroot(&sandbox_path_in_container, &mut mreq);
                        log::trace!("sandbox_path_in_container = {:?}", &sandbox_path_in_container);
                        mreq.working_directory
                            .as_ref()
                            .map(|relpath| Path::new(&sandbox_path_in_container).join(relpath))
                            .unwrap_or_else(|| Path::new(&sandbox_path_in_container).to_path_buf())
                            .into_os_string()
                            .into_string()
                            .map_err(|s| format!("Unable to convert working directory due to non UTF-8 characters: {s:?}"))?
                    };
                    // Prepare the workdir.
                    // DOCKER-NOTE: The input root will be bind mounted into the container.
                    let exclusive_spawn = prepare_workdir(
                        workdir.path().to_owned(),
                        &self.work_dir_base,
                        &mreq,
                        mreq.input_digests.inputs.clone(),
                        &self.store,
                        // Sandboxer is not needed for docker execution, since the executing
                        // process is not a subprocess of ours, but a process in a docker container.
                        None,
                        &named_caches,
                        &self.immutable_inputs,
                        Some(Path::new(NAMED_CACHES_BASE_PATH_IN_CONTAINER)),
                        Some(Path::new(IMMUTABLE_INPUTS_BASE_PATH_IN_CONTAINER)),
                    ).await?;

                    workunit.increment_counter(Metric::DockerExecutionRequests, 1);
                    let res = self.run_and_capture_workdir(
                        mreq.clone(),
                        context,
                        self.store.clone(),
                        self.executor.clone(),
                        workdir.path().to_owned(),
                        (container_id, working_dir),
                        exclusive_spawn,
                    ).await;
                    match &res {
                        Ok(_) => workunit.increment_counter(Metric::DockerExecutionSuccesses, 1),
                        Err(_) => workunit.increment_counter(Metric::DockerExecutionErrors, 1),
                    };
                    if keep_sandboxes == KeepSandboxes::Always || (
                        keep_sandboxes == KeepSandboxes::OnFailure &&
                            res.as_ref().map(|r| r.exit_code).unwrap_or(1) != 0
                    ) {
                        workdir.keep(&mreq.description);
                        setup_run_sh_script(
                            workdir.path(),
                            &mreq.env,
                            &mreq.working_directory,
                            &mreq.argv,
                            workdir.path(),
                        )?;
                    }
                    res
                }
            ).await;
            match process_result {
                Err(CapturedWorkdirError::Retryable(message)) => {
                    errors.push(message);
                    self.container_cache
                        .prune_container(image_name, image_platform)
                        .await;
                }
                _ => {
                    return process_result
                        .map_err(|cwe| ProcessError::Unclassified(cwe.to_string()));
                }
            };
        }
        Err(ProcessError::Unclassified(format!(
            "Failed to execute due to missing container: {:#?}\n\n{}",
            req,
            errors
                .iter()
                .enumerate()
                .map(|(i, s)| format!("Attempt #{} failed due to: {}", i + 1, s))
                .join("\n")
        )))
    }

    async fn shutdown(&self) -> Result<(), String> {
        self.container_cache.shutdown().await
    }
}

#[async_trait]
impl CapturedWorkdir for CommandRunner<'_> {
    type WorkdirToken = (String, String);

    // TODO: This method currently violates the `Drop` constraint of `CapturedWorkdir`, because the
    // Docker container is not necessarily killed when the returned value is Dropped.
    //
    // see https://github.com/pantsbuild/pants/issues/18210
    async fn run_in_workdir<'s, 'c, 'w, 'r>(
        &'s self,
        _context: &'c Context,
        _workdir_path: &'w Path,
        (container_id, working_dir): Self::WorkdirToken,
        req: Process,
        _exclusive_spawn: bool,
    ) -> Result<BoxStream<'r, Result<ChildOutput, String>>, CapturedWorkdirError> {
        let docker = self.docker.get().await?;

        Command::new(req.argv)
            .env(req.env)
            .working_dir(working_dir)
            .spawn(docker, container_id)
            .await
            .map_err(|spawn_err: CommandSpawnError| -> CapturedWorkdirError {
                match spawn_err.err {
<<<<<<< HEAD
=======
                    // Rather than trying to handle every possible error code, we just restart the container and retry any DockerResponseServerErrors
>>>>>>> 3bb65e8d
                    DockerError::DockerResponseServerError { .. } => {
                        CapturedWorkdirError::Retryable(spawn_err.message)
                    }
                    _ => CapturedWorkdirError::Fatal(spawn_err.message),
                }
            })
    }

    async fn prepare_workdir_for_capture(
        &self,
        _context: &Context,
        _workdir_path: &Path,
        (container_id, working_dir): Self::WorkdirToken,
        req: &Process,
    ) -> Result<(), CapturedWorkdirError> {
        // Docker on Linux will frequently produce root-owned output files in bind mounts, because we
        // do not assume anything about the users that exist in the image. But Docker on macOS (at least
        // version 14.6.2 using gRPC-FUSE filesystem virtualization) creates files in bind mounts as the
        // user running Docker. See https://github.com/pantsbuild/pants/issues/18306.
        //
        // TODO: Changing permissions allows the files to be captured, but not for them to be removed.
        // See https://github.com/pantsbuild/pants/issues/18329.
        if matches!(
            Platform::current()?,
            Platform::Macos_x86_64 | Platform::Macos_arm64
        ) {
            return Ok(());
        }

        let docker = self.docker.get().await?;

        let args = ["chmod", "a+r", "-R"]
            .into_iter()
            .map(OsStr::new)
            .chain(
                req.output_files
                    .iter()
                    .chain(req.output_directories.iter())
                    .map(|p| p.as_ref().as_os_str()),
            )
            .map(|s| {
                s.to_owned().into_string().map_err(|s| {
                    format!(
                        "Unable to convert output_files or output_directories due to \
             non UTF-8 characters: {s:?}"
                    )
                })
            })
            .collect::<Result<Vec<_>, _>>()?;

        let (exit_code, stdout, stderr) = Command::new(args)
            .working_dir(working_dir)
            .output(docker, container_id)
            .await?;

        // Failing processes may not create their output files, so we do not treat this as fatal.
        if exit_code != 0 {
            log::debug!(
                "Failed to chmod process outputs in Docker container:\n\
        stdout:\n{}\n\
        stderr:\n{}\n",
                String::from_utf8_lossy(&stdout),
                String::from_utf8_lossy(&stderr)
            );
        }

        Ok(())
    }
}

/// A loose clone of `std::process:Command` for Docker `exec`.
struct Command(bollard::exec::CreateExecOptions<String>);

/// A struct to propagate errors that can occur during the `Command.spawn` method.
struct CommandSpawnError {
    message: String,
    err: DockerError,
}

impl Command {
    fn new(argv: Vec<String>) -> Self {
        Self(bollard::exec::CreateExecOptions {
            cmd: Some(argv),
            attach_stdout: Some(true),
            attach_stderr: Some(true),
            ..bollard::exec::CreateExecOptions::default()
        })
    }

    fn working_dir(&mut self, working_dir: String) -> &mut Self {
        self.0.working_dir = Some(working_dir);
        self
    }

    fn env<I: IntoIterator<Item = (String, String)>>(&mut self, env: I) -> &mut Self {
        self.0.env = Some(
            env.into_iter()
                .map(|(key, value)| format!("{key}={value}"))
                .collect(),
        );
        self
    }

    /// Execute the command that has been specified, and return a stream of ChildOutputs.
    ///
    /// NB: See the TODO on the `ChildOutput` definition.
    async fn spawn<'a, 'b>(
        &'a mut self,
        docker: &'a Docker,
        container_id: String,
    ) -> Result<BoxStream<'b, Result<ChildOutput, String>>, CommandSpawnError> {
        log::trace!("creating execution with config: {:?}", self.0);

        let exec = docker
            .create_exec::<String>(&container_id, self.0.clone())
            .await
            .map_err(|err| CommandSpawnError {
                message: format!("Failed to create Docker execution in container: {err}"),
                err,
            })?;

        log::trace!("created execution {}", &exec.id);

        let exec_result =
            docker
                .start_exec(&exec.id, None)
                .await
                .map_err(|err| CommandSpawnError {
                    message: format!("Failed to start Docker execution `{}`: {}", exec.id, err),
                    err,
                })?;
        let mut output_stream = if let StartExecResults::Attached { output, .. } = exec_result {
            output.boxed()
        } else {
            panic!("Unexpected value returned from start_exec: {exec_result:?}");
        };

        log::trace!("started execution {}", &exec.id);

        let exec_id = exec.id.to_owned();
        let docker = docker.to_owned();

        let stream = async_stream::try_stream! {
          // Read output from the execution.
          while let Some(output_msg) = output_stream.next().await {
            match output_msg {
                Ok(LogOutput::StdOut { message }) => {
                    log::trace!("execution {} wrote {} bytes to stdout", &exec_id, message.len());
                    yield ChildOutput::Stdout(message);
                }
                Ok(LogOutput::StdErr { message }) => {
                    log::trace!("execution {} wrote {} bytes to stderr", &exec_id, message.len());
                    yield ChildOutput::Stderr(message);
                }
                Ok(_) => (),
                Err(err) => {
                    log::trace!("error while capturing output of execution {}: {:?}", &exec_id, err);
                }
            }
          }

          let exec_metadata = docker
            .inspect_exec(&exec_id)
            .await
            .map_err(|err| format!("Failed to inspect Docker execution `{}`: {:?}", &exec_id, err))?;

          let status_code = exec_metadata
            .exit_code
            .ok_or_else(|| format!("Inspected execution `{}` for exit status but status was missing.", &exec_id))?;

          log::trace!("execution {} exited with status code {}", &exec_id, status_code);

          yield ChildOutput::Exit(ExitCode(status_code as i32));
        };

        Ok(stream.boxed())
    }

    /// Execute the command that has been specified, and return its exit code, stdout, and stderr.
    async fn output(
        &mut self,
        docker: &Docker,
        container_id: String,
    ) -> Result<(i32, Bytes, Bytes), CapturedWorkdirError> {
        let child_outputs =
            self.spawn(docker, container_id)
                .await
                .map_err(|cse| match cse.err {
<<<<<<< HEAD
=======
                    // Rather than trying to handle every possible error code, we just restart the container and retry any DockerResponseServerErrors
>>>>>>> 3bb65e8d
                    DockerError::DockerResponseServerError { message, .. } => {
                        CapturedWorkdirError::Retryable(message)
                    }
                    _ => CapturedWorkdirError::Fatal(cse.message),
                })?;
        let mut stdout = BytesMut::with_capacity(8192);
        let mut stderr = BytesMut::with_capacity(8192);
        let exit_code = collect_child_outputs(&mut stdout, &mut stderr, child_outputs).await?;
        Ok((exit_code, stdout.freeze(), stderr.freeze()))
    }
}

/// Container ID and NamedCaches for that container. async_oncecell::OnceCell is used so that
/// multiple tasks trying to access an initializing container do not try to start multiple
/// containers.
type CachedContainer = Arc<OnceCell<(String, NamedCaches)>>;

/// Caches running containers so that build actions can be invoked by running "executions"
/// within those cached containers.
pub(crate) struct ContainerCache<'a> {
    docker: &'a DockerOnceCell,
    image_pull_cache: &'a ImagePullCache,
    executor: Executor,
    work_dir_base: String,
    immutable_inputs_base_dir: String,
    /// Cache that maps image name / platform to a cached container.
    pub(crate) containers: Mutex<BTreeMap<(String, Platform), CachedContainer>>,
}

impl<'a> ContainerCache<'a> {
    pub fn new(
        docker: &'a DockerOnceCell,
        image_pull_cache: &'a ImagePullCache,
        executor: Executor,
        work_dir_base: &Path,
        immutable_inputs: &ImmutableInputs,
    ) -> Result<Self, String> {
        let work_dir_base = work_dir_base
            .to_path_buf()
            .into_os_string()
            .into_string()
            .map_err(|s| {
                format!("Unable to convert workdir_path due to non UTF-8 characters: {s:?}")
            })?;

        let immutable_inputs_base_dir = immutable_inputs
            .workdir()
            .to_path_buf()
            .into_os_string()
            .into_string()
            .map_err(|s| {
                format!(
                    "Unable to convert immutable_inputs base dir due to non UTF-8 characters: {s:?}"
                )
            })?;

        Ok(Self {
            docker,
            image_pull_cache,
            executor,
            work_dir_base,
            immutable_inputs_base_dir,
            containers: Mutex::default(),
        })
    }

    /// Creates a container, and creates (if necessary) and attaches a volume for image specific
    /// (named) caches.
    async fn make_container(
        docker: Docker,
        executor: Executor,
        image_name: String,
        platform: Platform,
        image_pull_scope: ImagePullScope,
        image_pull_cache: ImagePullCache,
        work_dir_base: String,
        immutable_inputs_base_dir: String,
        labels: Option<HashMap<String, String>>,
    ) -> Result<String, String> {
        // Pull the image.
        image_pull_cache
            .pull_image(
                &docker,
                &executor,
                &image_name,
                &platform,
                image_pull_scope,
                ImagePullPolicy::OnlyIfLatestOrMissing,
            )
            .await?;

        let named_cache_volume_name = Self::maybe_make_named_cache_volume(&docker, &image_name)
            .await
            .map_err(|e| format!("Failed to create named cache volume for {image_name}: {e}"))?;

        let config = bollard::container::Config {
            entrypoint: Some(vec!["/bin/sh".to_string()]),
            host_config: Some(bollard::service::HostConfig {
                binds: Some(vec![
                    format!("{work_dir_base}:{SANDBOX_BASE_PATH_IN_CONTAINER}"),
                    format!("{named_cache_volume_name}:{NAMED_CACHES_BASE_PATH_IN_CONTAINER}",),
                    // DOCKER-TODO: Consider making this bind mount read-only.
                    format!(
                        "{immutable_inputs_base_dir}:{IMMUTABLE_INPUTS_BASE_PATH_IN_CONTAINER}"
                    ),
                ]),
                // The init process ensures that child processes are properly reaped.
                init: Some(true),
                ..bollard::service::HostConfig::default()
            }),
            image: Some(image_name.clone()),
            tty: Some(true),
            open_stdin: Some(true),
            labels,
            ..bollard::container::Config::default()
        };

        log::trace!("creating cached container with config for image `{image_name}`: {config:?}",);

        let create_options = CreateContainerOptions::<&str> {
            name: "",
            platform: Some(docker_platform_identifier(&platform)),
        };
        let container = docker
            .create_container::<&str, String>(Some(create_options), config)
            .await
            .map_err(|err| format!("Failed to create Docker container: {err:?}"))?;

        docker
            .start_container::<String>(&container.id, None)
            .await
            .map_err(|err| {
                format!(
                    "Failed to start Docker container `{}` for image `{image_name}`: {err:?}",
                    &container.id
                )
            })?;

        log::debug!(
            "started container `{}` for image `{image_name}`",
            &container.id,
        );

        Ok(container.id)
    }

    /// Creates a volume for named caches for the given image name. In production usage, the image
    /// name will have been expanded to include its SHA256 fingerprint, so the named cache will be
    /// dedicated to a particular image version. That is conservative, so we might consider making
    /// it configurable whether the image version is attached in future releases.
    async fn maybe_make_named_cache_volume(
        docker: &Docker,
        image_name: &str,
    ) -> Result<String, DockerError> {
        let image_hash = Digest::of_bytes(image_name.as_bytes())
            .hash
            .to_hex()
            .chars()
            .take(12)
            .collect::<String>();
        let named_cache_volume_name = format!("pants-named-caches-{image_hash}");
        // TODO: Use a filter on volume name.
        let volume_exists = docker
            .list_volumes::<&str>(None)
            .await?
            .volumes
            .map(|volumes| volumes.iter().any(|v| v.name == named_cache_volume_name))
            .unwrap_or(false);
        if volume_exists {
            return Ok(named_cache_volume_name);
        }

        let mut labels = HashMap::new();
        labels.insert("image_name", image_name);
        docker
            .create_volume::<&str>(CreateVolumeOptions {
                name: &named_cache_volume_name,
                driver: "local",
                labels,
                ..CreateVolumeOptions::default()
            })
            .await?;

        Ok(named_cache_volume_name)
    }

    async fn make_named_cache_directory(
        docker: Docker,
        container_id: String,
        directory: PathBuf,
    ) -> Result<(), CapturedWorkdirError> {
        let directory = directory.into_os_string().into_string().map_err(|s| {
            format!(
                "Unable to convert named cache path to string due to non UTF-8 characters: {s:?}"
            )
        })?;
        let (exit_code, stdout, stderr) = Command::new(vec![
            "mkdir".to_owned(),
            "-p".to_owned(),
            directory.to_owned(),
        ])
        .output(&docker, container_id)
        .await?;

        if exit_code == 0 {
            Ok(())
        } else {
            Err(CapturedWorkdirError::Fatal(format!(
                "Failed to create parent directory for named cache in Docker container:\n\
         stdout:\n{}\n\
         stderr:\n{}\n",
                String::from_utf8_lossy(&stdout),
                String::from_utf8_lossy(&stderr)
            )))
        }
    }

    /// Remove an old or missing container from the container cache. Removes the actual container if it still exists.
    pub(crate) async fn prune_container(&self, image_name: &str, platform: &Platform) {
        let maybe_arc = {
            self.containers
                .lock()
                .remove(&(image_name.to_string(), *platform))
        };
        if let Some(container_id) =
            maybe_arc.and_then(|container_once_cell| container_once_cell.get().map(|t| t.0.clone()))
        {
            match self.docker.get().await.cloned() {
                Ok(docker) => {
                    tokio::spawn(async move {
                        let check_state = async {
                            match docker.inspect_container(&container_id, None).await {
                                Ok(ContainerInspectResponse {
                                    state: Some(ContainerState {
                                        status: Some(status @ (ContainerStateStatusEnum::RUNNING
                                            | ContainerStateStatusEnum::RESTARTING
                                            | ContainerStateStatusEnum::CREATED
                                            | ContainerStateStatusEnum::PAUSED)),
                                            ..
                                    }),
                                    ..
                                }) => Err(format!(
                                    "Cannot prune container {container_id} with status {status}"
                                )),
                                Ok(ContainerInspectResponse { state: Some(ContainerState { status: Some(_), .. }), .. }) => Self::remove_container(&docker, &container_id, None)
                                    .await
                                    .map_err(|err| format!(
                                        "An error occurred when trying to remove container {container_id}\n\n{err}"
                                    )),
                                Ok(ContainerInspectResponse { state: Some(ContainerState { status: None, .. }), .. }) => Err(format!(
                                    "Cannot prune container {container_id} with unknown status"
                                )),
                                Ok(ContainerInspectResponse { state: None, .. }) => Err(format!(
                                    "Cannot prune container {container_id}, container state was empty"
                                )),
                                Err(DockerError::DockerResponseServerError {
                                    status_code: 404,
                                    ..
                                }) => Ok(()),
                                Err(err) => Err(format!(
                                    "Cannot prune container {container_id} because the following error occurred when trying to inspect container status:\n\n{err}"
                                )),
                            }
                        };
                        if let Err(msg) = check_state.await {
                            log::warn!("{}", msg);
                        }
                    });
                }
                Err(err) => {
                    log::warn!("Failed to remove container {container_id} due to error:\n\n{err}")
                }
            }
        } else {
            log::warn!(
                "Container for image `{}` and platform `{:#?}` not found",
                image_name,
                platform
            );
        }
    }

    /// Return the container ID and NamedCaches for a container running `image_name` for use as a place
    /// to invoke build actions as executions within the cached container.
    pub async fn container_for_image(
        &self,
        image_name: &str,
        platform: &Platform,
        build_generation: &str,
        environment_name: &str,
    ) -> Result<(String, NamedCaches), String> {
        let docker = self.docker.get().await?.clone();
        let executor = self.executor.clone();

        let container_id_cell = {
            let mut containers = self.containers.lock();
            let cell = containers
                .entry((image_name.to_string(), *platform))
                .or_insert_with(|| Arc::new(OnceCell::new()));
            cell.clone()
        };

        let work_dir_base = self.work_dir_base.clone();
        let immutable_inputs_base_dir = self.immutable_inputs_base_dir.clone();
        let image_pull_scope = ImagePullScope::new(build_generation);

        let container_id = container_id_cell
            .get_or_try_init(async move {
                let container_id = Self::make_container(
                    docker.clone(),
                    executor,
                    image_name.to_string(),
                    *platform,
                    image_pull_scope,
                    self.image_pull_cache.clone(),
                    work_dir_base,
                    immutable_inputs_base_dir,
                    Some(hashmap! {PANTS_CONTAINER_ENVIRONMENT_LABEL_KEY.to_string() => environment_name.to_string()}),
                )
                .await?;

                let named_caches = {
                    let docker = docker.to_owned();
                    let container_id = container_id.clone();
                    NamedCaches::new(NAMED_CACHES_BASE_PATH_IN_CONTAINER.into(), move |dst| {
                        ContainerCache::make_named_cache_directory(
                            docker.clone(),
                            container_id.clone(),
                            dst.to_owned(),
                        )
                        .boxed()
                    })
                };

                Ok::<_, String>((container_id, named_caches))
            })
            .await?;

        Ok(container_id.to_owned())
    }

    pub(crate) async fn remove_container(
        docker: &Docker,
        container_id: &str,
        options: Option<RemoveContainerOptions>,
    ) -> Result<(), DockerError> {
        docker.remove_container(container_id, options).await
    }

    pub async fn shutdown(&self) -> Result<(), String> {
        // Skip shutting down if Docker was never used in the first place.
        if self.containers.lock().is_empty() {
            return Ok(());
        }

        let docker = match self.docker.get().await {
            Ok(d) => d,
            Err(err) => {
                return Err(format!(
                    "Failed to get Docker connection during container removal: {err}"
                ));
            }
        };

        #[allow(clippy::needless_collect)]
        // allow is necessary otherwise will get "temporary value dropped while borrowed" error
        let container_ids = self
            .containers
            .lock()
            .values()
            .flat_map(|v| v.get())
            .cloned()
            .collect::<Vec<_>>();

        let removal_futures = container_ids.into_iter().map(|(id, _)| async move {
            let remove_options = RemoveContainerOptions {
                force: true,
                ..RemoveContainerOptions::default()
            };
            Self::remove_container(docker, id.as_str(), Some(remove_options))
                .await
                .map_err(|err| {
                    format!("Failed to remove Docker container during shutdown `{id}`: {err:?}")
                })
        });
        futures::future::try_join_all(removal_futures).await?;
        Ok(())
    }
}<|MERGE_RESOLUTION|>--- conflicted
+++ resolved
@@ -49,10 +49,7 @@
 pub(crate) const NAMED_CACHES_BASE_PATH_IN_CONTAINER: &str = "/pants-named-caches";
 pub(crate) const IMMUTABLE_INPUTS_BASE_PATH_IN_CONTAINER: &str = "/pants-immutable-inputs";
 pub(crate) const PANTS_CONTAINER_ENVIRONMENT_LABEL_KEY: &str = "org.pantsbuild.environment";
-<<<<<<< HEAD
-=======
 pub(crate) const CONTAINER_CLEANUP_TIMEOUT_SECONDS: u64 = 60;
->>>>>>> 3bb65e8d
 
 /// Process-wide image pull cache.
 pub static IMAGE_PULL_CACHE: Lazy<ImagePullCache> = Lazy::new(ImagePullCache::new);
@@ -166,11 +163,6 @@
           _ => return Err(format!("Unparseable API version `{}` returned by Docker.", &api_version)),
         }
 
-<<<<<<< HEAD
-        if let Err(removal_errors) = Self::remove_old_images(&docker).await {
-            log::warn!("The following errors occurred when attempting to remove old containers:\n\n{}", removal_errors.join("\n\n"));
-        }
-=======
         let cleanup_docker = docker.clone();
         tokio::spawn(async move {
             let message = match tokio::time::timeout(Duration::from_secs(CONTAINER_CLEANUP_TIMEOUT_SECONDS), Self::remove_old_images(&cleanup_docker)).await {
@@ -180,7 +172,6 @@
             };
             log::warn!("{}", message)
         });
->>>>>>> 3bb65e8d
         Ok(docker)
       })
       .await
@@ -638,10 +629,7 @@
             .await
             .map_err(|spawn_err: CommandSpawnError| -> CapturedWorkdirError {
                 match spawn_err.err {
-<<<<<<< HEAD
-=======
                     // Rather than trying to handle every possible error code, we just restart the container and retry any DockerResponseServerErrors
->>>>>>> 3bb65e8d
                     DockerError::DockerResponseServerError { .. } => {
                         CapturedWorkdirError::Retryable(spawn_err.message)
                     }
@@ -830,10 +818,7 @@
             self.spawn(docker, container_id)
                 .await
                 .map_err(|cse| match cse.err {
-<<<<<<< HEAD
-=======
                     // Rather than trying to handle every possible error code, we just restart the container and retry any DockerResponseServerErrors
->>>>>>> 3bb65e8d
                     DockerError::DockerResponseServerError { message, .. } => {
                         CapturedWorkdirError::Retryable(message)
                     }
