// Copyright 2022 Pants project contributors (see CONTRIBUTORS.md).
// Licensed under the Apache License, Version 2.0 (see LICENSE).
use std::collections::{BTreeMap, HashMap};
use std::ffi::OsStr;
use std::fmt;
use std::net::ToSocketAddrs;
use std::path::{Path, PathBuf};
use std::sync::Arc;

use async_oncecell::OnceCell;
use async_trait::async_trait;
use bollard::auth::DockerCredentials;
use bollard::container::{CreateContainerOptions, LogOutput, RemoveContainerOptions};
use bollard::exec::StartExecResults;
use bollard::image::CreateImageOptions;
use bollard::service::CreateImageInfo;
use bollard::volume::CreateVolumeOptions;
use bollard::{Docker, errors::Error as DockerError};
use bytes::{Bytes, BytesMut};
use futures::stream::BoxStream;
use futures::{FutureExt, StreamExt};
use hashing::Digest;
use itertools::Itertools;
use log::Level;
use nails::execution::ExitCode;
use once_cell::sync::Lazy;
use parking_lot::Mutex;
use store::{ImmutableInputs, Store};
use task_executor::Executor;
use workunit_store::{Metric, RunningWorkunit, in_workunit};

use process_execution::local::{
    CapturedWorkdir, CapturedWorkdirError, ChildOutput, KeepSandboxes, apply_chroot,
    collect_child_outputs, create_sandbox, prepare_workdir, setup_run_sh_script,
};
use process_execution::{
    Context, FallibleProcessResultWithPlatform, NamedCaches, Platform, Process, ProcessError,
    ProcessExecutionStrategy,
};

pub(crate) const SANDBOX_BASE_PATH_IN_CONTAINER: &str = "/pants-sandbox";
pub(crate) const NAMED_CACHES_BASE_PATH_IN_CONTAINER: &str = "/pants-named-caches";
pub(crate) const IMMUTABLE_INPUTS_BASE_PATH_IN_CONTAINER: &str = "/pants-immutable-inputs";

/// Process-wide image pull cache.
pub static IMAGE_PULL_CACHE: Lazy<ImagePullCache> = Lazy::new(ImagePullCache::new);

/// Process-wide Docker connection.
pub static DOCKER: Lazy<DockerOnceCell> = Lazy::new(DockerOnceCell::new);

/// `CommandRunner` that executes processes using a local Docker client.
pub struct CommandRunner<'a> {
    store: Store,
    executor: Executor,
    docker: &'a DockerOnceCell,
    work_dir_base: PathBuf,
    immutable_inputs: ImmutableInputs,
    container_cache: ContainerCache<'a>,
}

#[derive(Clone)]
pub struct DockerOnceCell {
    cell: Arc<OnceCell<Docker>>,
}

impl DockerOnceCell {
    pub fn new() -> Self {
        Self {
            cell: Arc::new(OnceCell::new()),
        }
    }

    pub fn initialized(&self) -> bool {
        self.cell.initialized()
    }

    pub async fn get(&self) -> Result<&Docker, String> {
        self
      .cell
      .get_or_try_init(async move {
        let docker = Docker::connect_with_local_defaults()
          .map_err(|err| format!("Failed to connect to local Docker: {err}"))?;

        let version = docker.version().await
          .map_err(|err| format!("Failed to obtain version from local Docker: {err}"))?;

        let api_version = version.api_version.as_ref().ok_or("Docker failed to report its API version.")?;
        let api_version_parts = api_version
          .split('.')
          .collect::<Vec<_>>();
        match api_version_parts[..] {
          [major, minor, ..] => {
            let major = (*major).parse::<usize>().map_err(|err| format!("Failed to decode Docker API major version `{major}`: {err}"))?;
            let minor = (*minor).parse::<usize>().map_err(|err| format!("Failed to decode Docker API minor version `{minor}`: {err}"))?;
            if major < 1 || (major == 1 && minor < 41) {
              return Err(format!("Pants requires Docker to support API version 1.41 or higher. Local Docker only supports: {:?}", &version.api_version));
            }
          }
          _ => return Err(format!("Unparseable API version `{}` returned by Docker.", &api_version)),
        }

        Ok(docker)
      })
      .await
    }
}

/// Represents a "scope" during which images will not be pulled again. This is usually associated
/// with a single `build_id` for a Pants session.
#[derive(Clone, Eq, PartialEq, Hash, PartialOrd, Ord)]
pub struct ImagePullScope(Arc<String>);

impl ImagePullScope {
    pub fn new(build_id: &str) -> Self {
        Self(Arc::new(build_id.to_string()))
    }
}

#[derive(Default)]
struct ImagePullCacheInner {
    /// Map an "image pull scope" (usually a build ID) to another map which is used to debounce
    /// image pull attempts made during that scope. The inner map goes from image name to a
    /// `OnceCell` which ensures that only one pull for that image occurs at a time within the
    /// relevant image pull scope.
    cache: BTreeMap<ImagePullScope, BTreeMap<String, Arc<OnceCell<()>>>>,
}

#[derive(Clone)]
pub struct ImagePullCache {
    /// Image pull cache and current build generation ID.
    inner: Arc<Mutex<ImagePullCacheInner>>,
}

fn docker_platform_identifier(platform: &Platform) -> &'static str {
    match platform {
        Platform::Linux_x86_64 => "linux/amd64",
        Platform::Linux_arm64 => "linux/arm64",
        Platform::Macos_x86_64 => "darwin/amd64",
        Platform::Macos_arm64 => "darwin/arm64",
    }
}

impl ImagePullCache {
    pub fn new() -> Self {
        Self {
            inner: Arc::default(),
        }
    }

    pub async fn pull_image(
        &self,
        docker: &Docker,
        executor: &Executor,
        image: &str,
        platform: &Platform,
        image_pull_scope: ImagePullScope,
        image_pull_policy: ImagePullPolicy,
    ) -> Result<(), String> {
        let image_cell = {
            let mut inner = self.inner.lock();

            let scope = inner.cache.entry(image_pull_scope).or_default();

            let cell = scope
                .entry(image.to_string())
                .or_insert_with(|| Arc::new(OnceCell::new()));

            cell.clone()
        };

        image_cell
            .get_or_try_init(pull_image(
                docker,
                executor,
                image,
                platform,
                image_pull_policy,
            ))
            .await?;

        Ok(())
    }
}

#[derive(Clone, Copy, Debug, Eq, PartialEq)]
pub enum ImagePullPolicy {
    Always,
    IfMissing,
    Never,
    OnlyIfLatestOrMissing,
}

async fn credentials_for_image(
    executor: &Executor,
    image: &str,
) -> Result<Option<DockerCredentials>, String> {
    // An image name has an optional domain component before the first `/`. While the grammar (linked
    // below) seems to imply that the domain can be statically differentiated from the path, it's not
    // clear how. So to confirm that it is a domain, we attempt to DNS resolve it.
    //
    // https://github.com/distribution/distribution/blob/e5d5810851d1f17a5070e9b6f940d8af98ea3c29/reference/reference.go#L4-L26
    let Some((server, _)) = image.split_once('/') else {
        return Ok(None);
    };
    let server = server.to_owned();

    executor
        .spawn_blocking(
            move || {
                // Resolve the server as a DNS name to confirm that it is actually a registry.
                let Ok(_) = (server.as_ref(), 80)
                    .to_socket_addrs()
                    .or_else(|_| server.to_socket_addrs())
                else {
                    return Ok(None);
                };

                // TODO: https://github.com/keirlawson/docker_credential/issues/7 means that this will only
                // work for credential helpers and credentials encoded directly in the docker config,
                // rather than for general credStore implementations.
                let credential = match docker_credential::get_credential(&server) {
                    Ok(credential) => credential,
                    Err(e) => {
                        log::warn!(
                            "Failed to retrieve Docker credentials for server `{}`: {}",
                            server,
                            e
                        );
                        return Ok(None);
                    }
                };

                let bollard_credentials = match credential {
                    docker_credential::DockerCredential::IdentityToken(token) => {
                        DockerCredentials {
                            identitytoken: Some(token),
                            ..DockerCredentials::default()
                        }
                    }
                    docker_credential::DockerCredential::UsernamePassword(username, password) => {
                        DockerCredentials {
                            username: Some(username),
                            password: Some(password),
                            ..DockerCredentials::default()
                        }
                    }
                };

                Ok(Some(bollard_credentials))
            },
            |e| Err(format!("Credentials task failed: {e}")),
        )
        .await
}

/// Pull an image given its name and the image pull policy. This method is debounced by
/// the "image pull cache" in the `CommandRunner`.
async fn pull_image(
    docker: &Docker,
    executor: &Executor,
    image: &str,
    platform: &Platform,
    policy: ImagePullPolicy,
) -> Result<(), String> {
    let has_latest_tag = {
        if let Some((_, suffix)) = image.rsplit_once(':') {
            suffix == "latest"
        } else {
            false
        }
    };

    let image_exists = {
        match docker.inspect_image(image).await {
            Ok(_) => true,
            Err(DockerError::DockerResponseServerError {
                status_code: 404, ..
            }) => false,
            Err(err) => return Err(format!("Failed to inspect Docker image `{image}`: {err:?}")),
        }
    };

    let (do_pull, pull_reason) = match (policy, image_exists) {
        (ImagePullPolicy::Always, _) => (true, "the image pull policy is set to \"always\""),
        (ImagePullPolicy::IfMissing, false) => (true, "the image is missing locally"),
        (ImagePullPolicy::OnlyIfLatestOrMissing, false) => (true, "the image is missing locally"),
        (ImagePullPolicy::OnlyIfLatestOrMissing, true) if has_latest_tag => (
            true,
            "the image is present but the image tag is 'latest' and the image pull policy is set to pull images in this case",
        ),
        (ImagePullPolicy::Never, false) => {
            return Err(format!(
                "Image `{image}` was not found locally and Pants is configured to not attempt to pull"
            ));
        }
        _ => (false, ""),
    };

    if do_pull {
        in_workunit!(
            "pull_docker_image",
            Level::Info,
            desc = Some(format!(
                "Pulling Docker image `{image}` because {pull_reason}."
            )),
            |_workunit| async move {
                let credentials = credentials_for_image(executor, image)
                    .await
                    .map_err(|e| format!("Failed to pull Docker image `{image}`: {e}"))?;

                let create_image_options = CreateImageOptions::<String> {
                    from_image: image.to_string(),
                    platform: docker_platform_identifier(platform).to_string(),
                    ..CreateImageOptions::default()
                };

                let mut result_stream =
                    docker.create_image(Some(create_image_options), None, credentials);
                while let Some(msg) = result_stream.next().await {
                    log::trace!("pull {}: {:?}", image, msg);
                    match msg {
                        Ok(msg) => match msg {
                            CreateImageInfo {
                                error: Some(error), ..
                            } => {
                                return Err(format!(
                                    "Failed to pull Docker image `{image}`: {error}"
                                ));
                            }
                            CreateImageInfo {
                                status: Some(status),
                                ..
                            } => {
                                log::debug!("Docker pull status: {status}");
                            }
                            // Ignore content in other event fields, namely `id`, `progress`, and `progress_detail`.
                            _ => (),
                        },
                        Err(err) => {
                            return Err(format!("Failed to pull Docker image `{image}`: {err:?}"));
                        }
                    }
                }

                Ok(())
            }
        )
        .await?;
    }

    Ok(())
}

impl<'a> CommandRunner<'a> {
    pub fn new(
        store: Store,
        executor: Executor,
        docker: &'a DockerOnceCell,
        image_pull_cache: &'a ImagePullCache,
        work_dir_base: PathBuf,
        immutable_inputs: ImmutableInputs,
    ) -> Result<Self, String> {
        let container_cache = ContainerCache::new(
            docker,
            image_pull_cache,
            executor.clone(),
            &work_dir_base,
            &immutable_inputs,
        )?;

        Ok(CommandRunner {
            store,
            executor,
            docker,
            work_dir_base,
            immutable_inputs,
            container_cache,
        })
    }
}

impl fmt::Debug for CommandRunner<'_> {
    fn fmt(&self, f: &mut fmt::Formatter<'_>) -> fmt::Result {
        f.debug_struct("docker::CommandRunner")
            .finish_non_exhaustive()
    }
}

const MAX_RUN_ATTEMPTS: usize = 2;

#[async_trait]
impl process_execution::CommandRunner for CommandRunner<'_> {
    async fn run(
        &self,
        context: Context,
        _workunit: &mut RunningWorkunit,
        req: Process,
    ) -> Result<FallibleProcessResultWithPlatform, ProcessError> {
<<<<<<< HEAD
        let (image_name, image_platform) = {
            let ProcessExecutionStrategy::Docker(image) = &req.execution_environment.strategy
            else {
                return Err(ProcessError::Unclassified(
                    "The Docker execution strategy was not set on the Process, but \
                    the Docker CommandRunner was used."
                        .to_owned(),
                ));
            };
            (image, &req.execution_environment.platform)
        };
        let mut errors: Vec<String> = vec![];
        while errors.len() < MAX_RUN_ATTEMPTS {
            // Make a mutable copy of the process in the closure
            let mut mreq = req.clone();
            let context = context.clone();
            let process_result: Result<FallibleProcessResultWithPlatform, CapturedWorkdirError> = in_workunit!(
                "run_local_process_via_docker",
                req.level,
                // NB: See engine::nodes::NodeKey::workunit_level for more information on why this workunit
                // renders at the Process's level.
                desc = Some(req.description.clone()),
                |workunit| async move {
                    let mut workdir = create_sandbox(
                        self.executor.clone(),
                        &self.work_dir_base,
                        &mreq.description,
                        self.keep_sandboxes,
                    )?;
                    // Obtain ID of the base container in which to run the execution for this process.
                    let (container_id, named_caches) = self.container_cache.container_for_image(
                        image_name,
                        image_platform,
                        &context.build_id,
                    )
                    .await?;
                    // Compute the absolute working directory within the container, and update the env to
                    // replace `{chroot}` placeholders with the path to the sandbox within the Docker container.
                    let working_dir = {
                        let sandbox_relpath = workdir.path()
                            .strip_prefix(&self.work_dir_base)
                            .map_err(|err| format!("Internal error - base directory was not prefix of sandbox directory: {err}"))?;
                        let sandbox_path_in_container = Path::new(&SANDBOX_BASE_PATH_IN_CONTAINER)
                            .join(sandbox_relpath)
                            .into_os_string()
                            .into_string()
                            .map_err(|s| format!("Unable to convert sandbox path to string due to non UTF-8 characters: {s:?}"))?;
                        apply_chroot(&sandbox_path_in_container, &mut mreq);
                        log::trace!("sandbox_path_in_container = {:?}", &sandbox_path_in_container);
                        mreq.working_directory
                            .as_ref()
                            .map(|relpath| Path::new(&sandbox_path_in_container).join(relpath))
                            .unwrap_or_else(|| Path::new(&sandbox_path_in_container).to_path_buf())
                            .into_os_string()
                            .into_string()
                            .map_err(|s| format!("Unable to convert working directory due to non UTF-8 characters: {s:?}"))?
=======
        let req_debug_repr = format!("{req:#?}");
        in_workunit!(
            "run_local_process_via_docker",
            req.level,
            // NB: See engine::nodes::NodeKey::workunit_level for more information on why this workunit
            // renders at the Process's level.
            desc = Some(req.description.clone()),
            |workunit| async move {
                let keep_sandboxes = req.execution_environment.local_keep_sandboxes;
                let mut workdir = create_sandbox(
                    self.executor.clone(),
                    &self.work_dir_base,
                    &req.description,
                    keep_sandboxes,
                )?;

                // Obtain ID of the base container in which to run the execution for this process.
                let (container_id, named_caches) = {
                    let ProcessExecutionStrategy::Docker(image) =
                        &req.execution_environment.strategy
                    else {
                        return Err(ProcessError::Unclassified(
                            "The Docker execution strategy was not set on the Process, but \
                 the Docker CommandRunner was used."
                                .to_owned(),
                        ));
>>>>>>> 74ffbc81
                    };
                    // Prepare the workdir.
                    // DOCKER-NOTE: The input root will be bind mounted into the container.
                    let exclusive_spawn = prepare_workdir(
                        workdir.path().to_owned(),
                        &self.work_dir_base,
                        &mreq,
                        mreq.input_digests.inputs.clone(),
                        &self.store,
                        &named_caches,
                        &self.immutable_inputs,
                        Some(Path::new(NAMED_CACHES_BASE_PATH_IN_CONTAINER)),
                        Some(Path::new(IMMUTABLE_INPUTS_BASE_PATH_IN_CONTAINER)),
                    )
                    .await
                    .map_err(|store_error| CapturedWorkdirError::Fatal(store_error.to_string()))?;

                    workunit.increment_counter(Metric::DockerExecutionRequests, 1);
                    let res = self.run_and_capture_workdir(
                        mreq.clone(),
                        context,
                        self.store.clone(),
                        self.executor.clone(),
                        workdir.path().to_owned(),
                        (container_id, working_dir),
                        exclusive_spawn,
                    ).await;
                    match &res {
                        Ok(_) => workunit.increment_counter(Metric::DockerExecutionSuccesses, 1),
                        Err(_) => workunit.increment_counter(Metric::DockerExecutionErrors, 1),
                    };
                    if self.keep_sandboxes == KeepSandboxes::Always
                        || self.keep_sandboxes == KeepSandboxes::OnFailure
                            && res.as_ref().map(|r| r.exit_code).unwrap_or(1) != 0
                    {
                        workdir.keep(&mreq.description);
                        setup_run_sh_script(
                            workdir.path(),
                            &mreq.env,
                            &mreq.working_directory,
                            &mreq.argv,
                            workdir.path(),
                        )?;
                    }
                    if let Err(CapturedWorkdirError::Retryable { status, .. }) = res {
                        if status == 404 {
                            self.container_cache.prune_container(image_name, image_platform).await?;
                        }
                    }
                    res
                }
<<<<<<< HEAD
            ).await;
            match process_result {
                Err(CapturedWorkdirError::Retryable { message, .. }) => {
                    errors.push(message);
=======

                if keep_sandboxes == KeepSandboxes::Always
                    || keep_sandboxes == KeepSandboxes::OnFailure
                        && res.as_ref().map(|r| r.exit_code).unwrap_or(1) != 0
                {
                    workdir.keep(&req.description);
                    setup_run_sh_script(
                        workdir.path(),
                        &req.env,
                        &req.working_directory,
                        &req.argv,
                        workdir.path(),
                    )?;
>>>>>>> 74ffbc81
                }
                _ => {
                    return process_result
                        .map_err(|cwe| ProcessError::Unclassified(cwe.to_string()));
                }
            };
        }
        Err(ProcessError::Unclassified(format!(
            "Failed to execute due to missing container: {:#?}\n\n{}",
            req,
            errors
                .iter()
                .enumerate()
                .map(|(i, s)| format!("Attempt #{} failed due to: {}", i + 1, s))
                .join("\n\n")
        )))
    }

    async fn shutdown(&self) -> Result<(), String> {
        self.container_cache.shutdown().await
    }
}

#[async_trait]
impl CapturedWorkdir for CommandRunner<'_> {
    type WorkdirToken = (String, String);

    // TODO: This method currently violates the `Drop` constraint of `CapturedWorkdir`, because the
    // Docker container is not necessarily killed when the returned value is Dropped.
    //
    // see https://github.com/pantsbuild/pants/issues/18210
    async fn run_in_workdir<'s, 'c, 'w, 'r>(
        &'s self,
        _context: &'c Context,
        _workdir_path: &'w Path,
        (container_id, working_dir): Self::WorkdirToken,
        req: Process,
        _exclusive_spawn: bool,
    ) -> Result<BoxStream<'r, Result<ChildOutput, String>>, CapturedWorkdirError> {
        let docker = self.docker.get().await?;

        Command::new(req.argv)
            .env(req.env)
            .working_dir(working_dir)
            .spawn(docker, container_id)
            .await
            .map_err(|spawn_err: CommandSpawnError| -> CapturedWorkdirError {
                match spawn_err.err {
                    DockerError::DockerResponseServerError { status_code, .. }
                        if status_code == 404 =>
                    {
                        CapturedWorkdirError::Retryable {
                            status: 404,
                            message: spawn_err.message,
                        }
                    }
                    _ => CapturedWorkdirError::Fatal(spawn_err.message),
                }
            })
    }

    async fn prepare_workdir_for_capture(
        &self,
        _context: &Context,
        _workdir_path: &Path,
        (container_id, working_dir): Self::WorkdirToken,
        req: &Process,
    ) -> Result<(), CapturedWorkdirError> {
        // Docker on Linux will frequently produce root-owned output files in bind mounts, because we
        // do not assume anything about the users that exist in the image. But Docker on macOS (at least
        // version 14.6.2 using gRPC-FUSE filesystem virtualization) creates files in bind mounts as the
        // user running Docker. See https://github.com/pantsbuild/pants/issues/18306.
        //
        // TODO: Changing permissions allows the files to be captured, but not for them to be removed.
        // See https://github.com/pantsbuild/pants/issues/18329.
        if matches!(
            Platform::current()?,
            Platform::Macos_x86_64 | Platform::Macos_arm64
        ) {
            return Ok(());
        }

        let docker = self.docker.get().await?;

        let args = ["chmod", "a+r", "-R"]
            .into_iter()
            .map(OsStr::new)
            .chain(
                req.output_files
                    .iter()
                    .chain(req.output_directories.iter())
                    .map(|p| p.as_ref().as_os_str()),
            )
            .map(|s| {
                s.to_owned().into_string().map_err(|s| {
                    format!(
                        "Unable to convert output_files or output_directories due to \
             non UTF-8 characters: {s:?}"
                    )
                })
            })
            .collect::<Result<Vec<_>, _>>()?;

        let (exit_code, stdout, stderr) = Command::new(args)
            .working_dir(working_dir)
            .output(docker, container_id)
            .await?;

        // Failing processes may not create their output files, so we do not treat this as fatal.
        if exit_code != 0 {
            log::debug!(
                "Failed to chmod process outputs in Docker container:\n\
        stdout:\n{}\n\
        stderr:\n{}\n",
                String::from_utf8_lossy(&stdout),
                String::from_utf8_lossy(&stderr)
            );
        }

        Ok(())
    }
}

/// A loose clone of `std::process:Command` for Docker `exec`.
struct Command(bollard::exec::CreateExecOptions<String>);

struct CommandSpawnError {
    message: String,
    err: DockerError,
}

impl Command {
    fn new(argv: Vec<String>) -> Self {
        Self(bollard::exec::CreateExecOptions {
            cmd: Some(argv),
            attach_stdout: Some(true),
            attach_stderr: Some(true),
            ..bollard::exec::CreateExecOptions::default()
        })
    }

    fn working_dir(&mut self, working_dir: String) -> &mut Self {
        self.0.working_dir = Some(working_dir);
        self
    }

    fn env<I: IntoIterator<Item = (String, String)>>(&mut self, env: I) -> &mut Self {
        self.0.env = Some(
            env.into_iter()
                .map(|(key, value)| format!("{key}={value}"))
                .collect(),
        );
        self
    }

    /// Execute the command that has been specified, and return a stream of ChildOutputs.
    ///
    /// NB: See the TODO on the `ChildOutput` definition.
    async fn spawn<'a, 'b>(
        &'a mut self,
        docker: &'a Docker,
        container_id: String,
    ) -> Result<BoxStream<'b, Result<ChildOutput, String>>, CommandSpawnError> {
        log::trace!("creating execution with config: {:?}", self.0);

        let exec = docker
            .create_exec::<String>(&container_id, self.0.clone())
            .await
            .map_err(|err| CommandSpawnError {
                message: format!(
                    "Failed to create Docker execution in container: {}",
                    err.to_string()
                ),
                err,
            })?;

        log::trace!("created execution {}", &exec.id);

        let exec_result =
            docker
                .start_exec(&exec.id, None)
                .await
                .map_err(|err| CommandSpawnError {
                    message: format!(
                        "Failed to start Docker execution `{}`: {}",
                        exec.id.as_str(),
                        err.to_string()
                    ),
                    err,
                })?;
        let mut output_stream = if let StartExecResults::Attached { output, .. } = exec_result {
            output.boxed()
        } else {
            panic!("Unexpected value returned from start_exec: {exec_result:?}");
        };

        log::trace!("started execution {}", &exec.id);

        let exec_id = exec.id.to_owned();
        let docker = docker.to_owned();

        let stream = async_stream::try_stream! {
          // Read output from the execution.
          while let Some(output_msg) = output_stream.next().await {
            match output_msg {
                Ok(LogOutput::StdOut { message }) => {
                    log::trace!("execution {} wrote {} bytes to stdout", &exec_id, message.len());
                    yield ChildOutput::Stdout(message);
                }
                Ok(LogOutput::StdErr { message }) => {
                    log::trace!("execution {} wrote {} bytes to stderr", &exec_id, message.len());
                    yield ChildOutput::Stderr(message);
                }
                Ok(_) => (),
                Err(err) => {
                    log::trace!("error while capturing output of execution {}: {:?}", &exec_id, err);
                }
            }
          }

          let exec_metadata = docker
            .inspect_exec(&exec_id)
            .await
            .map_err(|err| format!("Failed to inspect Docker execution `{}`: {:?}", &exec_id, err))?;

          let status_code = exec_metadata
            .exit_code
            .ok_or_else(|| format!("Inspected execution `{}` for exit status but status was missing.", &exec_id))?;

          log::trace!("execution {} exited with status code {}", &exec_id, status_code);

          yield ChildOutput::Exit(ExitCode(status_code as i32));
        };

        Ok(stream.boxed())
    }

    /// Execute the command that has been specified, and return its exit code, stdout, and stderr.
    async fn output(
        &mut self,
        docker: &Docker,
        container_id: String,
    ) -> Result<(i32, Bytes, Bytes), String> {
        let child_outputs = self
            .spawn(docker, container_id)
            .await
            .map_err(|cse| cse.message)?;
        let mut stdout = BytesMut::with_capacity(8192);
        let mut stderr = BytesMut::with_capacity(8192);
        let exit_code = collect_child_outputs(&mut stdout, &mut stderr, child_outputs).await?;
        Ok((exit_code, stdout.freeze(), stderr.freeze()))
    }
}

/// Container ID and NamedCaches for that container. async_oncecell::OnceCell is used so that
/// multiple tasks trying to access an initializing container do not try to start multiple
/// containers.
type CachedContainer = Arc<OnceCell<(String, NamedCaches)>>;

/// Caches running containers so that build actions can be invoked by running "executions"
/// within those cached containers.
pub(crate) struct ContainerCache<'a> {
    docker: &'a DockerOnceCell,
    image_pull_cache: &'a ImagePullCache,
    executor: Executor,
    work_dir_base: String,
    immutable_inputs_base_dir: String,
    /// Cache that maps image name / platform to a cached container.
    containers: Mutex<BTreeMap<(String, Platform), CachedContainer>>,
}

impl<'a> ContainerCache<'a> {
    pub fn new(
        docker: &'a DockerOnceCell,
        image_pull_cache: &'a ImagePullCache,
        executor: Executor,
        work_dir_base: &Path,
        immutable_inputs: &ImmutableInputs,
    ) -> Result<Self, String> {
        let work_dir_base = work_dir_base
            .to_path_buf()
            .into_os_string()
            .into_string()
            .map_err(|s| {
                format!("Unable to convert workdir_path due to non UTF-8 characters: {s:?}")
            })?;

        let immutable_inputs_base_dir = immutable_inputs
            .workdir()
            .to_path_buf()
            .into_os_string()
            .into_string()
            .map_err(|s| {
                format!(
                    "Unable to convert immutable_inputs base dir due to non UTF-8 characters: {s:?}"
                )
            })?;

        Ok(Self {
            docker,
            image_pull_cache,
            executor,
            work_dir_base,
            immutable_inputs_base_dir,
            containers: Mutex::default(),
        })
    }

    /// Creates a container, and creates (if necessary) and attaches a volume for image specific
    /// (named) caches.
    async fn make_container(
        docker: Docker,
        executor: Executor,
        image_name: String,
        platform: Platform,
        image_pull_scope: ImagePullScope,
        image_pull_cache: ImagePullCache,
        work_dir_base: String,
        immutable_inputs_base_dir: String,
    ) -> Result<String, String> {
        // Pull the image.
        image_pull_cache
            .pull_image(
                &docker,
                &executor,
                &image_name,
                &platform,
                image_pull_scope,
                ImagePullPolicy::OnlyIfLatestOrMissing,
            )
            .await?;

        let named_cache_volume_name = Self::maybe_make_named_cache_volume(&docker, &image_name)
            .await
            .map_err(|e| format!("Failed to create named cache volume for {image_name}: {e}"))?;

        let config = bollard::container::Config {
            entrypoint: Some(vec!["/bin/sh".to_string()]),
            host_config: Some(bollard::service::HostConfig {
                binds: Some(vec![
                    format!("{work_dir_base}:{SANDBOX_BASE_PATH_IN_CONTAINER}"),
                    format!("{named_cache_volume_name}:{NAMED_CACHES_BASE_PATH_IN_CONTAINER}",),
                    // DOCKER-TODO: Consider making this bind mount read-only.
                    format!(
                        "{immutable_inputs_base_dir}:{IMMUTABLE_INPUTS_BASE_PATH_IN_CONTAINER}"
                    ),
                ]),
                // The init process ensures that child processes are properly reaped.
                init: Some(true),
                ..bollard::service::HostConfig::default()
            }),
            image: Some(image_name.clone()),
            tty: Some(true),
            open_stdin: Some(true),
            ..bollard::container::Config::default()
        };

        log::trace!("creating cached container with config for image `{image_name}`: {config:?}",);

        let create_options = CreateContainerOptions::<&str> {
            name: "",
            platform: Some(docker_platform_identifier(&platform)),
        };
        let container = docker
            .create_container::<&str, String>(Some(create_options), config)
            .await
            .map_err(|err| format!("Failed to create Docker container: {err:?}"))?;

        docker
            .start_container::<String>(&container.id, None)
            .await
            .map_err(|err| {
                format!(
                    "Failed to start Docker container `{}` for image `{image_name}`: {err:?}",
                    &container.id
                )
            })?;

        log::debug!(
            "started container `{}` for image `{image_name}`",
            &container.id,
        );

        Ok(container.id)
    }

    /// Creates a volume for named caches for the given image name. In production usage, the image
    /// name will have been expanded to include its SHA256 fingerprint, so the named cache will be
    /// dedicated to a particular image version. That is conservative, so we might consider making
    /// it configurable whether the image version is attached in future releases.
    async fn maybe_make_named_cache_volume(
        docker: &Docker,
        image_name: &str,
    ) -> Result<String, DockerError> {
        let image_hash = Digest::of_bytes(image_name.as_bytes())
            .hash
            .to_hex()
            .chars()
            .take(12)
            .collect::<String>();
        let named_cache_volume_name = format!("pants-named-caches-{image_hash}");
        // TODO: Use a filter on volume name.
        let volume_exists = docker
            .list_volumes::<&str>(None)
            .await?
            .volumes
            .map(|volumes| volumes.iter().any(|v| v.name == named_cache_volume_name))
            .unwrap_or(false);
        if volume_exists {
            return Ok(named_cache_volume_name);
        }

        let mut labels = HashMap::new();
        labels.insert("image_name", image_name);
        docker
            .create_volume::<&str>(CreateVolumeOptions {
                name: &named_cache_volume_name,
                driver: "local",
                labels,
                ..CreateVolumeOptions::default()
            })
            .await?;

        Ok(named_cache_volume_name)
    }

    async fn make_named_cache_directory(
        docker: Docker,
        container_id: String,
        directory: PathBuf,
    ) -> Result<(), String> {
        let directory = directory.into_os_string().into_string().map_err(|s| {
            format!(
                "Unable to convert named cache path to string due to non UTF-8 characters: {s:?}"
            )
        })?;
        let (exit_code, stdout, stderr) = Command::new(vec![
            "mkdir".to_owned(),
            "-p".to_owned(),
            directory.to_owned(),
        ])
        .output(&docker, container_id)
        .await?;

        if exit_code == 0 {
            Ok(())
        } else {
            Err(format!(
                "Failed to create parent directory for named cache in Docker container:\n\
         stdout:\n{}\n\
         stderr:\n{}\n",
                String::from_utf8_lossy(&stdout),
                String::from_utf8_lossy(&stderr)
            ))
        }
    }

    pub async fn prune_container(
        &self,
        image_name: &str,
        platform: &Platform,
    ) -> Result<(), String> {
        let maybe_cell_arc = {
            let mut containers = self.containers.lock();
            containers.remove(&(image_name.to_string(), *platform))
        };
        if let Some(cell_arc) = maybe_cell_arc {
            let docker = match self.docker.get().await {
                Ok(d) => d,
                Err(err) => {
                    return Err(format!(
                        "Failed to get Docker connection during container removal: {err}"
                    ));
                }
            };
            let remove_options = RemoveContainerOptions {
                force: true,
                ..RemoveContainerOptions::default()
            };
            Self::remove_container(
                &docker,
                cell_arc.get().unwrap().0.as_str(),
                Some(remove_options),
            )
            .await?;
        }
        Ok(())
    }

    /// Return the container ID and NamedCaches for a container running `image_name` for use as a place
    /// to invoke build actions as executions within the cached container.
    pub async fn container_for_image(
        &self,
        image_name: &str,
        platform: &Platform,
        build_generation: &str,
    ) -> Result<(String, NamedCaches), String> {
        let docker = self.docker.get().await?.clone();
        let executor = self.executor.clone();

        let container_id_cell = {
            let mut containers = self.containers.lock();
            let cell = containers
                .entry((image_name.to_string(), *platform))
                .or_insert_with(|| Arc::new(OnceCell::new()));
            cell.clone()
        };

        let work_dir_base = self.work_dir_base.clone();
        let immutable_inputs_base_dir = self.immutable_inputs_base_dir.clone();
        let image_pull_scope = ImagePullScope::new(build_generation);

        let container_id = container_id_cell
            .get_or_try_init(async move {
                let container_id = Self::make_container(
                    docker.clone(),
                    executor,
                    image_name.to_string(),
                    *platform,
                    image_pull_scope,
                    self.image_pull_cache.clone(),
                    work_dir_base,
                    immutable_inputs_base_dir,
                )
                .await?;

                let named_caches = {
                    let docker = docker.to_owned();
                    let container_id = container_id.clone();
                    NamedCaches::new(NAMED_CACHES_BASE_PATH_IN_CONTAINER.into(), move |dst| {
                        ContainerCache::make_named_cache_directory(
                            docker.clone(),
                            container_id.clone(),
                            dst.to_owned(),
                        )
                        .boxed()
                    })
                };

                Ok::<_, String>((container_id, named_caches))
            })
            .await?;

        Ok(container_id.to_owned())
    }

    async fn remove_container(
        docker: &Docker,
        container_id: &str,
        options: Option<RemoveContainerOptions>,
    ) -> Result<(), String> {
        docker
            .remove_container(container_id, options)
            .await
            .map_err(|err| format!("Failed to remove Docker container `{container_id}`: {err:?}"))
    }

    pub async fn shutdown(&self) -> Result<(), String> {
        // Skip shutting down if Docker was never used in the first place.
        if self.containers.lock().is_empty() {
            return Ok(());
        }

        let docker = match self.docker.get().await {
            Ok(d) => d,
            Err(err) => {
                return Err(format!(
                    "Failed to get Docker connection during container removal: {err}"
                ));
            }
        };

        #[allow(clippy::needless_collect)]
        // allow is necessary otherwise will get "temporary value dropped while borrowed" error
        let container_ids = self
            .containers
            .lock()
            .values()
            .flat_map(|v| v.get())
            .cloned()
            .collect::<Vec<_>>();

        let removal_futures = container_ids.into_iter().map(|(id, _)| async move {
            let remove_options = RemoveContainerOptions {
                force: true,
                ..RemoveContainerOptions::default()
            };
            Self::remove_container(docker, id.as_str(), Some(remove_options)).await
        });
        futures::future::try_join_all(removal_futures).await?;
        Ok(())
    }
}<|MERGE_RESOLUTION|>--- conflicted
+++ resolved
@@ -396,7 +396,6 @@
         _workunit: &mut RunningWorkunit,
         req: Process,
     ) -> Result<FallibleProcessResultWithPlatform, ProcessError> {
-<<<<<<< HEAD
         let (image_name, image_platform) = {
             let ProcessExecutionStrategy::Docker(image) = &req.execution_environment.strategy
             else {
@@ -408,6 +407,7 @@
             };
             (image, &req.execution_environment.platform)
         };
+        let keep_sandboxes = req.execution_environment.local_keep_sandboxes;
         let mut errors: Vec<String> = vec![];
         while errors.len() < MAX_RUN_ATTEMPTS {
             // Make a mutable copy of the process in the closure
@@ -424,7 +424,7 @@
                         self.executor.clone(),
                         &self.work_dir_base,
                         &mreq.description,
-                        self.keep_sandboxes,
+                        keep_sandboxes,
                     )?;
                     // Obtain ID of the base container in which to run the execution for this process.
                     let (container_id, named_caches) = self.container_cache.container_for_image(
@@ -453,34 +453,6 @@
                             .into_os_string()
                             .into_string()
                             .map_err(|s| format!("Unable to convert working directory due to non UTF-8 characters: {s:?}"))?
-=======
-        let req_debug_repr = format!("{req:#?}");
-        in_workunit!(
-            "run_local_process_via_docker",
-            req.level,
-            // NB: See engine::nodes::NodeKey::workunit_level for more information on why this workunit
-            // renders at the Process's level.
-            desc = Some(req.description.clone()),
-            |workunit| async move {
-                let keep_sandboxes = req.execution_environment.local_keep_sandboxes;
-                let mut workdir = create_sandbox(
-                    self.executor.clone(),
-                    &self.work_dir_base,
-                    &req.description,
-                    keep_sandboxes,
-                )?;
-
-                // Obtain ID of the base container in which to run the execution for this process.
-                let (container_id, named_caches) = {
-                    let ProcessExecutionStrategy::Docker(image) =
-                        &req.execution_environment.strategy
-                    else {
-                        return Err(ProcessError::Unclassified(
-                            "The Docker execution strategy was not set on the Process, but \
-                 the Docker CommandRunner was used."
-                                .to_owned(),
-                        ));
->>>>>>> 74ffbc81
                     };
                     // Prepare the workdir.
                     // DOCKER-NOTE: The input root will be bind mounted into the container.
@@ -512,10 +484,10 @@
                         Ok(_) => workunit.increment_counter(Metric::DockerExecutionSuccesses, 1),
                         Err(_) => workunit.increment_counter(Metric::DockerExecutionErrors, 1),
                     };
-                    if self.keep_sandboxes == KeepSandboxes::Always
-                        || self.keep_sandboxes == KeepSandboxes::OnFailure
-                            && res.as_ref().map(|r| r.exit_code).unwrap_or(1) != 0
-                    {
+                    if keep_sandboxes == KeepSandboxes::Always || (
+                        keep_sandboxes == KeepSandboxes::OnFailure &&
+                            res.as_ref().map(|r| r.exit_code).unwrap_or(1) != 0
+                    ) {
                         workdir.keep(&mreq.description);
                         setup_run_sh_script(
                             workdir.path(),
@@ -532,26 +504,10 @@
                     }
                     res
                 }
-<<<<<<< HEAD
             ).await;
             match process_result {
                 Err(CapturedWorkdirError::Retryable { message, .. }) => {
                     errors.push(message);
-=======
-
-                if keep_sandboxes == KeepSandboxes::Always
-                    || keep_sandboxes == KeepSandboxes::OnFailure
-                        && res.as_ref().map(|r| r.exit_code).unwrap_or(1) != 0
-                {
-                    workdir.keep(&req.description);
-                    setup_run_sh_script(
-                        workdir.path(),
-                        &req.env,
-                        &req.working_directory,
-                        &req.argv,
-                        workdir.path(),
-                    )?;
->>>>>>> 74ffbc81
                 }
                 _ => {
                     return process_result
