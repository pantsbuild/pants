// Copyright 2017 Pants project contributors (see CONTRIBUTORS.md).
// Licensed under the Apache License, Version 2.0 (see LICENSE).

// Enable all clippy lints except for many of the pedantic ones. It's a shame this needs to be copied and pasted across crates, but there doesn't appear to be a way to include inner attributes from a common source.
#![cfg_attr(
  feature = "cargo-clippy",
  deny(
    clippy,
    default_trait_access,
    expl_impl_clone_on_copy,
    if_not_else,
    needless_continue,
    single_match_else,
    unseparated_literal_suffix,
    used_underscore_binding
  )
)]
// It is often more clear to show that nothing is being moved.
#![cfg_attr(feature = "cargo-clippy", allow(match_ref_pats))]
// Subjective style.
#![cfg_attr(
  feature = "cargo-clippy",
  allow(len_without_is_empty, redundant_field_names)
)]
// Default isn't as big a deal as people seem to think it is.
#![cfg_attr(
  feature = "cargo-clippy",
  allow(new_without_default, new_without_default_derive)
)]
// Arc<Mutex> can be more clear than needing to grok Orderings:
#![cfg_attr(feature = "cargo-clippy", allow(mutex_atomic))]

extern crate digest;
extern crate hex;
extern crate serde;
extern crate sha2;

use digest::{Digest as DigestTrait, FixedOutput};
use serde::ser::{Serialize, SerializeStruct, Serializer};
use sha2::Sha256;

use std::fmt;
use std::io::{self, Write};

const FINGERPRINT_SIZE: usize = 32;

#[derive(Clone, Copy, Eq, Hash, PartialEq, Ord, PartialOrd)]
pub struct Fingerprint(pub [u8; FINGERPRINT_SIZE]);

impl Fingerprint {
  pub fn from_bytes_unsafe(bytes: &[u8]) -> Fingerprint {
    if bytes.len() != FINGERPRINT_SIZE {
      panic!(
        "Input value was not a fingerprint; had length: {}",
        bytes.len()
      );
    }

    let mut fingerprint = [0; FINGERPRINT_SIZE];
    fingerprint.clone_from_slice(&bytes[0..FINGERPRINT_SIZE]);
    Fingerprint(fingerprint)
  }

  pub fn from_hex_string(hex_string: &str) -> Result<Fingerprint, String> {
    <[u8; FINGERPRINT_SIZE] as hex::FromHex>::from_hex(hex_string)
      .map(Fingerprint)
      .map_err(|e| format!("{:?}", e))
  }

  pub fn as_bytes(&self) -> &[u8; FINGERPRINT_SIZE] {
    &self.0
  }

  pub fn to_hex(&self) -> String {
    let mut s = String::new();
    for &byte in &self.0 {
      fmt::Write::write_fmt(&mut s, format_args!("{:02x}", byte)).unwrap();
    }
    s
  }
}

impl fmt::Display for Fingerprint {
  fn fmt(&self, f: &mut fmt::Formatter) -> fmt::Result {
    write!(f, "{}", self.to_hex())
  }
}

impl fmt::Debug for Fingerprint {
  fn fmt(&self, f: &mut fmt::Formatter) -> fmt::Result {
    write!(f, "Fingerprint<{}>", self.to_hex())
  }
}

impl AsRef<[u8]> for Fingerprint {
  fn as_ref(&self) -> &[u8] {
    &self.0[..]
  }
}

impl Serialize for Fingerprint {
  fn serialize<S>(&self, serializer: S) -> Result<S::Ok, S::Error>
  where
    S: Serializer,
  {
    serializer.serialize_str(self.to_hex().as_str())
  }
}

///
/// A Digest is a fingerprint, as well as the size in bytes of the plaintext for which that is the
/// fingerprint.
///
/// It is equivalent to a Bazel Remote Execution Digest, but without the overhead (and awkward API)
/// of needing to create an entire protobuf to pass around the two fields.
///
#[derive(Clone, Copy, Debug, Eq, Hash, PartialEq)]
pub struct Digest(pub Fingerprint, pub usize);

impl Serialize for Digest {
  fn serialize<S>(&self, serializer: S) -> Result<S::Ok, S::Error>
  where
    S: Serializer,
  {
    let mut obj = serializer.serialize_struct("digest", 2)?;
    obj.serialize_field("fingerprint", &self.0)?;
    obj.serialize_field("size_bytes", &self.1)?;
    obj.end()
  }
}

///
/// A Write instance that fingerprints all data that passes through it.
///
pub struct WriterHasher<W: Write> {
  hasher: Sha256,
  byte_count: usize,
  inner: W,
}

impl<W: Write> WriterHasher<W> {
  pub fn new(inner: W) -> WriterHasher<W> {
    WriterHasher {
      hasher: Sha256::default(),
      byte_count: 0,
      inner: inner,
    }
  }

  ///
  /// Returns the result of fingerprinting this stream, and Drops the stream.
  ///
<<<<<<< HEAD
  pub fn finish(self) -> Digest {
    Digest(
      Fingerprint::from_bytes_unsafe(&self.hasher.fixed_result()),
      self.byte_count,
=======
  pub fn finish(self) -> (Digest, W) {
    (
      Digest(
        Fingerprint::from_bytes_unsafe(&self.hasher.fixed_result()),
        self.byte_count,
      ),
      self.inner,
>>>>>>> b31bef70
    )
  }
}

impl<W: Write> Write for WriterHasher<W> {
  fn write(&mut self, buf: &[u8]) -> io::Result<usize> {
    let written = self.inner.write(buf)?;
    // Hash the bytes that were successfully written.
    self.hasher.input(&buf[0..written]);
    self.byte_count += written;
    Ok(written)
  }

  fn flush(&mut self) -> io::Result<()> {
    self.inner.flush()
  }
}

#[cfg(test)]
mod fingerprint_tests {
  use super::Fingerprint;
  extern crate serde_test;
  use self::serde_test::{assert_ser_tokens, Token};

  #[test]
  fn from_bytes_unsafe() {
    assert_eq!(
      Fingerprint::from_bytes_unsafe(&[
        0xab, 0xab, 0xab, 0xab, 0xab, 0xab, 0xab, 0xab, 0xab, 0xab, 0xab, 0xab, 0xab, 0xab, 0xab,
        0xab, 0xab, 0xab, 0xab, 0xab, 0xab, 0xab, 0xab, 0xab, 0xab, 0xab, 0xab, 0xab, 0xab, 0xab,
        0xab, 0xab,
      ],),
      Fingerprint([0xab; 32])
    );
  }

  #[test]
  fn from_hex_string() {
    assert_eq!(
      Fingerprint::from_hex_string(
        "0123456789abcdefFEDCBA98765432100000000000000000ffFFfFfFFfFfFFff",
      ).unwrap(),
      Fingerprint([
        0x01, 0x23, 0x45, 0x67, 0x89, 0xab, 0xcd, 0xef, 0xfe, 0xdc, 0xba, 0x98, 0x76, 0x54, 0x32,
        0x10, 0x00, 0x00, 0x00, 0x00, 0x00, 0x00, 0x00, 0x00, 0xff, 0xff, 0xff, 0xff, 0xff, 0xff,
        0xff, 0xff,
      ],)
    )
  }

  #[test]
  fn from_hex_string_not_long_enough() {
    Fingerprint::from_hex_string("abcd").expect_err("Want err");
  }

  #[test]
  fn from_hex_string_too_long() {
    Fingerprint::from_hex_string(
      "0123456789ABCDEF0123456789ABCDEF0123456789ABCDEF0123456789ABCDEF0",
    ).expect_err("Want err");
  }

  #[test]
  fn from_hex_string_invalid_chars() {
    Fingerprint::from_hex_string(
      "Q123456789ABCDEF0123456789ABCDEF0123456789ABCDEF0123456789ABCDEF",
    ).expect_err("Want err");
  }

  #[test]
  fn to_hex() {
    assert_eq!(
      Fingerprint([
        0x01, 0x23, 0x45, 0x67, 0x89, 0xab, 0xcd, 0xef, 0xfe, 0xdc, 0xba, 0x98, 0x76, 0x54, 0x32,
        0x10, 0x00, 0x00, 0x00, 0x00, 0x00, 0x00, 0x00, 0x00, 0xff, 0xff, 0xff, 0xff, 0xff, 0xff,
        0xff, 0xff,
      ],).to_hex(),
      "0123456789abcdeffedcba98765432100000000000000000ffffffffffffffff".to_lowercase()
    )
  }

  #[test]
  fn display() {
    let hex = "0123456789ABCDEF0123456789ABCDEF0123456789ABCDEF0123456789ABCDEF";
    assert_eq!(
      Fingerprint::from_hex_string(hex).unwrap().to_hex(),
      hex.to_lowercase()
    )
  }

  #[test]
  fn serialize_to_str() {
    let fingerprint = Fingerprint([
      0x01, 0x23, 0x45, 0x67, 0x89, 0xab, 0xcd, 0xef, 0xfe, 0xdc, 0xba, 0x98, 0x76, 0x54, 0x32,
      0x10, 0x00, 0x00, 0x00, 0x00, 0x00, 0x00, 0x00, 0x00, 0xff, 0xff, 0xff, 0xff, 0xff, 0xff,
      0xff, 0xff,
    ]);
    assert_ser_tokens(
      &fingerprint,
      &[Token::Str(
        "0123456789abcdeffedcba98765432100000000000000000ffffffffffffffff",
      )],
    );
  }

}

#[cfg(test)]
mod digest_tests {
  use super::Digest;
  use super::Fingerprint;
  extern crate serde_test;
  use self::serde_test::{assert_ser_tokens, Token};

  #[test]
  fn serialize_to_str() {
    let digest = Digest(
      Fingerprint::from_hex_string(
        "0123456789abcdeffedcba98765432100000000000000000ffffffffffffffff",
      ).unwrap(),
      1,
    );
    assert_ser_tokens(
      &digest,
      &[
        Token::Struct {
          name: "digest",
          len: 2,
        },
        Token::Str("fingerprint"),
        Token::Str("0123456789abcdeffedcba98765432100000000000000000ffffffffffffffff"),
        Token::Str("size_bytes"),
        Token::U64(1),
        Token::StructEnd,
      ],
    );
  }
}
<<<<<<< HEAD

#[cfg(test)]
mod hasher_tests {
  use std;

=======

#[cfg(test)]
mod hasher_tests {
  use std;

>>>>>>> b31bef70
  #[test]
  fn hashes() {
    let mut src = "meep".as_bytes();

    let dst = Vec::with_capacity(10);
    let mut hasher = super::WriterHasher::new(dst);
    assert_eq!(std::io::copy(&mut src, &mut hasher).unwrap(), 4);
<<<<<<< HEAD
    assert_eq!(
      hasher.finish(),
      super::Digest(
        super::Fingerprint::from_hex_string(
          "23e92dfba8fb0c93cfba31ad2962b4e35a47054296d1d375d7f7e13e0185de7a"
        ).unwrap(),
        4
      ),
    );
=======
    let want = (
      super::Digest(
        super::Fingerprint::from_hex_string(
          "23e92dfba8fb0c93cfba31ad2962b4e35a47054296d1d375d7f7e13e0185de7a",
        ).unwrap(),
        4,
      ),
      "meep".as_bytes().to_vec(),
    );
    assert_eq!(hasher.finish(), want);
>>>>>>> b31bef70
  }
}<|MERGE_RESOLUTION|>--- conflicted
+++ resolved
@@ -150,12 +150,6 @@
   ///
   /// Returns the result of fingerprinting this stream, and Drops the stream.
   ///
-<<<<<<< HEAD
-  pub fn finish(self) -> Digest {
-    Digest(
-      Fingerprint::from_bytes_unsafe(&self.hasher.fixed_result()),
-      self.byte_count,
-=======
   pub fn finish(self) -> (Digest, W) {
     (
       Digest(
@@ -163,7 +157,6 @@
         self.byte_count,
       ),
       self.inner,
->>>>>>> b31bef70
     )
   }
 }
@@ -302,19 +295,11 @@
     );
   }
 }
-<<<<<<< HEAD
 
 #[cfg(test)]
 mod hasher_tests {
   use std;
 
-=======
-
-#[cfg(test)]
-mod hasher_tests {
-  use std;
-
->>>>>>> b31bef70
   #[test]
   fn hashes() {
     let mut src = "meep".as_bytes();
@@ -322,17 +307,6 @@
     let dst = Vec::with_capacity(10);
     let mut hasher = super::WriterHasher::new(dst);
     assert_eq!(std::io::copy(&mut src, &mut hasher).unwrap(), 4);
-<<<<<<< HEAD
-    assert_eq!(
-      hasher.finish(),
-      super::Digest(
-        super::Fingerprint::from_hex_string(
-          "23e92dfba8fb0c93cfba31ad2962b4e35a47054296d1d375d7f7e13e0185de7a"
-        ).unwrap(),
-        4
-      ),
-    );
-=======
     let want = (
       super::Digest(
         super::Fingerprint::from_hex_string(
@@ -343,6 +317,5 @@
       "meep".as_bytes().to_vec(),
     );
     assert_eq!(hasher.finish(), want);
->>>>>>> b31bef70
   }
 }