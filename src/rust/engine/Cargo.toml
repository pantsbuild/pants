--- conflicted
+++ resolved
@@ -10,17 +10,12 @@
 crate-type = ["dylib"]
 
 [dependencies]
-<<<<<<< HEAD
-fnv = "1.0.3"
+fnv = "1.0.5"
+futures = "0.1.9"
+futures-cpupool = "0.1.2"
 glob = "0.2.11"
 lazy_static = "0.2.2"
 ordermap = "0.2.7"
 sha2 = "0.4"
 tar = "0.4.10"
-tempdir = "0.3"
-=======
-fnv = "1.0.5"
-futures = "0.1.9"
-futures-cpupool = "0.1.2"
-lazy_static = "0.2.2"
->>>>>>> ae8fa4bb
+tempdir = "0.3"