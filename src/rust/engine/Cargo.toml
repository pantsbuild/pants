--- conflicted
+++ resolved
@@ -27,10 +27,4 @@
 lazy_static = "0.2.2"
 ordermap = "0.2.8"
 petgraph = "0.4.5"
-<<<<<<< HEAD
-process_executor = { path = "process_executor" }
-=======
-process_execution = { path = "process_execution" }
-tar = "0.4.13"
-tempdir = "0.3.5"
->>>>>>> b4fa68c8
+process_execution = { path = "process_execution" }