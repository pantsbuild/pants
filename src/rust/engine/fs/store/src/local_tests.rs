// Copyright 2022 Pants project contributors (see CONTRIBUTORS.md).
// Licensed under the Apache License, Version 2.0 (see LICENSE).
use crate::local::ByteStore;
use crate::{EntryType, LocalOptions, ShrinkBehavior};

use std::collections::HashSet;
use std::io;
use std::path::Path;
use std::time::Duration;

use bytes::{Buf, BufMut, Bytes, BytesMut};
use hashing::{Digest, Fingerprint};
use tempfile::{NamedTempFile, TempDir};
use testutil::data::{TestData, TestDirectory};
use tokio::time::sleep;
use walkdir::WalkDir;

// Store bytes using both the one-pass and two-pass APIs, and ensure identical results.
async fn assert_store_bytes(
  store: ByteStore,
  entry_type: EntryType,
  bytes: Bytes,
  expected_digest: Digest,
) {
<<<<<<< HEAD
  let one_pass_digest = store
    .store_bytes(entry_type, None, bytes.clone(), false)
    .await
    .unwrap();
  let mut tmpfile = NamedTempFile::new().unwrap();
  io::copy(&mut bytes.clone().reader(), tmpfile.as_file_mut()).unwrap();
  let two_pass_digest = store
    .store(entry_type, false, true, tmpfile.path().to_path_buf())
=======
  let digest = store
    .store(entry_type, false, true, move || Ok(bytes.clone().reader()))
>>>>>>> 68f2cf60
    .await
    .unwrap();
  assert_eq!(expected_digest, digest);
}

#[tokio::test]
async fn save_file() {
  let dir = TempDir::new().unwrap();

  let testdata = TestData::roland();
  assert_store_bytes(
    new_store(dir.path()),
    EntryType::File,
    testdata.bytes(),
    testdata.digest(),
  )
  .await;
}

#[tokio::test]
async fn save_file_is_idempotent() {
  let dir = TempDir::new().unwrap();

  let testdata = TestData::roland();
  assert_store_bytes(
    new_store(dir.path()),
    EntryType::File,
    testdata.bytes(),
    testdata.digest(),
  )
  .await;
  assert_store_bytes(
    new_store(dir.path()),
    EntryType::File,
    testdata.bytes(),
    testdata.digest(),
  )
  .await;
}

#[tokio::test]
async fn roundtrip_file() {
  let testdata = TestData::roland();
  let dir = TempDir::new().unwrap();

  let store = new_store(dir.path());
  let hash = prime_store_with_file_bytes(&store, testdata.bytes()).await;
  assert_eq!(
    load_file_bytes(&store, hash).await,
    Ok(Some(testdata.bytes()))
  );
}

#[tokio::test]
async fn missing_file() {
  let dir = TempDir::new().unwrap();
  assert_eq!(
    load_file_bytes(&new_store(dir.path()), TestData::roland().digest()).await,
    Ok(None)
  );
}

#[tokio::test]
async fn record_and_load_directory_proto() {
  let dir = TempDir::new().unwrap();
  let testdir = TestDirectory::containing_roland();

  assert_store_bytes(
    new_store(dir.path()),
    EntryType::Directory,
    testdir.bytes(),
    testdir.digest(),
  )
  .await;

  assert_eq!(
    load_directory_proto_bytes(&new_store(dir.path()), testdir.digest()).await,
    Ok(Some(testdir.bytes()))
  );
}

#[tokio::test]
async fn missing_directory() {
  let dir = TempDir::new().unwrap();
  let testdir = TestDirectory::containing_roland();

  assert_eq!(
    load_directory_proto_bytes(&new_store(dir.path()), testdir.digest()).await,
    Ok(None)
  );
}

#[tokio::test]
async fn file_is_not_directory_proto() {
  let dir = TempDir::new().unwrap();
  let testdata = TestData::roland();

  assert_store_bytes(
    new_store(dir.path()),
    EntryType::File,
    testdata.bytes(),
    testdata.digest(),
  )
  .await;

  assert_eq!(
    load_directory_proto_bytes(&new_store(dir.path()), testdata.digest()).await,
    Ok(None)
  );
}

#[tokio::test]
async fn garbage_collect_nothing_to_do() {
  let dir = TempDir::new().unwrap();
  let store = new_store(dir.path());
  let bytes = Bytes::from("0123456789");
  let fingerprint = Fingerprint::from_hex_string(
    "84d89877f0d4041efb6bf91a16f0248f2fd573e6af05c19f96bedb9f882f7882",
  )
  .unwrap();
  let digest = Digest::new(fingerprint, 10);

  store
    .store_bytes(EntryType::File, fingerprint, bytes.clone(), false)
    .await
    .expect("Error storing");
  store
    .shrink(10, ShrinkBehavior::Fast)
    .expect("Error shrinking");
  assert_eq!(
    load_bytes(&store, EntryType::File, digest).await,
    Ok(Some(bytes))
  );
}

#[tokio::test]
async fn garbage_collect_nothing_to_do_with_lease() {
  let dir = TempDir::new().unwrap();
  let store = new_store(dir.path());
  let bytes = Bytes::from("0123456789");
  let file_fingerprint = Fingerprint::from_hex_string(
    "84d89877f0d4041efb6bf91a16f0248f2fd573e6af05c19f96bedb9f882f7882",
  )
  .unwrap();
  let file_digest = Digest::new(file_fingerprint, 10);
  store
    .store_bytes(EntryType::File, file_fingerprint, bytes.clone(), false)
    .await
    .expect("Error storing");
  store
    .lease_all(vec![(file_digest, EntryType::File)].into_iter())
    .await
    .expect("Error leasing");
  store
    .shrink(10, ShrinkBehavior::Fast)
    .expect("Error shrinking");
  assert_eq!(
    load_bytes(&store, EntryType::File, file_digest).await,
    Ok(Some(bytes))
  );
}

#[tokio::test]
async fn garbage_collect_expired() {
  let lease_time = Duration::from_secs(1);
  let dir = TempDir::new().unwrap();
  let store = new_store_with_lease_time(dir.path(), lease_time);
  let bytes = Bytes::from("0123456789");
  let file_fingerprint = Fingerprint::from_hex_string(
    "84d89877f0d4041efb6bf91a16f0248f2fd573e6af05c19f96bedb9f882f7882",
  )
  .unwrap();
  let file_len = 10;
  let file_digest = Digest::new(file_fingerprint, file_len);

  // Store something (in a store with a shortened lease). Confirm that it hasn't immediately
  // expired, and then wait for it to expire.
  store
    .store_bytes(EntryType::File, file_fingerprint, bytes.clone(), true)
    .await
    .expect("Error storing");
  assert_eq!(
    file_len,
    store
      .shrink(0, ShrinkBehavior::Fast)
      .expect("Error shrinking"),
  );
  assert_eq!(
    load_bytes(&store, EntryType::File, file_digest).await,
    Ok(Some(bytes))
  );

  // Wait for it to expire.
  sleep(lease_time * 2).await;
  assert_eq!(
    0,
    store
      .shrink(0, ShrinkBehavior::Fast)
      .expect("Should have cleared expired lease")
  );
}

#[tokio::test]
async fn garbage_collect_remove_one_of_two_files_no_leases() {
  let dir = TempDir::new().unwrap();
  let store = new_store(dir.path());
  let bytes_1 = Bytes::from("0123456789");
  let fingerprint_1 = Fingerprint::from_hex_string(
    "84d89877f0d4041efb6bf91a16f0248f2fd573e6af05c19f96bedb9f882f7882",
  )
  .unwrap();
  let digest_1 = Digest::new(fingerprint_1, 10);
  let bytes_2 = Bytes::from("9876543210");
  let fingerprint_2 = Fingerprint::from_hex_string(
    "7619ee8cea49187f309616e30ecf54be072259b43760f1f550a644945d5572f2",
  )
  .unwrap();
  let digest_2 = Digest::new(fingerprint_2, 10);
  store
    .store_bytes(EntryType::File, fingerprint_1, bytes_1.clone(), false)
    .await
    .expect("Error storing");
  store
    .store_bytes(EntryType::File, fingerprint_2, bytes_2.clone(), false)
    .await
    .expect("Error storing");
  store
    .shrink(10, ShrinkBehavior::Fast)
    .expect("Error shrinking");
  let mut entries = Vec::new();
  entries.push(
    load_bytes(&store, EntryType::File, digest_1)
      .await
      .expect("Error loading bytes"),
  );
  entries.push(
    load_bytes(&store, EntryType::File, digest_2)
      .await
      .expect("Error loading bytes"),
  );
  assert_eq!(
    1,
    entries.iter().filter(|maybe| maybe.is_some()).count(),
    "Want one Some but got: {entries:?}"
  );
}

#[tokio::test]
async fn garbage_collect_remove_both_files_no_leases() {
  let dir = TempDir::new().unwrap();
  let store = new_store(dir.path());
  let bytes_1 = Bytes::from("0123456789");
  let fingerprint_1 = Fingerprint::from_hex_string(
    "84d89877f0d4041efb6bf91a16f0248f2fd573e6af05c19f96bedb9f882f7882",
  )
  .unwrap();
  let digest_1 = Digest::new(fingerprint_1, 10);
  let bytes_2 = Bytes::from("9876543210");
  let fingerprint_2 = Fingerprint::from_hex_string(
    "7619ee8cea49187f309616e30ecf54be072259b43760f1f550a644945d5572f2",
  )
  .unwrap();
  let digest_2 = Digest::new(fingerprint_2, 10);
  store
    .store_bytes(EntryType::File, fingerprint_1, bytes_1.clone(), false)
    .await
    .expect("Error storing");
  store
    .store_bytes(EntryType::File, fingerprint_2, bytes_2.clone(), false)
    .await
    .expect("Error storing");
  store
    .shrink(1, ShrinkBehavior::Fast)
    .expect("Error shrinking");
  assert_eq!(
    load_bytes(&store, EntryType::File, digest_1).await,
    Ok(None),
    "Should have garbage collected {fingerprint_1:?}"
  );
  assert_eq!(
    load_bytes(&store, EntryType::File, digest_2).await,
    Ok(None),
    "Should have garbage collected {fingerprint_2:?}"
  );
}

#[tokio::test]
async fn garbage_collect_remove_one_of_two_directories_no_leases() {
  let dir = TempDir::new().unwrap();

  let testdir = TestDirectory::containing_roland();
  let other_testdir = TestDirectory::containing_dnalor();

  let store = new_store(dir.path());
  store
    .store_bytes(
      EntryType::Directory,
      testdir.fingerprint(),
      testdir.bytes(),
      false,
    )
    .await
    .expect("Error storing");
  store
    .store_bytes(
      EntryType::Directory,
      other_testdir.fingerprint(),
      other_testdir.bytes(),
      false,
    )
    .await
    .expect("Error storing");
  store
    .shrink(84, ShrinkBehavior::Fast)
    .expect("Error shrinking");
  let mut entries = Vec::new();
  entries.push(
    load_bytes(&store, EntryType::Directory, testdir.digest())
      .await
      .expect("Error loading bytes"),
  );
  entries.push(
    load_bytes(&store, EntryType::Directory, other_testdir.digest())
      .await
      .expect("Error loading bytes"),
  );
  assert_eq!(
    1,
    entries.iter().filter(|maybe| maybe.is_some()).count(),
    "Want one Some but got: {entries:?}"
  );
}

#[tokio::test]
async fn garbage_collect_remove_file_with_leased_directory() {
  let dir = TempDir::new().unwrap();
  let store = new_store(dir.path());

  let testdir = TestDirectory::containing_roland();
  let testdata = TestData::forty_chars();

  store
    .store_bytes(
      EntryType::Directory,
      testdir.fingerprint(),
      testdir.bytes(),
      true,
    )
    .await
    .expect("Error storing");

  store
    .store_bytes(
      EntryType::File,
      testdata.fingerprint(),
      testdata.bytes(),
      false,
    )
    .await
    .expect("Error storing");

  store
    .shrink(80, ShrinkBehavior::Fast)
    .expect("Error shrinking");

  assert_eq!(
    load_bytes(&store, EntryType::File, testdata.digest()).await,
    Ok(None),
    "File was present when it should've been garbage collected"
  );
  assert_eq!(
    load_bytes(&store, EntryType::Directory, testdir.digest()).await,
    Ok(Some(testdir.bytes())),
    "Directory was missing despite lease"
  );
}

#[tokio::test]
async fn garbage_collect_remove_file_while_leased_file() {
  let dir = TempDir::new().unwrap();
  let store = new_store(dir.path());

  let testdir = TestDirectory::containing_roland();

  store
    .store_bytes(
      EntryType::Directory,
      testdir.fingerprint(),
      testdir.bytes(),
      false,
    )
    .await
    .expect("Error storing");
  let forty_chars = TestData::forty_chars();
  store
    .store_bytes(
      EntryType::File,
      forty_chars.fingerprint(),
      forty_chars.bytes(),
      true,
    )
    .await
    .expect("Error storing");

  store
    .shrink(80, ShrinkBehavior::Fast)
    .expect("Error shrinking");

  assert_eq!(
    load_bytes(&store, EntryType::File, forty_chars.digest()).await,
    Ok(Some(forty_chars.bytes())),
    "File was missing despite lease"
  );
  assert_eq!(
    load_bytes(&store, EntryType::Directory, testdir.digest()).await,
    Ok(None),
    "Directory was present when it should've been garbage collected"
  );
}

#[tokio::test]
async fn garbage_collect_fail_because_too_many_leases() {
  let dir = TempDir::new().unwrap();
  let store = new_store(dir.path());

  let testdir = TestDirectory::containing_roland();
  let forty_chars = TestData::forty_chars();
  let roland = TestData::roland();

  store
    .store_bytes(
      EntryType::Directory,
      testdir.fingerprint(),
      testdir.bytes(),
      true,
    )
    .await
    .expect("Error storing");
  store
    .store_bytes(
      EntryType::File,
      forty_chars.fingerprint(),
      forty_chars.bytes(),
      true,
    )
    .await
    .expect("Error storing");
  store
    .store_bytes(EntryType::File, roland.fingerprint(), roland.bytes(), false)
    .await
    .expect("Error storing");

  assert_eq!(store.shrink(80, ShrinkBehavior::Fast), Ok(164));

  assert_eq!(
    load_bytes(&store, EntryType::File, forty_chars.digest()).await,
    Ok(Some(forty_chars.bytes())),
    "Leased file should still be present"
  );
  assert_eq!(
    load_bytes(&store, EntryType::Directory, testdir.digest()).await,
    Ok(Some(testdir.bytes())),
    "Leased directory should still be present"
  );
  // Whether the unleased file is present is undefined.
}

async fn write_256kb(store: &ByteStore, byte: u8) {
  let mut bytes = BytesMut::with_capacity(256 * 1024);
  for _ in 0..256 * 1024 {
    bytes.put_u8(byte);
  }
  let fingerprint = Digest::of_bytes(&bytes).hash;
  store
    .store_bytes(EntryType::File, fingerprint, bytes.freeze(), false)
    .await
    .expect("Error storing");
}

#[tokio::test]
async fn garbage_collect_and_compact() {
  let dir = TempDir::new().unwrap();
  let store = new_store(dir.path());

  write_256kb(&store, b'0').await;
  write_256kb(&store, b'1').await;
  write_256kb(&store, b'2').await;
  write_256kb(&store, b'3').await;
  write_256kb(&store, b'4').await;
  write_256kb(&store, b'5').await;
  write_256kb(&store, b'6').await;
  write_256kb(&store, b'7').await;

  let size = get_directory_size(dir.path());
  assert!(
    size >= 2 * 1024 * 1024,
    "Expect size to be at least 2MB but was {size}"
  );

  store
    .shrink(1024 * 1024, ShrinkBehavior::Compact)
    .expect("Error shrinking");

  let size = get_directory_size(dir.path());
  assert!(
    size < 2 * 1024 * 1024,
    "Expect size to be less than 2MB but was {size}"
  );
}

#[tokio::test]
async fn entry_type_for_file() {
  let testdata = TestData::roland();
  let testdir = TestDirectory::containing_roland();
  let dir = TempDir::new().unwrap();
  let store = new_store(dir.path());
  store
    .store_bytes(
      EntryType::Directory,
      testdir.fingerprint(),
      testdir.bytes(),
      false,
    )
    .await
    .expect("Error storing");
  prime_store_with_file_bytes(&store, testdata.bytes()).await;
  assert_eq!(
    store.entry_type(testdata.fingerprint()).await,
    Ok(Some(EntryType::File))
  )
}

#[tokio::test]
async fn entry_type_for_directory() {
  let testdata = TestData::roland();
  let testdir = TestDirectory::containing_roland();
  let dir = TempDir::new().unwrap();
  let store = new_store(dir.path());
  store
    .store_bytes(
      EntryType::Directory,
      testdir.fingerprint(),
      testdir.bytes(),
      false,
    )
    .await
    .expect("Error storing");
  prime_store_with_file_bytes(&store, testdata.bytes()).await;
  assert_eq!(
    store.entry_type(testdir.fingerprint()).await,
    Ok(Some(EntryType::Directory))
  )
}

#[tokio::test]
async fn entry_type_for_missing() {
  let testdata = TestData::roland();
  let testdir = TestDirectory::containing_roland();
  let dir = TempDir::new().unwrap();
  let store = new_store(dir.path());
  store
    .store_bytes(
      EntryType::Directory,
      testdir.fingerprint(),
      testdir.bytes(),
      false,
    )
    .await
    .expect("Error storing");
  prime_store_with_file_bytes(&store, testdata.bytes()).await;
  assert_eq!(
    store
      .entry_type(TestDirectory::recursive().fingerprint())
      .await,
    Ok(None)
  )
}

#[tokio::test]
async fn empty_file_is_known() {
  let dir = TempDir::new().unwrap();
  let store = new_store(dir.path());
  let empty_file = TestData::empty();
  assert_eq!(
    store
      .load_bytes_with(EntryType::File, empty_file.digest(), |b| {
        Bytes::copy_from_slice(b)
      })
      .await,
    Ok(Some(empty_file.bytes())),
  )
}

#[tokio::test]
async fn empty_directory_is_known() {
  let dir = TempDir::new().unwrap();
  let store = new_store(dir.path());
  let empty_dir = TestDirectory::empty();
  assert_eq!(
    store
      .load_bytes_with(EntryType::Directory, empty_dir.digest(), |b| {
        Bytes::copy_from_slice(b)
      })
      .await,
    Ok(Some(empty_dir.bytes())),
  )
}

#[tokio::test]
async fn all_digests() {
  let dir = TempDir::new().unwrap();
  let store = new_store(dir.path());
  let digest1 = prime_store_with_file_bytes(&store, TestData::roland().bytes()).await;
  assert_eq!(Ok(vec![digest1]), store.all_digests(EntryType::File));
  let large_testdata = TestData::new("123456789".repeat(1000 * 512).as_str());
  let digest2 = prime_store_with_file_bytes(&store, large_testdata.bytes()).await;
  assert_eq!(
    Ok(vec![digest1, digest2]),
    store.all_digests(EntryType::File)
  );
}

#[tokio::test]
async fn get_missing_digests() {
  let dir = TempDir::new().unwrap();
  let store = new_store(dir.path());
  let small_testdata = TestData::roland();
  let large_testdata = TestData::new("123456789".repeat(1000 * 512).as_str());

  prime_store_with_file_bytes(&store, small_testdata.bytes()).await;
  prime_store_with_file_bytes(&store, large_testdata.bytes()).await;
  let missing = store
    .get_missing_digests(
      EntryType::File,
      HashSet::from([
        small_testdata.digest(),
        large_testdata.digest(),
        hashing::Digest::of_bytes("1".as_bytes()),
      ]),
    )
    .await
    .unwrap();
  assert_eq!(
    missing,
    HashSet::from([hashing::Digest::of_bytes("1".as_bytes())])
  )
}

pub fn new_store<P: AsRef<Path>>(dir: P) -> ByteStore {
  ByteStore::new(task_executor::Executor::new(), dir).unwrap()
}

pub fn new_store_with_lease_time<P: AsRef<Path>>(dir: P, lease_time: Duration) -> ByteStore {
  ByteStore::new_with_options(
    task_executor::Executor::new(),
    dir,
    LocalOptions {
      lease_time,
      ..LocalOptions::default()
    },
  )
  .unwrap()
}

pub async fn load_file_bytes(store: &ByteStore, digest: Digest) -> Result<Option<Bytes>, String> {
  load_bytes(store, EntryType::File, digest).await
}

pub async fn load_directory_proto_bytes(
  store: &ByteStore,
  digest: Digest,
) -> Result<Option<Bytes>, String> {
  load_bytes(store, EntryType::Directory, digest).await
}

pub async fn load_bytes(
  store: &ByteStore,
  entry_type: EntryType,
  digest: Digest,
) -> Result<Option<Bytes>, String> {
  store
    .load_bytes_with(entry_type, digest, Bytes::copy_from_slice)
    .await
}

async fn prime_store_with_file_bytes(store: &ByteStore, bytes: Bytes) -> Digest {
  let digest = Digest::of_bytes(&bytes);
  store
    .store_bytes(EntryType::File, digest.hash, bytes, false)
    .await
    .expect("Error storing file bytes");
  digest
}

fn get_directory_size(path: &Path) -> usize {
  let mut len: usize = 0;
  for entry in WalkDir::new(path) {
    len += entry
      .expect("Error walking directory")
      .metadata()
      .expect("Error reading metadata")
      .len() as usize;
  }
  len
}<|MERGE_RESOLUTION|>--- conflicted
+++ resolved
@@ -22,19 +22,8 @@
   bytes: Bytes,
   expected_digest: Digest,
 ) {
-<<<<<<< HEAD
-  let one_pass_digest = store
-    .store_bytes(entry_type, None, bytes.clone(), false)
-    .await
-    .unwrap();
-  let mut tmpfile = NamedTempFile::new().unwrap();
-  io::copy(&mut bytes.clone().reader(), tmpfile.as_file_mut()).unwrap();
-  let two_pass_digest = store
-    .store(entry_type, false, true, tmpfile.path().to_path_buf())
-=======
   let digest = store
     .store(entry_type, false, true, move || Ok(bytes.clone().reader()))
->>>>>>> 68f2cf60
     .await
     .unwrap();
   assert_eq!(expected_digest, digest);
