--- conflicted
+++ resolved
@@ -311,7 +311,6 @@
     fingerprint: Fingerprint,
     bytes: Bytes,
     initial_lease: bool,
-<<<<<<< HEAD
   ) -> Result<Digest, String> {
     let len = bytes.len();
     if entry_type == EntryType::File && ByteStore::uses_large_file_store(len) {
@@ -327,15 +326,6 @@
 
       Ok(Digest::new(fingerprint, len))
     }
-=======
-  ) -> Result<(), String> {
-    let dbs = match entry_type {
-      EntryType::Directory => self.inner.directory_dbs.clone(),
-      EntryType::File => self.inner.file_dbs.clone(),
-    };
-    dbs?.store_bytes(fingerprint, bytes, initial_lease).await?;
-    Ok(())
->>>>>>> 68f2cf60
   }
 
   ///
@@ -349,7 +339,6 @@
     entry_type: EntryType,
     items: Vec<(Fingerprint, Bytes)>,
     initial_lease: bool,
-<<<<<<< HEAD
   ) -> Result<Vec<Digest>, String> {
     let mut small_items = vec![];
     let mut big_items = vec![];
@@ -367,39 +356,13 @@
     )
     .await?;
 
-=======
-  ) -> Result<(), String> {
->>>>>>> 68f2cf60
     let dbs = match entry_type {
       EntryType::Directory => self.inner.directory_dbs.clone(),
       EntryType::File => self.inner.file_dbs.clone(),
     };
-<<<<<<< HEAD
-    // NB: False positive: we do actually need to create the Vec here, since `items` will move
-    // before we use `lens`.
-    #[allow(clippy::needless_collect)]
-    let lens = small_items
-      .iter()
-      .map(|(_, bytes)| bytes.len())
-      .collect::<Vec<_>>();
-    let fingerprints = dbs?
-      .store_bytes_batch(
-        small_items
-          .into_iter()
-          .map(|(d, bytes)| (d.map(|d| d.hash), bytes))
-          .collect(),
-        initial_lease,
-      )
-      .await?;
-
-    result.extend(
-      fingerprints
-        .into_iter()
-        .zip(lens.into_iter())
-        .map(|(f, len)| Digest::new(f, len)),
-    );
-
-    Ok(result)
+    dbs?.store_bytes_batch(items, initial_lease).await?;
+
+    Ok(())
   }
 
   /// Returns whether this file digest should/does use the "large file store" instead of the LMDB.
@@ -424,12 +387,6 @@
       return Some(self.immutable_store_file_path(digest.hash));
     }
     None
-=======
-
-    dbs?.store_bytes_batch(items, initial_lease).await?;
-
-    Ok(())
->>>>>>> 68f2cf60
   }
 
   ///
