--- conflicted
+++ resolved
@@ -249,26 +249,8 @@
     };
     self
       .maybe_download(digest, async move {
-<<<<<<< HEAD
         let immutable_file = if f_remote.is_some() {
           None
-=======
-        let stored_digest = if digest.size_bytes <= IMMUTABLE_FILE_SIZE_LIMIT || f_remote.is_some()
-        {
-          // (if there's a function to call, always just buffer fully into memory)
-          let bytes = remote_store
-            .load_bytes(digest)
-            .await?
-            .ok_or_else(create_missing)?;
-          if let Some(f_remote) = f_remote {
-            f_remote(bytes.clone())?;
-          }
-          let digest = Digest::of_bytes(&bytes);
-          local_store
-            .store_bytes(entry_type, digest.hash, bytes, true)
-            .await?;
-          digest
->>>>>>> 68f2cf60
         } else {
           local_store
             .temp_immutable_store_file_if_required(digest)
