// Copyright 2017 Pants project contributors (see CONTRIBUTORS.md).
// Licensed under the Apache License, Version 2.0 (see LICENSE).

#![deny(warnings)]
// Enable all clippy lints except for many of the pedantic ones. It's a shame this needs to be copied and pasted across crates, but there doesn't appear to be a way to include inner attributes from a common source.
#![deny(
  clippy::all,
  clippy::default_trait_access,
  clippy::expl_impl_clone_on_copy,
  clippy::if_not_else,
  clippy::needless_continue,
  clippy::unseparated_literal_suffix,
  // TODO: Falsely triggers for async/await:
  //   see https://github.com/rust-lang/rust-clippy/issues/5360
  // clippy::used_underscore_binding
)]
// It is often more clear to show that nothing is being moved.
#![allow(clippy::match_ref_pats)]
// Subjective style.
#![allow(
  clippy::len_without_is_empty,
  clippy::redundant_field_names,
  clippy::too_many_arguments
)]
// Default isn't as big a deal as people seem to think it is.
#![allow(clippy::new_without_default, clippy::new_ret_no_self)]
// Arc<Mutex> can be more clear than needing to grok Orderings:
#![allow(clippy::mutex_atomic)]

mod glob_matching;
#[cfg(test)]
mod glob_matching_tests;
#[cfg(test)]
mod posixfs_tests;

pub use crate::glob_matching::{
  ExpandablePathGlobs, GlobMatching, PathGlob, PreparedPathGlobs, DOUBLE_STAR_GLOB,
  SINGLE_STAR_GLOB,
};

use std::cmp::min;
use std::io;
use std::ops::Deref;
use std::os::unix::fs::PermissionsExt;
use std::path::{Component, Path, PathBuf};
use std::sync::Arc;
use std::{fmt, fs};

use ::ignore::gitignore::{Gitignore, GitignoreBuilder};
use async_trait::async_trait;
use bytes::Bytes;
use futures::future::{self, TryFutureExt};
use lazy_static::lazy_static;
use serde::Serialize;

lazy_static! {
  static ref EMPTY_IGNORE: Arc<GitignoreStyleExcludes> = Arc::new(GitignoreStyleExcludes {
    patterns: vec![],
    gitignore: Gitignore::empty(),
  });
}

const TARGET_NOFILE_LIMIT: u64 = 10000;

const XDG_CACHE_HOME: &str = "XDG_CACHE_HOME";

/// Follows the unix XDB base spec: http://standards.freedesktop.org/basedir-spec/latest/index.html.
pub fn default_cache_path() -> PathBuf {
  let cache_path = std::env::var(XDG_CACHE_HOME)
    .ok()
    .filter(|v| !v.is_empty())
    .map(PathBuf::from)
    .or_else(|| dirs_next::home_dir().map(|home| home.join(".cache")))
    .unwrap_or_else(|| panic!("Could not find home dir or {}.", XDG_CACHE_HOME));
  cache_path.join("pants")
}

#[derive(Clone, Debug, PartialEq, Eq, Ord, PartialOrd, Hash, Serialize)]
pub struct RelativePath(PathBuf);

impl RelativePath {
  pub fn empty() -> RelativePath {
    RelativePath(PathBuf::new())
  }

  pub fn new<P: AsRef<Path>>(path: P) -> Result<RelativePath, String> {
    let mut relative_path = PathBuf::new();
    let candidate = path.as_ref();
    for component in candidate.components() {
      match component {
        Component::Prefix(_) => {
          return Err(format!("Windows paths are not allowed: {:?}", candidate))
        }
        Component::RootDir => {
          return Err(format!("Absolute paths are not allowed: {:?}", candidate))
        }
        Component::CurDir => continue,
        Component::ParentDir => {
          if !relative_path.pop() {
            return Err(format!(
              "Relative paths that escape the root are not allowed: {:?}",
              candidate
            ));
          }
        }
        Component::Normal(path) => relative_path.push(path),
      }
    }
    Ok(RelativePath(relative_path))
  }

  pub fn to_str(&self) -> Option<&str> {
    self.0.to_str()
  }

  pub fn join(&self, other: Self) -> RelativePath {
    RelativePath(self.0.join(other))
  }
}

impl Deref for RelativePath {
  type Target = PathBuf;

  fn deref(&self) -> &PathBuf {
    &self.0
  }
}

impl AsRef<Path> for RelativePath {
  fn as_ref(&self) -> &Path {
    self.0.as_path()
  }
}

impl From<RelativePath> for PathBuf {
  fn from(p: RelativePath) -> Self {
    p.0
  }
}

#[derive(Clone, Debug, Eq, Hash, PartialEq)]
pub enum Stat {
  Link(Link),
  Dir(Dir),
  File(File),
}

impl Stat {
  pub fn path(&self) -> &Path {
    match self {
      &Stat::Dir(Dir(ref p)) => p.as_path(),
      &Stat::File(File { path: ref p, .. }) => p.as_path(),
      &Stat::Link(Link(ref p)) => p.as_path(),
    }
  }

  pub fn dir(path: PathBuf) -> Stat {
    Stat::Dir(Dir(path))
  }

  pub fn file(path: PathBuf, is_executable: bool) -> Stat {
    Stat::File(File {
      path,
      is_executable,
    })
  }
}

#[derive(Clone, Debug, Eq, Hash, PartialEq)]
pub struct Link(pub PathBuf);

#[derive(Clone, Debug, Eq, Hash, PartialEq)]
pub struct Dir(pub PathBuf);

#[derive(Clone, Debug, Eq, Hash, PartialEq)]
pub struct File {
  pub path: PathBuf,
  pub is_executable: bool,
}

#[derive(Clone, Debug, Eq, Hash, PartialEq)]
pub enum PathStat {
  Dir {
    // The symbolic name of some filesystem Path, which is context specific.
    path: PathBuf,
    // The canonical Stat that underlies the Path.
    stat: Dir,
  },
  File {
    // The symbolic name of some filesystem Path, which is context specific.
    path: PathBuf,
    // The canonical Stat that underlies the Path.
    stat: File,
  },
}

impl PathStat {
  pub fn dir(path: PathBuf, stat: Dir) -> PathStat {
    PathStat::Dir { path, stat }
  }

  pub fn file(path: PathBuf, stat: File) -> PathStat {
    PathStat::File { path, stat }
  }

  pub fn path(&self) -> &Path {
    match self {
      &PathStat::Dir { ref path, .. } => path.as_path(),
      &PathStat::File { ref path, .. } => path.as_path(),
    }
  }

  ///
  /// Sort and ensure that there were no duplicate entries.
  ///
  /// TODO: audit if this is even necessary? expand_globs() already sorts and dedupes, but, are
  /// there other callers of this where we can't be confident the sorting happened? Maybe, we
  /// should add a light wrapper around `Vec<PathStat>` that ensures it's sorted and deduped, as
  /// we're now using the type a lot.
  pub fn normalize_path_stats(mut path_stats: Vec<PathStat>) -> Result<Vec<PathStat>, String> {
    #[allow(clippy::unnecessary_sort_by)]
    path_stats.sort_by(|a, b| a.path().cmp(b.path()));

    // The helper assumes that if a Path has multiple children, it must be a directory.
    // Proactively error if we run into identically named files, because otherwise we will treat
    // them like empty directories.
    let pre_dedupe_len = path_stats.len();
    path_stats.dedup_by(|a, b| a.path() == b.path());
    if path_stats.len() != pre_dedupe_len {
      return Err(format!(
        "Snapshots must be constructed from unique path stats; got duplicates in {:?}",
        path_stats
      ));
    }
    Ok(path_stats)
  }
}

#[derive(Debug, Eq, PartialEq)]
pub struct DirectoryListing(pub Vec<Stat>);

#[derive(Debug)]
pub struct GitignoreStyleExcludes {
  patterns: Vec<String>,
  gitignore: Gitignore,
}

impl GitignoreStyleExcludes {
  pub fn create(patterns: Vec<String>) -> Result<Arc<Self>, String> {
    Self::create_with_gitignore_file(patterns, None)
  }

  pub fn empty() -> Arc<Self> {
    EMPTY_IGNORE.clone()
  }

  pub fn create_with_gitignore_file(
    patterns: Vec<String>,
    gitignore_path: Option<PathBuf>,
  ) -> Result<Arc<Self>, String> {
    if patterns.is_empty() && gitignore_path.is_none() {
      return Ok(EMPTY_IGNORE.clone());
    }

    let mut ignore_builder = GitignoreBuilder::new("");

    if let Some(path) = gitignore_path {
      if let Some(err) = ignore_builder.add(path) {
        return Err(format!("Error adding .gitignore path: {:?}", err));
      }
    }
    for pattern in &patterns {
      ignore_builder.add_line(None, pattern).map_err(|e| {
        format!(
          "Could not parse glob exclude pattern `{:?}`: {:?}",
          pattern, e
        )
      })?;
    }

    let gitignore = ignore_builder
      .build()
      .map_err(|e| format!("Could not build ignore patterns: {:?}", e))?;

    Ok(Arc::new(Self {
      patterns: patterns,
      gitignore,
    }))
  }

  fn exclude_patterns(&self) -> &[String] {
    self.patterns.as_slice()
  }

  fn is_ignored(&self, stat: &Stat) -> bool {
    let is_dir = matches!(stat, &Stat::Dir(_));
    self.is_ignored_path(stat.path(), is_dir)
  }

  pub fn is_ignored_path(&self, path: &Path, is_dir: bool) -> bool {
    match self.gitignore.matched(path, is_dir) {
      ::ignore::Match::None | ::ignore::Match::Whitelist(_) => false,
      ::ignore::Match::Ignore(_) => true,
    }
  }

  pub fn is_ignored_or_child_of_ignored_path(&self, path: &Path, is_dir: bool) -> bool {
    match self.gitignore.matched_path_or_any_parents(path, is_dir) {
      ::ignore::Match::None | ::ignore::Match::Whitelist(_) => false,
      ::ignore::Match::Ignore(_) => true,
    }
  }

  ///
  /// Find out if a path has any ignore patterns for files/paths in its tree.
  ///
  /// Used by the IntermediateGlobbedFilesAndDirectories in snapshot_ops.rs,
<<<<<<< HEAD
  /// to check if it mayoptimize the snapshot subset operation on this tree,
=======
  /// to check if it may optimize the snapshot subset operation on this tree,
>>>>>>> 89361215
  /// or need to check for excluded files/directories.
  ///
  pub fn maybe_is_parent_of_ignored_path(&self, path: &Path) -> bool {
    match path.to_str() {
      None => true,
      Some(s) => {
        for pattern in self.exclude_patterns().iter() {
          if pattern.starts_with(s) || s.starts_with(pattern) {
            // In case the pattern is shorter than path, we are inside a ignored tree, so both
            // parent and child of ignored paths.
            return true;
          }
        }
        false
      }
    }
  }
}

#[derive(Debug, Clone, Eq, Hash, PartialEq)]
pub enum StrictGlobMatching {
  // NB: the Error and Warn variants store a description of the origin of the PathGlob
  // request so that we can make the error message more helpful to users when globs fail to match.
  Error(String),
  Warn(String),
  Ignore,
}

impl StrictGlobMatching {
  pub fn create(behavior: &str, description_of_origin: Option<String>) -> Result<Self, String> {
    match (behavior, description_of_origin) {
      ("ignore", None) => Ok(StrictGlobMatching::Ignore),
      ("warn", Some(origin)) => Ok(StrictGlobMatching::Warn(origin)),
      ("error", Some(origin)) => Ok(StrictGlobMatching::Error(origin)),
      ("ignore", Some(_)) => {
        Err("Provided description_of_origin while ignoring glob match errors".to_string())
      }
      ("warn", None) | ("error", None) => Err(
        "Must provide a description_of_origin when warning or erroring on glob match errors"
          .to_string(),
      ),
      _ => Err(format!(
        "Unrecognized strict glob matching behavior: {}.",
        behavior,
      )),
    }
  }

  pub fn should_check_glob_matches(&self) -> bool {
    !matches!(self, &StrictGlobMatching::Ignore)
  }

  pub fn should_throw_on_error(&self) -> bool {
    matches!(self, &StrictGlobMatching::Error(_))
  }
}

#[derive(Debug, Clone, Eq, Hash, PartialEq)]
pub enum GlobExpansionConjunction {
  AllMatch,
  AnyMatch,
}

impl GlobExpansionConjunction {
  pub fn create(spec: &str) -> Result<Self, String> {
    match spec {
      "all_match" => Ok(GlobExpansionConjunction::AllMatch),
      "any_match" => Ok(GlobExpansionConjunction::AnyMatch),
      _ => Err(format!("Unrecognized conjunction: {}.", spec)),
    }
  }
}

#[derive(Clone)]
pub enum SymlinkBehavior {
  Aware,
  Oblivious,
}

#[derive(Debug, Clone, Eq, PartialEq, Hash)]
pub struct PathGlobs {
  globs: Vec<String>,
  strict_match_behavior: StrictGlobMatching,
  conjunction: GlobExpansionConjunction,
}

impl PathGlobs {
  pub fn new(
    globs: Vec<String>,
    strict_match_behavior: StrictGlobMatching,
    conjunction: GlobExpansionConjunction,
  ) -> PathGlobs {
    PathGlobs {
      globs,
      strict_match_behavior,
      conjunction,
    }
  }

  pub fn parse(self) -> Result<glob_matching::PreparedPathGlobs, String> {
    glob_matching::PreparedPathGlobs::create(
      self.globs,
      self.strict_match_behavior,
      self.conjunction,
    )
  }
}

impl fmt::Display for PathGlobs {
  fn fmt(&self, f: &mut fmt::Formatter<'_>) -> fmt::Result {
    write!(f, "{}", self.globs.join(", "))
  }
}

///
/// All Stats consumed or returned by this type are relative to the root.
///
/// If `symlink_behavior` is Aware (as it is by default), `scandir` will produce `Link` entries so
/// that a consumer can explicitly track their expansion. Otherwise, if Oblivious, operations will
/// allow the operating system to expand links to their underlying types without regard to the
/// links traversed, and `scandir` will produce only `Dir` and `File` entries.
///
#[derive(Clone)]
pub struct PosixFS {
  root: Dir,
  ignore: Arc<GitignoreStyleExcludes>,
  executor: task_executor::Executor,
  symlink_behavior: SymlinkBehavior,
}

impl PosixFS {
  pub fn new<P: AsRef<Path>>(
    root: P,
    ignorer: Arc<GitignoreStyleExcludes>,
    executor: task_executor::Executor,
  ) -> Result<PosixFS, String> {
    Self::new_with_symlink_behavior(root, ignorer, executor, SymlinkBehavior::Aware)
  }

  pub fn new_with_symlink_behavior<P: AsRef<Path>>(
    root: P,
    ignorer: Arc<GitignoreStyleExcludes>,
    executor: task_executor::Executor,
    symlink_behavior: SymlinkBehavior,
  ) -> Result<PosixFS, String> {
    let root: &Path = root.as_ref();
    let canonical_root = root
      .canonicalize()
      .and_then(|canonical| {
        canonical.metadata().and_then(|metadata| {
          if metadata.is_dir() {
            Ok(Dir(canonical))
          } else {
            Err(io::Error::new(
              io::ErrorKind::InvalidInput,
              "Not a directory.",
            ))
          }
        })
      })
      .map_err(|e| format!("Could not canonicalize root {:?}: {:?}", root, e))?;

    Ok(PosixFS {
      root: canonical_root,
      ignore: ignorer,
      executor: executor,
      symlink_behavior: symlink_behavior,
    })
  }

  pub async fn scandir(&self, dir_relative_to_root: Dir) -> Result<DirectoryListing, io::Error> {
    let vfs = self.clone();
    self
      .executor
      .spawn_blocking(move || vfs.scandir_sync(&dir_relative_to_root))
      .await
  }

  fn scandir_sync(&self, dir_relative_to_root: &Dir) -> Result<DirectoryListing, io::Error> {
    let dir_abs = self.root.0.join(&dir_relative_to_root.0);
    let root = self.root.0.clone();
    let mut stats: Vec<Stat> = dir_abs
      .read_dir()?
      .map(|readdir| {
        let dir_entry = readdir?;
        let (file_type, compute_metadata): (_, Box<dyn FnOnce() -> Result<_, _>>) =
          match self.symlink_behavior {
            SymlinkBehavior::Aware => {
              // Use the dir_entry metadata, which is symlink aware.
              (dir_entry.file_type()?, Box::new(|| dir_entry.metadata()))
            }
            SymlinkBehavior::Oblivious => {
              // Use an independent stat call to get metadata, which is symlink oblivious.
              let metadata = std::fs::metadata(dir_abs.join(dir_entry.file_name()))?;
              (metadata.file_type(), Box::new(|| Ok(metadata)))
            }
          };
        PosixFS::stat_internal(
          &root,
          dir_relative_to_root.0.join(dir_entry.file_name()),
          file_type,
          compute_metadata,
        )
      })
      .filter(|s| match s {
        Ok(ref s) =>
        // It would be nice to be able to ignore paths before stat'ing them, but in order to apply
        // git-style ignore patterns, we need to know whether a path represents a directory.
        {
          !self.ignore.is_ignored(s)
        }
        Err(_) => true,
      })
      .collect::<Result<Vec<_>, io::Error>>()
      .map_err(|e| {
        io::Error::new(
          e.kind(),
          format!("Failed to scan directory {:?}: {}", dir_abs, e),
        )
      })?;
    #[allow(clippy::unnecessary_sort_by)]
    stats.sort_by(|s1, s2| s1.path().cmp(s2.path()));
    Ok(DirectoryListing(stats))
  }

  pub fn is_ignored(&self, stat: &Stat) -> bool {
    self.ignore.is_ignored(stat)
  }

  pub fn file_path(&self, file: &File) -> PathBuf {
    self.root.0.join(&file.path)
  }

  pub async fn read_link(&self, link: &Link) -> Result<PathBuf, io::Error> {
    let link_parent = link.0.parent().map(Path::to_owned);
    let link_abs = self.root.0.join(link.0.as_path());
    self
      .executor
      .spawn_blocking(move || {
        link_abs
          .read_link()
          .and_then(|path_buf| {
            if path_buf.is_absolute() {
              Err(io::Error::new(
                io::ErrorKind::InvalidData,
                format!("Absolute symlink: {:?}", link_abs),
              ))
            } else {
              link_parent
                .map(|parent| parent.join(path_buf))
                .ok_or_else(|| {
                  io::Error::new(
                    io::ErrorKind::InvalidData,
                    format!("Symlink without a parent?: {:?}", link_abs),
                  )
                })
            }
          })
          .map_err(|e| {
            io::Error::new(
              e.kind(),
              format!("Failed to read link {:?}: {}", link_abs, e),
            )
          })
      })
      .await
  }

  ///
  /// Makes a Stat for path_for_stat relative to absolute_path_to_root.
  ///
  /// This method takes both a `FileType` and a getter for `Metadata` because on Unixes,
  /// directory walks cheaply return the `FileType` without extra syscalls, but other
  /// metadata requires additional syscall(s) to compute. We can avoid those calls for
  /// Dirs and Links.
  ///
  fn stat_internal<F>(
    absolute_path_to_root: &Path,
    path_for_stat: PathBuf,
    file_type: std::fs::FileType,
    compute_metadata: F,
  ) -> Result<Stat, io::Error>
  where
    F: FnOnce() -> Result<std::fs::Metadata, io::Error>,
  {
    if !path_for_stat.is_relative() {
      return Err(io::Error::new(
        io::ErrorKind::InvalidInput,
        format!(
          "Argument path_for_stat to PosixFS::stat must be relative path, got {:?}",
          path_for_stat
        ),
      ));
    }
    // TODO: Make this an instance method, and stop having to check this every call.
    if !absolute_path_to_root.is_absolute() {
      return Err(io::Error::new(
        io::ErrorKind::InvalidInput,
        format!(
          "Argument absolute_path_to_root to PosixFS::stat must be absolute path, got {:?}",
          absolute_path_to_root
        ),
      ));
    }
    if file_type.is_symlink() {
      Ok(Stat::Link(Link(path_for_stat)))
    } else if file_type.is_file() {
      let is_executable = compute_metadata()?.permissions().mode() & 0o100 == 0o100;
      Ok(Stat::File(File {
        path: path_for_stat,
        is_executable: is_executable,
      }))
    } else if file_type.is_dir() {
      Ok(Stat::Dir(Dir(path_for_stat)))
    } else {
      Err(io::Error::new(
        io::ErrorKind::InvalidData,
        format!(
          "Expected File, Dir or Link, but {:?} (relative to {:?}) was a {:?}",
          path_for_stat, absolute_path_to_root, file_type
        ),
      ))
    }
  }

  pub fn stat_sync(&self, relative_path: PathBuf) -> Result<Option<Stat>, io::Error> {
    let abs_path = self.root.0.join(&relative_path);
    let metadata = match self.symlink_behavior {
      SymlinkBehavior::Aware => fs::symlink_metadata(abs_path),
      SymlinkBehavior::Oblivious => fs::metadata(abs_path),
    };
    let stat_result = metadata.and_then(|metadata| {
      PosixFS::stat_internal(&self.root.0, relative_path, metadata.file_type(), || {
        Ok(metadata)
      })
    });
    match stat_result {
      Ok(v) => Ok(Some(v)),
      Err(err) => match err.kind() {
        io::ErrorKind::NotFound => Ok(None),
        _ => Err(err),
      },
    }
  }
}

#[async_trait]
impl Vfs<io::Error> for Arc<PosixFS> {
  async fn read_link(&self, link: &Link) -> Result<PathBuf, io::Error> {
    PosixFS::read_link(self, link).await
  }

  async fn scandir(&self, dir: Dir) -> Result<Arc<DirectoryListing>, io::Error> {
    Ok(Arc::new(PosixFS::scandir(self, dir).await?))
  }

  fn is_ignored(&self, stat: &Stat) -> bool {
    PosixFS::is_ignored(self, stat)
  }

  fn mk_error(msg: &str) -> io::Error {
    io::Error::new(io::ErrorKind::Other, msg)
  }
}

#[async_trait]
pub trait PathStatGetter<E> {
  async fn path_stats(&self, paths: Vec<PathBuf>) -> Result<Vec<Option<PathStat>>, E>;
}

#[async_trait]
impl PathStatGetter<io::Error> for Arc<PosixFS> {
  async fn path_stats(&self, paths: Vec<PathBuf>) -> Result<Vec<Option<PathStat>>, io::Error> {
    future::try_join_all(
      paths
        .into_iter()
        .map(|path| {
          let fs = self.clone();
          let fs2 = self.clone();
          self
            .executor
            .spawn_blocking(move || fs2.stat_sync(path))
            .and_then(move |maybe_stat| {
              async move {
                match maybe_stat {
                  // Note: This will drop PathStats for symlinks which don't point anywhere.
                  Some(Stat::Link(link)) => fs.canonicalize_link(link.0.clone(), link).await,
                  Some(Stat::Dir(dir)) => Ok(Some(PathStat::dir(dir.0.clone(), dir))),
                  Some(Stat::File(file)) => Ok(Some(PathStat::file(file.path.clone(), file))),
                  None => Ok(None),
                }
              }
            })
        })
        .collect::<Vec<_>>(),
    )
    .await
  }
}

///
/// A context for filesystem operations parameterized on an error type 'E'.
///
#[async_trait]
pub trait Vfs<E: Send + Sync + 'static>: Clone + Send + Sync + 'static {
  async fn read_link(&self, link: &Link) -> Result<PathBuf, E>;
  async fn scandir(&self, dir: Dir) -> Result<Arc<DirectoryListing>, E>;
  fn is_ignored(&self, stat: &Stat) -> bool;
  fn mk_error(msg: &str) -> E;
}

pub struct FileContent {
  pub path: PathBuf,
  pub content: Bytes,
  pub is_executable: bool,
}

impl fmt::Debug for FileContent {
  fn fmt(&self, f: &mut fmt::Formatter<'_>) -> fmt::Result {
    let len = min(self.content.len(), 5);
    let describer = if len < self.content.len() {
      "starting "
    } else {
      ""
    };
    write!(
      f,
      "FileContent(path={:?}, content={} bytes {}{:?})",
      self.path,
      self.content.len(),
      describer,
      &self.content[..len]
    )
  }
}

#[derive(Debug, Eq, PartialEq)]
pub struct FileEntry {
  pub path: PathBuf,
  pub digest: hashing::Digest,
  pub is_executable: bool,
}

#[derive(Debug, Eq, PartialEq)]
pub enum DigestEntry {
  File(FileEntry),
  EmptyDirectory(PathBuf),
}

impl DigestEntry {
  pub fn path(&self) -> &Path {
    match self {
      DigestEntry::File(file_entry) => &file_entry.path,
      DigestEntry::EmptyDirectory(path) => path,
    }
  }
}

///
/// Increase file handle limits as much as the OS will allow us to, returning an error if we are
/// unable to either get or sufficiently raise them. Generally the returned error should be treated
/// as a warning to be rendered rather than as something fatal.
///
pub fn increase_limits() -> Result<String, String> {
  loop {
    let (cur, max) = rlimit::Resource::NOFILE
      .get()
      .map_err(|e| format!("Could not validate file handle limits: {}", e))?;
    // If the limit is less than our target.
    if cur < TARGET_NOFILE_LIMIT {
      let err_suffix = format!(
        "To avoid 'too many open file handle' errors, we recommend a limit of at least {}: \
        please see https://www.pantsbuild.org/docs/troubleshooting#too-many-open-files-error \
        for more information.",
        TARGET_NOFILE_LIMIT
      );
      // If we might be able to increase the soft limit, try to.
      if cur < max {
        let target_soft_limit = std::cmp::min(max, TARGET_NOFILE_LIMIT);
        rlimit::Resource::NOFILE
          .set(target_soft_limit, max)
          .map_err(|e| {
            format!(
              "Could not raise soft file handle limit above {}: `{}`. {}",
              cur, e, err_suffix
            )
          })?;
      } else {
        return Err(format!(
          "File handle limit is capped to: {}. {}",
          cur, err_suffix
        ));
      }
    } else {
      return Ok(format!("File handle limit is: {}", cur));
    };
  }
}

///
/// Like std::fs::create_dir_all, except handles concurrent calls among multiple
/// threads or processes. Originally lifted from rustc.
///
pub fn safe_create_dir_all_ioerror(path: &Path) -> Result<(), io::Error> {
  match fs::create_dir(path) {
    Ok(()) => return Ok(()),
    Err(ref e) if e.kind() == io::ErrorKind::AlreadyExists => return Ok(()),
    Err(ref e) if e.kind() == io::ErrorKind::NotFound => {}
    Err(e) => return Err(e),
  }
  match path.parent() {
    Some(p) => safe_create_dir_all_ioerror(p)?,
    None => return Ok(()),
  }
  match fs::create_dir(path) {
    Ok(()) => Ok(()),
    Err(ref e) if e.kind() == io::ErrorKind::AlreadyExists => Ok(()),
    Err(e) => Err(e),
  }
}

pub fn safe_create_dir_all(path: &Path) -> Result<(), String> {
  safe_create_dir_all_ioerror(path)
    .map_err(|e| format!("Failed to create dir {:?} due to {:?}", path, e))
}

pub fn safe_create_dir(path: &Path) -> Result<(), String> {
  match fs::create_dir(path) {
    Ok(()) => Ok(()),
    Err(ref e) if e.kind() == io::ErrorKind::AlreadyExists => Ok(()),
    Err(err) => Err(format!("{}", err)),
  }
}

#[cfg(test)]
mod tests;<|MERGE_RESOLUTION|>--- conflicted
+++ resolved
@@ -315,11 +315,7 @@
   /// Find out if a path has any ignore patterns for files/paths in its tree.
   ///
   /// Used by the IntermediateGlobbedFilesAndDirectories in snapshot_ops.rs,
-<<<<<<< HEAD
-  /// to check if it mayoptimize the snapshot subset operation on this tree,
-=======
   /// to check if it may optimize the snapshot subset operation on this tree,
->>>>>>> 89361215
   /// or need to check for excluded files/directories.
   ///
   pub fn maybe_is_parent_of_ignored_path(&self, path: &Path) -> bool {
