// Copyright 2018 Pants project contributors (see CONTRIBUTORS.md).
// Licensed under the Apache License, Version 2.0 (see LICENSE).

use std::collections::HashSet;
use std::ffi::OsStr;
use std::fmt::Display;
use std::iter::Iterator;
use std::path::{Component, Path, PathBuf};
use std::sync::Arc;

use async_trait::async_trait;
use futures::future::{self, TryFutureExt};
use glob::{MatchOptions, Pattern};
use lazy_static::lazy_static;
use log::warn;
use parking_lot::Mutex;

use crate::{
  Dir, GitignoreStyleExcludes, GlobExpansionConjunction, Link, LinkDepth, PathStat, Stat,
  StrictGlobMatching, Vfs, MAX_LINK_DEPTH,
};


static DOUBLE_STAR: &str = "**";

static PARENT_DIR: &str = "..";
static DOUBLE_STAR: &str = "**";

lazy_static! {
  pub static ref SINGLE_STAR_GLOB: Pattern = Pattern::new("*").unwrap();
  pub static ref DOUBLE_STAR_GLOB: Pattern = Pattern::new(DOUBLE_STAR).unwrap();
  static ref MISSING_GLOB_SOURCE: GlobParsedSource = GlobParsedSource(String::from(""));
  static ref PATTERN_MATCH_OPTIONS: MatchOptions = MatchOptions {
    case_sensitive: true,
    require_literal_separator: true,
    require_literal_leading_dot: false,
  };
}

#[derive(Clone, Debug, Eq, Hash, PartialEq)]
pub enum PathGlob {
  Wildcard {
    canonical_dir: Dir,
    symbolic_path: PathBuf,
    wildcard: Pattern,
    link_depth: LinkDepth,
  },
  DirWildcard {
    canonical_dir: Dir,
    symbolic_path: PathBuf,
    wildcard: Pattern,
    remainder: Vec<Pattern>,
    link_depth: LinkDepth,
  },
}

#[derive(Clone, Debug, Eq, Hash, PartialEq)]
struct GlobParsedSource(String);

#[derive(Clone, Debug, PartialEq)]
pub(crate) struct PathGlobIncludeEntry {
  input: GlobParsedSource,
  globs: Vec<PathGlob>,
}

impl PathGlob {
  fn wildcard(
    canonical_dir: Dir,
    symbolic_path: PathBuf,
    wildcard: Pattern,
    link_depth: LinkDepth,
  ) -> PathGlob {
    PathGlob::Wildcard {
      canonical_dir,
      symbolic_path,
      wildcard,
      link_depth,
    }
  }

  fn dir_wildcard(
    canonical_dir: Dir,
    symbolic_path: PathBuf,
    wildcard: Pattern,
    remainder: Vec<Pattern>,
    link_depth: LinkDepth,
  ) -> PathGlob {
    PathGlob::DirWildcard {
      canonical_dir,
      symbolic_path,
      wildcard,
      remainder,
      link_depth,
    }
  }

  pub fn create(filespecs: Vec<String>) -> Result<Vec<PathGlob>, String> {
    // Getting a Vec<PathGlob> per filespec is needed to create a `PreparedPathGlobs`, but we don't
    // need that here.
    Ok(
      Self::spread_filespecs(filespecs)?
        .into_iter()
        .flat_map(|entry| entry.globs)
        .collect(),
    )
  }

  pub(crate) fn spread_filespecs(
    filespecs: Vec<String>,
  ) -> Result<Vec<PathGlobIncludeEntry>, String> {
    let mut spec_globs_map = Vec::new();
    for filespec in filespecs {
      let canonical_dir = Dir(PathBuf::new());
      let symbolic_path = PathBuf::new();
      let globs = PathGlob::parse(canonical_dir, symbolic_path, &filespec)?;
      spec_globs_map.push(PathGlobIncludeEntry {
        input: GlobParsedSource(filespec),
        globs,
      });
    }
    Ok(spec_globs_map)
  }

  ///
  /// Normalize the given glob pattern string by splitting it into path components, and dropping
  /// references to the current directory, and consecutive '**'s.
  ///
  fn normalize_pattern(pattern: &str) -> Result<Vec<&OsStr>, String> {
    let mut parts = Vec::new();
    let mut prev_was_doublestar = false;
    for component in Path::new(pattern).components() {
      let part = match component {
        Component::Prefix(..) | Component::RootDir => {
          return Err(format!("Absolute paths not supported: {:?}", pattern));
        }
        Component::CurDir => continue,
        c => c.as_os_str(),
      };

      // Ignore repeated doublestar instances.
      let cur_is_doublestar = DOUBLE_STAR == part;
      if prev_was_doublestar && cur_is_doublestar {
        continue;
      }
      prev_was_doublestar = cur_is_doublestar;

      parts.push(part);
    }
    Ok(parts)
  }

  ///
  /// Given a filespec String relative to a canonical Dir and path, parse it to a normalized
  /// series of PathGlob objects.
  ///
  fn parse(
    canonical_dir: Dir,
    symbolic_path: PathBuf,
    filespec: &str,
  ) -> Result<Vec<PathGlob>, String> {
    // NB: Because the filespec is a String input, calls to `to_str_lossy` are not lossy; the
    // use of `Path` is strictly for os-independent Path parsing.
    let parts = Self::normalize_pattern(filespec)?
      .into_iter()
      .map(|part| {
        Pattern::new(&part.to_string_lossy())
          .map_err(|e| format!("Could not parse {:?} as a glob: {:?}", filespec, e))
      })
      .collect::<Result<Vec<_>, _>>()?;

    PathGlob::parse_globs(canonical_dir, symbolic_path, &parts, 0)
  }

  ///
  /// Given a filespec as Patterns, create a series of PathGlob objects.
  ///
  fn parse_globs(
    canonical_dir: Dir,
    symbolic_path: PathBuf,
    parts: &[Pattern],
    link_depth: LinkDepth,
  ) -> Result<Vec<PathGlob>, String> {
    if parts.is_empty() {
      Ok(vec![])
    } else if DOUBLE_STAR == parts[0].as_str() {
      if parts.len() == 1 {
        // Per https://git-scm.com/docs/gitignore:
        //  "A trailing '/**' matches everything inside. For example, 'abc/**' matches all files
        //  inside directory "abc", relative to the location of the .gitignore file, with infinite
        //  depth."
        return Ok(vec![
          PathGlob::dir_wildcard(
            canonical_dir.clone(),
            symbolic_path.clone(),
            SINGLE_STAR_GLOB.clone(),
            vec![DOUBLE_STAR_GLOB.clone()],
            link_depth,
          ),
          PathGlob::wildcard(
            canonical_dir,
            symbolic_path,
            SINGLE_STAR_GLOB.clone(),
            link_depth,
          ),
        ]);
      }

      // There is a double-wildcard in a dirname of the path: double wildcards are recursive,
      // so there are two remainder possibilities: one with the double wildcard included, and the
      // other without.
      let pathglob_with_doublestar = PathGlob::dir_wildcard(
        canonical_dir.clone(),
        symbolic_path.clone(),
        SINGLE_STAR_GLOB.clone(),
        parts[0..].to_vec(),
        link_depth,
      );
      let pathglob_no_doublestar = if parts.len() == 2 {
        PathGlob::wildcard(canonical_dir, symbolic_path, parts[1].clone(), link_depth)
      } else {
        PathGlob::dir_wildcard(
          canonical_dir,
          symbolic_path,
          parts[1].clone(),
          parts[2..].to_vec(),
          link_depth,
        )
      };
      Ok(vec![pathglob_with_doublestar, pathglob_no_doublestar])
<<<<<<< HEAD
    } else if parts[0].as_str() == Component::ParentDir.as_os_str().to_str().unwrap() {
=======
    } else if PARENT_DIR == parts[0].as_str() {
>>>>>>> de8f6051
      // A request for the parent of `canonical_dir`: since we've already expanded the directory
      // to make it canonical, we can safely drop it directly and recurse without this component.
      // The resulting symbolic path will continue to contain a literal `..`.
      let mut canonical_dir_parent = canonical_dir;
      let mut symbolic_path_parent = symbolic_path;
      if !canonical_dir_parent.0.pop() {
        let mut symbolic_path = symbolic_path_parent;
        symbolic_path.extend(parts.iter().map(Pattern::as_str));
        return Err(format!(
          "Globs may not traverse outside of the buildroot: {:?}",
          symbolic_path,
        ));
      }
<<<<<<< HEAD
      symbolic_path_parent.push(Path::new(&Component::ParentDir));
=======
      symbolic_path_parent.push(Path::new(PARENT_DIR));
>>>>>>> de8f6051
      PathGlob::parse_globs(
        canonical_dir_parent,
        symbolic_path_parent,
        &parts[1..],
        link_depth,
      )
    } else if parts.len() == 1 {
      // This is the path basename.
      Ok(vec![PathGlob::wildcard(
        canonical_dir,
        symbolic_path,
        parts[0].clone(),
        link_depth,
      )])
    } else {
      // This is a path dirname.
      Ok(vec![PathGlob::dir_wildcard(
        canonical_dir,
        symbolic_path,
        parts[0].clone(),
        parts[1..].to_vec(),
        link_depth,
      )])
    }
  }
}

#[derive(Debug, Clone)]
pub struct PreparedPathGlobs {
  pub(crate) include: Vec<PathGlobIncludeEntry>,
  pub(crate) exclude: Arc<GitignoreStyleExcludes>,
  strict_match_behavior: StrictGlobMatching,
  conjunction: GlobExpansionConjunction,
}

impl PreparedPathGlobs {
  pub fn create(
    globs: Vec<String>,
    strict_match_behavior: StrictGlobMatching,
    conjunction: GlobExpansionConjunction,
  ) -> Result<PreparedPathGlobs, String> {
    let mut include_globs = Vec::new();
    let mut exclude_globs = Vec::new();
    for glob in globs {
      if glob.starts_with('!') {
        let normalized_exclude: String = glob.chars().skip(1).collect();
        exclude_globs.push(normalized_exclude);
      } else {
        include_globs.push(glob);
      }
    }
    let include = PathGlob::spread_filespecs(include_globs)?;
    let exclude = GitignoreStyleExcludes::create(exclude_globs)?;

    Ok(PreparedPathGlobs {
      include,
      exclude,
      strict_match_behavior,
      conjunction,
    })
  }

  fn from_globs(include: Vec<PathGlob>) -> Result<PreparedPathGlobs, String> {
    let include: Vec<PathGlobIncludeEntry> = include
      .into_iter()
      .map(|glob| PathGlobIncludeEntry {
        input: MISSING_GLOB_SOURCE.clone(),
        globs: vec![glob],
      })
      .collect();

    Ok(PreparedPathGlobs {
      include,
      // An empty exclude becomes EMPTY_IGNORE.
      exclude: GitignoreStyleExcludes::create(vec![])?,
      strict_match_behavior: StrictGlobMatching::Ignore,
      conjunction: GlobExpansionConjunction::AllMatch,
    })
  }
}

/// Allows checking in-memory if paths match the patterns.
#[derive(Debug)]
pub struct FilespecMatcher {
  includes: Vec<Pattern>,
  excludes: Arc<GitignoreStyleExcludes>,
}

impl FilespecMatcher {
  pub fn new(includes: Vec<String>, excludes: Vec<String>) -> Result<Self, String> {
    let includes = includes
      .iter()
      .map(|glob| {
        PathGlob::normalize_pattern(glob).and_then(|components| {
          let normalized_pattern: PathBuf = components.into_iter().collect();
          Pattern::new(normalized_pattern.to_str().unwrap())
            .map_err(|e| format!("Could not parse {:?} as a glob: {:?}", glob, e))
        })
      })
      .collect::<Result<Vec<_>, String>>()?;
    let excludes = GitignoreStyleExcludes::create(excludes)?;
    Ok(Self { includes, excludes })
  }

  ///
  /// Matches the patterns against the given paths.
  ///
  /// NB: This implementation is independent from GlobMatchingImplementation::expand, and must be
  /// kept in sync via unit tests (in particular: the python filespec_test.py) in order to allow for
  /// owners detection of deleted files (see #6790 and #5636 for more info). The lazy filesystem
  /// traversal in expand is (currently) too expensive to use for that in-memory matching (such as
  /// via MemFS).
  ///
  pub fn matches(&self, path: &Path) -> bool {
    let matches_includes = self
      .includes
      .iter()
      .any(|pattern| pattern.matches_path_with(path, *PATTERN_MATCH_OPTIONS));
    matches_includes && !self.excludes.is_ignored_path(path, false)
  }

  pub fn include_globs(&self) -> &[Pattern] {
    self.includes.as_slice()
  }

  pub fn exclude_globs(&self) -> &[String] {
    self.excludes.patterns.as_slice()
  }
}

#[async_trait]
pub trait GlobMatching<E: Display + Send + Sync + 'static>: Vfs<E> {
  ///
  /// Canonicalize the Link for the given Path to an underlying File or Dir. May result
  /// in None if the PathStat represents a broken Link.
  ///
  /// Skips ignored paths both before and after expansion.
  ///
  async fn canonicalize_link(
    &self,
    symbolic_path: PathBuf,
    link: Link,
  ) -> Result<Option<PathStat>, E> {
    GlobMatchingImplementation::canonicalize_link(self, symbolic_path, link).await
  }

  ///
  /// Recursively expands PathGlobs into PathStats while applying excludes.
  ///
  async fn expand_globs(
    &self,
    path_globs: PreparedPathGlobs,
    unmatched_globs_additional_context: Option<String>,
  ) -> Result<Vec<PathStat>, E> {
    GlobMatchingImplementation::expand_globs(self, path_globs, unmatched_globs_additional_context)
      .await
  }
}

impl<E: Display + Send + Sync + 'static, T: Vfs<E>> GlobMatching<E> for T {}

// NB: This trait exists because `expand_single()` (and its return type) should be private, but
// traits don't allow specifying private methods (and we don't want to use a top-level `fn` because
// it's much more awkward than just specifying `&self`).
// The methods of `GlobMatching` are forwarded to methods here.
#[async_trait]
trait GlobMatchingImplementation<E: Display + Send + Sync + 'static>: Vfs<E> {
  async fn directory_listing(
    &self,
    canonical_dir: Dir,
    symbolic_path: PathBuf,
    wildcard: Pattern,
    exclude: &Arc<GitignoreStyleExcludes>,
    link_depth: LinkDepth,
  ) -> Result<Vec<(PathStat, LinkDepth)>, E> {
    // List the directory.
    let dir_listing = self.scandir(canonical_dir).await?;

    // Match any relevant Stats, and join them into PathStats.
    let path_stats = future::try_join_all(
      dir_listing
        .0
        .iter()
        .filter(|stat| {
          // Match relevant filenames.
          stat
            .path()
            .file_name()
            .map(|file_name| wildcard.matches_path(Path::new(file_name)))
            .unwrap_or(false)
        })
        .filter_map(|stat| {
          // Append matched filenames.
          stat
            .path()
            .file_name()
            .map(|file_name| symbolic_path.join(file_name))
            .map(|symbolic_stat_path| (symbolic_stat_path, stat))
        })
        .map(|(stat_symbolic_path, stat)| {
          let context = self.clone();
          let exclude = exclude.clone();
          async move {
            // Canonicalize matched PathStats, and filter paths that are ignored by local excludes.
            // Context ("global") ignore patterns are applied during `scandir`.
            if exclude.is_ignored(stat) {
              Ok(None)
            } else {
              match stat {
                Stat::Link(l) => {
                  // NB: When traversing a link, we increment the link_depth.
                  if link_depth >= MAX_LINK_DEPTH {
                    return Err(Self::mk_error(&format!(
                      "Maximum link depth exceeded at {l:?} for {stat_symbolic_path:?}"
                    )));
                  }

                  let dest = context
                    .canonicalize_link(stat_symbolic_path, l.clone())
                    .await?;

                  Ok(dest.map(|ps| (ps, link_depth + 1)))
                }
                Stat::Dir(d) => Ok(Some((
                  PathStat::dir(stat_symbolic_path, d.clone()),
                  link_depth,
                ))),
                Stat::File(f) => Ok(Some((
                  PathStat::file(stat_symbolic_path, f.clone()),
                  link_depth,
                ))),
              }
            }
          }
        })
        .collect::<Vec<_>>(),
    )
    .await?;
    // See the note above.
    Ok(path_stats.into_iter().flatten().collect())
  }

  async fn expand_globs(
    &self,
    path_globs: PreparedPathGlobs,
    unmatched_globs_additional_context: Option<String>,
  ) -> Result<Vec<PathStat>, E> {
    let PreparedPathGlobs {
      include,
      exclude,
      strict_match_behavior,
      conjunction,
      ..
    } = path_globs;

    if include.is_empty() {
      return Ok(vec![]);
    }

    let result = Arc::new(Mutex::new(Vec::new()));

    let mut sources = Vec::new();
    let mut roots = Vec::new();
    for pgie in include {
      let source = Arc::new(pgie.input);
      for path_glob in pgie.globs {
        sources.push(source.clone());
        roots.push(self.expand_single(result.clone(), exclude.clone(), path_glob));
      }
    }

    let matched = future::try_join_all(roots).await?;

    if strict_match_behavior.should_check_glob_matches() {
      // Get all the inputs which didn't transitively expand to any files.
      let matching_inputs = sources
        .iter()
        .zip(matched.into_iter())
        .filter_map(
          |(source, matched)| {
            if matched {
              Some(source.clone())
            } else {
              None
            }
          },
        )
        .collect::<HashSet<_>>();

      let non_matching_inputs = sources
        .into_iter()
        .filter(|s| !matching_inputs.contains(s))
        .collect::<HashSet<_>>();

      let match_failed = match conjunction {
        // All must match.
        GlobExpansionConjunction::AllMatch => !non_matching_inputs.is_empty(),
        // Only one needs to match.
        GlobExpansionConjunction::AnyMatch => matching_inputs.is_empty(),
      };

      if match_failed {
        let mut non_matching_inputs = non_matching_inputs
          .iter()
          .map(|parsed_source| parsed_source.0.clone())
          .collect::<Vec<_>>();
        non_matching_inputs.sort();
        let single_glob = non_matching_inputs.len() == 1;
        let prefix = format!("Unmatched glob{}", if single_glob { "" } else { "s" });
        let origin = match &strict_match_behavior {
          StrictGlobMatching::Warn(description) | StrictGlobMatching::Error(description) => {
            format!(" from {}: ", description)
          }
          _ => ": ".to_string(),
        };
        let unmatched_globs = if single_glob {
          format!("{:?}", non_matching_inputs[0])
        } else {
          format!("{:?}", non_matching_inputs)
        };
        let exclude_patterns = exclude.exclude_patterns();
        let excludes_portion = if exclude_patterns.is_empty() {
          "".to_string()
        } else {
          let single_exclude = exclude_patterns.len() == 1;
          if single_exclude {
            format!(", exclude: {:?}", exclude_patterns[0])
          } else {
            format!(", excludes: {:?}", exclude_patterns)
          }
        };
        let msg = format!(
          "{}{}{}{}{}",
          prefix,
          origin,
          unmatched_globs,
          excludes_portion,
          unmatched_globs_additional_context.unwrap_or_else(|| "".to_owned())
        );
        if strict_match_behavior.should_throw_on_error() {
          return Err(Self::mk_error(&msg));
        } else {
          warn!("{}", msg);
        }
      }
    }

    let mut path_stats = Arc::try_unwrap(result)
      .unwrap_or_else(|_| panic!("expand violated its contract."))
      .into_inner()
      .into_iter()
      .collect::<Vec<_>>();
    #[allow(clippy::unnecessary_sort_by)]
    path_stats.sort_by(|a, b| a.path().cmp(b.path()));
    path_stats.dedup_by(|a, b| a.path() == b.path());
    Ok(path_stats)
  }

  async fn expand_single(
    &self,
    result: Arc<Mutex<Vec<PathStat>>>,
    exclude: Arc<GitignoreStyleExcludes>,
    path_glob: PathGlob,
  ) -> Result<bool, E> {
    match path_glob {
      PathGlob::Wildcard {
        canonical_dir,
        symbolic_path,
        wildcard,
        link_depth,
      } => {
        self
          .expand_wildcard(
            result,
            exclude,
            canonical_dir,
            symbolic_path,
            wildcard,
            link_depth,
          )
          .await
      }
      PathGlob::DirWildcard {
        canonical_dir,
        symbolic_path,
        wildcard,
        remainder,
        link_depth,
      } => {
        self
          .expand_dir_wildcard(
            result,
            exclude,
            canonical_dir,
            symbolic_path,
            wildcard,
            remainder,
            link_depth,
          )
          .await
      }
    }
  }

  async fn expand_wildcard(
    &self,
    result: Arc<Mutex<Vec<PathStat>>>,
    exclude: Arc<GitignoreStyleExcludes>,
    canonical_dir: Dir,
    symbolic_path: PathBuf,
    wildcard: Pattern,
    link_depth: LinkDepth,
  ) -> Result<bool, E> {
    // Filter directory listing to append PathStats, with no continuation.
    let path_stats = self
      .directory_listing(canonical_dir, symbolic_path, wildcard, &exclude, link_depth)
      .await?;

    let mut result = result.lock();
    let matched = !path_stats.is_empty();
    result.extend(path_stats.into_iter().map(|(ps, _)| ps));
    Ok(matched)
  }

  async fn expand_dir_wildcard(
    &self,
    result: Arc<Mutex<Vec<PathStat>>>,
    exclude: Arc<GitignoreStyleExcludes>,
    canonical_dir: Dir,
    symbolic_path: PathBuf,
    wildcard: Pattern,
    remainder: Vec<Pattern>,
    link_depth: LinkDepth,
  ) -> Result<bool, E> {
    // Filter directory listing and recurse for matched Dirs.
    let context = self.clone();
    let path_stats = self
      .directory_listing(canonical_dir, symbolic_path, wildcard, &exclude, link_depth)
      .await?;

    let path_globs = path_stats
      .into_iter()
      .filter_map(|(ps, link_depth)| match ps {
        PathStat::Dir { path, stat } => Some(
          PathGlob::parse_globs(stat, path, &remainder, link_depth)
            .map_err(|e| Self::mk_error(e.as_str())),
        ),
        PathStat::File { .. } => None,
      })
      .collect::<Result<Vec<_>, E>>()?;

    let child_globs = path_globs
      .into_iter()
      .flat_map(Vec::into_iter)
      .map(|pg| context.expand_single(result.clone(), exclude.clone(), pg))
      .collect::<Vec<_>>();

    let child_matches = future::try_join_all(child_globs).await?;
    Ok(child_matches.into_iter().any(|m| m))
  }

  async fn canonicalize_link(
    &self,
    symbolic_path: PathBuf,
    link: Link,
  ) -> Result<Option<PathStat>, E> {
    // Read the link, which may result in PathGlob(s) that match 0 or 1 Path.
    let context = self.clone();
    // If the link destination can't be parsed as PathGlob(s), it is broken.
    let link_globs = self
      .read_link(&link)
      .await?
      .to_str()
      .and_then(|dest_str| {
        // Escape any globs in the parsed dest, which should guarantee one output PathGlob.
        PathGlob::create(vec![Pattern::escape(dest_str)]).ok()
      })
      .unwrap_or_default();

    let path_globs =
      PreparedPathGlobs::from_globs(link_globs).map_err(|e| Self::mk_error(e.as_str()))?;
    let mut path_stats = context
      .expand_globs(path_globs, None)
      .map_err(move |e| Self::mk_error(&format!("While expanding link {:?}: {}", link.0, e)))
      .await?;

    // Since we've escaped any globs in the parsed path, expect either 0 or 1 destination.
    Ok(path_stats.pop().map(|ps| match ps {
      PathStat::Dir { stat, .. } => PathStat::dir(symbolic_path, stat),
      PathStat::File { stat, .. } => PathStat::file(symbolic_path, stat),
    }))
  }
}

impl<E: Display + Send + Sync + 'static, T: Vfs<E>> GlobMatchingImplementation<E> for T {}<|MERGE_RESOLUTION|>--- conflicted
+++ resolved
@@ -227,11 +227,7 @@
         )
       };
       Ok(vec![pathglob_with_doublestar, pathglob_no_doublestar])
-<<<<<<< HEAD
     } else if parts[0].as_str() == Component::ParentDir.as_os_str().to_str().unwrap() {
-=======
-    } else if PARENT_DIR == parts[0].as_str() {
->>>>>>> de8f6051
       // A request for the parent of `canonical_dir`: since we've already expanded the directory
       // to make it canonical, we can safely drop it directly and recurse without this component.
       // The resulting symbolic path will continue to contain a literal `..`.
@@ -245,11 +241,7 @@
           symbolic_path,
         ));
       }
-<<<<<<< HEAD
       symbolic_path_parent.push(Path::new(&Component::ParentDir));
-=======
-      symbolic_path_parent.push(Path::new(PARENT_DIR));
->>>>>>> de8f6051
       PathGlob::parse_globs(
         canonical_dir_parent,
         symbolic_path_parent,
