// Copyright 2022 Pants project contributors (see CONTRIBUTORS.md).
// Licensed under the Apache License, Version 2.0 (see LICENSE).

use std::cmp::Ordering;
use std::collections::HashMap;
use std::fmt::{self, Debug, Display};
use std::hash::{self, Hash};
use std::ops::Deref;
use std::path::{Path, PathBuf};
use std::sync::Arc;

use deepsize::{known_deep_size, DeepSizeOf};
use internment::Intern;
use itertools::Itertools;
use lazy_static::lazy_static;
use serde::Serialize;

// TODO: Extract protobuf-specific pieces to a new crate.
use grpc_util::prost::MessageExt;
use hashing::{Digest, EMPTY_DIGEST};
use protos::gen::build::bazel::remote::execution::v2 as remexec;
use protos::require_digest;

use crate::{PathStat, RelativePath};

lazy_static! {
  pub static ref EMPTY_DIGEST_TREE: DigestTrie = DigestTrie(vec![].into());
  pub static ref EMPTY_DIRECTORY_DIGEST: DirectoryDigest = DirectoryDigest {
    digest: EMPTY_DIGEST,
    tree: Some(EMPTY_DIGEST_TREE.clone()),
  };
}

#[derive(Clone, Copy)]
pub enum SymlinkBehavior {
  /// Treat symlinks as a distinctive element.
  Aware,
  /// Follow symlinks to their target.
  Oblivious,
}

/// A Digest for a directory, optionally with its content stored as a DigestTrie.
///
/// If a DirectoryDigest has a DigestTrie reference, then its Digest _might not_ be persisted to
/// the Store. If the DirectoryDigest does not hold a DigestTrie, then that Digest _must_ have been
/// persisted to the Store (either locally or remotely). The field thus acts likes a cache in some
/// cases, but in other cases is an indication that the tree must first be persisted (or loaded)
/// before the Digest may be operated on.
#[derive(Clone, DeepSizeOf, Serialize)]
pub struct DirectoryDigest {
  // NB: Private in order to force a choice between `todo_as_digest` and `as_digest`.
  digest: Digest,
  #[serde(skip_serializing)]
  pub tree: Option<DigestTrie>,
}

impl workunit_store::DirectoryDigest for DirectoryDigest {
  fn as_any(&self) -> &dyn std::any::Any {
    self
  }
}

impl Eq for DirectoryDigest {}

impl PartialEq for DirectoryDigest {
  fn eq(&self, other: &Self) -> bool {
    self.digest == other.digest
  }
}

impl Hash for DirectoryDigest {
  fn hash<H: hash::Hasher>(&self, state: &mut H) {
    self.digest.hash(state);
  }
}

impl Debug for DirectoryDigest {
  fn fmt(&self, f: &mut fmt::Formatter<'_>) -> fmt::Result {
    // NB: To avoid over-large output, we don't render the Trie. It would likely be best rendered
    // as e.g. JSON.
    let tree = if self.tree.is_some() {
      "Some(..)"
    } else {
      "None"
    };
    f.debug_struct("DirectoryDigest")
      .field("digest", &self.digest)
      .field("tree", &tree)
      .finish()
  }
}

impl DirectoryDigest {
  /// Construct a DirectoryDigest from a Digest and DigestTrie (by asserting that the Digest
  /// identifies the DigestTrie).
  pub fn new(digest: Digest, tree: DigestTrie) -> Self {
    if cfg!(debug_assertions) {
      let actual = tree.compute_root_digest();
      assert!(digest == actual, "Expected {digest:?} but got {actual:?}");
    }
    Self {
      digest,
      tree: Some(tree),
    }
  }

  /// Creates a DirectoryDigest which asserts that the given Digest represents a Directory structure
  /// which is persisted in a Store.
  ///
  /// Use of this method should be rare: code should prefer to pass around a `DirectoryDigest` rather
  /// than to create one from a `Digest` (as the latter requires loading the content from disk).
  pub fn from_persisted_digest(digest: Digest) -> Self {
    Self { digest, tree: None }
  }

  /// Returns the `Digest` for this `DirectoryDigest`.
  ///
  /// TODO: If a callsite needs to convert to `Digest` as a convenience (i.e. in a location where
  /// its signature could be changed to return a `DirectoryDigest` instead) during the porting
  /// effort of #13112, it should use `todo_as_digest` rather than `as_digest`.
  pub fn as_digest(&self) -> Digest {
    self.digest
  }

  /// Marks a callsite that is discarding the `DigestTrie` held by this `DirectoryDigest` as a
  /// temporary convenience, rather than updating its signature to return a `DirectoryDigest`. All
  /// usages of this method should be removed before closing #13112.
  pub fn todo_as_digest(&self) -> Digest {
    self.digest
  }

  /// Returns the digests reachable from this DirectoryDigest.
  ///
  /// If this DirectoryDigest has been persisted to disk (i.e., does not have a DigestTrie) then
  /// this will only include the root.
  pub fn digests(&self) -> Vec<Digest> {
    if let Some(tree) = &self.tree {
      let mut digests = tree.digests();
      digests.push(self.digest);
      digests
    } else {
      vec![self.digest]
    }
  }
}

/// A single component of a filesystem path.
///
/// For example: the path `foo/bar` will be broken up into `Name("foo")` and `Name("bar")`.
#[derive(Copy, Clone, Debug, Eq, Hash, Ord, PartialEq, PartialOrd)]
pub struct Name(Intern<String>);
// NB: Calculating the actual deep size of an `Intern` is very challenging, because it does not
// keep any record of the number of held references, and instead effectively makes its held value
// static. Switching to `ArcIntern` would get accurate counts at the cost of performance and size.
known_deep_size!(0; Name);

impl Name {
  pub fn new(name: &str) -> Self {
    if cfg!(debug_assertions) {
      assert!(Path::new(name).components().count() < 2)
    }
    Name(Intern::from(name))
  }
}

impl Deref for Name {
  type Target = Intern<String>;

  fn deref(&self) -> &Intern<String> {
    &self.0
  }
}

impl Display for Name {
  fn fmt(&self, f: &mut fmt::Formatter) -> Result<(), fmt::Error> {
    write!(f, "{}", self.0.as_ref())
  }
}

#[derive(Clone, Debug, DeepSizeOf)]
pub enum Entry {
  Directory(Directory),
  File(File),
  Symlink(Symlink),
}

impl Entry {
  pub fn name(&self) -> Name {
    match self {
      Entry::Directory(d) => d.name,
      Entry::File(f) => f.name,
      Entry::Symlink(s) => s.name,
    }
  }

  pub fn digest(&self) -> Digest {
    match self {
      Entry::Directory(d) => d.digest,
      Entry::File(f) => f.digest,
      Entry::Symlink(_) => EMPTY_DIGEST,
    }
  }
}

#[derive(Clone, DeepSizeOf)]
pub struct Directory {
  name: Name,
  digest: Digest,
  tree: DigestTrie,
}

impl Directory {
  pub(crate) fn new(name: Name, entries: Vec<Entry>) -> Self {
    Self::from_digest_tree(name, DigestTrie(entries.into()))
  }

  fn from_remexec_directory_node(
    dir_node: &remexec::DirectoryNode,
    directories_by_digest: &HashMap<Digest, remexec::Directory>,
  ) -> Result<Self, String> {
    let digest = require_digest(&dir_node.digest)?;
    let directory = directories_by_digest.get(&digest).ok_or_else(|| {
      format!(
        "Child of {name} with {digest:?} was not present.",
        name = dir_node.name
      )
    })?;
    Ok(Self {
      name: Name(Intern::from(&dir_node.name)),
      digest,
      tree: DigestTrie::from_remexec_directories(directory, directories_by_digest)?,
    })
  }

  fn from_digest_tree(name: Name, tree: DigestTrie) -> Self {
    Self {
      name,
      digest: tree.compute_root_digest(),
      tree,
    }
  }

  pub fn name(&self) -> Name {
    self.name
  }

  pub fn digest(&self) -> Digest {
    self.digest
  }

  pub fn tree(&self) -> &DigestTrie {
    &self.tree
  }

  pub fn as_remexec_directory(&self) -> remexec::Directory {
    self.tree.as_remexec_directory()
  }
}

impl Debug for Directory {
  fn fmt(&self, f: &mut fmt::Formatter<'_>) -> fmt::Result {
    // NB: To avoid over-large output, we don't render the Trie. It would likely be best rendered
    // as e.g. JSON.
    f.debug_struct("Directory")
      .field("name", &self.name)
      .field("digest", &self.digest)
      .field("tree", &"..")
      .finish()
  }
}

impl From<&Directory> for remexec::DirectoryNode {
  fn from(dir: &Directory) -> Self {
    remexec::DirectoryNode {
      name: dir.name.as_ref().to_owned(),
      digest: Some((&dir.digest).into()),
    }
  }
}

#[derive(Clone, Debug, DeepSizeOf)]
pub struct File {
  name: Name,
  digest: Digest,
  is_executable: bool,
}

impl File {
  pub fn name(&self) -> Name {
    self.name
  }

  pub fn digest(&self) -> Digest {
    self.digest
  }

  pub fn is_executable(&self) -> bool {
    self.is_executable
  }
}

impl TryFrom<&remexec::FileNode> for File {
  type Error = String;

  fn try_from(file_node: &remexec::FileNode) -> Result<Self, Self::Error> {
    Ok(Self {
      name: Name(Intern::from(&file_node.name)),
      digest: require_digest(&file_node.digest)?,
      is_executable: file_node.is_executable,
    })
  }
}

impl From<&File> for remexec::FileNode {
  fn from(file: &File) -> Self {
    remexec::FileNode {
      name: file.name.as_ref().to_owned(),
      digest: Some(file.digest.into()),
      is_executable: file.is_executable,
      ..remexec::FileNode::default()
    }
  }
}

#[derive(Clone, Debug, DeepSizeOf)]
pub struct Symlink {
  name: Name,
  target: RelativePath,
}

impl Symlink {
  pub fn name(&self) -> Name {
    self.name
  }

  pub fn target(&self) -> &RelativePath {
    &self.target
  }
}

impl TryFrom<&remexec::SymlinkNode> for Symlink {
  type Error = String;

  fn try_from(symlink_node: &remexec::SymlinkNode) -> Result<Self, Self::Error> {
    Ok(Self {
      name: Name(Intern::from(&symlink_node.name)),
      target: RelativePath::new(&symlink_node.target)?,
    })
  }
}

impl From<&Symlink> for remexec::SymlinkNode {
  fn from(symlink: &Symlink) -> Self {
    remexec::SymlinkNode {
      name: symlink.name.as_ref().to_owned(),
      target: symlink.target.to_str().unwrap().to_string(),
      ..remexec::SymlinkNode::default()
    }
  }
}

// TODO: `PathStat` owns its path, which means it can't be used via recursive slicing. See
// whether these types can be merged.
pub enum TypedPath<'a> {
  File { path: &'a Path, is_executable: bool },
  Link(&'a Path),
  Dir(&'a Path),
}

impl<'a> Deref for TypedPath<'a> {
  type Target = Path;

  fn deref(&self) -> &Path {
    match self {
      TypedPath::File { path, .. } => path,
      TypedPath::Link(l) => l,
      TypedPath::Dir(d) => d,
    }
  }
}

impl<'a> From<&'a PathStat> for TypedPath<'a> {
  fn from(p: &'a PathStat) -> Self {
    match p {
      PathStat::File { path, stat } => TypedPath::File {
        path,
        is_executable: stat.is_executable,
      },
      PathStat::Link { path, .. } => TypedPath::Link(path),
      PathStat::Dir { path, .. } => TypedPath::Dir(path),
    }
  }
}

#[derive(Clone, DeepSizeOf)]
pub struct DigestTrie(Arc<[Entry]>);

// TODO: This avoids a `rustc` crasher (repro on 7f319ee84ad41bc0aea3cb01fb2f32dcd51be704).
unsafe impl Sync for DigestTrie {}

impl From<DigestTrie> for DirectoryDigest {
  fn from(tree: DigestTrie) -> Self {
    Self {
      digest: tree.compute_root_digest(),
      tree: Some(tree),
    }
  }
}

impl DigestTrie {
  /// Create a DigestTrie from unique TypedPath. Fails for duplicate items.
  pub fn from_unique_paths(
    mut path_stats: Vec<TypedPath>,
    file_digests: &HashMap<PathBuf, Digest>,
  ) -> Result<Self, String> {
    // Sort and ensure that there were no duplicate entries.
    #[allow(clippy::unnecessary_sort_by)]
    path_stats.sort_by(|a, b| (**a).cmp(&**b));

    // The helper assumes that if a Path has multiple children, it must be a directory.
    // Proactively error if we run into identically named files, because otherwise we will treat
    // them like empty directories.
    let pre_dedupe_len = path_stats.len();
    path_stats.dedup_by(|a, b| **a == **b);
    if path_stats.len() != pre_dedupe_len {
      return Err(format!(
        "Snapshots must be constructed from unique path stats; got duplicates in {:?}",
        path_stats
          .iter()
          .map(|p| (**p).to_str())
          .collect::<Vec<_>>()
      ));
    }

    Self::from_sorted_paths(PathBuf::new(), path_stats, file_digests)
  }

  fn from_sorted_paths(
    prefix: PathBuf,
    paths: Vec<TypedPath>,
    file_digests: &HashMap<PathBuf, Digest>,
  ) -> Result<Self, String> {
    let mut entries = Vec::new();

    for (name_res, group) in &paths
      .into_iter()
      .group_by(|s| first_path_component_to_name(s))
    {
      let name = name_res?;
      let mut path_group: Vec<TypedPath> = group.collect();
      if path_group.len() == 1 && path_group[0].components().count() == 1 {
        // Exactly one entry with exactly one component indicates either a file in this directory,
        // or an empty directory.
        // If the child is a non-empty directory, or a file therein, there must be multiple
        // PathStats with that prefix component, and we will handle that recursively.

        match path_group.pop().unwrap() {
          TypedPath::File {
            path,
            is_executable,
          } => {
            let digest = *file_digests.get(prefix.join(path).as_path()).unwrap();

            entries.push(Entry::File(File {
              name,
              digest,
              is_executable,
            }));
          }
          TypedPath::Link {
            entries.push(Entry::Symlink(Symlink {
              name,
              target,
            }));
          }
          TypedPath::Dir { .. } => {
            // Because there are no children of this Dir, it must be empty.
            entries.push(Entry::Directory(Directory::new(name, vec![])));
          }
        }
      } else {
        entries.push(Entry::Directory(Directory::from_digest_tree(
          name,
          Self::from_sorted_paths(
            prefix.join(name.as_ref()),
            paths_of_child_dir(name, path_group),
            file_digests,
          )?,
        )));
      }
    }

    Ok(Self(entries.into()))
  }

  /// Create a DigestTrie from a root remexec::Directory and a map of its transitive children.
  fn from_remexec_directories(
    root: &remexec::Directory,
    children_by_digest: &HashMap<Digest, remexec::Directory>,
  ) -> Result<Self, String> {
    let mut entries = root
      .files
      .iter()
      .map(|f| File::try_from(f).map(Entry::File))
      .chain(
        root
          .symlinks
          .iter()
          .map(|s| Symlink::try_from(s).map(Entry::Symlink)),
      )
      .chain(root.directories.iter().map(|d| {
        Directory::from_remexec_directory_node(d, children_by_digest).map(Entry::Directory)
      }))
      .collect::<Result<Vec<_>, _>>()?;
    entries.sort_by_key(|e| e.name());
    Ok(Self(entries.into()))
  }

  pub fn as_remexec_directory(&self) -> remexec::Directory {
    let mut files = Vec::new();
    let mut directories = Vec::new();
    let mut symlinks = Vec::new();

    for entry in &*self.0 {
      match entry {
        Entry::File(f) => files.push(f.into()),
        Entry::Symlink(s) => symlinks.push(s.into()),
        Entry::Directory(d) => directories.push(d.into()),
      }
    }

    remexec::Directory {
      directories,
      files,
      symlinks,
      ..remexec::Directory::default()
    }
  }

  pub fn compute_root_digest(&self) -> Digest {
    if self.0.is_empty() {
      return EMPTY_DIGEST;
    }

    Digest::of_bytes(&self.as_remexec_directory().to_bytes())
  }

  pub fn entries(&self) -> &[Entry] {
    &*self.0
  }

  /// Returns the digests reachable from this DigestTrie.
  pub fn digests(&self) -> Vec<Digest> {
    // Walk the tree and collect Digests.
    let mut digests = Vec::new();
    let mut stack = self.0.iter().collect::<Vec<_>>();
    while let Some(entry) = stack.pop() {
      match entry {
        Entry::Directory(d) => {
          digests.push(d.digest);
          stack.extend(d.tree.0.iter());
        }
        Entry::File(f) => {
          digests.push(f.digest);
        }
        // There is no digest for a symlink
        Entry::Symlink(_) => (),
      }
    }
    digests
  }

<<<<<<< HEAD
  /// Returns the files in the trie, not including symlinks pointing to files.
  pub fn files(&self) -> Vec<PathBuf> {
    let mut files = Vec::new();
    self.walk(SymlinkBehavior::Aware, &mut |path, entry| {
=======
  pub fn files(&self) -> Vec<PathBuf> {
    let mut files = Vec::new();
    self.walk(&mut |path, entry| {
>>>>>>> 31593eea
      if let Entry::File(_) = entry {
        files.push(path.to_owned())
      }
    });
    files
  }

<<<<<<< HEAD
  /// Returns the files in the trie, not including directories pointing to files.
=======
>>>>>>> 31593eea
  pub fn directories(&self) -> Vec<PathBuf> {
    let mut directories = Vec::new();
    self.walk(SymlinkBehavior::Aware, &mut |path, entry| {
      match entry {
        Entry::Directory(d) if d.name.is_empty() => {
          // Is the root directory, which is not emitted here.
        }
        Entry::Directory(_) => directories.push(path.to_owned()),
        _ => (),
<<<<<<< HEAD
      }
    });
    directories
  }

  pub fn symlinks(&self) -> Vec<PathBuf> {
    let mut symlinks = Vec::new();
    self.walk(SymlinkBehavior::Aware, &mut |path, entry| {
      if let Entry::Symlink(_) = entry {
        symlinks.push(path.to_owned())
      }
    });
    symlinks
=======
      }
    });
    directories
>>>>>>> 31593eea
  }

  /// Visit every node in the tree, calling the given function with the path to the Node, and its
  /// entries.
  /// NOTE: if SymlinkBehavior::Oblivious, `f` will never be called with a `SymlinkEntry`.
  pub fn walk(&self, symlink_behavior: SymlinkBehavior, f: &mut impl FnMut(&Path, &Entry)) {
    {
      // TODO: It's likely that a DigestTrie should hold its own Digest, to avoid re-computing it
      // here.
      let root = Entry::Directory(Directory::from_digest_tree(
        Name(Intern::from("")),
        self.clone(),
      ));
      f(&PathBuf::new(), &root);
    }
    self.walk_helper(PathBuf::new(), symlink_behavior, f)
  }

  fn walk_helper(
    &self,
    path_so_far: PathBuf,
    symlink_behavior: SymlinkBehavior,
    f: &mut impl FnMut(&Path, &Entry),
  ) {
    for entry in &*self.0 {
      let path = path_so_far.join(entry.name().as_ref());

      match (&symlink_behavior, entry) {
        (SymlinkBehavior::Oblivious, Entry::Symlink(s)) => {
          if let Ok(Some(entry)) = self.entry(&s.target) {
            f(&path, entry);
          };
        }
        _ => f(&path, entry),
      };

      if let Entry::Directory(d) = entry {
        d.tree.walk_helper(path, symlink_behavior, f);
      }
    }
  }

  pub fn diff(&self, other: &DigestTrie) -> DigestTrieDiff {
    let mut result = DigestTrieDiff::default();
    self.diff_helper(other, PathBuf::new(), &mut result);
    result
  }

  // NB: The current implementation assumes that the entries are sorted (by name, irrespective of
  // whether the entry is a file/dir).
  fn diff_helper(&self, them: &DigestTrie, path_so_far: PathBuf, result: &mut DigestTrieDiff) {
    let mut our_iter = self.0.iter();
    let mut their_iter = them.0.iter();
    let mut ours = our_iter.next();
    let mut theirs = their_iter.next();

    let add_unique = |entry: &Entry,
                      unique_files: &mut Vec<PathBuf>,
                      unique_dirs: &mut Vec<PathBuf>,
                      unique_symlinks: &mut Vec<PathBuf>| {
      let path = path_so_far.join(entry.name().as_ref());
      match entry {
        Entry::File(_) => unique_files.push(path),
        Entry::Symlink(_) => unique_symlinks.push(path),
        Entry::Directory(_) => unique_dirs.push(path),
      }
    };

    let add_ours = |entry: &Entry, diff: &mut DigestTrieDiff| {
      add_unique(
        entry,
        &mut diff.our_unique_files,
        &mut diff.our_unique_dirs,
        &mut diff.our_unique_symlinks,
      );
    };
    let add_theirs = |entry: &Entry, diff: &mut DigestTrieDiff| {
      add_unique(
        entry,
        &mut diff.their_unique_files,
        &mut diff.their_unique_dirs,
        &mut diff.their_unique_symlinks,
      );
    };

    while let Some(our_entry) = ours {
      match theirs {
        Some(their_entry) => match our_entry.name().cmp(&their_entry.name()) {
          Ordering::Less => {
            add_ours(our_entry, result);
            ours = our_iter.next();
            continue;
          }
          Ordering::Greater => {
            add_theirs(their_entry, result);
            theirs = their_iter.next();
            continue;
          }
          Ordering::Equal => match (our_entry, their_entry) {
            (Entry::File(our_file), Entry::File(their_file)) => {
              if our_file.digest != their_file.digest {
                result
                  .changed_files
                  .push(path_so_far.join(our_file.name().as_ref()));
              }
              ours = our_iter.next();
              theirs = their_iter.next();
            }
            (Entry::Symlink(our_symlink), Entry::Symlink(their_symlink)) => {
              if our_symlink.target != their_symlink.target {
                result
                  .changed_symlinks
                  .push(path_so_far.join(our_symlink.name.as_ref()));
              }
              ours = our_iter.next();
              theirs = their_iter.next();
            }
            (Entry::Directory(our_dir), Entry::Directory(their_dir)) => {
              if our_dir.digest != their_dir.digest {
                our_dir.tree.diff_helper(
                  &their_dir.tree,
                  path_so_far.join(our_dir.name().as_ref()),
                  result,
                )
              }
              ours = our_iter.next();
              theirs = their_iter.next();
            }
            _ => {
              add_ours(our_entry, result);
              add_theirs(their_entry, result);
              ours = our_iter.next();
              theirs = their_iter.next();
            }
          },
        },
        None => {
          add_ours(our_entry, result);
          ours = our_iter.next();
        }
      }
    }

    while let Some(their_entry) = &theirs {
      add_theirs(their_entry, result);
      theirs = their_iter.next();
    }
  }

  /// Add the given path as a prefix for this trie, returning the resulting trie.
  pub fn add_prefix(self, prefix: &RelativePath) -> Result<DigestTrie, String> {
    let mut prefix_iter = prefix.iter();
    let mut tree = self;
    while let Some(parent) = prefix_iter.next_back() {
      let directory = Directory {
        name: first_path_component_to_name(parent.as_ref())?,
        digest: tree.compute_root_digest(),
        tree,
      };

      tree = DigestTrie(vec![Entry::Directory(directory)].into());
    }

    Ok(tree)
  }

  /// Remove the given prefix from this trie, returning the resulting trie.
  pub fn remove_prefix(self, prefix: &RelativePath) -> Result<DigestTrie, String> {
    let root = self.clone();
    let mut tree = self;
    let mut already_stripped = PathBuf::new();
    for component_to_strip in prefix.components() {
      let component_to_strip = component_to_strip.as_os_str();
      let mut matching_dir = None;
      let mut extra_directories = Vec::new();
      let mut files = Vec::new();
      let mut symlinks = Vec::new();
      for entry in tree.entries() {
        match entry {
          Entry::Directory(d) if Path::new(d.name.as_ref()).as_os_str() == component_to_strip => {
            matching_dir = Some(d)
          }
          Entry::Directory(d) => extra_directories.push(d.name.as_ref().to_owned()),
          Entry::File(f) => files.push(f.name.as_ref().to_owned()),
          Entry::Symlink(s) => symlinks.push(s.name.as_ref().to_owned()),
        }
      }

      let has_already_stripped_any = already_stripped.components().next().is_some();
      match (
        matching_dir,
        extra_directories.is_empty() && files.is_empty() && symlinks.is_empty(),
      ) {
        (None, true) => {
          tree = EMPTY_DIGEST_TREE.clone();
          break;
        }
        (None, false) => {
          // Prefer "No subdirectory found" error to "had extra files" error.
          return Err(format!(
            "Cannot strip prefix {} from root directory (Digest with hash {:?}) - \
             {}directory{} didn't contain a directory named {}{}",
            prefix.display(),
            root.compute_root_digest().hash,
            if has_already_stripped_any {
              "sub"
            } else {
              "root "
            },
            if has_already_stripped_any {
              format!(" {}", already_stripped.display())
            } else {
              String::new()
            },
            Path::new(component_to_strip).display(),
            if !extra_directories.is_empty() || !files.is_empty() || !symlinks.is_empty() {
              format!(
                " but did contain {}",
                format_entries(&extra_directories, &files, &symlinks)
              )
            } else {
              String::new()
            },
          ));
        }
        (Some(_), false) => {
          return Err(format!(
            "Cannot strip prefix {} from root directory (Digest with hash {:?}) - \
             {}directory{} contained non-matching {}",
            prefix.display(),
            root.compute_root_digest().hash,
            if has_already_stripped_any {
              "sub"
            } else {
              "root "
            },
            if has_already_stripped_any {
              format!(" {}", already_stripped.display())
            } else {
              String::new()
            },
            format_entries(&extra_directories, &files, &symlinks),
          ))
        }
        (Some(d), true) => {
          already_stripped = already_stripped.join(component_to_strip);
          tree = d.tree.clone();
        }
      }
    }

    Ok(tree)
  }

  /// Return the Entry at the given relative path in the trie, or None if no such path was present.
  ///
  /// An error will be returned if the given path attempts to traverse below a file entry.
  pub fn entry<'a>(&'a self, path: &Path) -> Result<Option<&'a Entry>, String> {
    let mut tree = self;
    let mut path_so_far = PathBuf::new();
    let mut components = path.components().peekable();
    while let Some(component) = components.next() {
      path_so_far.push(component);
      let component = component.as_os_str();

      let matching_entry = tree
        .entries()
        .binary_search_by_key(&component, |entry| {
          Path::new(entry.name().as_ref()).as_os_str()
        })
        .ok()
        .map(|idx| &tree.entries()[idx]);
      if components.peek().is_none() {
        return Ok(matching_entry);
      }

      // We need to descend further, so the entry must be a Directory.
      tree = match matching_entry {
        Some(Entry::Directory(d)) => &d.tree,
        None => return Ok(None),
        Some(Entry::File(_)) => {
          return Err(format!(
            "{tree_digest:?} cannot contain a path at {path:?}, \
             because a file was encountered at {path_so_far:?}.",
            tree_digest = self.compute_root_digest()
          ))
        }
        Some(Entry::Symlink(_)) => {
          return Err(format!(
            "{tree_digest:?} cannot contain a path at {path:?}, \
             because a symlink was encountered at {path_so_far:?}.",
            tree_digest = self.compute_root_digest()
          ))
        }
      };
    }

    Ok(None)
  }

  /// Given DigestTries, merge them recursively into a single DigestTrie.
  ///
  /// If a file is present with the same name and contents multiple times, it will appear once.
  /// If a file is present with the same name, but different contents, an error will be returned.
  pub fn merge(trees: Vec<DigestTrie>) -> Result<DigestTrie, MergeError> {
    Self::merge_helper(PathBuf::new(), trees)
  }

  fn merge_helper(parent_path: PathBuf, trees: Vec<DigestTrie>) -> Result<DigestTrie, MergeError> {
    if trees.is_empty() {
      return Ok(EMPTY_DIGEST_TREE.clone());
    } else if trees.len() == 1 {
      let mut trees = trees;
      return Ok(trees.pop().unwrap());
    }

    // Merge sorted Entries.
    let input_entries = trees
      .iter()
      .map(|tree| tree.entries().iter())
      .kmerge_by(|a, b| a.name() < b.name());

    // Then group by name, and merge into an output list.
    let mut entries: Vec<Entry> = Vec::new();
    for (name, group) in &input_entries.group_by(|e| e.name()) {
      let mut group = group.peekable();
      let first = group.next().unwrap();
      if group.peek().is_none() {
        // There was only one Entry: emit it.
        entries.push(first.clone());
        continue;
      }

      match first {
        Entry::File(f) => {
          // If any Entry is a File, then they must all be identical.
          let (mut mismatched_files, mismatched_dirs, mismatched_symlinks) =
            collisions(f.digest, group);
          if !mismatched_files.is_empty()
            || !mismatched_dirs.is_empty()
            || !mismatched_symlinks.is_empty()
          {
            mismatched_files.push(f);
            return Err(MergeError::duplicates(
              parent_path,
              mismatched_files,
              mismatched_dirs,
              mismatched_symlinks,
            ));
          }

          // All entries matched: emit one copy.
          entries.push(first.clone());
        }
        Entry::Symlink(s) => {
          let mut mismatched_files = Vec::new();
          let mut mismatched_dirs = Vec::new();
          let mut mismatched_symlinks = Vec::new();
          for entry in group {
            match entry {
              Entry::File(other) => mismatched_files.push(other),
              Entry::Symlink(other) if other.target != s.target => mismatched_symlinks.push(other),
              Entry::Directory(other) => mismatched_dirs.push(other),
              _ => (),
            }
          }

          if !mismatched_files.is_empty()
            || !mismatched_dirs.is_empty()
            || !mismatched_symlinks.is_empty()
          {
            mismatched_symlinks.push(s);
            return Err(MergeError::duplicates(
              parent_path,
              mismatched_files,
              mismatched_dirs,
              mismatched_symlinks,
            ));
          }

          // All entries matched: emit one copy.
          entries.push(first.clone());
        }
        Entry::Directory(d) => {
          // If any Entry is a Directory, then they must all be Directories which will be merged.
          let (mismatched_files, mut mismatched_dirs, mismatched_symlinks) =
            collisions(d.digest, group);

          // If there were any Files, error.
          if !mismatched_files.is_empty() || !mismatched_symlinks.is_empty() {
            mismatched_dirs.push(d);
            return Err(MergeError::duplicates(
              parent_path,
              mismatched_files,
              mismatched_dirs,
              mismatched_symlinks,
            ));
          }

          if mismatched_dirs.is_empty() {
            // All directories matched: emit one copy.
            entries.push(first.clone());
          } else {
            // Some directories mismatched, so merge all of them into a new entry and emit that.
            mismatched_dirs.push(d);
            let merged_tree = Self::merge_helper(
              parent_path.join(name.as_ref()),
              mismatched_dirs
                .into_iter()
                .map(|d| d.tree.clone())
                .collect(),
            )?;
            entries.push(Entry::Directory(Directory::from_digest_tree(
              name,
              merged_tree,
            )));
          }
        }
      }
    }

    Ok(DigestTrie(entries.into()))
  }
}

impl TryFrom<remexec::Tree> for DigestTrie {
  type Error = String;

  fn try_from(tree: remexec::Tree) -> Result<Self, Self::Error> {
    let root = tree
      .root
      .as_ref()
      .ok_or_else(|| format!("Corrupt tree, no root: {tree:?}"))?;
    let children = tree
      .children
      .into_iter()
      .map(|d| (Digest::of_bytes(&d.to_bytes()), d))
      .collect::<HashMap<_, _>>();

    Self::from_remexec_directories(root, &children)
  }
}

impl From<&DigestTrie> for remexec::Tree {
  fn from(trie: &DigestTrie) -> Self {
    let mut tree = remexec::Tree::default();
    trie.walk(SymlinkBehavior::Aware, &mut |_, entry| {
      match entry {
        Entry::File(_) => (),
        Entry::Symlink(_) => (),
        Entry::Directory(d) if d.name.is_empty() => {
          // Is the root directory.
          tree.root = Some(d.tree.as_remexec_directory());
        }
        Entry::Directory(d) => {
          // Is a child directory.
          tree.children.push(d.tree.as_remexec_directory());
        }
      }
    });
    tree
  }
}

#[derive(Default)]
pub struct DigestTrieDiff {
  pub our_unique_files: Vec<PathBuf>,
  pub our_unique_symlinks: Vec<PathBuf>,
  pub our_unique_dirs: Vec<PathBuf>,
  pub their_unique_files: Vec<PathBuf>,
  pub their_unique_symlinks: Vec<PathBuf>,
  pub their_unique_dirs: Vec<PathBuf>,
  pub changed_files: Vec<PathBuf>,
  pub changed_symlinks: Vec<PathBuf>,
}

pub enum MergeError {
  Duplicates {
    parent_path: PathBuf,
    files: Vec<File>,
    directories: Vec<Directory>,
    symlinks: Vec<Symlink>,
  },
}

impl MergeError {
  fn duplicates(
    parent_path: PathBuf,
    files: Vec<&File>,
    directories: Vec<&Directory>,
    symlinks: Vec<&Symlink>,
  ) -> Self {
    MergeError::Duplicates {
      parent_path,
      files: files.into_iter().cloned().collect(),
      directories: directories.into_iter().cloned().collect(),
      symlinks: symlinks.into_iter().cloned().collect(),
    }
  }
}

fn paths_of_child_dir(name: Name, paths: Vec<TypedPath>) -> Vec<TypedPath> {
  paths
    .into_iter()
    .filter_map(|s| {
      if s.components().count() == 1 {
        return None;
      }
      Some(match s {
        TypedPath::File {
          path,
          is_executable,
        } => TypedPath::File {
          path: path.strip_prefix(name.as_ref()).unwrap(),
          is_executable,
        },
        TypedPath::Dir(path) => TypedPath::Dir(path.strip_prefix(name.as_ref()).unwrap()),
      })
    })
    .collect()
}

fn first_path_component_to_name(path: &Path) -> Result<Name, String> {
  let first_path_component = path
    .components()
    .next()
    .ok_or_else(|| format!("Path `{}` was unexpectedly empty", path.display()))?;
  let name = first_path_component
    .as_os_str()
    .to_str()
    .ok_or_else(|| format!("{:?} is not representable in UTF8", first_path_component))?;
  Ok(Name(Intern::from(name)))
}

/// Return any entries which did not have the same Digest as the given Entry.
fn collisions<'a>(
  digest: Digest,
  entries: impl Iterator<Item = &'a Entry>,
) -> (Vec<&'a File>, Vec<&'a Directory>, Vec<&'a Symlink>) {
  let mut mismatched_files = Vec::new();
  let mut mismatched_dirs = Vec::new();
  let mut mismatched_symlinks = Vec::new();
  for entry in entries {
    match entry {
      Entry::File(other) if other.digest != digest => mismatched_files.push(other),
      // Symlinks can't have the same digest as files/directories, as they have no digest
      Entry::Symlink(other) => mismatched_symlinks.push(other),
      Entry::Directory(other) if other.digest != digest => mismatched_dirs.push(other),
      _ => (),
    }
  }
  (mismatched_files, mismatched_dirs, mismatched_symlinks)
}

/// Format entries as a human readable string.
fn format_entries(directories: &[String], files: &[String], symlinks: &[String]) -> String {
  format!(
    "{}{}{}{}{}",
    if directories.is_empty() {
      String::new()
    } else {
      format!(
        "director{} named: {}",
        if directories.len() == 1 { "y" } else { "ies" },
        directories.join(", ")
      )
    },
    if !directories.is_empty() && (!files.is_empty() || !symlinks.is_empty()) {
      " and "
    } else {
      ""
    },
    if files.is_empty() {
      String::new()
    } else {
      format!(
        "file{} named: {}",
        if files.len() == 1 { "" } else { "s" },
        files.join(", ")
      )
    },
    if (!directories.is_empty() || !files.is_empty()) && !symlinks.is_empty() {
      " and "
    } else {
      ""
    },
    if symlinks.is_empty() {
      String::new()
    } else {
      format!(
        "symlink{} named: {}",
        if symlinks.len() == 1 { "" } else { "s" },
        symlinks.join(", ")
      )
    },
  )
}<|MERGE_RESOLUTION|>--- conflicted
+++ resolved
@@ -570,16 +570,10 @@
     digests
   }
 
-<<<<<<< HEAD
   /// Returns the files in the trie, not including symlinks pointing to files.
   pub fn files(&self) -> Vec<PathBuf> {
     let mut files = Vec::new();
     self.walk(SymlinkBehavior::Aware, &mut |path, entry| {
-=======
-  pub fn files(&self) -> Vec<PathBuf> {
-    let mut files = Vec::new();
-    self.walk(&mut |path, entry| {
->>>>>>> 31593eea
       if let Entry::File(_) = entry {
         files.push(path.to_owned())
       }
@@ -587,10 +581,7 @@
     files
   }
 
-<<<<<<< HEAD
   /// Returns the files in the trie, not including directories pointing to files.
-=======
->>>>>>> 31593eea
   pub fn directories(&self) -> Vec<PathBuf> {
     let mut directories = Vec::new();
     self.walk(SymlinkBehavior::Aware, &mut |path, entry| {
@@ -600,7 +591,6 @@
         }
         Entry::Directory(_) => directories.push(path.to_owned()),
         _ => (),
-<<<<<<< HEAD
       }
     });
     directories
@@ -614,11 +604,6 @@
       }
     });
     symlinks
-=======
-      }
-    });
-    directories
->>>>>>> 31593eea
   }
 
   /// Visit every node in the tree, calling the given function with the path to the Node, and its
