--- conflicted
+++ resolved
@@ -352,44 +352,12 @@
         futures::future::loop_fn(
           (dir, PathBuf::new(), prefix),
           move |(dir, already_stripped, prefix)| {
-<<<<<<< HEAD
-=======
             let has_already_stripped_any = already_stripped.components().next().is_some();
 
->>>>>>> 55f11c66
             let mut components = prefix.components();
             let component_to_strip = components.next();
             if let Some(component_to_strip) = component_to_strip {
               let remaining_prefix = components.collect();
-<<<<<<< HEAD
-              let index = dir
-                .get_directories()
-                .binary_search_by(|node| {
-                  node
-                    .get_name()
-                    .cmp(component_to_strip.as_os_str().to_string_lossy().as_ref())
-                })
-                .map_err(|_index| {
-                  // TODO: Should this error, or just return an empty Directory?
-                  format!(
-                    "Stripping prefix from root directory {:?}, {}directory {} didn't contain a directory named {}",
-                    root_digest,
-                    if already_stripped.components().next().is_some() { "sub" } else { "" },
-                    already_stripped.display(),
-                    component_to_strip.as_os_str().to_string_lossy().as_ref()
-                  )
-                });
-              let maybe_digest: Result<Digest, String> = dir.get_directories()[try_future!(index)]
-                .get_digest()
-                .into();
-              let next_already_stripped = already_stripped.join(component_to_strip);
-              let dir = Self::get_directory_or_err(store.clone(), try_future!(maybe_digest));
-              dir
-                .map(|dir| {
-                  futures::future::Loop::Continue((dir, next_already_stripped, remaining_prefix))
-                })
-                .to_boxed()
-=======
               let component_to_strip_str = component_to_strip.as_os_str().to_string_lossy();
 
               let mut saw_matching_dir = false;
@@ -441,7 +409,6 @@
                       .to_boxed()
                 }
               }
->>>>>>> 55f11c66
             } else {
               futures::future::ok(futures::future::Loop::Break(dir)).to_boxed()
             }
@@ -451,8 +418,6 @@
       .and_then(move |dir| store2.record_directory(&dir, true))
   }
 
-<<<<<<< HEAD
-=======
   fn directories_and_files(directories: &[String], files: &[String]) -> String {
     format!(
       "{}{}{}",
@@ -482,7 +447,6 @@
     )
   }
 
->>>>>>> 55f11c66
   fn get_directory_or_err(
     store: Store,
     digest: Digest,
@@ -998,8 +962,6 @@
   }
 
   #[test]
-<<<<<<< HEAD
-=======
   fn strip_prefix_empty_subdir() {
     let (store, _, _, _, mut runtime) = setup();
 
@@ -1017,7 +979,6 @@
   }
 
   #[test]
->>>>>>> 55f11c66
   fn strip_dir_not_in_store() {
     let (store, _, _, _, mut runtime) = setup();
     let digest = TestDirectory::nested().digest();
@@ -1051,11 +1012,7 @@
   }
 
   #[test]
-<<<<<<< HEAD
-  fn strip_non_matching_prefix() {
-=======
   fn strip_prefix_non_matching_file() {
->>>>>>> 55f11c66
     let (store, _, _, _, mut runtime) = setup();
     let dir = TestDirectory::recursive();
     let child_dir = TestDirectory::containing_roland();
@@ -1071,10 +1028,6 @@
       PathBuf::from("cats"),
     ));
 
-<<<<<<< HEAD
-    // TODO: Should this discard non-matching files (as this test suggests), or error?
-    assert_eq!(result, Ok(child_dir.digest()));
-=======
     assert_eq!(result, Err(format!("Cannot strip prefix cats from root directory {:?} - root directory contained non-matching file named: treats", dir.digest())));
   }
 
@@ -1096,7 +1049,6 @@
     ));
 
     assert_eq!(result, Err(format!("Cannot strip prefix animals/cats from root directory {:?} - subdirectory animals contained non-matching directory named: birds", dir.digest())));
->>>>>>> 55f11c66
   }
 
   #[test]
@@ -1114,11 +1066,7 @@
       dir.digest(),
       PathBuf::from("cats/ugly"),
     ));
-<<<<<<< HEAD
-    assert_eq!(result, Err(format!("Stripping prefix from root directory {:?}, subdirectory cats didn't contain a directory named ugly", dir.digest())));
-=======
     assert_eq!(result, Err(format!("Cannot strip prefix cats/ugly from root directory {:?} - subdirectory cats didn't contain a directory named ugly but did contain file named: roland", dir.digest())));
->>>>>>> 55f11c66
   }
 
   fn make_dir_stat(root: &Path, relpath: &Path) -> PathStat {
