// Copyright 2017 Pants project contributors (see CONTRIBUTORS.md).
// Licensed under the Apache License, Version 2.0 (see LICENSE).

mod context;
mod core;
mod externs;
mod fs;
mod graph;
mod handles;
mod hash;
mod nodes;
mod rule_graph;
mod scheduler;
mod selectors;
mod tasks;
mod types;

extern crate blake2_rfc;
extern crate fnv;
extern crate futures;
extern crate futures_cpupool;
extern crate glob;
extern crate ignore;
#[macro_use]
extern crate lazy_static;
extern crate ordermap;
extern crate petgraph;
extern crate tar;
extern crate tempdir;

use std::ffi::CStr;
use std::fs::File;
use std::io;
use std::mem;
use std::os::raw;
use std::path::{Path, PathBuf};


use context::Core;
use core::{Failure, Function, Key, TypeConstraint, TypeId, Value};
use externs::{
  Buffer,
  BufferBuffer,
  CloneValExtern,
  DropHandlesExtern,
  CreateExceptionExtern,
  ExternContext,
  Externs,
  IdToStrExtern,
  InvokeRunnable,
  LogExtern,
  KeyForExtern,
  ProjectExtern,
  ProjectMultiExtern,
  ProjectIgnoringTypeExtern,
  SatisfiedByExtern,
  SatisfiedByTypeExtern,
  StoreListExtern,
  StoreBytesExtern,
  TypeIdBuffer,
  ValForExtern,
  ValToStrExtern,
  with_vec,
};
use rule_graph::{GraphMaker, RuleGraph};
use scheduler::{RootResult, Scheduler, ExecutionStat};
use tasks::Tasks;
use types::Types;

#[repr(C)]
enum RawStateTag {
  Empty = 0,
  Return = 1,
  Throw = 2,
  Noop = 3,
}

#[repr(C)]
pub struct RawNode {
  subject: Key,
  product: TypeConstraint,
  // The Value represents a union tagged with RawStateTag.
  state_tag: u8,
  state_value: Value
}

impl RawNode {
  fn create(subject: &Key, product: &TypeConstraint, state: Option<RootResult>) -> RawNode {
    let (state_tag, state_value) =
      match state {
        None =>
          (RawStateTag::Empty as u8, externs::create_exception("No value")),
        Some(Ok(v)) =>
          (RawStateTag::Return as u8, v),
        Some(Err(Failure::Throw(msg))) =>
          (RawStateTag::Throw as u8, msg),
        Some(Err(Failure::Noop(noop))) =>
          (RawStateTag::Noop as u8, externs::create_exception(&format!("{:?}", noop))),
      };

    RawNode {
      subject: subject.clone(),
      product: product.clone(),
      state_tag: state_tag,
      state_value: state_value,
    }
  }
}

pub struct RawNodes {
  nodes_ptr: *const RawNode,
  nodes_len: u64,
  nodes: Vec<RawNode>,
}

impl RawNodes {
  fn create(node_states: Vec<(&Key, &TypeConstraint, Option<RootResult>)>) -> Box<RawNodes> {
    let nodes =
      node_states.into_iter()
        .map(|(subject, product, state)|
          RawNode::create(subject, product, state)
        )
        .collect();
    let mut raw_nodes =
      Box::new(
        RawNodes {
          nodes_ptr: Vec::new().as_ptr(),
          nodes_len: 0,
          nodes: nodes,
        }
      );
    // NB: Unsafe! See comment on similar pattern in RawExecution::new().
    raw_nodes.nodes_ptr = raw_nodes.nodes.as_ptr();
    raw_nodes.nodes_len = raw_nodes.nodes.len() as u64;
    raw_nodes
  }
}

#[no_mangle]
pub extern fn externs_set(
  ext_context: *const ExternContext,
  log: LogExtern,
  key_for: KeyForExtern,
  val_for: ValForExtern,
  clone_val: CloneValExtern,
  drop_handles: DropHandlesExtern,
  id_to_str: IdToStrExtern,
  val_to_str: ValToStrExtern,
  satisfied_by: SatisfiedByExtern,
  satisfied_by_type: SatisfiedByTypeExtern,
  store_list: StoreListExtern,
  store_bytes: StoreBytesExtern,
  project: ProjectExtern,
  project_ignoring_type: ProjectIgnoringTypeExtern,
  project_multi: ProjectMultiExtern,
  create_exception: CreateExceptionExtern,
  invoke_runnable: InvokeRunnable,
  py_str_type: TypeId,
) {
  externs::set_externs(
    Externs::new(
      ext_context,
      log,
      key_for,
      val_for,
      clone_val,
      drop_handles,
      id_to_str,
      val_to_str,
      satisfied_by,
      satisfied_by_type,
      store_list,
      store_bytes,
      project,
      project_ignoring_type,
      project_multi,
      create_exception,
      invoke_runnable,
      py_str_type,
    )
  );
}

/**
 * Given a set of Tasks and type information, creates a Scheduler.
 *
 * The given Tasks struct will be cloned, so no additional mutation of the reference will
 * affect the created Scheduler.
 */
#[no_mangle]
pub extern fn scheduler_create(
  tasks_ptr: *mut Tasks,
  construct_snapshot: Function,
  construct_snapshots: Function,
  construct_file_content: Function,
  construct_files_content: Function,
  construct_path_stat: Function,
  construct_dir: Function,
  construct_file: Function,
  construct_link: Function,
  type_address: TypeConstraint,
  type_has_products: TypeConstraint,
  type_has_variants: TypeConstraint,
  type_path_globs: TypeConstraint,
  type_snapshot: TypeConstraint,
  type_snapshots: TypeConstraint,
  type_files_content: TypeConstraint,
  type_dir: TypeConstraint,
  type_file: TypeConstraint,
  type_link: TypeConstraint,
  type_string: TypeId,
  type_bytes: TypeId,
  build_root_buf: Buffer,
  work_dir_buf: Buffer,
  ignore_patterns_buf: BufferBuffer,
) -> *const Scheduler {
  let build_root = PathBuf::from(build_root_buf.to_os_string());
  let work_dir = PathBuf::from(work_dir_buf.to_os_string());
  let ignore_patterns =
    ignore_patterns_buf.to_strings()
      .unwrap_or_else(|e|
        panic!("Failed to decode ignore patterns as UTF8: {:?}", e)
      );
  let tasks =
    with_tasks(tasks_ptr, |tasks| {
      tasks.clone()
    });
  // Allocate on the heap via `Box` and return a raw pointer to the boxed value.
  Box::into_raw(
    Box::new(
      Scheduler::new(
        Core::new(
          tasks,
          Types {
            construct_snapshot: construct_snapshot,
            construct_snapshots: construct_snapshots,
            construct_file_content: construct_file_content,
            construct_files_content: construct_files_content,
            construct_path_stat: construct_path_stat,
            construct_dir: construct_dir,
            construct_file: construct_file,
            construct_link: construct_link,
            address: type_address,
            has_products: type_has_products,
            has_variants: type_has_variants,
            path_globs: type_path_globs,
            snapshot: type_snapshot,
            snapshots: type_snapshots,
            files_content: type_files_content,
            dir: type_dir,
            file: type_file,
            link: type_link,
            string: type_string,
            bytes: type_bytes,
          },
          build_root,
          ignore_patterns,
          work_dir,
        ),
      )
    )
  )
}

#[no_mangle]
<<<<<<< HEAD
pub extern fn scheduler_root_subject_types(
  scheduler_ptr: *mut RawScheduler,
  subject_types_ptr: *mut TypeId,
  subject_types_len: u64) {
  with_scheduler(scheduler_ptr, |raw| {
    with_vec(subject_types_ptr, subject_types_len as usize, |subject_types| {
      raw.scheduler.set_root_subject_types(subject_types.clone())
    })
=======
pub extern fn scheduler_pre_fork(scheduler_ptr: *mut Scheduler) {
  with_scheduler(scheduler_ptr, |scheduler| {
    scheduler.core.pre_fork();
>>>>>>> 177deb90
  })
}

#[no_mangle]
<<<<<<< HEAD
pub extern fn scheduler_post_fork(scheduler_ptr: *mut RawScheduler) {
  with_scheduler(scheduler_ptr, |raw| {
    raw.scheduler.core.post_fork();
=======
pub extern fn scheduler_post_fork(scheduler_ptr: *mut Scheduler) {
  with_scheduler(scheduler_ptr, |scheduler| {
    scheduler.core.post_fork();
>>>>>>> 177deb90
  })
}

#[no_mangle]
pub extern fn scheduler_destroy(scheduler_ptr: *mut Scheduler) {
  // convert the raw pointer back to a Box (without `forget`ing it) in order to cause it
  // to be destroyed at the end of this function.
  let _ = unsafe { Box::from_raw(scheduler_ptr) };
}

#[no_mangle]
pub extern fn execution_reset(scheduler_ptr: *mut Scheduler) {
  with_scheduler(scheduler_ptr, |scheduler| {
    scheduler.reset();
  })
}

#[no_mangle]
pub extern fn execution_add_root_select(
  scheduler_ptr: *mut Scheduler,
  subject: Key,
  product: TypeConstraint,
) {
  with_scheduler(scheduler_ptr, |scheduler| {
    scheduler.add_root_select(subject, product);
  })
}

#[no_mangle]
pub extern fn execution_add_root_select_dependencies(
  scheduler_ptr: *mut Scheduler,
  subject: Key,
  product: TypeConstraint,
  dep_product: TypeConstraint,
  field: Buffer,
  field_types: TypeIdBuffer,
) {
  with_scheduler(scheduler_ptr, |scheduler| {
    scheduler.add_root_select_dependencies(
      subject,
      product,
      dep_product,
      field.to_string().expect("field name to be string"),
      field_types.to_vec(),
    );
  })
}

#[no_mangle]
pub extern fn execution_execute(
  scheduler_ptr: *mut Scheduler,
) -> ExecutionStat {
  with_scheduler(scheduler_ptr, |scheduler| {
    scheduler.execute()
  })
}

#[no_mangle]
pub extern fn execution_roots(
  scheduler_ptr: *mut Scheduler,
) -> *const RawNodes {
  with_scheduler(scheduler_ptr, |scheduler| {
    Box::into_raw(RawNodes::create(scheduler.root_states()))
  })
}

#[no_mangle]
pub extern fn tasks_create() -> *const Tasks {
  // Allocate on the heap via `Box` and return a raw pointer to the boxed value.
  Box::into_raw(Box::new(Tasks::new()))
}

#[no_mangle]
pub extern fn tasks_singleton_add(
  tasks_ptr: *mut Tasks,
  value: Value,
  output_constraint: TypeConstraint,
) {
  with_tasks(tasks_ptr, |tasks| {
    tasks.singleton_add(value, output_constraint);
  })
}

#[no_mangle]
pub extern fn tasks_task_begin(
  tasks_ptr: *mut Tasks,
  func: Function,
  output_type: TypeConstraint,
) {
  with_tasks(tasks_ptr, |tasks| {
    tasks.task_begin(func, output_type);
  })
}

#[no_mangle]
pub extern fn tasks_add_select(
  tasks_ptr: *mut Tasks,
  product: TypeConstraint,
) {
  with_tasks(tasks_ptr, |tasks| {
    tasks.add_select(product, None);
  })
}

#[no_mangle]
pub extern fn tasks_add_select_variant(
  tasks_ptr: *mut Tasks,
  product: TypeConstraint,
  variant_key_buf: Buffer,
) {
  let variant_key =
    variant_key_buf.to_string().expect("Failed to decode key for select_variant");
  with_tasks(tasks_ptr, |tasks| {
    tasks.add_select(product, Some(variant_key));
  })
}

#[no_mangle]
pub extern fn tasks_add_select_dependencies(
  tasks_ptr: *mut Tasks,
  product: TypeConstraint,
  dep_product: TypeConstraint,
  field: Buffer,
  field_types: TypeIdBuffer,
) {
  with_tasks(tasks_ptr, |tasks| {
    tasks.add_select_dependencies(product, dep_product, field.to_string().expect("field to be a string"), field_types.to_vec());
    })
}

#[no_mangle]
pub extern fn tasks_add_select_transitive(
  tasks_ptr: *mut Tasks,
  product: TypeConstraint,
  dep_product: TypeConstraint,
  field: Buffer,
  field_types: TypeIdBuffer,
) {
  with_tasks(tasks_ptr, |tasks| {
    tasks.add_select_transitive(product, dep_product, field.to_string().expect("field to be a string"), field_types.to_vec());
    })
}

#[no_mangle]
pub extern fn tasks_add_select_projection(
  tasks_ptr: *mut Tasks,
  product: TypeConstraint,
  projected_subject: TypeId,
  field: Buffer,
  input_product: TypeConstraint,
) {
  with_tasks(tasks_ptr, |tasks| {
    tasks.add_select_projection(product, projected_subject, field.to_string().expect("field to be a string"), input_product);
  })
}

#[no_mangle]
<<<<<<< HEAD
pub extern fn task_end(scheduler_ptr: *mut RawScheduler) {
  with_scheduler(scheduler_ptr, |raw| {
    raw.scheduler.task_end()
=======
pub extern fn tasks_task_end(tasks_ptr: *mut Tasks) {
  with_tasks(tasks_ptr, |tasks| {
    tasks.task_end();
>>>>>>> 177deb90
  })
}

#[no_mangle]
pub extern fn tasks_destroy(tasks_ptr: *mut Tasks) {
  // convert the raw pointer back to a Box (without `forget`ing it) in order to cause it
  // to be destroyed at the end of this function.
  let _ = unsafe { Box::from_raw(tasks_ptr) };
}

#[no_mangle]
pub extern fn graph_invalidate(
  scheduler_ptr: *mut Scheduler,
  paths_buf: BufferBuffer,
) -> u64 {
  with_scheduler(scheduler_ptr, |scheduler| {
    let paths =
      paths_buf.to_os_strings().into_iter()
        .map(|os_str| PathBuf::from(os_str))
        .collect();
    scheduler.core.graph.invalidate(paths) as u64
  })
}

#[no_mangle]
pub extern fn graph_len(scheduler_ptr: *mut Scheduler) -> u64 {
  with_scheduler(scheduler_ptr, |scheduler| {
    scheduler.core.graph.len() as u64
  })
}

#[no_mangle]
pub extern fn graph_visualize(scheduler_ptr: *mut Scheduler, path_ptr: *const raw::c_char) {
  with_scheduler(scheduler_ptr, |scheduler| {
    let path_str = unsafe { CStr::from_ptr(path_ptr).to_string_lossy().into_owned() };
    let path = PathBuf::from(path_str);
    // TODO: This should likely return an error condition to python.
    //   see https://github.com/pantsbuild/pants/issues/4025
    scheduler.visualize(path.as_path()).unwrap_or_else(|e| {
      println!("Failed to visualize to {}: {:?}", path.display(), e);
    });
  })
}

#[no_mangle]
pub extern fn graph_trace(scheduler_ptr: *mut Scheduler, path_ptr: *const raw::c_char) {
  let path_str = unsafe { CStr::from_ptr(path_ptr).to_string_lossy().into_owned() };
  let path = PathBuf::from(path_str);
  with_scheduler(scheduler_ptr, |scheduler| {
     scheduler.trace(path.as_path()).unwrap_or_else(|e| {
       println!("Failed to write trace to {}: {:?}", path.display(), e);
     });
  });
}

#[no_mangle]
pub extern fn nodes_destroy(raw_nodes_ptr: *mut RawNodes) {
  // convert the raw pointer back to a Box (without `forget`ing it) in order to cause it
  // to be destroyed at the end of this function.
  let _ = unsafe { Box::from_raw(raw_nodes_ptr) };
}

#[no_mangle]
pub extern fn validator_run(
  tasks_ptr: *mut Tasks,
  subject_types_ptr: *mut TypeId,
  subject_types_len: u64
) -> Value {
  with_tasks(tasks_ptr, |tasks| {
    with_vec(subject_types_ptr, subject_types_len as usize, |subject_types| {
      let graph_maker = GraphMaker::new(&tasks,
                                        subject_types.clone());
      let graph = graph_maker.full_graph();

      match graph.validate() {
        Result::Ok(_) => {
          externs::store_list(vec![], false)
        },
        Result::Err(msg) => {
          externs::create_exception(&msg)
        }
      }
    })
  })
}

#[no_mangle]
pub extern fn rule_graph_visualize(
  scheduler_ptr: *mut Scheduler,
  subject_types_ptr: *mut TypeId,
  subject_types_len: u64,
  path_ptr: *const raw::c_char
) {
  with_scheduler(scheduler_ptr, |scheduler| {
    with_vec(subject_types_ptr, subject_types_len as usize, |subject_types| {
      let path_str = unsafe { CStr::from_ptr(path_ptr).to_string_lossy().into_owned() };
      let path = PathBuf::from(path_str);

      let graph = graph_full(scheduler, subject_types);
      write_to_file(path.as_path(), &graph).unwrap_or_else(|e| {
        println!("Failed to visualize to {}: {:?}", path.display(), e);
      });
    })
  })
}

#[no_mangle]
pub extern fn rule_subgraph_visualize(
  scheduler_ptr: *mut Scheduler,
  subject_type: TypeId,
  product_type: TypeConstraint,
  path_ptr: *const raw::c_char
) {
  with_scheduler(scheduler_ptr, |scheduler| {
    let path_str = unsafe { CStr::from_ptr(path_ptr).to_string_lossy().into_owned() };
    let path = PathBuf::from(path_str);

    let graph = graph_sub(scheduler, subject_type, product_type);
    write_to_file(path.as_path(), &graph).unwrap_or_else(|e| {
      println!("Failed to visualize to {}: {:?}", path.display(), e);
    });
  })
}


fn graph_full(scheduler: &mut Scheduler, subject_types: &Vec<TypeId>) -> RuleGraph {
  let graph_maker = GraphMaker::new(&scheduler.core.tasks, subject_types.clone());
  graph_maker.full_graph()
}

fn graph_sub(
  scheduler: &mut Scheduler,
  subject_type: TypeId,
  product_type: TypeConstraint
) -> RuleGraph {
  let graph_maker = GraphMaker::new(&scheduler.core.tasks, vec![subject_type.clone()]);
  graph_maker.sub_graph(&subject_type, &product_type)
}

fn write_to_file(path: &Path, graph: &RuleGraph) -> io::Result<()> {
  let file = File::create(path)?;
  let mut f = io::BufWriter::new(file);
  graph.visualize(&mut f)
}

fn with_scheduler<F, T>(scheduler_ptr: *mut Scheduler, f: F) -> T
    where F: FnOnce(&mut Scheduler)->T {
  let mut scheduler = unsafe { Box::from_raw(scheduler_ptr) };
  let t = f(&mut scheduler);
  mem::forget(scheduler);
  t
}

fn with_tasks<F, T>(tasks_ptr: *mut Tasks, f: F) -> T
    where F: FnOnce(&mut Tasks)->T {
  let mut tasks = unsafe { Box::from_raw(tasks_ptr) };
  let t = f(&mut tasks);
  mem::forget(tasks);
  t
}<|MERGE_RESOLUTION|>--- conflicted
+++ resolved
@@ -263,33 +263,28 @@
 }
 
 #[no_mangle]
-<<<<<<< HEAD
 pub extern fn scheduler_root_subject_types(
-  scheduler_ptr: *mut RawScheduler,
+  scheduler_ptr: *mut Scheduler,
   subject_types_ptr: *mut TypeId,
   subject_types_len: u64) {
-  with_scheduler(scheduler_ptr, |raw| {
+  with_scheduler(scheduler_ptr, |scheduler| {
     with_vec(subject_types_ptr, subject_types_len as usize, |subject_types| {
-      raw.scheduler.set_root_subject_types(subject_types.clone())
+      scheduler.set_root_subject_types(subject_types.clone())
     })
-=======
+  })
+}
+
+#[no_mangle]
 pub extern fn scheduler_pre_fork(scheduler_ptr: *mut Scheduler) {
   with_scheduler(scheduler_ptr, |scheduler| {
     scheduler.core.pre_fork();
->>>>>>> 177deb90
-  })
-}
-
-#[no_mangle]
-<<<<<<< HEAD
-pub extern fn scheduler_post_fork(scheduler_ptr: *mut RawScheduler) {
-  with_scheduler(scheduler_ptr, |raw| {
-    raw.scheduler.core.post_fork();
-=======
+  })
+}
+
+#[no_mangle]
 pub extern fn scheduler_post_fork(scheduler_ptr: *mut Scheduler) {
   with_scheduler(scheduler_ptr, |scheduler| {
     scheduler.core.post_fork();
->>>>>>> 177deb90
   })
 }
 
@@ -447,15 +442,9 @@
 }
 
 #[no_mangle]
-<<<<<<< HEAD
-pub extern fn task_end(scheduler_ptr: *mut RawScheduler) {
-  with_scheduler(scheduler_ptr, |raw| {
-    raw.scheduler.task_end()
-=======
 pub extern fn tasks_task_end(tasks_ptr: *mut Tasks) {
   with_tasks(tasks_ptr, |tasks| {
     tasks.task_end();
->>>>>>> 177deb90
   })
 }
 
