// Copyright 2017 Pants project contributors (see CONTRIBUTORS.md).
// Licensed under the Apache License, Version 2.0 (see LICENSE).

mod core;
mod context;
mod externs;
mod fs;
mod graph;
mod handles;
mod nodes;
mod rule_graph;
mod scheduler;
mod selectors;
mod tasks;
mod types;

extern crate crossbeam;
extern crate fnv;
extern crate futures;
extern crate futures_cpupool;
extern crate glob;
extern crate ignore;
#[macro_use]
extern crate lazy_static;
extern crate ordermap;
extern crate sha2;
extern crate tar;
extern crate tempdir;

use std::ffi::CStr;
use std::mem;
use std::os::raw;
use std::path::PathBuf;
use std::sync::Arc;

<<<<<<< HEAD
use context::Core;
use core::{Field, Function, Key, TypeConstraint, TypeId, Value};
=======
use core::{Function, Key, TypeConstraint, TypeId, Value};
>>>>>>> d3d02b7a
use externs::{
  Buffer,
  CloneValExtern,
  DropHandlesExtern,
  CreateExceptionExtern,
  ExternContext,
  Externs,
  IdToStrExtern,
  InvokeRunnable,
  LiftBytesExtern,
  LogExtern,
  KeyForExtern,
  ProjectExtern,
  ProjectMultiExtern,
  SatisfiedByExtern,
  StoreListExtern,
  StoreBytesExtern,
  TypeIdBuffer,
  ValForExtern,
  ValToStrExtern,
  with_vec,
};
use nodes::{Failure, NodeResult};
use rule_graph::{GraphMaker, RootSubjectTypes};
use scheduler::{Scheduler, ExecutionStat};
use tasks::Tasks;
use types::Types;

pub struct RawScheduler {
  scheduler: Scheduler,
}

impl RawScheduler {
  fn reset(&mut self) {
    self.scheduler.reset();
  }
}

#[repr(C)]
enum RawStateTag {
  Empty = 0,
  Return = 1,
  Throw = 2,
  Noop = 3,
}

#[repr(C)]
pub struct RawNode {
  subject: Key,
  product: TypeConstraint,
  // The Value represents a union tagged with RawStateTag.
  state_tag: u8,
  state_value: Value
}

impl RawNode {
  fn create(
    externs: &Externs,
    subject: &Key,
    product: &TypeConstraint,
    state: Option<NodeResult>,
  ) -> RawNode {
    let (state_tag, state_value) =
      match state {
        None =>
          (RawStateTag::Empty as u8, externs.create_exception("No value")),
        Some(Ok(v)) =>
          (RawStateTag::Return as u8, v),
        Some(Err(Failure::Throw(msg))) =>
          (RawStateTag::Throw as u8, msg),
        Some(Err(Failure::Noop(msg, _))) =>
          (RawStateTag::Noop as u8, externs.create_exception(msg)),
      };

    RawNode {
      subject: subject.clone(),
      product: product.clone(),
      state_tag: state_tag,
      state_value: state_value,
    }
  }
}

pub struct RawNodes {
  nodes_ptr: *const RawNode,
  nodes_len: u64,
  nodes: Vec<RawNode>,
}

impl RawNodes {
  fn create(
    externs: &Externs,
    node_states: Vec<(&Key, &TypeConstraint, Option<NodeResult>)>
  ) -> Box<RawNodes> {
    let nodes =
      node_states.into_iter()
        .map(|(subject, product, state)|
          RawNode::create(externs, subject, product, state)
        )
        .collect();
    let mut raw_nodes =
      Box::new(
        RawNodes {
          nodes_ptr: Vec::new().as_ptr(),
          nodes_len: 0,
          nodes: nodes,
        }
      );
    // NB: Unsafe! See comment on similar pattern in RawExecution::new().
    raw_nodes.nodes_ptr = raw_nodes.nodes.as_ptr();
    raw_nodes.nodes_len = raw_nodes.nodes.len() as u64;
    raw_nodes
  }
}

#[no_mangle]
pub extern fn scheduler_create(
  ext_context: *const ExternContext,
  log: LogExtern,
  key_for: KeyForExtern,
  val_for: ValForExtern,
  clone_val: CloneValExtern,
  drop_handles: DropHandlesExtern,
  id_to_str: IdToStrExtern,
  val_to_str: ValToStrExtern,
  satisfied_by: SatisfiedByExtern,
  store_list: StoreListExtern,
  store_bytes: StoreBytesExtern,
  lift_bytes: LiftBytesExtern,
  project: ProjectExtern,
  project_multi: ProjectMultiExtern,
  create_exception: CreateExceptionExtern,
  invoke_runnable: InvokeRunnable,
<<<<<<< HEAD
  field_name: Field,
  field_products: Field,
  field_variants: Field,
  field_include: Field,
  field_exclude: Field,
  field_dependencies: Field,
  field_path: Field,
  field_fingerprint: Field,
  construct_snapshot: Function,
  construct_file_content: Function,
  construct_files_content: Function,
  construct_path_stat: Function,
  construct_dir: Function,
  construct_file: Function,
  construct_link: Function,
  type_address: TypeConstraint,
  type_has_products: TypeConstraint,
  type_has_variants: TypeConstraint,
  type_path_globs: TypeConstraint,
  type_snapshot: TypeConstraint,
  type_files_content: TypeConstraint,
  type_dir: TypeConstraint,
  type_file: TypeConstraint,
  type_link: TypeConstraint,
  type_string: TypeId,
  type_bytes: TypeId,
) -> *const RawScheduler {
  // Allocate on the heap via `Box` and return a raw pointer to the boxed value.
=======
  field_name: Buffer,
  field_products: Buffer,
  field_variants: Buffer,
  type_address: TypeConstraint,
  type_has_products: TypeConstraint,
  type_has_variants: TypeConstraint,
  py_str_type: TypeId,
) -> *const RawScheduler {
  // Allocate on the heap via `Box` and return a raw pointer to the boxed value.
  let externs =
    Externs::new(
      ext_context,
      log,
      key_for,
      val_for,
      clone_val,
      drop_handles,
      id_to_str,
      val_to_str,
      satisfied_by,
      store_list,
      project,
      project_multi,
      create_exception,
      invoke_runnable,
      py_str_type,
    );
>>>>>>> d3d02b7a
  Box::into_raw(
    Box::new(
      RawScheduler {
        scheduler: Scheduler::new(
<<<<<<< HEAD
          Core::new(
            Tasks::new(
              field_name,
              field_products,
              field_variants,
              field_include,
              field_exclude,
              field_dependencies,
              field_path,
              field_fingerprint,
            ),
            Types {
              construct_snapshot: construct_snapshot,
              construct_file_content: construct_file_content,
              construct_files_content: construct_files_content,
              construct_path_stat: construct_path_stat,
              construct_dir: construct_dir,
              construct_file: construct_file,
              construct_link: construct_link,
              address: type_address,
              has_products: type_has_products,
              has_variants: type_has_variants,
              path_globs: type_path_globs,
              snapshot: type_snapshot,
              files_content: type_files_content,
              dir: type_dir,
              file: type_file,
              link: type_link,
              string: type_string,
              bytes: type_bytes,
            },
            Externs::new(
              ext_context,
              log,
              key_for,
              val_for,
              clone_val,
              drop_handles,
              id_to_str,
              val_to_str,
              satisfied_by,
              store_list,
              store_bytes,
              lift_bytes,
              project,
              project_multi,
              create_exception,
              invoke_runnable,
            ),
            // TODO: Pass build_root and ignore patterns as argument.
            PathBuf::from("."),
            vec![
              ".*".to_string(),
              "/build-support/*.venv/".to_string(),
              "/dist/".to_string(),
            ],
=======
          Graph::new(),
          Tasks::new(
            externs,
            field_name.to_string().expect("field_name to be a string"),
            field_products.to_string().expect("field_products to be a string"),
            field_variants.to_string().expect("field_variants to be a string"),
            type_address,
            type_has_products,
            type_has_variants,
>>>>>>> d3d02b7a
          ),
        )
      }
    )
  )
}

#[no_mangle]
pub extern fn scheduler_post_fork(scheduler_ptr: *mut RawScheduler) {
  with_scheduler(scheduler_ptr, |raw| {
    raw.scheduler.core.post_fork();
  })
}

#[no_mangle]
pub extern fn scheduler_destroy(scheduler_ptr: *mut RawScheduler) {
  // convert the raw pointer back to a Box (without `forget`ing it) in order to cause it
  // to be destroyed at the end of this function.
  let _ = unsafe { Box::from_raw(scheduler_ptr) };
}

#[no_mangle]
pub extern fn execution_reset(scheduler_ptr: *mut RawScheduler) {
  with_scheduler(scheduler_ptr, |raw| {
    raw.reset();
  })
}

#[no_mangle]
pub extern fn execution_add_root_select(
  scheduler_ptr: *mut RawScheduler,
  subject: Key,
  product: TypeConstraint,
) {
  with_scheduler(scheduler_ptr, |raw| {
    raw.scheduler.add_root_select(subject, product);
  })
}

#[no_mangle]
pub extern fn execution_add_root_select_dependencies(
  scheduler_ptr: *mut RawScheduler,
  subject: Key,
  product: TypeConstraint,
  dep_product: TypeConstraint,
  field: Buffer,
  field_types: TypeIdBuffer,
  transitive: bool,
) {
  with_scheduler(scheduler_ptr, |raw| {
    raw.scheduler.add_root_select_dependencies(
      subject,
      product,
      dep_product,
      field.to_string().expect("field name to be string"),
      field_types.to_vec(),
      transitive,
    );
  })
}

#[no_mangle]
pub extern fn execution_execute(
  scheduler_ptr: *mut RawScheduler,
) -> ExecutionStat {
  with_scheduler(scheduler_ptr, |raw| {
    raw.scheduler.execute()
  })
}

#[no_mangle]
pub extern fn execution_roots(
  scheduler_ptr: *mut RawScheduler,
) -> *const RawNodes {
  with_scheduler(scheduler_ptr, |raw| {
    Box::into_raw(
      RawNodes::create(
        &raw.scheduler.core.externs,
        raw.scheduler.root_states()
      )
    )
  })
}

#[no_mangle]
pub extern fn intrinsic_task_add(
  scheduler_ptr: *mut RawScheduler,
  func: Function,
  input_type: TypeId,
  input_constraint: TypeConstraint,
  output_constraint: TypeConstraint,
) {
  with_core(scheduler_ptr, |core| {
    core.tasks.intrinsic_add(func, input_type, input_constraint, output_constraint);
  })
}

#[no_mangle]
pub extern fn singleton_task_add(
  scheduler_ptr: *mut RawScheduler,
  func: Function,
  output_constraint: TypeConstraint,
) {
  with_core(scheduler_ptr, |core| {
    core.tasks.singleton_add(func, output_constraint);
  })
}

#[no_mangle]
pub extern fn task_add(
  scheduler_ptr: *mut RawScheduler,
  func: Function,
  output_type: TypeConstraint,
) {
  with_core(scheduler_ptr, |core| {
    core.tasks.task_add(func, output_type);
  })
}

#[no_mangle]
pub extern fn task_add_select(
  scheduler_ptr: *mut RawScheduler,
  product: TypeConstraint,
) {
  with_core(scheduler_ptr, |core| {
    core.tasks.add_select(product, None);
  })
}

#[no_mangle]
pub extern fn task_add_select_variant(
  scheduler_ptr: *mut RawScheduler,
  product: TypeConstraint,
  variant_key_buf: Buffer,
) {
  let variant_key =
    variant_key_buf.to_string().expect("Failed to decode key for select_variant");
  with_core(scheduler_ptr, |core| {
    core.tasks.add_select(product, Some(variant_key));
  })
}

#[no_mangle]
pub extern fn task_add_select_literal(
  scheduler_ptr: *mut RawScheduler,
  subject: Key,
  product: TypeConstraint,
) {
  with_core(scheduler_ptr, |core| {
    core.tasks.add_select_literal(subject, product);
  })
}

#[no_mangle]
pub extern fn task_add_select_dependencies(
  scheduler_ptr: *mut RawScheduler,
  product: TypeConstraint,
  dep_product: TypeConstraint,
  field: Buffer,
  field_types: TypeIdBuffer,
  transitive: bool,
) {
<<<<<<< HEAD
  with_core(scheduler_ptr, |core| {
    core.tasks.add_select_dependencies(product, dep_product, field, field_types.to_vec(), transitive);
=======
  with_tasks(scheduler_ptr, |tasks| {
    tasks.add_select_dependencies(product, dep_product, field.to_string().expect("field to be a string"), field_types.to_vec(), transitive);
>>>>>>> d3d02b7a
  })
}

#[no_mangle]
pub extern fn task_add_select_projection(
  scheduler_ptr: *mut RawScheduler,
  product: TypeConstraint,
  projected_subject: TypeId,
  field: Buffer,
  input_product: TypeConstraint,
) {
<<<<<<< HEAD
  with_core(scheduler_ptr, |core| {
    core.tasks.add_select_projection(product, projected_subject, field, input_product);
=======
  with_tasks(scheduler_ptr, |tasks| {
    tasks.add_select_projection(product, projected_subject, field.to_string().expect("field to be a string"), input_product);
>>>>>>> d3d02b7a
  })
}

#[no_mangle]
pub extern fn task_end(scheduler_ptr: *mut RawScheduler) {
  with_core(scheduler_ptr, |core| {
    core.tasks.task_end();
  })
}

#[no_mangle]
pub extern fn graph_invalidate(
  scheduler_ptr: *mut RawScheduler,
  subjects_ptr: *mut Key,
  subjects_len: u64,
) -> u64 {
  with_scheduler(scheduler_ptr, |raw| {
   with_vec(subjects_ptr, subjects_len as usize, |subjects| {
      let subjects_set = subjects.iter().collect();
      raw.scheduler.core.graph.invalidate(subjects_set) as u64
    })
  })
}

#[no_mangle]
pub extern fn graph_len(scheduler_ptr: *mut RawScheduler) -> u64 {
  with_scheduler(scheduler_ptr, |raw| {
    raw.scheduler.core.graph.len() as u64
  })
}

#[no_mangle]
pub extern fn graph_visualize(scheduler_ptr: *mut RawScheduler, path_ptr: *const raw::c_char) {
  with_scheduler(scheduler_ptr, |raw| {
    let path_str = unsafe { CStr::from_ptr(path_ptr).to_string_lossy().into_owned() };
    let path = PathBuf::from(path_str);
    // TODO: This should likely return an error condition to python.
    //   see https://github.com/pantsbuild/pants/issues/4025
    raw.scheduler.visualize(path.as_path()).unwrap_or_else(|e| {
      println!("Failed to visualize to {}: {:?}", path.display(), e);
    });
  })
}

#[no_mangle]
pub extern fn graph_trace(scheduler_ptr: *mut RawScheduler, path_ptr: *const raw::c_char) {
  let path_str = unsafe { CStr::from_ptr(path_ptr).to_string_lossy().into_owned() };
  let path = PathBuf::from(path_str);
  with_scheduler(scheduler_ptr, |raw| {
     raw.scheduler.trace(path.as_path()).unwrap_or_else(|e| {
       println!("Failed to write trace to {}: {:?}", path.display(), e);
     });
  });
}


#[no_mangle]
pub extern fn nodes_destroy(raw_nodes_ptr: *mut RawNodes) {
  // convert the raw pointer back to a Box (without `forget`ing it) in order to cause it
  // to be destroyed at the end of this function.
  let _ = unsafe { Box::from_raw(raw_nodes_ptr) };
}

#[no_mangle]
pub extern fn validator_run(
  scheduler_ptr: *mut RawScheduler,
  subject_types_ptr: *mut TypeId,
  subject_types_len: u64
) {
  with_scheduler(scheduler_ptr, |raw| {
    with_vec(subject_types_ptr, subject_types_len as usize, |subject_types| {
      let graph_maker = GraphMaker::new(&raw.scheduler.core.tasks,
                                        &raw.scheduler.core.externs,
                                        RootSubjectTypes { subject_types: subject_types.clone() });
      let graph = graph_maker.full_graph();

      match graph.validate(&raw.scheduler.core.externs) {
        Result::Ok(_) => {},
        Result::Err(msg) => {
          println!("had errors!\n{}", msg)
        }
      }
    })
  })
}

fn with_scheduler<F, T>(scheduler_ptr: *mut RawScheduler, f: F) -> T
    where F: FnOnce(&mut RawScheduler)->T {
  let mut scheduler = unsafe { Box::from_raw(scheduler_ptr) };
  let t = f(&mut scheduler);
  mem::forget(scheduler);
  t
}

/**
 * A helper to allow for mutation of the Tasks struct. This method is unsafe because
 * it must only be called while the Scheduler is not executing any work (usually during
 * initialization).
 *
 * TODO: An alternative to this method would be to move construction of the Tasks struct
 * before construction of the Scheduler, which would allow it to be mutated before it
 * needed to become atomic for usage in the Scheduler.
 */
fn with_core<F, T>(scheduler_ptr: *mut RawScheduler, f: F) -> T
    where F: FnOnce(&mut Core)->T {
  with_scheduler(scheduler_ptr, |raw| {
    let core =
      Arc::get_mut(&mut raw.scheduler.core)
        .expect("The Core may not be mutated once the Scheduler has started.");
    f(core)
  })
}<|MERGE_RESOLUTION|>--- conflicted
+++ resolved
@@ -33,12 +33,8 @@
 use std::path::PathBuf;
 use std::sync::Arc;
 
-<<<<<<< HEAD
 use context::Core;
-use core::{Field, Function, Key, TypeConstraint, TypeId, Value};
-=======
 use core::{Function, Key, TypeConstraint, TypeId, Value};
->>>>>>> d3d02b7a
 use externs::{
   Buffer,
   CloneValExtern,
@@ -172,15 +168,6 @@
   project_multi: ProjectMultiExtern,
   create_exception: CreateExceptionExtern,
   invoke_runnable: InvokeRunnable,
-<<<<<<< HEAD
-  field_name: Field,
-  field_products: Field,
-  field_variants: Field,
-  field_include: Field,
-  field_exclude: Field,
-  field_dependencies: Field,
-  field_path: Field,
-  field_fingerprint: Field,
   construct_snapshot: Function,
   construct_file_content: Function,
   construct_files_content: Function,
@@ -201,50 +188,20 @@
   type_bytes: TypeId,
 ) -> *const RawScheduler {
   // Allocate on the heap via `Box` and return a raw pointer to the boxed value.
-=======
-  field_name: Buffer,
-  field_products: Buffer,
-  field_variants: Buffer,
-  type_address: TypeConstraint,
-  type_has_products: TypeConstraint,
-  type_has_variants: TypeConstraint,
-  py_str_type: TypeId,
-) -> *const RawScheduler {
-  // Allocate on the heap via `Box` and return a raw pointer to the boxed value.
-  let externs =
-    Externs::new(
-      ext_context,
-      log,
-      key_for,
-      val_for,
-      clone_val,
-      drop_handles,
-      id_to_str,
-      val_to_str,
-      satisfied_by,
-      store_list,
-      project,
-      project_multi,
-      create_exception,
-      invoke_runnable,
-      py_str_type,
-    );
->>>>>>> d3d02b7a
   Box::into_raw(
     Box::new(
       RawScheduler {
         scheduler: Scheduler::new(
-<<<<<<< HEAD
           Core::new(
             Tasks::new(
-              field_name,
-              field_products,
-              field_variants,
-              field_include,
-              field_exclude,
-              field_dependencies,
-              field_path,
-              field_fingerprint,
+              "name".to_string(),
+              "products".to_string(),
+              "variants".to_string(),
+              "include".to_string(),
+              "exclude".to_string(),
+              "dependencies".to_string(),
+              "path".to_string(),
+              "fingerprint".to_string(),
             ),
             Types {
               construct_snapshot: construct_snapshot,
@@ -283,6 +240,7 @@
               project_multi,
               create_exception,
               invoke_runnable,
+              type_string,
             ),
             // TODO: Pass build_root and ignore patterns as argument.
             PathBuf::from("."),
@@ -291,17 +249,6 @@
               "/build-support/*.venv/".to_string(),
               "/dist/".to_string(),
             ],
-=======
-          Graph::new(),
-          Tasks::new(
-            externs,
-            field_name.to_string().expect("field_name to be a string"),
-            field_products.to_string().expect("field_products to be a string"),
-            field_variants.to_string().expect("field_variants to be a string"),
-            type_address,
-            type_has_products,
-            type_has_variants,
->>>>>>> d3d02b7a
           ),
         )
       }
@@ -464,14 +411,9 @@
   field_types: TypeIdBuffer,
   transitive: bool,
 ) {
-<<<<<<< HEAD
-  with_core(scheduler_ptr, |core| {
-    core.tasks.add_select_dependencies(product, dep_product, field, field_types.to_vec(), transitive);
-=======
-  with_tasks(scheduler_ptr, |tasks| {
-    tasks.add_select_dependencies(product, dep_product, field.to_string().expect("field to be a string"), field_types.to_vec(), transitive);
->>>>>>> d3d02b7a
-  })
+  with_core(scheduler_ptr, |core| {
+    core.tasks.add_select_dependencies(product, dep_product, field.to_string().expect("field to be a string"), field_types.to_vec(), transitive);
+    })
 }
 
 #[no_mangle]
@@ -482,13 +424,8 @@
   field: Buffer,
   input_product: TypeConstraint,
 ) {
-<<<<<<< HEAD
-  with_core(scheduler_ptr, |core| {
-    core.tasks.add_select_projection(product, projected_subject, field, input_product);
-=======
-  with_tasks(scheduler_ptr, |tasks| {
-    tasks.add_select_projection(product, projected_subject, field.to_string().expect("field to be a string"), input_product);
->>>>>>> d3d02b7a
+  with_core(scheduler_ptr, |core| {
+    core.tasks.add_select_projection(product, projected_subject, field.to_string().expect("field to be a string"), input_product);
   })
 }
 
