// Copyright 2017 Pants project contributors (see CONTRIBUTORS.md).
// Licensed under the Apache License, Version 2.0 (see LICENSE).

mod core;
mod context;
mod externs;
mod fs;
mod graph;
mod handles;
mod nodes;
mod rule_graph;
mod scheduler;
mod selectors;
mod tasks;
mod types;

extern crate crossbeam;
extern crate fnv;
extern crate futures;
extern crate futures_cpupool;
extern crate glob;
extern crate ignore;
#[macro_use]
extern crate lazy_static;
extern crate ordermap;
extern crate sha2;
extern crate tar;
extern crate tempdir;

use std::ffi::CStr;
use std::mem;
use std::os::raw;
use std::path::PathBuf;
use std::sync::Arc;

use context::Core;
use core::{Function, Key, TypeConstraint, TypeId, Value};
use externs::{
  Buffer,
  CloneValExtern,
  DropHandlesExtern,
  CreateExceptionExtern,
  ExternContext,
  Externs,
  IdToStrExtern,
  InvokeRunnable,
  LiftBytesExtern,
  LogExtern,
  KeyForExtern,
  ProjectExtern,
  ProjectMultiExtern,
  SatisfiedByExtern,
  StoreListExtern,
  StoreBytesExtern,
  TypeIdBuffer,
  ValForExtern,
  ValToStrExtern,
  with_vec,
};
<<<<<<< HEAD
use nodes::{Failure, NodeResult};
use rule_graph::{GraphMaker, RootSubjectTypes};
use scheduler::{Scheduler, ExecutionStat};
=======
use graph::Graph;
use nodes::Failure;
use scheduler::{RootResult, Scheduler, ExecutionStat};
>>>>>>> c2db3ddb
use tasks::Tasks;
use types::Types;

pub struct RawScheduler {
  scheduler: Scheduler,
}

impl RawScheduler {
  fn reset(&mut self) {
    self.scheduler.reset();
  }
}

#[repr(C)]
enum RawStateTag {
  Empty = 0,
  Return = 1,
  Throw = 2,
  Noop = 3,
}

#[repr(C)]
pub struct RawNode {
  subject: Key,
  product: TypeConstraint,
  // The Value represents a union tagged with RawStateTag.
  state_tag: u8,
  state_value: Value
}

impl RawNode {
  fn create(subject: &Key, product: &TypeConstraint, state: Option<RootResult>) -> RawNode {
    let (state_tag, state_value) =
      match state {
        None =>
          (RawStateTag::Empty as u8, externs::create_exception("No value")),
        Some(Ok(v)) =>
          (RawStateTag::Return as u8, v),
        Some(Err(Failure::Throw(msg))) =>
          (RawStateTag::Throw as u8, msg),
        Some(Err(Failure::Noop(msg, _))) =>
          (RawStateTag::Noop as u8, externs::create_exception(msg)),
      };

    RawNode {
      subject: subject.clone(),
      product: product.clone(),
      state_tag: state_tag,
      state_value: state_value,
    }
  }
}

pub struct RawNodes {
  nodes_ptr: *const RawNode,
  nodes_len: u64,
  nodes: Vec<RawNode>,
}

impl RawNodes {
  fn create(node_states: Vec<(&Key, &TypeConstraint, Option<RootResult>)>) -> Box<RawNodes> {
    let nodes =
      node_states.into_iter()
        .map(|(subject, product, state)|
          RawNode::create(subject, product, state)
        )
        .collect();
    let mut raw_nodes =
      Box::new(
        RawNodes {
          nodes_ptr: Vec::new().as_ptr(),
          nodes_len: 0,
          nodes: nodes,
        }
      );
    // NB: Unsafe! See comment on similar pattern in RawExecution::new().
    raw_nodes.nodes_ptr = raw_nodes.nodes.as_ptr();
    raw_nodes.nodes_len = raw_nodes.nodes.len() as u64;
    raw_nodes
  }
}

#[no_mangle]
pub extern fn externs_set(
  ext_context: *const ExternContext,
  log: LogExtern,
  key_for: KeyForExtern,
  val_for: ValForExtern,
  clone_val: CloneValExtern,
  drop_handles: DropHandlesExtern,
  id_to_str: IdToStrExtern,
  val_to_str: ValToStrExtern,
  satisfied_by: SatisfiedByExtern,
  store_list: StoreListExtern,
  store_bytes: StoreBytesExtern,
  lift_bytes: LiftBytesExtern,
  project: ProjectExtern,
  project_multi: ProjectMultiExtern,
  create_exception: CreateExceptionExtern,
  invoke_runnable: InvokeRunnable,
<<<<<<< HEAD
  construct_snapshot: Function,
  construct_file_content: Function,
  construct_files_content: Function,
  construct_path_stat: Function,
  construct_dir: Function,
  construct_file: Function,
  construct_link: Function,
  type_address: TypeConstraint,
  type_has_products: TypeConstraint,
  type_has_variants: TypeConstraint,
  type_path_globs: TypeConstraint,
  type_snapshot: TypeConstraint,
  type_files_content: TypeConstraint,
  type_dir: TypeConstraint,
  type_file: TypeConstraint,
  type_link: TypeConstraint,
  type_string: TypeId,
  type_bytes: TypeId,
=======
  py_str_type: TypeId,
) {
  externs::set_externs(
    Externs::new(
      ext_context,
      log,
      key_for,
      val_for,
      clone_val,
      drop_handles,
      id_to_str,
      val_to_str,
      satisfied_by,
      store_list,
      project,
      project_multi,
      create_exception,
      invoke_runnable,
      py_str_type,
    )
  );
}

#[no_mangle]
pub extern fn scheduler_create(
  field_name: Buffer,
  field_products: Buffer,
  field_variants: Buffer,
  type_address: TypeConstraint,
  type_has_products: TypeConstraint,
  type_has_variants: TypeConstraint,
>>>>>>> c2db3ddb
) -> *const RawScheduler {
  // Allocate on the heap via `Box` and return a raw pointer to the boxed value.
  Box::into_raw(
    Box::new(
      RawScheduler {
        scheduler: Scheduler::new(
<<<<<<< HEAD
          Core::new(
            Tasks::new(
              "name".to_string(),
              "products".to_string(),
              "variants".to_string(),
              "include".to_string(),
              "exclude".to_string(),
              "dependencies".to_string(),
              "path".to_string(),
              "fingerprint".to_string(),
            ),
            Types {
              construct_snapshot: construct_snapshot,
              construct_file_content: construct_file_content,
              construct_files_content: construct_files_content,
              construct_path_stat: construct_path_stat,
              construct_dir: construct_dir,
              construct_file: construct_file,
              construct_link: construct_link,
              address: type_address,
              has_products: type_has_products,
              has_variants: type_has_variants,
              path_globs: type_path_globs,
              snapshot: type_snapshot,
              files_content: type_files_content,
              dir: type_dir,
              file: type_file,
              link: type_link,
              string: type_string,
              bytes: type_bytes,
            },
            Externs::new(
              ext_context,
              log,
              key_for,
              val_for,
              clone_val,
              drop_handles,
              id_to_str,
              val_to_str,
              satisfied_by,
              store_list,
              store_bytes,
              lift_bytes,
              project,
              project_multi,
              create_exception,
              invoke_runnable,
              type_string,
            ),
            // TODO: Pass build_root and ignore patterns as argument.
            PathBuf::from("."),
            vec![
              ".*".to_string(),
              "/build-support/*.venv/".to_string(),
              "/dist/".to_string(),
            ],
=======
          Graph::new(),
          Tasks::new(
            field_name.to_string().expect("field_name to be a string"),
            field_products.to_string().expect("field_products to be a string"),
            field_variants.to_string().expect("field_variants to be a string"),
            type_address,
            type_has_products,
            type_has_variants,
>>>>>>> c2db3ddb
          ),
        )
      }
    )
  )
}

#[no_mangle]
pub extern fn scheduler_post_fork(scheduler_ptr: *mut RawScheduler) {
  with_scheduler(scheduler_ptr, |raw| {
    raw.scheduler.core.post_fork();
  })
}

#[no_mangle]
pub extern fn scheduler_destroy(scheduler_ptr: *mut RawScheduler) {
  // convert the raw pointer back to a Box (without `forget`ing it) in order to cause it
  // to be destroyed at the end of this function.
  let _ = unsafe { Box::from_raw(scheduler_ptr) };
}

#[no_mangle]
pub extern fn execution_reset(scheduler_ptr: *mut RawScheduler) {
  with_scheduler(scheduler_ptr, |raw| {
    raw.reset();
  })
}

#[no_mangle]
pub extern fn execution_add_root_select(
  scheduler_ptr: *mut RawScheduler,
  subject: Key,
  product: TypeConstraint,
) {
  with_scheduler(scheduler_ptr, |raw| {
    raw.scheduler.add_root_select(subject, product);
  })
}

#[no_mangle]
pub extern fn execution_add_root_select_dependencies(
  scheduler_ptr: *mut RawScheduler,
  subject: Key,
  product: TypeConstraint,
  dep_product: TypeConstraint,
  field: Buffer,
  field_types: TypeIdBuffer,
  transitive: bool,
) {
  with_scheduler(scheduler_ptr, |raw| {
    raw.scheduler.add_root_select_dependencies(
      subject,
      product,
      dep_product,
      field.to_string().expect("field name to be string"),
      field_types.to_vec(),
      transitive,
    );
  })
}

#[no_mangle]
pub extern fn execution_execute(
  scheduler_ptr: *mut RawScheduler,
) -> ExecutionStat {
  with_scheduler(scheduler_ptr, |raw| {
    raw.scheduler.execute()
  })
}

#[no_mangle]
pub extern fn execution_roots(
  scheduler_ptr: *mut RawScheduler,
) -> *const RawNodes {
  with_scheduler(scheduler_ptr, |raw| {
<<<<<<< HEAD
    Box::into_raw(
      RawNodes::create(
        &raw.scheduler.core.externs,
        raw.scheduler.root_states()
      )
    )
=======
    Box::into_raw(RawNodes::create(raw.scheduler.root_states()))
>>>>>>> c2db3ddb
  })
}

#[no_mangle]
pub extern fn intrinsic_task_add(
  scheduler_ptr: *mut RawScheduler,
  func: Function,
  input_type: TypeId,
  input_constraint: TypeConstraint,
  output_constraint: TypeConstraint,
) {
  with_core(scheduler_ptr, |core| {
    core.tasks.intrinsic_add(func, input_type, input_constraint, output_constraint);
  })
}

#[no_mangle]
pub extern fn singleton_task_add(
  scheduler_ptr: *mut RawScheduler,
  func: Function,
  output_constraint: TypeConstraint,
) {
  with_core(scheduler_ptr, |core| {
    core.tasks.singleton_add(func, output_constraint);
  })
}

#[no_mangle]
pub extern fn task_add(
  scheduler_ptr: *mut RawScheduler,
  func: Function,
  output_type: TypeConstraint,
) {
  with_core(scheduler_ptr, |core| {
    core.tasks.task_add(func, output_type);
  })
}

#[no_mangle]
pub extern fn task_add_select(
  scheduler_ptr: *mut RawScheduler,
  product: TypeConstraint,
) {
  with_core(scheduler_ptr, |core| {
    core.tasks.add_select(product, None);
  })
}

#[no_mangle]
pub extern fn task_add_select_variant(
  scheduler_ptr: *mut RawScheduler,
  product: TypeConstraint,
  variant_key_buf: Buffer,
) {
  let variant_key =
    variant_key_buf.to_string().expect("Failed to decode key for select_variant");
  with_core(scheduler_ptr, |core| {
    core.tasks.add_select(product, Some(variant_key));
  })
}

#[no_mangle]
pub extern fn task_add_select_literal(
  scheduler_ptr: *mut RawScheduler,
  subject: Key,
  product: TypeConstraint,
) {
  with_core(scheduler_ptr, |core| {
    core.tasks.add_select_literal(subject, product);
  })
}

#[no_mangle]
pub extern fn task_add_select_dependencies(
  scheduler_ptr: *mut RawScheduler,
  product: TypeConstraint,
  dep_product: TypeConstraint,
  field: Buffer,
  field_types: TypeIdBuffer,
  transitive: bool,
) {
  with_core(scheduler_ptr, |core| {
    core.tasks.add_select_dependencies(product, dep_product, field.to_string().expect("field to be a string"), field_types.to_vec(), transitive);
    })
}

#[no_mangle]
pub extern fn task_add_select_projection(
  scheduler_ptr: *mut RawScheduler,
  product: TypeConstraint,
  projected_subject: TypeId,
  field: Buffer,
  input_product: TypeConstraint,
) {
  with_core(scheduler_ptr, |core| {
    core.tasks.add_select_projection(product, projected_subject, field.to_string().expect("field to be a string"), input_product);
  })
}

#[no_mangle]
pub extern fn task_end(scheduler_ptr: *mut RawScheduler) {
  with_core(scheduler_ptr, |core| {
    core.tasks.task_end();
  })
}

#[no_mangle]
pub extern fn graph_invalidate(
  scheduler_ptr: *mut RawScheduler,
  subjects_ptr: *mut Key,
  subjects_len: u64,
) -> u64 {
  with_scheduler(scheduler_ptr, |raw| {
   with_vec(subjects_ptr, subjects_len as usize, |subjects| {
      let subjects_set = subjects.iter().collect();
      raw.scheduler.core.graph.invalidate(subjects_set) as u64
    })
  })
}

#[no_mangle]
pub extern fn graph_len(scheduler_ptr: *mut RawScheduler) -> u64 {
  with_scheduler(scheduler_ptr, |raw| {
    raw.scheduler.core.graph.len() as u64
  })
}

#[no_mangle]
pub extern fn graph_visualize(scheduler_ptr: *mut RawScheduler, path_ptr: *const raw::c_char) {
  with_scheduler(scheduler_ptr, |raw| {
    let path_str = unsafe { CStr::from_ptr(path_ptr).to_string_lossy().into_owned() };
    let path = PathBuf::from(path_str);
    // TODO: This should likely return an error condition to python.
    //   see https://github.com/pantsbuild/pants/issues/4025
    raw.scheduler.visualize(path.as_path()).unwrap_or_else(|e| {
      println!("Failed to visualize to {}: {:?}", path.display(), e);
    });
  })
}

#[no_mangle]
pub extern fn graph_trace(scheduler_ptr: *mut RawScheduler, path_ptr: *const raw::c_char) {
  let path_str = unsafe { CStr::from_ptr(path_ptr).to_string_lossy().into_owned() };
  let path = PathBuf::from(path_str);
  with_scheduler(scheduler_ptr, |raw| {
     raw.scheduler.trace(path.as_path()).unwrap_or_else(|e| {
       println!("Failed to write trace to {}: {:?}", path.display(), e);
     });
  });
}


#[no_mangle]
pub extern fn nodes_destroy(raw_nodes_ptr: *mut RawNodes) {
  // convert the raw pointer back to a Box (without `forget`ing it) in order to cause it
  // to be destroyed at the end of this function.
  let _ = unsafe { Box::from_raw(raw_nodes_ptr) };
}

#[no_mangle]
pub extern fn validator_run(
  scheduler_ptr: *mut RawScheduler,
  subject_types_ptr: *mut TypeId,
  subject_types_len: u64
) {
  with_scheduler(scheduler_ptr, |raw| {
    with_vec(subject_types_ptr, subject_types_len as usize, |subject_types| {
      let graph_maker = GraphMaker::new(&raw.scheduler.core.tasks,
                                        &raw.scheduler.core.externs,
                                        RootSubjectTypes { subject_types: subject_types.clone() });
      let graph = graph_maker.full_graph();

<<<<<<< HEAD
      match graph.validate(&raw.scheduler.core.externs) {
=======
      match graph.validate() {
>>>>>>> c2db3ddb
        Result::Ok(_) => {},
        Result::Err(msg) => {
          println!("had errors!\n{}", msg)
        }
      }
    })
  })
}

fn with_scheduler<F, T>(scheduler_ptr: *mut RawScheduler, f: F) -> T
    where F: FnOnce(&mut RawScheduler)->T {
  let mut scheduler = unsafe { Box::from_raw(scheduler_ptr) };
  let t = f(&mut scheduler);
  mem::forget(scheduler);
  t
}

/**
 * A helper to allow for mutation of the Tasks struct. This method is unsafe because
 * it must only be called while the Scheduler is not executing any work (usually during
 * initialization).
 *
 * TODO: An alternative to this method would be to move construction of the Tasks struct
 * before construction of the Scheduler, which would allow it to be mutated before it
 * needed to become atomic for usage in the Scheduler.
 */
fn with_core<F, T>(scheduler_ptr: *mut RawScheduler, f: F) -> T
    where F: FnOnce(&mut Core)->T {
  with_scheduler(scheduler_ptr, |raw| {
    let core =
      Arc::get_mut(&mut raw.scheduler.core)
        .expect("The Core may not be mutated once the Scheduler has started.");
    f(core)
  })
}<|MERGE_RESOLUTION|>--- conflicted
+++ resolved
@@ -57,15 +57,10 @@
   ValToStrExtern,
   with_vec,
 };
-<<<<<<< HEAD
-use nodes::{Failure, NodeResult};
-use rule_graph::{GraphMaker, RootSubjectTypes};
-use scheduler::{Scheduler, ExecutionStat};
-=======
 use graph::Graph;
 use nodes::Failure;
+use rule_graph::{GraphMaker, RootSubjectTypes};
 use scheduler::{RootResult, Scheduler, ExecutionStat};
->>>>>>> c2db3ddb
 use tasks::Tasks;
 use types::Types;
 
@@ -166,7 +161,33 @@
   project_multi: ProjectMultiExtern,
   create_exception: CreateExceptionExtern,
   invoke_runnable: InvokeRunnable,
-<<<<<<< HEAD
+  py_str_type: TypeId,
+) {
+  externs::set_externs(
+    Externs::new(
+      ext_context,
+      log,
+      key_for,
+      val_for,
+      clone_val,
+      drop_handles,
+      id_to_str,
+      val_to_str,
+      satisfied_by,
+      store_list,
+      store_bytes,
+      lift_bytes,
+      project,
+      project_multi,
+      create_exception,
+      invoke_runnable,
+      py_str_type,
+    )
+  );
+}
+
+#[no_mangle]
+pub extern fn scheduler_create(
   construct_snapshot: Function,
   construct_file_content: Function,
   construct_files_content: Function,
@@ -185,46 +206,12 @@
   type_link: TypeConstraint,
   type_string: TypeId,
   type_bytes: TypeId,
-=======
-  py_str_type: TypeId,
-) {
-  externs::set_externs(
-    Externs::new(
-      ext_context,
-      log,
-      key_for,
-      val_for,
-      clone_val,
-      drop_handles,
-      id_to_str,
-      val_to_str,
-      satisfied_by,
-      store_list,
-      project,
-      project_multi,
-      create_exception,
-      invoke_runnable,
-      py_str_type,
-    )
-  );
-}
-
-#[no_mangle]
-pub extern fn scheduler_create(
-  field_name: Buffer,
-  field_products: Buffer,
-  field_variants: Buffer,
-  type_address: TypeConstraint,
-  type_has_products: TypeConstraint,
-  type_has_variants: TypeConstraint,
->>>>>>> c2db3ddb
 ) -> *const RawScheduler {
   // Allocate on the heap via `Box` and return a raw pointer to the boxed value.
   Box::into_raw(
     Box::new(
       RawScheduler {
         scheduler: Scheduler::new(
-<<<<<<< HEAD
           Core::new(
             Tasks::new(
               "name".to_string(),
@@ -256,25 +243,6 @@
               string: type_string,
               bytes: type_bytes,
             },
-            Externs::new(
-              ext_context,
-              log,
-              key_for,
-              val_for,
-              clone_val,
-              drop_handles,
-              id_to_str,
-              val_to_str,
-              satisfied_by,
-              store_list,
-              store_bytes,
-              lift_bytes,
-              project,
-              project_multi,
-              create_exception,
-              invoke_runnable,
-              type_string,
-            ),
             // TODO: Pass build_root and ignore patterns as argument.
             PathBuf::from("."),
             vec![
@@ -282,16 +250,6 @@
               "/build-support/*.venv/".to_string(),
               "/dist/".to_string(),
             ],
-=======
-          Graph::new(),
-          Tasks::new(
-            field_name.to_string().expect("field_name to be a string"),
-            field_products.to_string().expect("field_products to be a string"),
-            field_variants.to_string().expect("field_variants to be a string"),
-            type_address,
-            type_has_products,
-            type_has_variants,
->>>>>>> c2db3ddb
           ),
         )
       }
@@ -367,16 +325,7 @@
   scheduler_ptr: *mut RawScheduler,
 ) -> *const RawNodes {
   with_scheduler(scheduler_ptr, |raw| {
-<<<<<<< HEAD
-    Box::into_raw(
-      RawNodes::create(
-        &raw.scheduler.core.externs,
-        raw.scheduler.root_states()
-      )
-    )
-=======
     Box::into_raw(RawNodes::create(raw.scheduler.root_states()))
->>>>>>> c2db3ddb
   })
 }
 
@@ -549,11 +498,7 @@
                                         RootSubjectTypes { subject_types: subject_types.clone() });
       let graph = graph_maker.full_graph();
 
-<<<<<<< HEAD
-      match graph.validate(&raw.scheduler.core.externs) {
-=======
       match graph.validate() {
->>>>>>> c2db3ddb
         Result::Ok(_) => {},
         Result::Err(msg) => {
           println!("had errors!\n{}", msg)
