--- conflicted
+++ resolved
@@ -59,11 +59,6 @@
 };
 use graph::Graph;
 use nodes::Failure;
-<<<<<<< HEAD
-=======
-use scheduler::{RootResult, Scheduler, ExecutionStat};
-use tasks::Tasks;
->>>>>>> 31a8f645
 use rule_graph::{GraphMaker, RootSubjectTypes};
 use scheduler::{RootResult, Scheduler, ExecutionStat};
 use tasks::Tasks;
@@ -193,7 +188,6 @@
 
 #[no_mangle]
 pub extern fn scheduler_create(
-<<<<<<< HEAD
   construct_snapshot: Function,
   construct_file_content: Function,
   construct_files_content: Function,
@@ -212,21 +206,12 @@
   type_link: TypeConstraint,
   type_string: TypeId,
   type_bytes: TypeId,
-=======
-  field_name: Buffer,
-  field_products: Buffer,
-  field_variants: Buffer,
-  type_address: TypeConstraint,
-  type_has_products: TypeConstraint,
-  type_has_variants: TypeConstraint,
->>>>>>> 31a8f645
 ) -> *const RawScheduler {
   // Allocate on the heap via `Box` and return a raw pointer to the boxed value.
   Box::into_raw(
     Box::new(
       RawScheduler {
         scheduler: Scheduler::new(
-<<<<<<< HEAD
           Core::new(
             Tasks::new(
               "name".to_string(),
@@ -265,16 +250,6 @@
               "/build-support/*.venv/".to_string(),
               "/dist/".to_string(),
             ],
-=======
-          Graph::new(),
-          Tasks::new(
-            field_name.to_string().expect("field_name to be a string"),
-            field_products.to_string().expect("field_products to be a string"),
-            field_variants.to_string().expect("field_variants to be a string"),
-            type_address,
-            type_has_products,
-            type_has_variants,
->>>>>>> 31a8f645
           ),
         )
       }
@@ -519,7 +494,6 @@
   with_scheduler(scheduler_ptr, |raw| {
     with_vec(subject_types_ptr, subject_types_len as usize, |subject_types| {
       let graph_maker = GraphMaker::new(&raw.scheduler.core.tasks,
-                                        &raw.scheduler.core.externs,
                                         RootSubjectTypes { subject_types: subject_types.clone() });
       let graph = graph_maker.full_graph();
 
