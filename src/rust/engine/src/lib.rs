// Copyright 2017 Pants project contributors (see CONTRIBUTORS.md).
// Licensed under the Apache License, Version 2.0 (see LICENSE).

mod context;
mod core;
mod externs;
mod graph;
mod handles;
mod nodes;
mod rule_graph;
mod scheduler;
mod selectors;
mod tasks;
mod types;

extern crate boxfuture;
extern crate fnv;
extern crate futures;
extern crate futures_cpupool;
#[macro_use]
extern crate lazy_static;
extern crate ordermap;
extern crate petgraph;
<<<<<<< HEAD
extern crate process_executor;
extern crate fs;
=======
extern crate process_execution;
extern crate tar;
extern crate tempdir;
>>>>>>> b4fa68c8

use std::ffi::CStr;
use std::fs::File;
use std::io;
use std::mem;
use std::os::raw;
use std::panic;
use std::path::{Path, PathBuf};


use context::Core;
use core::{Failure, Function, Key, TypeConstraint, TypeId, Value};
use externs::{Buffer, BufferBuffer, CloneValExtern, DropHandlesExtern, CreateExceptionExtern,
              ExternContext, Externs, IdToStrExtern, InvokeRunnable, LogExtern, KeyForExtern,
              ProjectExtern, ProjectMultiExtern, ProjectIgnoringTypeExtern, SatisfiedByExtern,
              SatisfiedByTypeExtern, StoreListExtern, StoreBytesExtern, TypeIdBuffer,
              ValForExtern, ValToStrExtern};
use rule_graph::{GraphMaker, RuleGraph};
use scheduler::{RootResult, Scheduler, ExecutionStat};
use tasks::Tasks;
use types::Types;

#[repr(C)]
enum RawStateTag {
  Empty = 0,
  Return = 1,
  Throw = 2,
  Noop = 3,
}

#[repr(C)]
pub struct RawNode {
  subject: Key,
  product: TypeConstraint,
  // The Value represents a union tagged with RawStateTag.
  state_tag: u8,
  state_value: Value,
}

impl RawNode {
  fn create(subject: &Key, product: &TypeConstraint, state: Option<RootResult>) -> RawNode {
    let (state_tag, state_value) = match state {
      None => (
        RawStateTag::Empty as u8,
        externs::create_exception("No value"),
      ),
      Some(Ok(v)) => (RawStateTag::Return as u8, v),
      Some(Err(Failure::Throw(exc, _))) => (RawStateTag::Throw as u8, exc),
      Some(Err(Failure::Noop(noop))) => (
        RawStateTag::Noop as u8,
        externs::create_exception(&format!("{:?}", noop)),
      ),
    };

    RawNode {
      subject: subject.clone(),
      product: product.clone(),
      state_tag: state_tag,
      state_value: state_value,
    }
  }
}

#[repr(C)]
pub struct RawNodes {
  nodes_ptr: *const RawNode,
  nodes_len: u64,
  nodes: Vec<RawNode>,
}

impl RawNodes {
  fn create(node_states: Vec<(&Key, &TypeConstraint, Option<RootResult>)>) -> Box<RawNodes> {
    let nodes = node_states
      .into_iter()
      .map(|(subject, product, state)| {
        RawNode::create(subject, product, state)
      })
      .collect();
    let mut raw_nodes = Box::new(RawNodes {
      nodes_ptr: Vec::new().as_ptr(),
      nodes_len: 0,
      nodes: nodes,
    });
    // NB: Unsafe! See comment on similar pattern in RawExecution::new().
    raw_nodes.nodes_ptr = raw_nodes.nodes.as_ptr();
    raw_nodes.nodes_len = raw_nodes.nodes.len() as u64;
    raw_nodes
  }
}

#[no_mangle]
pub extern "C" fn externs_set(
  ext_context: *const ExternContext,
  log: LogExtern,
  key_for: KeyForExtern,
  val_for: ValForExtern,
  clone_val: CloneValExtern,
  drop_handles: DropHandlesExtern,
  id_to_str: IdToStrExtern,
  val_to_str: ValToStrExtern,
  satisfied_by: SatisfiedByExtern,
  satisfied_by_type: SatisfiedByTypeExtern,
  store_list: StoreListExtern,
  store_bytes: StoreBytesExtern,
  project: ProjectExtern,
  project_ignoring_type: ProjectIgnoringTypeExtern,
  project_multi: ProjectMultiExtern,
  create_exception: CreateExceptionExtern,
  invoke_runnable: InvokeRunnable,
  py_str_type: TypeId,
) {
  externs::set_externs(Externs::new(
    ext_context,
    log,
    key_for,
    val_for,
    clone_val,
    drop_handles,
    id_to_str,
    val_to_str,
    satisfied_by,
    satisfied_by_type,
    store_list,
    store_bytes,
    project,
    project_ignoring_type,
    project_multi,
    create_exception,
    invoke_runnable,
    py_str_type,
  ));
}

///
/// Given a set of Tasks and type information, creates a Scheduler.
///
/// The given Tasks struct will be cloned, so no additional mutation of the reference will
/// affect the created Scheduler.
///
#[no_mangle]
pub extern "C" fn scheduler_create(
  tasks_ptr: *mut Tasks,
  construct_snapshot: Function,
  construct_snapshots: Function,
  construct_file_content: Function,
  construct_files_content: Function,
  construct_path_stat: Function,
  construct_dir: Function,
  construct_file: Function,
  construct_link: Function,
  type_address: TypeConstraint,
  type_has_products: TypeConstraint,
  type_has_variants: TypeConstraint,
  type_path_globs: TypeConstraint,
  type_snapshot: TypeConstraint,
  type_snapshots: TypeConstraint,
  type_files_content: TypeConstraint,
  type_dir: TypeConstraint,
  type_file: TypeConstraint,
  type_link: TypeConstraint,
  type_string: TypeId,
  type_bytes: TypeId,
  build_root_buf: Buffer,
  work_dir_buf: Buffer,
  ignore_patterns_buf: BufferBuffer,
  root_type_ids: TypeIdBuffer,
) -> *const Scheduler {
  let root_type_ids = root_type_ids.to_vec();
  let build_root = PathBuf::from(build_root_buf.to_os_string());
  let work_dir = PathBuf::from(work_dir_buf.to_os_string());
  let ignore_patterns = ignore_patterns_buf.to_strings().unwrap_or_else(|e| {
    panic!("Failed to decode ignore patterns as UTF8: {:?}", e)
  });
  let tasks = with_tasks(tasks_ptr, |tasks| tasks.clone());
  // Allocate on the heap via `Box` and return a raw pointer to the boxed value.
  Box::into_raw(Box::new(Scheduler::new(Core::new(
    root_type_ids.clone(),
    tasks,
    Types {
      construct_snapshot: construct_snapshot,
      construct_snapshots: construct_snapshots,
      construct_file_content: construct_file_content,
      construct_files_content: construct_files_content,
      construct_path_stat: construct_path_stat,
      construct_dir: construct_dir,
      construct_file: construct_file,
      construct_link: construct_link,
      address: type_address,
      has_products: type_has_products,
      has_variants: type_has_variants,
      path_globs: type_path_globs,
      snapshot: type_snapshot,
      snapshots: type_snapshots,
      files_content: type_files_content,
      dir: type_dir,
      file: type_file,
      link: type_link,
      string: type_string,
      bytes: type_bytes,
    },
    build_root,
    ignore_patterns,
    work_dir,
  ))))
}

#[no_mangle]
pub extern "C" fn scheduler_pre_fork(scheduler_ptr: *mut Scheduler) {
  with_scheduler(scheduler_ptr, |scheduler| { scheduler.core.pre_fork(); })
}

#[no_mangle]
pub extern "C" fn scheduler_destroy(scheduler_ptr: *mut Scheduler) {
  // convert the raw pointer back to a Box (without `forget`ing it) in order to cause it
  // to be destroyed at the end of this function.
  let _ = unsafe { Box::from_raw(scheduler_ptr) };
}

#[no_mangle]
pub extern "C" fn execution_reset(scheduler_ptr: *mut Scheduler) {
  with_scheduler(scheduler_ptr, |scheduler| { scheduler.reset(); })
}

#[no_mangle]
pub extern "C" fn execution_add_root_select(
  scheduler_ptr: *mut Scheduler,
  subject: Key,
  product: TypeConstraint,
) {
  with_scheduler(scheduler_ptr, |scheduler| {
    scheduler.add_root_select(subject, product);
  })
}

#[no_mangle]
pub extern "C" fn execution_execute(scheduler_ptr: *mut Scheduler) -> ExecutionStat {
  with_scheduler(scheduler_ptr, |scheduler| scheduler.execute())
}

#[no_mangle]
pub extern "C" fn execution_roots(scheduler_ptr: *mut Scheduler) -> *const RawNodes {
  with_scheduler(scheduler_ptr, |scheduler| {
    Box::into_raw(RawNodes::create(scheduler.root_states()))
  })
}

#[no_mangle]
pub extern "C" fn tasks_create() -> *const Tasks {
  // Allocate on the heap via `Box` and return a raw pointer to the boxed value.
  Box::into_raw(Box::new(Tasks::new()))
}

#[no_mangle]
pub extern "C" fn tasks_singleton_add(
  tasks_ptr: *mut Tasks,
  value: Value,
  output_constraint: TypeConstraint,
) {
  with_tasks(tasks_ptr, |tasks| {
    tasks.singleton_add(value, output_constraint);
  })
}

#[no_mangle]
pub extern "C" fn tasks_task_begin(
  tasks_ptr: *mut Tasks,
  func: Function,
  output_type: TypeConstraint,
) {
  with_tasks(tasks_ptr, |tasks| { tasks.task_begin(func, output_type); })
}

#[no_mangle]
pub extern "C" fn tasks_add_select(tasks_ptr: *mut Tasks, product: TypeConstraint) {
  with_tasks(tasks_ptr, |tasks| { tasks.add_select(product, None); })
}

#[no_mangle]
pub extern "C" fn tasks_add_select_variant(
  tasks_ptr: *mut Tasks,
  product: TypeConstraint,
  variant_key_buf: Buffer,
) {
  let variant_key = variant_key_buf.to_string().expect(
    "Failed to decode key for select_variant",
  );
  with_tasks(tasks_ptr, |tasks| {
    tasks.add_select(product, Some(variant_key));
  })
}

#[no_mangle]
pub extern "C" fn tasks_add_select_dependencies(
  tasks_ptr: *mut Tasks,
  product: TypeConstraint,
  dep_product: TypeConstraint,
  field: Buffer,
  field_types: TypeIdBuffer,
) {
  with_tasks(tasks_ptr, |tasks| {
    tasks.add_select_dependencies(
      product,
      dep_product,
      field.to_string().expect("field to be a string"),
      field_types.to_vec(),
    );
  })
}

#[no_mangle]
pub extern "C" fn tasks_add_select_transitive(
  tasks_ptr: *mut Tasks,
  product: TypeConstraint,
  dep_product: TypeConstraint,
  field: Buffer,
  field_types: TypeIdBuffer,
) {
  with_tasks(tasks_ptr, |tasks| {
    tasks.add_select_transitive(
      product,
      dep_product,
      field.to_string().expect("field to be a string"),
      field_types.to_vec(),
    );
  })
}

#[no_mangle]
pub extern "C" fn tasks_add_select_projection(
  tasks_ptr: *mut Tasks,
  product: TypeConstraint,
  projected_subject: TypeId,
  field: Buffer,
  input_product: TypeConstraint,
) {
  with_tasks(tasks_ptr, |tasks| {
    tasks.add_select_projection(
      product,
      projected_subject,
      field.to_string().expect("field to be a string"),
      input_product,
    );
  })
}

#[no_mangle]
pub extern "C" fn tasks_task_end(tasks_ptr: *mut Tasks) {
  with_tasks(tasks_ptr, |tasks| { tasks.task_end(); })
}

#[no_mangle]
pub extern "C" fn tasks_destroy(tasks_ptr: *mut Tasks) {
  // convert the raw pointer back to a Box (without `forget`ing it) in order to cause it
  // to be destroyed at the end of this function.
  let _ = unsafe { Box::from_raw(tasks_ptr) };
}

#[no_mangle]
pub extern "C" fn graph_invalidate(scheduler_ptr: *mut Scheduler, paths_buf: BufferBuffer) -> u64 {
  with_scheduler(scheduler_ptr, |scheduler| {
    let paths = paths_buf
      .to_os_strings()
      .into_iter()
      .map(|os_str| PathBuf::from(os_str))
      .collect();
    scheduler.core.graph.invalidate(paths) as u64
  })
}

#[no_mangle]
pub extern "C" fn graph_len(scheduler_ptr: *mut Scheduler) -> u64 {
  with_scheduler(scheduler_ptr, |scheduler| scheduler.core.graph.len() as u64)
}

#[no_mangle]
pub extern "C" fn graph_visualize(scheduler_ptr: *mut Scheduler, path_ptr: *const raw::c_char) {
  with_scheduler(scheduler_ptr, |scheduler| {
    let path_str = unsafe { CStr::from_ptr(path_ptr).to_string_lossy().into_owned() };
    let path = PathBuf::from(path_str);
    // TODO: This should likely return an error condition to python.
    //   see https://github.com/pantsbuild/pants/issues/4025
    scheduler.visualize(path.as_path()).unwrap_or_else(|e| {
      println!("Failed to visualize to {}: {:?}", path.display(), e);
    });
  })
}

#[no_mangle]
pub extern "C" fn graph_trace(scheduler_ptr: *mut Scheduler, path_ptr: *const raw::c_char) {
  let path_str = unsafe { CStr::from_ptr(path_ptr).to_string_lossy().into_owned() };
  let path = PathBuf::from(path_str);
  with_scheduler(scheduler_ptr, |scheduler| {
    scheduler.trace(path.as_path()).unwrap_or_else(|e| {
      println!("Failed to write trace to {}: {:?}", path.display(), e);
    });
  });
}

#[no_mangle]
pub extern "C" fn nodes_destroy(raw_nodes_ptr: *mut RawNodes) {
  // convert the raw pointer back to a Box (without `forget`ing it) in order to cause it
  // to be destroyed at the end of this function.
  let _ = unsafe { Box::from_raw(raw_nodes_ptr) };
}

#[no_mangle]
pub extern "C" fn validator_run(scheduler_ptr: *mut Scheduler) -> Value {
  with_scheduler(scheduler_ptr, |scheduler| match scheduler
    .core
    .rule_graph
    .validate() {
    Result::Ok(_) => externs::store_list(vec![], false),
    Result::Err(msg) => externs::create_exception(&msg),
  })
}

#[no_mangle]
pub extern "C" fn rule_graph_visualize(
  scheduler_ptr: *mut Scheduler,
  subject_types: TypeIdBuffer,
  path_ptr: *const raw::c_char,
) {
  with_scheduler(scheduler_ptr, |scheduler| {
    let path_str = unsafe { CStr::from_ptr(path_ptr).to_string_lossy().into_owned() };
    let path = PathBuf::from(path_str);

    let graph = graph_full(scheduler, subject_types.to_vec());
    write_to_file(path.as_path(), &graph).unwrap_or_else(|e| {
      println!("Failed to visualize to {}: {:?}", path.display(), e);
    });
  })
}

#[no_mangle]
pub extern "C" fn rule_subgraph_visualize(
  scheduler_ptr: *mut Scheduler,
  subject_type: TypeId,
  product_type: TypeConstraint,
  path_ptr: *const raw::c_char,
) {
  with_scheduler(scheduler_ptr, |scheduler| {
    let path_str = unsafe { CStr::from_ptr(path_ptr).to_string_lossy().into_owned() };
    let path = PathBuf::from(path_str);

    let graph = graph_sub(scheduler, subject_type, product_type);
    write_to_file(path.as_path(), &graph).unwrap_or_else(|e| {
      println!("Failed to visualize to {}: {:?}", path.display(), e);
    });
  })
}

#[no_mangle]
pub extern "C" fn set_panic_handler() {
  panic::set_hook(Box::new(|panic_info| {
    let mut panic_str = format!(
      "panic at '{}'",
      panic_info.payload().downcast_ref::<&str>().unwrap()
    );

    if let Some(location) = panic_info.location() {
      let panic_location_str = format!(", {}:{}", location.file(), location.line());
      panic_str.push_str(&panic_location_str);
    }

    externs::log(externs::LogLevel::Critical, &panic_str);

    let panic_file_bug_str = "Please file a bug at https://github.com/pantsbuild/pants/issues.";
    externs::log(externs::LogLevel::Critical, &panic_file_bug_str);
  }));
}

fn graph_full(scheduler: &mut Scheduler, subject_types: Vec<TypeId>) -> RuleGraph {
  let graph_maker = GraphMaker::new(&scheduler.core.tasks, subject_types);
  graph_maker.full_graph()
}

fn graph_sub(
  scheduler: &mut Scheduler,
  subject_type: TypeId,
  product_type: TypeConstraint,
) -> RuleGraph {
  let graph_maker = GraphMaker::new(&scheduler.core.tasks, vec![subject_type.clone()]);
  graph_maker.sub_graph(&subject_type, &product_type)
}

fn write_to_file(path: &Path, graph: &RuleGraph) -> io::Result<()> {
  let file = File::create(path)?;
  let mut f = io::BufWriter::new(file);
  graph.visualize(&mut f)
}

fn with_scheduler<F, T>(scheduler_ptr: *mut Scheduler, f: F) -> T
where
  F: FnOnce(&mut Scheduler) -> T,
{
  let mut scheduler = unsafe { Box::from_raw(scheduler_ptr) };
  let t = f(&mut scheduler);
  mem::forget(scheduler);
  t
}

fn with_tasks<F, T>(tasks_ptr: *mut Tasks, f: F) -> T
where
  F: FnOnce(&mut Tasks) -> T,
{
  let mut tasks = unsafe { Box::from_raw(tasks_ptr) };
  let t = f(&mut tasks);
  mem::forget(tasks);
  t
}<|MERGE_RESOLUTION|>--- conflicted
+++ resolved
@@ -15,20 +15,14 @@
 
 extern crate boxfuture;
 extern crate fnv;
+extern crate fs;
 extern crate futures;
 extern crate futures_cpupool;
 #[macro_use]
 extern crate lazy_static;
 extern crate ordermap;
 extern crate petgraph;
-<<<<<<< HEAD
-extern crate process_executor;
-extern crate fs;
-=======
 extern crate process_execution;
-extern crate tar;
-extern crate tempdir;
->>>>>>> b4fa68c8
 
 use std::ffi::CStr;
 use std::fs::File;
