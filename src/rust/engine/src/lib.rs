// Copyright 2017 Pants project contributors (see CONTRIBUTORS.md).
// Licensed under the Apache License, Version 2.0 (see LICENSE).

mod context;
mod core;
mod externs;
mod fs;
mod graph;
mod handles;
mod hash;
mod nodes;
mod rule_graph;
mod scheduler;
mod selectors;
mod tasks;
mod types;

extern crate blake2_rfc;
extern crate fnv;
extern crate futures;
extern crate futures_cpupool;
extern crate glob;
extern crate ignore;
#[macro_use]
extern crate lazy_static;
extern crate ordermap;
extern crate tar;
extern crate tempdir;

use std::ffi::CStr;
use std::mem;
use std::os::raw;
use std::path::PathBuf;
use std::sync::Arc;

<<<<<<< HEAD
use std::fs::File;
use std::io;

=======
use context::Core;
>>>>>>> f60a46da
use core::{Function, Key, TypeConstraint, TypeId, Value};
use externs::{
  Buffer,
  BufferBuffer,
  CloneValExtern,
  DropHandlesExtern,
  CreateExceptionExtern,
  ExternContext,
  Externs,
  IdToStrExtern,
  InvokeRunnable,
  LogExtern,
  KeyForExtern,
  ProjectExtern,
  ProjectMultiExtern,
  ProjectIgnoringTypeExtern,
  SatisfiedByExtern,
  SatisfiedByTypeExtern,
  StoreListExtern,
  StoreBytesExtern,
  TypeIdBuffer,
  ValForExtern,
  ValToStrExtern,
  with_vec,
};
use nodes::Failure;
use rule_graph::{GraphMaker, RootSubjectTypes};
use scheduler::{RootResult, Scheduler, ExecutionStat};
use tasks::Tasks;
<<<<<<< HEAD
use rule_graph::{GraphMaker, RuleGraph};
=======
use types::Types;
>>>>>>> f60a46da

pub struct RawScheduler {
  scheduler: Scheduler,
}

impl RawScheduler {
  fn reset(&mut self) {
    self.scheduler.reset();
  }
}

#[repr(C)]
enum RawStateTag {
  Empty = 0,
  Return = 1,
  Throw = 2,
  Noop = 3,
}

#[repr(C)]
pub struct RawNode {
  subject: Key,
  product: TypeConstraint,
  // The Value represents a union tagged with RawStateTag.
  state_tag: u8,
  state_value: Value
}

impl RawNode {
  fn create(subject: &Key, product: &TypeConstraint, state: Option<RootResult>) -> RawNode {
    let (state_tag, state_value) =
      match state {
        None =>
          (RawStateTag::Empty as u8, externs::create_exception("No value")),
        Some(Ok(v)) =>
          (RawStateTag::Return as u8, v),
        Some(Err(Failure::Throw(msg))) =>
          (RawStateTag::Throw as u8, msg),
        Some(Err(Failure::Noop(msg, _))) =>
          (RawStateTag::Noop as u8, externs::create_exception(msg)),
      };

    RawNode {
      subject: subject.clone(),
      product: product.clone(),
      state_tag: state_tag,
      state_value: state_value,
    }
  }
}

pub struct RawNodes {
  nodes_ptr: *const RawNode,
  nodes_len: u64,
  nodes: Vec<RawNode>,
}

impl RawNodes {
  fn create(node_states: Vec<(&Key, &TypeConstraint, Option<RootResult>)>) -> Box<RawNodes> {
    let nodes =
      node_states.into_iter()
        .map(|(subject, product, state)|
          RawNode::create(subject, product, state)
        )
        .collect();
    let mut raw_nodes =
      Box::new(
        RawNodes {
          nodes_ptr: Vec::new().as_ptr(),
          nodes_len: 0,
          nodes: nodes,
        }
      );
    // NB: Unsafe! See comment on similar pattern in RawExecution::new().
    raw_nodes.nodes_ptr = raw_nodes.nodes.as_ptr();
    raw_nodes.nodes_len = raw_nodes.nodes.len() as u64;
    raw_nodes
  }
}

#[no_mangle]
pub extern fn externs_set(
  ext_context: *const ExternContext,
  log: LogExtern,
  key_for: KeyForExtern,
  val_for: ValForExtern,
  clone_val: CloneValExtern,
  drop_handles: DropHandlesExtern,
  id_to_str: IdToStrExtern,
  val_to_str: ValToStrExtern,
  satisfied_by: SatisfiedByExtern,
  satisfied_by_type: SatisfiedByTypeExtern,
  store_list: StoreListExtern,
  store_bytes: StoreBytesExtern,
  project: ProjectExtern,
  project_ignoring_type: ProjectIgnoringTypeExtern,
  project_multi: ProjectMultiExtern,
  create_exception: CreateExceptionExtern,
  invoke_runnable: InvokeRunnable,
  py_str_type: TypeId,
) {
  externs::set_externs(
    Externs::new(
      ext_context,
      log,
      key_for,
      val_for,
      clone_val,
      drop_handles,
      id_to_str,
      val_to_str,
      satisfied_by,
      satisfied_by_type,
      store_list,
      store_bytes,
      project,
      project_ignoring_type,
      project_multi,
      create_exception,
      invoke_runnable,
      py_str_type,
    )
  );
}

#[no_mangle]
pub extern fn scheduler_create(
  construct_snapshot: Function,
  construct_snapshots: Function,
  construct_file_content: Function,
  construct_files_content: Function,
  construct_path_stat: Function,
  construct_dir: Function,
  construct_file: Function,
  construct_link: Function,
  type_address: TypeConstraint,
  type_has_products: TypeConstraint,
  type_has_variants: TypeConstraint,
  type_path_globs: TypeConstraint,
  type_snapshot: TypeConstraint,
  type_snapshots: TypeConstraint,
  type_files_content: TypeConstraint,
  type_dir: TypeConstraint,
  type_file: TypeConstraint,
  type_link: TypeConstraint,
  type_string: TypeId,
  type_bytes: TypeId,
  build_root_buf: Buffer,
  ignore_patterns_buf: BufferBuffer,
) -> *const RawScheduler {
  let build_root = PathBuf::from(build_root_buf.to_os_string());
  let ignore_patterns =
    ignore_patterns_buf.to_strings()
      .unwrap_or_else(|e|
        panic!("Failed to decode ignore patterns as UTF8: {:?}", e)
      );
  // Allocate on the heap via `Box` and return a raw pointer to the boxed value.
  Box::into_raw(
    Box::new(
      RawScheduler {
        scheduler: Scheduler::new(
          Core::new(
            Tasks::new(),
            Types {
              construct_snapshot: construct_snapshot,
              construct_snapshots: construct_snapshots,
              construct_file_content: construct_file_content,
              construct_files_content: construct_files_content,
              construct_path_stat: construct_path_stat,
              construct_dir: construct_dir,
              construct_file: construct_file,
              construct_link: construct_link,
              address: type_address,
              has_products: type_has_products,
              has_variants: type_has_variants,
              path_globs: type_path_globs,
              snapshot: type_snapshot,
              snapshots: type_snapshots,
              files_content: type_files_content,
              dir: type_dir,
              file: type_file,
              link: type_link,
              string: type_string,
              bytes: type_bytes,
            },
            build_root,
            ignore_patterns,
          ),
        )
      }
    )
  )
}

#[no_mangle]
pub extern fn scheduler_post_fork(scheduler_ptr: *mut RawScheduler) {
  with_scheduler(scheduler_ptr, |raw| {
    raw.scheduler.core.post_fork();
  })
}

#[no_mangle]
pub extern fn scheduler_destroy(scheduler_ptr: *mut RawScheduler) {
  // convert the raw pointer back to a Box (without `forget`ing it) in order to cause it
  // to be destroyed at the end of this function.
  let _ = unsafe { Box::from_raw(scheduler_ptr) };
}

#[no_mangle]
pub extern fn execution_reset(scheduler_ptr: *mut RawScheduler) {
  with_scheduler(scheduler_ptr, |raw| {
    raw.reset();
  })
}

#[no_mangle]
pub extern fn execution_add_root_select(
  scheduler_ptr: *mut RawScheduler,
  subject: Key,
  product: TypeConstraint,
) {
  with_scheduler(scheduler_ptr, |raw| {
    raw.scheduler.add_root_select(subject, product);
  })
}

#[no_mangle]
pub extern fn execution_add_root_select_dependencies(
  scheduler_ptr: *mut RawScheduler,
  subject: Key,
  product: TypeConstraint,
  dep_product: TypeConstraint,
  field: Buffer,
  field_types: TypeIdBuffer,
  transitive: bool,
) {
  with_scheduler(scheduler_ptr, |raw| {
    raw.scheduler.add_root_select_dependencies(
      subject,
      product,
      dep_product,
      field.to_string().expect("field name to be string"),
      field_types.to_vec(),
      transitive,
    );
  })
}

#[no_mangle]
pub extern fn execution_execute(
  scheduler_ptr: *mut RawScheduler,
) -> ExecutionStat {
  with_scheduler(scheduler_ptr, |raw| {
    raw.scheduler.execute()
  })
}

#[no_mangle]
pub extern fn execution_roots(
  scheduler_ptr: *mut RawScheduler,
) -> *const RawNodes {
  with_scheduler(scheduler_ptr, |raw| {
    Box::into_raw(RawNodes::create(raw.scheduler.root_states()))
  })
}

#[no_mangle]
pub extern fn intrinsic_task_add(
  scheduler_ptr: *mut RawScheduler,
  func: Function,
  input_type: TypeId,
  input_constraint: TypeConstraint,
  output_constraint: TypeConstraint,
) {
  with_core(scheduler_ptr, |core| {
    core.tasks.intrinsic_add(func, input_type, input_constraint, output_constraint);
  })
}

#[no_mangle]
pub extern fn singleton_task_add(
  scheduler_ptr: *mut RawScheduler,
  func: Function,
  output_constraint: TypeConstraint,
) {
  with_core(scheduler_ptr, |core| {
    core.tasks.singleton_add(func, output_constraint);
  })
}

#[no_mangle]
pub extern fn task_add(
  scheduler_ptr: *mut RawScheduler,
  func: Function,
  output_type: TypeConstraint,
) {
  with_core(scheduler_ptr, |core| {
    core.tasks.task_add(func, output_type);
  })
}

#[no_mangle]
pub extern fn task_add_select(
  scheduler_ptr: *mut RawScheduler,
  product: TypeConstraint,
) {
  with_core(scheduler_ptr, |core| {
    core.tasks.add_select(product, None);
  })
}

#[no_mangle]
pub extern fn task_add_select_variant(
  scheduler_ptr: *mut RawScheduler,
  product: TypeConstraint,
  variant_key_buf: Buffer,
) {
  let variant_key =
    variant_key_buf.to_string().expect("Failed to decode key for select_variant");
  with_core(scheduler_ptr, |core| {
    core.tasks.add_select(product, Some(variant_key));
  })
}

#[no_mangle]
pub extern fn task_add_select_literal(
  scheduler_ptr: *mut RawScheduler,
  subject: Key,
  product: TypeConstraint,
) {
  with_core(scheduler_ptr, |core| {
    core.tasks.add_select_literal(subject, product);
  })
}

#[no_mangle]
pub extern fn task_add_select_dependencies(
  scheduler_ptr: *mut RawScheduler,
  product: TypeConstraint,
  dep_product: TypeConstraint,
  field: Buffer,
  field_types: TypeIdBuffer,
  transitive: bool,
) {
  with_core(scheduler_ptr, |core| {
    core.tasks.add_select_dependencies(product, dep_product, field.to_string().expect("field to be a string"), field_types.to_vec(), transitive);
    })
}

#[no_mangle]
pub extern fn task_add_select_projection(
  scheduler_ptr: *mut RawScheduler,
  product: TypeConstraint,
  projected_subject: TypeId,
  field: Buffer,
  input_product: TypeConstraint,
) {
  with_core(scheduler_ptr, |core| {
    core.tasks.add_select_projection(product, projected_subject, field.to_string().expect("field to be a string"), input_product);
  })
}

#[no_mangle]
pub extern fn task_end(scheduler_ptr: *mut RawScheduler) {
  with_core(scheduler_ptr, |core| {
    core.tasks.task_end();
  })
}

#[no_mangle]
pub extern fn graph_invalidate(
  scheduler_ptr: *mut RawScheduler,
  paths_buf: BufferBuffer,
) -> u64 {
  with_scheduler(scheduler_ptr, |raw| {
    let paths =
      paths_buf.to_os_strings().into_iter()
        .map(|os_str| PathBuf::from(os_str))
        .collect();
    raw.scheduler.core.graph.invalidate(paths) as u64
  })
}

#[no_mangle]
pub extern fn graph_len(scheduler_ptr: *mut RawScheduler) -> u64 {
  with_scheduler(scheduler_ptr, |raw| {
    raw.scheduler.core.graph.len() as u64
  })
}

#[no_mangle]
pub extern fn graph_visualize(scheduler_ptr: *mut RawScheduler, path_ptr: *const raw::c_char) {
  with_scheduler(scheduler_ptr, |raw| {
    let path_str = unsafe { CStr::from_ptr(path_ptr).to_string_lossy().into_owned() };
    let path = PathBuf::from(path_str);
    // TODO: This should likely return an error condition to python.
    //   see https://github.com/pantsbuild/pants/issues/4025
    raw.scheduler.visualize(path.as_path()).unwrap_or_else(|e| {
      println!("Failed to visualize to {}: {:?}", path.display(), e);
    });
  })
}

#[no_mangle]
pub extern fn graph_trace(scheduler_ptr: *mut RawScheduler, path_ptr: *const raw::c_char) {
  let path_str = unsafe { CStr::from_ptr(path_ptr).to_string_lossy().into_owned() };
  let path = PathBuf::from(path_str);
  with_scheduler(scheduler_ptr, |raw| {
     raw.scheduler.trace(path.as_path()).unwrap_or_else(|e| {
       println!("Failed to write trace to {}: {:?}", path.display(), e);
     });
  });
}


#[no_mangle]
pub extern fn nodes_destroy(raw_nodes_ptr: *mut RawNodes) {
  // convert the raw pointer back to a Box (without `forget`ing it) in order to cause it
  // to be destroyed at the end of this function.
  let _ = unsafe { Box::from_raw(raw_nodes_ptr) };
}

#[no_mangle]
pub extern fn validator_run(
  scheduler_ptr: *mut RawScheduler,
  subject_types_ptr: *mut TypeId,
  subject_types_len: u64
) -> Value {
  with_scheduler(scheduler_ptr, |raw| {
    with_vec(subject_types_ptr, subject_types_len as usize, |subject_types| {
<<<<<<< HEAD
      let graph_maker = GraphMaker::new(&raw.scheduler.tasks,
                                        subject_types.clone());
=======
      let graph_maker = GraphMaker::new(&raw.scheduler.core.tasks,
                                        RootSubjectTypes { subject_types: subject_types.clone() });
>>>>>>> f60a46da
      let graph = graph_maker.full_graph();

      match graph.validate() {
        Result::Ok(_) => {
          externs::store_list(vec![], false)
        },
        Result::Err(msg) => {
          externs::create_exception(&msg)
        }
      }
    })
  })
}

#[no_mangle]
pub extern fn rule_graph_visualize(
  scheduler_ptr: *mut RawScheduler,
  subject_types_ptr: *mut TypeId,
  subject_types_len: u64,
  path_ptr: *const raw::c_char
) {
  with_scheduler(scheduler_ptr, |raw| {
    with_vec(subject_types_ptr, subject_types_len as usize, |subject_types| {
      let path_str = unsafe { CStr::from_ptr(path_ptr).to_string_lossy().into_owned() };
      let path = Path::new(path_str.as_str());

      let graph = graph_full(raw, subject_types);
      write_to_file(path, &graph).unwrap_or_else(|e| {
        println!("Failed to visualize to {}: {:?}", path.display(), e);
      });
    })
  })
}

#[no_mangle]
pub extern fn rule_subgraph_visualize(
  scheduler_ptr: *mut RawScheduler,
  subject_type: TypeId,
  product_type: TypeConstraint,
  path_ptr: *const raw::c_char
) {
  with_scheduler(scheduler_ptr, |raw| {
    let path_str = unsafe { CStr::from_ptr(path_ptr).to_string_lossy().into_owned() };
    let path = Path::new(path_str.as_str());

    let graph = graph_sub(raw, subject_type, product_type);
    write_to_file(path, &graph).unwrap_or_else(|e| {
      println!("Failed to visualize to {}: {:?}", path.display(), e);
    });
  })
}


fn graph_full(raw: &mut RawScheduler, subject_types: &Vec<TypeId>) -> RuleGraph {
  let graph_maker = GraphMaker::new(&raw.scheduler.tasks,
                                    subject_types.clone());
  graph_maker.full_graph()
}

fn graph_sub(
  raw: &mut RawScheduler,
  subject_type: TypeId,
  product_type: TypeConstraint
) -> RuleGraph {
  let graph_maker = GraphMaker::new(&raw.scheduler.tasks,
                                    vec![subject_type.clone()]);
  graph_maker.sub_graph(&subject_type, &product_type)
}

fn write_to_file(path: &Path, graph: &RuleGraph) -> io::Result<()> {
  let file = File::create(path)?;
  let mut f = io::BufWriter::new(file);
  graph.visualize(&mut f)
}

fn with_scheduler<F, T>(scheduler_ptr: *mut RawScheduler, f: F) -> T
    where F: FnOnce(&mut RawScheduler)->T {
  let mut scheduler = unsafe { Box::from_raw(scheduler_ptr) };
  let t = f(&mut scheduler);
  mem::forget(scheduler);
  t
}

/**
 * A helper to allow for mutation of the Tasks struct. This method is unsafe because
 * it must only be called while the Scheduler is not executing any work (usually during
 * initialization).
 *
 * TODO: An alternative to this method would be to move construction of the Tasks struct
 * before construction of the Scheduler, which would allow it to be mutated before it
 * needed to become atomic for usage in the Scheduler.
 */
fn with_core<F, T>(scheduler_ptr: *mut RawScheduler, f: F) -> T
    where F: FnOnce(&mut Core)->T {
  with_scheduler(scheduler_ptr, |raw| {
    let core =
      Arc::get_mut(&mut raw.scheduler.core)
        .expect("The Core may not be mutated once the Scheduler has started.");
    f(core)
  })
}<|MERGE_RESOLUTION|>--- conflicted
+++ resolved
@@ -28,18 +28,15 @@
 extern crate tempdir;
 
 use std::ffi::CStr;
+use std::fs::File;
+use std::io;
 use std::mem;
 use std::os::raw;
-use std::path::PathBuf;
+use std::path::{Path, PathBuf};
 use std::sync::Arc;
 
-<<<<<<< HEAD
-use std::fs::File;
-use std::io;
-
-=======
+
 use context::Core;
->>>>>>> f60a46da
 use core::{Function, Key, TypeConstraint, TypeId, Value};
 use externs::{
   Buffer,
@@ -66,14 +63,10 @@
   with_vec,
 };
 use nodes::Failure;
-use rule_graph::{GraphMaker, RootSubjectTypes};
+use rule_graph::{GraphMaker, RuleGraph};
 use scheduler::{RootResult, Scheduler, ExecutionStat};
 use tasks::Tasks;
-<<<<<<< HEAD
-use rule_graph::{GraphMaker, RuleGraph};
-=======
 use types::Types;
->>>>>>> f60a46da
 
 pub struct RawScheduler {
   scheduler: Scheduler,
@@ -504,13 +497,8 @@
 ) -> Value {
   with_scheduler(scheduler_ptr, |raw| {
     with_vec(subject_types_ptr, subject_types_len as usize, |subject_types| {
-<<<<<<< HEAD
-      let graph_maker = GraphMaker::new(&raw.scheduler.tasks,
+      let graph_maker = GraphMaker::new(&raw.scheduler.core.tasks,
                                         subject_types.clone());
-=======
-      let graph_maker = GraphMaker::new(&raw.scheduler.core.tasks,
-                                        RootSubjectTypes { subject_types: subject_types.clone() });
->>>>>>> f60a46da
       let graph = graph_maker.full_graph();
 
       match graph.validate() {
@@ -535,10 +523,10 @@
   with_scheduler(scheduler_ptr, |raw| {
     with_vec(subject_types_ptr, subject_types_len as usize, |subject_types| {
       let path_str = unsafe { CStr::from_ptr(path_ptr).to_string_lossy().into_owned() };
-      let path = Path::new(path_str.as_str());
+      let path = PathBuf::from(path_str);
 
       let graph = graph_full(raw, subject_types);
-      write_to_file(path, &graph).unwrap_or_else(|e| {
+      write_to_file(path.as_path(), &graph).unwrap_or_else(|e| {
         println!("Failed to visualize to {}: {:?}", path.display(), e);
       });
     })
@@ -554,10 +542,10 @@
 ) {
   with_scheduler(scheduler_ptr, |raw| {
     let path_str = unsafe { CStr::from_ptr(path_ptr).to_string_lossy().into_owned() };
-    let path = Path::new(path_str.as_str());
+    let path = PathBuf::from(path_str);
 
     let graph = graph_sub(raw, subject_type, product_type);
-    write_to_file(path, &graph).unwrap_or_else(|e| {
+    write_to_file(path.as_path(), &graph).unwrap_or_else(|e| {
       println!("Failed to visualize to {}: {:?}", path.display(), e);
     });
   })
@@ -565,7 +553,7 @@
 
 
 fn graph_full(raw: &mut RawScheduler, subject_types: &Vec<TypeId>) -> RuleGraph {
-  let graph_maker = GraphMaker::new(&raw.scheduler.tasks,
+  let graph_maker = GraphMaker::new(&raw.scheduler.core.tasks,
                                     subject_types.clone());
   graph_maker.full_graph()
 }
@@ -575,7 +563,7 @@
   subject_type: TypeId,
   product_type: TypeConstraint
 ) -> RuleGraph {
-  let graph_maker = GraphMaker::new(&raw.scheduler.tasks,
+  let graph_maker = GraphMaker::new(&raw.scheduler.core.tasks,
                                     vec![subject_type.clone()]);
   graph_maker.sub_graph(&subject_type, &product_type)
 }
