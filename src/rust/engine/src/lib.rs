--- conflicted
+++ resolved
@@ -43,18 +43,15 @@
   Externs,
   IdToStrExtern,
   InvokeRunnable,
+  LiftDirectoryListingExtern,
   LogExtern,
   KeyForExtern,
   ProjectExtern,
   ProjectMultiExtern,
   SatisfiedByExtern,
   StoreListExtern,
-<<<<<<< HEAD
   StoreBytesExtern,
-  LiftDirectoryListingExtern,
-=======
   TypeIdBuffer,
->>>>>>> 84e8366f
   ValForExtern,
   ValToStrExtern,
   with_vec,
@@ -396,13 +393,8 @@
   field_types: TypeIdBuffer,
   transitive: bool,
 ) {
-<<<<<<< HEAD
-  with_core(scheduler_ptr, |core| {
-    core.tasks.add_select_dependencies(product, dep_product, field, transitive);
-=======
-  with_tasks(scheduler_ptr, |tasks| {
-    tasks.add_select_dependencies(product, dep_product, field, field_types.to_vec(), transitive);
->>>>>>> 84e8366f
+  with_core(scheduler_ptr, |core| {
+    core.tasks.add_select_dependencies(product, dep_product, field, field_types.to_vec(), transitive);
   })
 }
 
@@ -492,7 +484,7 @@
                                         RootSubjectTypes { subject_types: subject_types.clone() });
       let graph = graph_maker.full_graph();
 
-      match graph.validate(&raw.scheduler.tasks.externs) {
+      match graph.validate(&raw.scheduler.core.externs) {
         Result::Ok(_) => {},
         Result::Err(msg) => {
           println!("had errors!\n{}", msg)
