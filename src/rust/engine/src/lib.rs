// Copyright 2017 Pants project contributors (see CONTRIBUTORS.md).
// Licensed under the Apache License, Version 2.0 (see LICENSE).

mod context;
mod core;
mod externs;
mod fs;
mod graph;
mod handles;
mod hash;
mod nodes;
mod rule_graph;
mod scheduler;
mod selectors;
mod tasks;
mod types;

extern crate blake2_rfc;
extern crate fnv;
extern crate futures;
extern crate futures_cpupool;
extern crate glob;
extern crate ignore;
#[macro_use]
extern crate lazy_static;
extern crate ordermap;
extern crate petgraph;
extern crate tar;
extern crate tempdir;

use std::ffi::CStr;
use std::fs::File;
use std::io;
use std::mem;
use std::os::raw;
use std::path::{Path, PathBuf};


use context::Core;
use core::{Failure, Function, Key, TypeConstraint, TypeId, Value};
use externs::{
  Buffer,
  BufferBuffer,
  CloneValExtern,
  DropHandlesExtern,
  CreateExceptionExtern,
  ExternContext,
  Externs,
  IdToStrExtern,
  InvokeRunnable,
  LogExtern,
  KeyForExtern,
  ProjectExtern,
  ProjectMultiExtern,
  ProjectIgnoringTypeExtern,
  SatisfiedByExtern,
  SatisfiedByTypeExtern,
  StoreListExtern,
  StoreBytesExtern,
  TypeIdBuffer,
  ValForExtern,
  ValToStrExtern,
  with_vec,
};
use rule_graph::{GraphMaker, RuleGraph};
use scheduler::{RootResult, Scheduler, ExecutionStat};
use tasks::Tasks;
use types::Types;

#[repr(C)]
enum RawStateTag {
  Empty = 0,
  Return = 1,
  Throw = 2,
  Noop = 3,
}

#[repr(C)]
pub struct RawNode {
  subject: Key,
  product: TypeConstraint,
  // The Value represents a union tagged with RawStateTag.
  state_tag: u8,
  state_value: Value
}

impl RawNode {
  fn create(subject: &Key, product: &TypeConstraint, state: Option<RootResult>) -> RawNode {
    let (state_tag, state_value) =
      match state {
        None =>
          (RawStateTag::Empty as u8, externs::create_exception("No value")),
        Some(Ok(v)) =>
          (RawStateTag::Return as u8, v),
        Some(Err(Failure::Throw(msg))) =>
          (RawStateTag::Throw as u8, msg),
        Some(Err(Failure::Noop(noop))) =>
          (RawStateTag::Noop as u8, externs::create_exception(&format!("{:?}", noop))),
      };

    RawNode {
      subject: subject.clone(),
      product: product.clone(),
      state_tag: state_tag,
      state_value: state_value,
    }
  }
}

pub struct RawNodes {
  nodes_ptr: *const RawNode,
  nodes_len: u64,
  nodes: Vec<RawNode>,
}

impl RawNodes {
  fn create(node_states: Vec<(&Key, &TypeConstraint, Option<RootResult>)>) -> Box<RawNodes> {
    let nodes =
      node_states.into_iter()
        .map(|(subject, product, state)|
          RawNode::create(subject, product, state)
        )
        .collect();
    let mut raw_nodes =
      Box::new(
        RawNodes {
          nodes_ptr: Vec::new().as_ptr(),
          nodes_len: 0,
          nodes: nodes,
        }
      );
    // NB: Unsafe! See comment on similar pattern in RawExecution::new().
    raw_nodes.nodes_ptr = raw_nodes.nodes.as_ptr();
    raw_nodes.nodes_len = raw_nodes.nodes.len() as u64;
    raw_nodes
  }
}

#[no_mangle]
pub extern fn externs_set(
  ext_context: *const ExternContext,
  log: LogExtern,
  key_for: KeyForExtern,
  val_for: ValForExtern,
  clone_val: CloneValExtern,
  drop_handles: DropHandlesExtern,
  id_to_str: IdToStrExtern,
  val_to_str: ValToStrExtern,
  satisfied_by: SatisfiedByExtern,
  satisfied_by_type: SatisfiedByTypeExtern,
  store_list: StoreListExtern,
  store_bytes: StoreBytesExtern,
  project: ProjectExtern,
  project_ignoring_type: ProjectIgnoringTypeExtern,
  project_multi: ProjectMultiExtern,
  create_exception: CreateExceptionExtern,
  invoke_runnable: InvokeRunnable,
  py_str_type: TypeId,
) {
  externs::set_externs(
    Externs::new(
      ext_context,
      log,
      key_for,
      val_for,
      clone_val,
      drop_handles,
      id_to_str,
      val_to_str,
      satisfied_by,
      satisfied_by_type,
      store_list,
      store_bytes,
      project,
      project_ignoring_type,
      project_multi,
      create_exception,
      invoke_runnable,
      py_str_type,
    )
  );
}

/**
 * Given a set of Tasks and type information, creates a Scheduler.
 *
 * The given Tasks struct will be cloned, so no additional mutation of the reference will
 * affect the created Scheduler.
 */
#[no_mangle]
pub extern fn scheduler_create(
  tasks_ptr: *mut Tasks,
  construct_snapshot: Function,
  construct_snapshots: Function,
  construct_file_content: Function,
  construct_files_content: Function,
  construct_path_stat: Function,
  construct_dir: Function,
  construct_file: Function,
  construct_link: Function,
  type_address: TypeConstraint,
  type_has_products: TypeConstraint,
  type_has_variants: TypeConstraint,
  type_path_globs: TypeConstraint,
  type_snapshot: TypeConstraint,
  type_snapshots: TypeConstraint,
  type_files_content: TypeConstraint,
  type_dir: TypeConstraint,
  type_file: TypeConstraint,
  type_link: TypeConstraint,
  type_string: TypeId,
  type_bytes: TypeId,
  build_root_buf: Buffer,
  ignore_patterns_buf: BufferBuffer,
) -> *const Scheduler {
  let build_root = PathBuf::from(build_root_buf.to_os_string());
  let ignore_patterns =
    ignore_patterns_buf.to_strings()
      .unwrap_or_else(|e|
        panic!("Failed to decode ignore patterns as UTF8: {:?}", e)
      );
  let tasks =
    with_tasks(tasks_ptr, |tasks| {
      tasks.clone()
    });
  // Allocate on the heap via `Box` and return a raw pointer to the boxed value.
  Box::into_raw(
    Box::new(
      Scheduler::new(
        Core::new(
          tasks,
          Types {
            construct_snapshot: construct_snapshot,
            construct_snapshots: construct_snapshots,
            construct_file_content: construct_file_content,
            construct_files_content: construct_files_content,
            construct_path_stat: construct_path_stat,
            construct_dir: construct_dir,
            construct_file: construct_file,
            construct_link: construct_link,
            address: type_address,
            has_products: type_has_products,
            has_variants: type_has_variants,
            path_globs: type_path_globs,
            snapshot: type_snapshot,
            snapshots: type_snapshots,
            files_content: type_files_content,
            dir: type_dir,
            file: type_file,
            link: type_link,
            string: type_string,
            bytes: type_bytes,
          },
          build_root,
          ignore_patterns,
        ),
      )
    )
  )
}

#[no_mangle]
pub extern fn scheduler_post_fork(scheduler_ptr: *mut Scheduler) {
  with_scheduler(scheduler_ptr, |scheduler| {
    scheduler.core.post_fork();
  })
}

#[no_mangle]
pub extern fn scheduler_destroy(scheduler_ptr: *mut Scheduler) {
  // convert the raw pointer back to a Box (without `forget`ing it) in order to cause it
  // to be destroyed at the end of this function.
  let _ = unsafe { Box::from_raw(scheduler_ptr) };
}

#[no_mangle]
pub extern fn execution_reset(scheduler_ptr: *mut Scheduler) {
  with_scheduler(scheduler_ptr, |scheduler| {
    scheduler.reset();
  })
}

#[no_mangle]
pub extern fn execution_add_root_select(
  scheduler_ptr: *mut Scheduler,
  subject: Key,
  product: TypeConstraint,
) {
  with_scheduler(scheduler_ptr, |scheduler| {
    scheduler.add_root_select(subject, product);
  })
}

#[no_mangle]
pub extern fn execution_add_root_select_dependencies(
  scheduler_ptr: *mut Scheduler,
  subject: Key,
  product: TypeConstraint,
  dep_product: TypeConstraint,
  field: Buffer,
  field_types: TypeIdBuffer,
) {
  with_scheduler(scheduler_ptr, |scheduler| {
    scheduler.add_root_select_dependencies(
      subject,
      product,
      dep_product,
      field.to_string().expect("field name to be string"),
      field_types.to_vec(),
    );
  })
}

#[no_mangle]
pub extern fn execution_execute(
  scheduler_ptr: *mut Scheduler,
) -> ExecutionStat {
  with_scheduler(scheduler_ptr, |scheduler| {
    scheduler.execute()
  })
}

#[no_mangle]
pub extern fn execution_roots(
  scheduler_ptr: *mut Scheduler,
) -> *const RawNodes {
  with_scheduler(scheduler_ptr, |scheduler| {
    Box::into_raw(RawNodes::create(scheduler.root_states()))
  })
}

#[no_mangle]
<<<<<<< HEAD
pub extern fn singleton_add(
  scheduler_ptr: *mut RawScheduler,
  value: Value,
  output_constraint: TypeConstraint,
) {
  with_core(scheduler_ptr, |core| {
    core.tasks.singleton_add(value, output_constraint);
=======
pub extern fn tasks_create() -> *const Tasks {
  // Allocate on the heap via `Box` and return a raw pointer to the boxed value.
  Box::into_raw(Box::new(Tasks::new()))
}

#[no_mangle]
pub extern fn tasks_intrinsic_add(
  tasks_ptr: *mut Tasks,
  func: Function,
  input_type: TypeId,
  input_constraint: TypeConstraint,
  output_constraint: TypeConstraint,
) {
  with_tasks(tasks_ptr, |tasks| {
    tasks.intrinsic_add(func, input_type, input_constraint, output_constraint);
  })
}

#[no_mangle]
pub extern fn tasks_singleton_add(
  tasks_ptr: *mut Tasks,
  func: Function,
  output_constraint: TypeConstraint,
) {
  with_tasks(tasks_ptr, |tasks| {
    tasks.singleton_add(func, output_constraint);
>>>>>>> afc17b46
  })
}

#[no_mangle]
pub extern fn tasks_task_begin(
  tasks_ptr: *mut Tasks,
  func: Function,
  output_type: TypeConstraint,
) {
  with_tasks(tasks_ptr, |tasks| {
    tasks.task_begin(func, output_type);
  })
}

#[no_mangle]
pub extern fn tasks_add_select(
  tasks_ptr: *mut Tasks,
  product: TypeConstraint,
) {
  with_tasks(tasks_ptr, |tasks| {
    tasks.add_select(product, None);
  })
}

#[no_mangle]
pub extern fn tasks_add_select_variant(
  tasks_ptr: *mut Tasks,
  product: TypeConstraint,
  variant_key_buf: Buffer,
) {
  let variant_key =
    variant_key_buf.to_string().expect("Failed to decode key for select_variant");
  with_tasks(tasks_ptr, |tasks| {
    tasks.add_select(product, Some(variant_key));
  })
}

#[no_mangle]
<<<<<<< HEAD
pub extern fn task_add_select_dependencies(
  scheduler_ptr: *mut RawScheduler,
=======
pub extern fn tasks_add_select_literal(
  tasks_ptr: *mut Tasks,
  subject: Key,
  product: TypeConstraint,
) {
  with_tasks(tasks_ptr, |tasks| {
    tasks.add_select_literal(subject, product);
  })
}

#[no_mangle]
pub extern fn tasks_add_select_dependencies(
  tasks_ptr: *mut Tasks,
>>>>>>> afc17b46
  product: TypeConstraint,
  dep_product: TypeConstraint,
  field: Buffer,
  field_types: TypeIdBuffer,
) {
  with_tasks(tasks_ptr, |tasks| {
    tasks.add_select_dependencies(product, dep_product, field.to_string().expect("field to be a string"), field_types.to_vec());
    })
}

#[no_mangle]
pub extern fn tasks_add_select_transitive(
  tasks_ptr: *mut Tasks,
  product: TypeConstraint,
  dep_product: TypeConstraint,
  field: Buffer,
  field_types: TypeIdBuffer,
) {
  with_tasks(tasks_ptr, |tasks| {
    tasks.add_select_transitive(product, dep_product, field.to_string().expect("field to be a string"), field_types.to_vec());
    })
}

#[no_mangle]
pub extern fn tasks_add_select_projection(
  tasks_ptr: *mut Tasks,
  product: TypeConstraint,
  projected_subject: TypeId,
  field: Buffer,
  input_product: TypeConstraint,
) {
  with_tasks(tasks_ptr, |tasks| {
    tasks.add_select_projection(product, projected_subject, field.to_string().expect("field to be a string"), input_product);
  })
}

#[no_mangle]
pub extern fn tasks_task_end(tasks_ptr: *mut Tasks) {
  with_tasks(tasks_ptr, |tasks| {
    tasks.task_end();
  })
}

#[no_mangle]
pub extern fn tasks_destroy(tasks_ptr: *mut Tasks) {
  // convert the raw pointer back to a Box (without `forget`ing it) in order to cause it
  // to be destroyed at the end of this function.
  let _ = unsafe { Box::from_raw(tasks_ptr) };
}

#[no_mangle]
pub extern fn graph_invalidate(
  scheduler_ptr: *mut Scheduler,
  paths_buf: BufferBuffer,
) -> u64 {
  with_scheduler(scheduler_ptr, |scheduler| {
    let paths =
      paths_buf.to_os_strings().into_iter()
        .map(|os_str| PathBuf::from(os_str))
        .collect();
    scheduler.core.graph.invalidate(paths) as u64
  })
}

#[no_mangle]
pub extern fn graph_len(scheduler_ptr: *mut Scheduler) -> u64 {
  with_scheduler(scheduler_ptr, |scheduler| {
    scheduler.core.graph.len() as u64
  })
}

#[no_mangle]
pub extern fn graph_visualize(scheduler_ptr: *mut Scheduler, path_ptr: *const raw::c_char) {
  with_scheduler(scheduler_ptr, |scheduler| {
    let path_str = unsafe { CStr::from_ptr(path_ptr).to_string_lossy().into_owned() };
    let path = PathBuf::from(path_str);
    // TODO: This should likely return an error condition to python.
    //   see https://github.com/pantsbuild/pants/issues/4025
    scheduler.visualize(path.as_path()).unwrap_or_else(|e| {
      println!("Failed to visualize to {}: {:?}", path.display(), e);
    });
  })
}

#[no_mangle]
pub extern fn graph_trace(scheduler_ptr: *mut Scheduler, path_ptr: *const raw::c_char) {
  let path_str = unsafe { CStr::from_ptr(path_ptr).to_string_lossy().into_owned() };
  let path = PathBuf::from(path_str);
  with_scheduler(scheduler_ptr, |scheduler| {
     scheduler.trace(path.as_path()).unwrap_or_else(|e| {
       println!("Failed to write trace to {}: {:?}", path.display(), e);
     });
  });
}

#[no_mangle]
pub extern fn nodes_destroy(raw_nodes_ptr: *mut RawNodes) {
  // convert the raw pointer back to a Box (without `forget`ing it) in order to cause it
  // to be destroyed at the end of this function.
  let _ = unsafe { Box::from_raw(raw_nodes_ptr) };
}

#[no_mangle]
pub extern fn validator_run(
  tasks_ptr: *mut Tasks,
  subject_types_ptr: *mut TypeId,
  subject_types_len: u64
) -> Value {
  with_tasks(tasks_ptr, |tasks| {
    with_vec(subject_types_ptr, subject_types_len as usize, |subject_types| {
      let graph_maker = GraphMaker::new(&tasks,
                                        subject_types.clone());
      let graph = graph_maker.full_graph();

      match graph.validate() {
        Result::Ok(_) => {
          externs::store_list(vec![], false)
        },
        Result::Err(msg) => {
          externs::create_exception(&msg)
        }
      }
    })
  })
}

#[no_mangle]
pub extern fn rule_graph_visualize(
  scheduler_ptr: *mut Scheduler,
  subject_types_ptr: *mut TypeId,
  subject_types_len: u64,
  path_ptr: *const raw::c_char
) {
  with_scheduler(scheduler_ptr, |scheduler| {
    with_vec(subject_types_ptr, subject_types_len as usize, |subject_types| {
      let path_str = unsafe { CStr::from_ptr(path_ptr).to_string_lossy().into_owned() };
      let path = PathBuf::from(path_str);

      let graph = graph_full(scheduler, subject_types);
      write_to_file(path.as_path(), &graph).unwrap_or_else(|e| {
        println!("Failed to visualize to {}: {:?}", path.display(), e);
      });
    })
  })
}

#[no_mangle]
pub extern fn rule_subgraph_visualize(
  scheduler_ptr: *mut Scheduler,
  subject_type: TypeId,
  product_type: TypeConstraint,
  path_ptr: *const raw::c_char
) {
  with_scheduler(scheduler_ptr, |scheduler| {
    let path_str = unsafe { CStr::from_ptr(path_ptr).to_string_lossy().into_owned() };
    let path = PathBuf::from(path_str);

    let graph = graph_sub(scheduler, subject_type, product_type);
    write_to_file(path.as_path(), &graph).unwrap_or_else(|e| {
      println!("Failed to visualize to {}: {:?}", path.display(), e);
    });
  })
}


fn graph_full(scheduler: &mut Scheduler, subject_types: &Vec<TypeId>) -> RuleGraph {
  let graph_maker = GraphMaker::new(&scheduler.core.tasks, subject_types.clone());
  graph_maker.full_graph()
}

fn graph_sub(
  scheduler: &mut Scheduler,
  subject_type: TypeId,
  product_type: TypeConstraint
) -> RuleGraph {
  let graph_maker = GraphMaker::new(&scheduler.core.tasks, vec![subject_type.clone()]);
  graph_maker.sub_graph(&subject_type, &product_type)
}

fn write_to_file(path: &Path, graph: &RuleGraph) -> io::Result<()> {
  let file = File::create(path)?;
  let mut f = io::BufWriter::new(file);
  graph.visualize(&mut f)
}

fn with_scheduler<F, T>(scheduler_ptr: *mut Scheduler, f: F) -> T
    where F: FnOnce(&mut Scheduler)->T {
  let mut scheduler = unsafe { Box::from_raw(scheduler_ptr) };
  let t = f(&mut scheduler);
  mem::forget(scheduler);
  t
}

fn with_tasks<F, T>(tasks_ptr: *mut Tasks, f: F) -> T
    where F: FnOnce(&mut Tasks)->T {
  let mut tasks = unsafe { Box::from_raw(tasks_ptr) };
  let t = f(&mut tasks);
  mem::forget(tasks);
  t
}<|MERGE_RESOLUTION|>--- conflicted
+++ resolved
@@ -330,42 +330,19 @@
 }
 
 #[no_mangle]
-<<<<<<< HEAD
-pub extern fn singleton_add(
-  scheduler_ptr: *mut RawScheduler,
-  value: Value,
-  output_constraint: TypeConstraint,
-) {
-  with_core(scheduler_ptr, |core| {
-    core.tasks.singleton_add(value, output_constraint);
-=======
 pub extern fn tasks_create() -> *const Tasks {
   // Allocate on the heap via `Box` and return a raw pointer to the boxed value.
   Box::into_raw(Box::new(Tasks::new()))
 }
 
 #[no_mangle]
-pub extern fn tasks_intrinsic_add(
-  tasks_ptr: *mut Tasks,
-  func: Function,
-  input_type: TypeId,
-  input_constraint: TypeConstraint,
+pub extern fn tasks_singleton_add(
+  tasks_ptr: *mut Tasks,
+  value: Value,
   output_constraint: TypeConstraint,
 ) {
   with_tasks(tasks_ptr, |tasks| {
-    tasks.intrinsic_add(func, input_type, input_constraint, output_constraint);
-  })
-}
-
-#[no_mangle]
-pub extern fn tasks_singleton_add(
-  tasks_ptr: *mut Tasks,
-  func: Function,
-  output_constraint: TypeConstraint,
-) {
-  with_tasks(tasks_ptr, |tasks| {
-    tasks.singleton_add(func, output_constraint);
->>>>>>> afc17b46
+    tasks.singleton_add(value, output_constraint);
   })
 }
 
@@ -404,24 +381,8 @@
 }
 
 #[no_mangle]
-<<<<<<< HEAD
-pub extern fn task_add_select_dependencies(
-  scheduler_ptr: *mut RawScheduler,
-=======
-pub extern fn tasks_add_select_literal(
-  tasks_ptr: *mut Tasks,
-  subject: Key,
-  product: TypeConstraint,
-) {
-  with_tasks(tasks_ptr, |tasks| {
-    tasks.add_select_literal(subject, product);
-  })
-}
-
-#[no_mangle]
 pub extern fn tasks_add_select_dependencies(
   tasks_ptr: *mut Tasks,
->>>>>>> afc17b46
   product: TypeConstraint,
   dep_product: TypeConstraint,
   field: Buffer,
