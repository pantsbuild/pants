--- conflicted
+++ resolved
@@ -242,28 +242,21 @@
     let rule_graph = RuleGraph::new(tasks.as_map(), root_subject_types);
 
     Ok(Core {
-<<<<<<< HEAD
-      graph,
-      tasks,
-      rule_graph,
-      types,
-=======
-      graph: Graph::new(),
+      graph: graph,
       tasks: tasks,
       rule_graph: rule_graph,
       types: types,
       runtime,
->>>>>>> 2d6853ce
       executor: executor.clone(),
       store,
       command_runner,
       http_client,
-      watcher,
       // TODO: Errors in initialization should definitely be exposed as python
       // exceptions, rather than as panics.
       vfs: PosixFS::new(&build_root, &ignore_patterns, executor)
         .map_err(|e| format!("Could not initialize VFS: {:?}", e))?,
       build_root,
+      watcher,
     })
   }
 
