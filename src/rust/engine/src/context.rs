--- conflicted
+++ resolved
@@ -37,39 +37,29 @@
     ignore_patterns: Vec<String>,
     work_dir: PathBuf,
   ) -> Core {
-<<<<<<< HEAD
-    // TODO: Create the Snapshots (temp) directory, and then expose it as a singleton to python.
+    let mut snapshots_dir = work_dir.clone();
+    snapshots_dir.push("snapshots");
+
+    // TODO: Create the Snapshots directory, and then expose it as a singleton to python.
     // See TODO in isolated_process.py: this is an abstraction leak that should likely be plugged
     // by porting process execution to rust.
     let snapshots =
-      Snapshots::new()
+      Snapshots::new(snapshots_dir)
         .unwrap_or_else(|e| {
           panic!("Could not initialize Snapshot directory: {:?}", e);
         });
     tasks.singleton_add(
       externs::invoke_unsafe(
         &types.construct_snapshots,
-        &vec![externs::store_bytes(snapshots.path().as_os_str().as_bytes())],
+        &vec![externs::store_bytes(snapshots.snapshot_path().as_os_str().as_bytes())],
       ),
       types.snapshots.clone(),
     );
-=======
-    let mut snapshots_dir = work_dir.clone();
-    snapshots_dir.push("snapshots");
-
->>>>>>> 5a90c00e
     Core {
       graph: Graph::new(),
       tasks: tasks,
       types: types,
-<<<<<<< HEAD
       snapshots: snapshots,
-=======
-      snapshots: Snapshots::new(snapshots_dir)
-        .unwrap_or_else(|e| {
-          panic!("Could not initialize Snapshot directory: {:?}", e);
-        }),
->>>>>>> 5a90c00e
       // FIXME: Errors in initialization should definitely be exposed as python
       // exceptions, rather than as panics.
       vfs:
