--- conflicted
+++ resolved
@@ -148,7 +148,6 @@
   }
 }
 
-<<<<<<< HEAD
 /**
  * Implemented by calling back to python to clone the underlying Handle.
  */
@@ -161,13 +160,5 @@
 impl fmt::Debug for Value {
   fn fmt(&self, f: &mut fmt::Formatter) -> fmt::Result {
     write!(f, "{}", externs::val_to_str(&self))
-=======
-impl Default for Value {
-  fn default() -> Self {
-    Value {
-      handle: ptr::null() as Handle,
-      type_id: ANY_TYPE,
-    }
->>>>>>> 9ae05fc1
   }
 }