--- conflicted
+++ resolved
@@ -99,13 +99,7 @@
   // TODO: This is a clone of the Node, which is also kept in the `nodes` map. It would be
   // nice to avoid keeping two copies of each Node, but tracking references between the two
   // maps is painful.
-<<<<<<< HEAD
-  node: Node,
-=======
   node: NodeKey,
-  // To avoid holding the Graph's lock longer than necessary, a Node initializes on a CpuPool.
-  // TODO: See comment in ensure_entry_internal.
->>>>>>> c2db3ddb
   state: Arc<epoch::Atomic<EntryState>>,
   // Sets of all Nodes which have ever been awaited by this Node.
   dependencies: DepSet,
@@ -181,15 +175,9 @@
       };
     format!(
       "{}:{}:{} == {}",
-<<<<<<< HEAD
-      self.node.format(externs),
-      externs.id_to_str(self.node.subject().id()),
-      externs.id_to_str(self.node.product().0),
-=======
       self.node.format(),
       externs::id_to_str(self.node.subject().id()),
       externs::id_to_str(self.node.product().0),
->>>>>>> c2db3ddb
       state,
     ).replace("\"", "\\\"")
   }
