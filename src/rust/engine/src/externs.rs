--- conflicted
+++ resolved
@@ -159,7 +159,6 @@
     })
   }
 
-<<<<<<< HEAD
   pub fn lift_directory_listing(&self, val: &Value) -> Vec<Stat> {
     let raw_stats = (self.lift_directory_listing)(self.context, val);
     with_vec(raw_stats.stats_ptr, raw_stats.stats_len as usize, |stats_vec| {
@@ -176,13 +175,10 @@
     })
   }
 
-=======
->>>>>>> 5be6fba4
   pub fn create_exception(&self, msg: &str) -> Value {
     (self.create_exception)(self.context, msg.as_ptr(), msg.len() as u64)
   }
 
-<<<<<<< HEAD
   pub fn invoke_runnable(&self, func: &Function, args: &Vec<Value>, cacheable: bool) -> Result<Value, Value> {
     let result =
       (self.invoke_runnable)(
@@ -191,16 +187,6 @@
         args.as_ptr(),
         args.len() as u64,
         cacheable
-=======
-  pub fn invoke_runnable(&self, runnable: &Runnable) -> Result<Value, Value> {
-    let result =
-      (self.invoke_runnable)(
-        self.context,
-        &runnable.func,
-        runnable.args.as_ptr(),
-        runnable.args.len() as u64,
-        runnable.cacheable
->>>>>>> 5be6fba4
       );
     if result.is_throw {
       Err(result.value)
@@ -237,30 +223,6 @@
 pub type ProjectExtern =
   extern "C" fn(*const ExternContext, *const Value, *const Field, *const TypeId) -> Value;
 
-<<<<<<< HEAD
-// This enum is only ever constructed from the python side.
-#[allow(dead_code)]
-#[repr(C)]
-#[repr(u8)]
-pub enum RawStatTag {
-  Dir = 0,
-  File = 1,
-  Link = 2,
-}
-
-#[repr(C)]
-pub struct RawStat {
-  path: Buffer,
-  tag: RawStatTag,
-}
-
-#[repr(C)]
-pub struct RawStats {
-  stats_ptr: *mut RawStat,
-  stats_len: u64,
-  // A handle to hold the underlying stats buffer alive.
-  value_: Value,
-=======
 // Not all log levels are always in use.
 #[allow(dead_code)]
 #[repr(u8)]
@@ -269,7 +231,30 @@
   Info = 1,
   Warn = 2,
   Critical = 3,
->>>>>>> 5be6fba4
+}
+
+// This enum is only ever constructed from the python side.
+#[allow(dead_code)]
+#[repr(C)]
+#[repr(u8)]
+pub enum RawStatTag {
+  Dir = 0,
+  File = 1,
+  Link = 2,
+}
+
+#[repr(C)]
+pub struct RawStat {
+  path: Buffer,
+  tag: RawStatTag,
+}
+
+#[repr(C)]
+pub struct RawStats {
+  stats_ptr: *mut RawStat,
+  stats_len: u64,
+  // A handle to hold the underlying stats buffer alive.
+  value_: Value,
 }
 
 #[repr(C)]
@@ -305,13 +290,10 @@
     })
   }
 
-<<<<<<< HEAD
   pub fn to_os_string(&self) -> OsString {
     OsString::from_vec(self.to_bytes())
   }
 
-=======
->>>>>>> 5be6fba4
   pub fn to_string(&self) -> Result<String, FromUtf8Error> {
     String::from_utf8(self.to_bytes())
   }
