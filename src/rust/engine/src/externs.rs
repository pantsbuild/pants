--- conflicted
+++ resolved
@@ -34,6 +34,10 @@
   with_externs(|e|
     (e.clone_val)(e.context, val)
   )
+}
+
+pub fn val_for_id(id: Id) -> Value {
+  val_for(&Key::new_with_anon_type_id(id))
 }
 
 pub fn drop_handles(handles: Vec<Handle>) {
@@ -225,112 +229,6 @@
       py_str_type: py_str_type
     }
   }
-<<<<<<< HEAD
-=======
-
-  pub fn log(&self, level: LogLevel, msg: &str) {
-    (self.log)(self.context, level as u8, msg.as_ptr(), msg.len() as u64)
-  }
-
-  pub fn key_for(&self, val: &Value) -> Key {
-    (self.key_for)(self.context, val)
-  }
-
-  pub fn val_for(&self, key: &Key) -> Value {
-    (self.val_for)(self.context, key)
-  }
-
-  pub fn val_for_id(&self, id: Id) -> Value {
-    self.val_for(&Key::new_with_anon_type_id(id))
-  }
-
-  pub fn clone_val(&self, val: &Value) -> Value {
-    (self.clone_val)(self.context, val)
-  }
-
-  pub fn drop_handles(&self, handles: Vec<Handle>) {
-    (self.drop_handles)(self.context, handles.as_ptr(), handles.len() as u64)
-  }
-
-  pub fn satisfied_by(&self, constraint: &TypeConstraint, cls: &TypeId) -> bool {
-    let key = (*constraint, *cls);
-
-    // See if a value already exists.
-    {
-      let read = self.satisfied_by_cache.read().unwrap();
-      if let Some(v) = read.get(&key) {
-        return *v;
-      }
-    }
-
-    // If not, compute and insert.
-    let mut write = self.satisfied_by_cache.write().unwrap();
-    write.entry(key)
-      .or_insert_with(||
-        (self.satisfied_by)(self.context, constraint, cls)
-      )
-      .clone()
-  }
-
-  pub fn store_list(&self, values: Vec<&Value>, merge: bool) -> Value {
-    let values_clone: Vec<*const Value> = values.into_iter().map(|v| v as *const Value).collect();
-    (self.store_list)(self.context, values_clone.as_ptr(), values_clone.len() as u64, merge)
-  }
-
-  pub fn project(&self, value: &Value, field: &str, type_id: &TypeId) -> Value {
-    (self.project)(self.context, value, field.as_ptr(), field.len() as u64, type_id)
-  }
-
-  pub fn project_multi(&self, value: &Value, field: &str) -> Vec<Value> {
-    let buf = (self.project_multi)(self.context, value, field.as_ptr(), field.len() as u64);
-    with_vec(buf.values_ptr, buf.values_len as usize, |value_vec| {
-      unsafe {
-        value_vec.iter().map(|v| v.clone()).collect()
-      }
-    })
-  }
-
-  pub fn project_str(&self, value: &Value, field_name: &str) -> String {
-    let name_val = self.project(
-      value,
-      field_name,
-      &self.py_str_type,
-    );
-    self.val_to_str(&name_val)
-  }
-
-  pub fn id_to_str(&self, digest: Id) -> String {
-    (self.id_to_str)(self.context, digest).to_string().unwrap_or_else(|e| {
-      format!("<failed to decode unicode for {:?}: {}>", digest, e)
-    })
-  }
-
-  pub fn val_to_str(&self, val: &Value) -> String {
-    (self.val_to_str)(self.context, val).to_string().unwrap_or_else(|e| {
-      format!("<failed to decode unicode for {:?}: {}>", val, e)
-    })
-  }
-
-  pub fn create_exception(&self, msg: &str) -> Value {
-    (self.create_exception)(self.context, msg.as_ptr(), msg.len() as u64)
-  }
-
-  pub fn invoke_runnable(&self, runnable: &Runnable) -> Result<Value, Value> {
-    let result =
-      (self.invoke_runnable)(
-        self.context,
-        &runnable.func,
-        runnable.args.as_ptr(),
-        runnable.args.len() as u64,
-        runnable.cacheable
-      );
-    if result.is_throw {
-      Err(result.value)
-    } else {
-      Ok(result.value)
-    }
-  }
->>>>>>> 9ae05fc1
 }
 
 pub type LogExtern =
