// Copyright 2018 Pants project contributors (see CONTRIBUTORS.md).
// Licensed under the Apache License, Version 2.0 (see LICENSE).

use std::collections::{BTreeMap, HashMap};
use std::convert::TryFrom;
use std::fmt::Display;
use std::io::Write;
use std::path::{Path, PathBuf};
use std::sync::Arc;
use std::time::Duration;
use std::{self, fmt};

use async_trait::async_trait;
use futures::future::{self, FutureExt, TryFutureExt};
use futures::stream::StreamExt;
use url::Url;

use crate::context::{Context, Core};
use crate::core::{display_sorted_in_parens, throw, Failure, Key, Params, TypeId, Value};
use crate::externs;
use crate::externs::engine_aware::{self, EngineAwareInformation};
use crate::selectors;
use crate::tasks::{self, Rule};
use crate::Types;
use boxfuture::{BoxFuture, Boxable};
use bytes::{self, BufMut};
use cpython::{PyObject, Python, PythonObject};
use fs::{
  self, Dir, DirectoryListing, File, FileContent, GlobExpansionConjunction, GlobMatching, Link,
  PathGlobs, PathStat, PreparedPathGlobs, RelativePath, StrictGlobMatching, VFS,
};
use process_execution::{
  self, CacheDest, CacheName, MultiPlatformProcess, PlatformConstraint, Process,
};

use graph::{Entry, Node, NodeError, NodeVisualizer};
use hashing::Digest;
use store::{self, StoreFileByDigest};
use workunit_store::{
  with_workunit, Level, UserMetadataItem, UserMetadataPyValue, WorkunitMetadata,
};

pub type NodeResult<T> = Result<T, Failure>;

#[async_trait]
impl VFS<Failure> for Context {
  async fn read_link(&self, link: &Link) -> Result<PathBuf, Failure> {
    Ok(self.get(ReadLink(link.clone())).await?.0)
  }

  async fn scandir(&self, dir: Dir) -> Result<Arc<DirectoryListing>, Failure> {
    self.get(Scandir(dir)).await
  }

  fn is_ignored(&self, stat: &fs::Stat) -> bool {
    self.core.vfs.is_ignored(stat)
  }

  fn mk_error(msg: &str) -> Failure {
    throw(msg)
  }
}

impl StoreFileByDigest<Failure> for Context {
  fn store_by_digest(&self, file: File) -> BoxFuture<hashing::Digest, Failure> {
    let context = self.clone();
    async move { context.get(DigestFile(file)).await }
      .boxed()
      .compat()
      .to_boxed()
  }
}

///
/// A simplified implementation of graph::Node for members of the NodeKey enum to implement.
/// NodeKey's impl of graph::Node handles the rest.
///
/// The Item type of a WrappedNode is bounded to values that can be stored and retrieved
/// from the NodeOutput enum. Due to the semantics of memoization, retrieving the typed result
/// stored inside the NodeOutput requires an implementation of TryFrom<NodeOutput>. But the
/// combination of bounds at usage sites should mean that a failure to unwrap the result is
/// exceedingly rare.
///
#[async_trait]
pub trait WrappedNode: Into<NodeKey> {
  type Item: TryFrom<NodeOutput>;

  async fn run_wrapped_node(self, context: Context) -> NodeResult<Self::Item>;
}

///
/// A Node that selects a product for some Params.
///
#[derive(Clone, Debug, Eq, Hash, PartialEq)]
pub struct Select {
  pub params: Params,
  pub product: TypeId,
  entry: rule_graph::Entry<Rule>,
}

impl Select {
  pub fn new(mut params: Params, product: TypeId, entry: rule_graph::Entry<Rule>) -> Select {
    params.retain(|k| match &entry {
      &rule_graph::Entry::Param(ref type_id) => type_id == k.type_id(),
      &rule_graph::Entry::WithDeps(ref with_deps) => with_deps.params().contains(k.type_id()),
    });
    Select {
      params,
      product,
      entry,
    }
  }

  pub fn new_from_edges(
    params: Params,
    product: TypeId,
    edges: &rule_graph::RuleEdges<Rule>,
  ) -> Select {
    let dependency_key = selectors::DependencyKey::JustSelect(selectors::Select::new(product));
    // TODO: Is it worth propagating an error here?
    let entry = edges
      .entry_for(&dependency_key)
      .unwrap_or_else(|| panic!("{:?} did not declare a dependency on {:?}", edges, product))
      .clone();
    Select::new(params, product, entry)
  }

  async fn select_product(
    &self,
    context: &Context,
    product: TypeId,
    caller_description: &str,
  ) -> NodeResult<Value> {
    let edges = context
      .core
      .rule_graph
      .edges_for_inner(&self.entry)
      .ok_or_else(|| {
        throw(&format!(
          "Tried to select product {} for {} but found no edges",
          product, caller_description
        ))
      })?;
    let context = context.clone();
    Select::new_from_edges(self.params.clone(), product, &edges)
      .run_wrapped_node(context)
      .await
  }
}

// TODO: This is a Node only because it is used as a root in the graph, but it should never be
// requested using context.get
#[async_trait]
impl WrappedNode for Select {
  type Item = Value;

  async fn run_wrapped_node(self, context: Context) -> NodeResult<Value> {
    match &self.entry {
      &rule_graph::Entry::WithDeps(rule_graph::EntryWithDeps::Inner(ref inner)) => {
        match inner.rule() {
          &tasks::Rule::Task(ref task) => context
            .get(Task {
              params: self.params.clone(),
              product: self.product,
              task: task.clone(),
              entry: Arc::new(self.entry.clone()),
            })
            .await
            .map(|output| output.value),
          &Rule::Intrinsic(ref intrinsic) => {
            let intrinsic = intrinsic.clone();
            let values = future::try_join_all(
              intrinsic
                .inputs
                .iter()
                .map(|type_id| self.select_product(&context, *type_id, "intrinsic"))
                .collect::<Vec<_>>(),
            )
            .await?;
            context
              .core
              .intrinsics
              .run(intrinsic, context.clone(), values)
              .await
          }
        }
      }
      &rule_graph::Entry::Param(type_id) => {
        if let Some(key) = self.params.find(type_id) {
          Ok(externs::val_for(key))
        } else {
          Err(throw(&format!(
            "Expected a Param of type {} to be present.",
            type_id
          )))
        }
      }
      &rule_graph::Entry::WithDeps(rule_graph::EntryWithDeps::Root(_)) => {
        panic!("Not a runtime-executable entry! {:?}", self.entry)
      }
    }
  }
}

impl From<Select> for NodeKey {
  fn from(n: Select) -> Self {
    NodeKey::Select(Box::new(n))
  }
}

pub fn lift_directory_digest(types: &Types, digest: &Value) -> Result<hashing::Digest, String> {
  if types.directory_digest != externs::get_type_for(digest) {
    return Err(format!(
      "{} is not of type {}.",
      digest, types.directory_digest
    ));
  }
  let fingerprint = externs::getattr_as_string(&digest, "fingerprint");
  let digest_length: usize = externs::getattr(&digest, "serialized_bytes_length").unwrap();
  Ok(hashing::Digest(
    hashing::Fingerprint::from_hex_string(&fingerprint)?,
    digest_length,
  ))
}

pub fn lift_file_digest(types: &Types, digest: &Value) -> Result<hashing::Digest, String> {
  if types.file_digest != externs::get_type_for(digest) {
    return Err(format!("{} is not of type {}.", digest, types.file_digest));
  }
  let fingerprint = externs::getattr_as_string(&digest, "fingerprint");
  let digest_length: usize = externs::getattr(&digest, "serialized_bytes_length").unwrap();
  Ok(hashing::Digest(
    hashing::Fingerprint::from_hex_string(&fingerprint)?,
    digest_length,
  ))
}

/// A Node that represents a set of processes to execute on specific platforms.
///
#[derive(Clone, Debug, Eq, Hash, PartialEq)]
pub struct MultiPlatformExecuteProcess {
  cache_failures: bool,
  process: MultiPlatformProcess,
}

impl MultiPlatformExecuteProcess {
  fn lift_execute_process(
    types: &Types,
    value: &Value,
    target_platform: PlatformConstraint,
  ) -> Result<Process, String> {
    let env = externs::getattr_from_frozendict(&value, "env");

    let working_directory = {
      let val = externs::getattr_as_string(&value, "working_directory");
      if val.is_empty() {
        None
      } else {
        Some(RelativePath::new(val.as_str())?)
      }
    };

    let py_digest: Value = externs::getattr(&value, "input_digest").unwrap();
    let digest = lift_directory_digest(types, &py_digest)
      .map_err(|err| format!("Error parsing digest {}", err))?;

    let output_files = externs::getattr::<Vec<String>>(&value, "output_files")
      .unwrap()
      .into_iter()
      .map(RelativePath::new)
      .collect::<Result<_, _>>()?;

    let output_directories = externs::getattr::<Vec<String>>(&value, "output_directories")
      .unwrap()
      .into_iter()
      .map(RelativePath::new)
      .collect::<Result<_, _>>()?;

    let timeout_in_seconds: f64 = externs::getattr(&value, "timeout_seconds").unwrap();

    let timeout = if timeout_in_seconds < 0.0 {
      None
    } else {
      Some(Duration::from_millis((timeout_in_seconds * 1000.0) as u64))
    };

    let description = externs::getattr_as_string(&value, "description");
    let py_level: PyObject = externs::getattr(&value, "level").unwrap();
    let level = externs::val_to_log_level(&py_level)?;

    let append_only_caches = externs::getattr_from_frozendict(&value, "append_only_caches")
      .into_iter()
      .map(|(name, dest)| Ok((CacheName::new(name)?, CacheDest::new(dest)?)))
      .collect::<Result<_, String>>()?;

    let jdk_home = {
      let val = externs::getattr_as_string(&value, "jdk_home");
      if val.is_empty() {
        None
      } else {
        Some(PathBuf::from(val))
      }
    };

    let is_nailgunnable: bool = externs::getattr(&value, "is_nailgunnable").unwrap();

    let execution_slot_variable = {
      let s = externs::getattr_as_string(&value, "execution_slot_variable");
      if s.is_empty() {
        None
      } else {
        Some(s)
      }
    };

    let cache_failures: bool = externs::getattr(&value, "cache_failures").unwrap();

    Ok(process_execution::Process {
      argv: externs::getattr(&value, "argv").unwrap(),
      env,
      working_directory,
      input_files: digest,
      output_files,
      output_directories,
      timeout,
      description,
      level,
      append_only_caches,
      jdk_home,
      target_platform,
      is_nailgunnable,
      execution_slot_variable,
      cache_failures,
    })
  }

<<<<<<< HEAD
  pub fn lift(value: &Value) -> Result<MultiPlatformExecuteProcess, String> {
    let constraints = externs::project_multi_strs(&value, "platform_constraints")
      .into_iter()
      .map(|constraint| PlatformConstraint::try_from(&constraint))
      .collect::<Result<Vec<_>, _>>()?;
    let processes = externs::project_multi(&value, "processes");
    if constraints.len() != processes.len() {
=======
  pub fn lift(types: &Types, value: &Value) -> Result<MultiPlatformExecuteProcess, String> {
    let constraint_parts: Vec<String> = externs::getattr(&value, "platform_constraints").unwrap();
    if constraint_parts.len() % 2 != 0 {
      return Err("Error parsing platform_constraints: odd number of parts".to_owned());
    }
    let constraint_key_pairs: Vec<_> = constraint_parts
      .chunks_exact(2)
      .map(|constraint_key_pair| {
        (
          PlatformConstraint::try_from(&constraint_key_pair[0]).unwrap(),
          PlatformConstraint::try_from(&constraint_key_pair[1]).unwrap(),
        )
      })
      .collect();
    let processes: Vec<Value> = externs::getattr(&value, "processes").unwrap();
    if constraint_parts.len() / 2 != processes.len() {
>>>>>>> aab90c2e
      return Err(format!(
        "Sizes of constraint keys and processes do not match: {} vs. {}",
        constraints.len(),
        processes.len()
      ));
    }

<<<<<<< HEAD
    let mut request_by_constraint: BTreeMap<PlatformConstraint, Process> = BTreeMap::new();
    for (constraint, execute_process) in constraints.into_iter().zip(processes.iter()) {
      let underlying_req =
        MultiPlatformExecuteProcess::lift_execute_process(execute_process, constraint)?;
      request_by_constraint.insert(constraint, underlying_req);
=======
    let mut cache_failures = true;

    let mut request_by_constraint: BTreeMap<(PlatformConstraint, PlatformConstraint), Process> =
      BTreeMap::new();
    for (constraint_key, execute_process) in constraint_key_pairs.iter().zip(processes.iter()) {
      let underlying_req = MultiPlatformExecuteProcess::lift_execute_process(
        types,
        execute_process,
        constraint_key.1,
      )?;
      if !underlying_req.cache_failures {
        cache_failures = false;
      }
      request_by_constraint.insert(*constraint_key, underlying_req.clone());
>>>>>>> aab90c2e
    }
    Ok(MultiPlatformExecuteProcess {
      cache_failures,
      process: MultiPlatformProcess(request_by_constraint),
    })
  }
}

impl From<MultiPlatformExecuteProcess> for NodeKey {
  fn from(n: MultiPlatformExecuteProcess) -> Self {
    NodeKey::MultiPlatformExecuteProcess(Box::new(n))
  }
}

#[async_trait]
impl WrappedNode for MultiPlatformExecuteProcess {
  type Item = ProcessResult;

  async fn run_wrapped_node(self, context: Context) -> NodeResult<ProcessResult> {
    let request = self.process;

    if context
      .core
      .command_runner
      .extract_compatible_request(&request)
      .is_some()
    {
      let command_runner = &context.core.command_runner;

      let execution_context = process_execution::Context::new(
        context.session.workunit_store(),
        context.session.build_id().to_string(),
      );

      let res = command_runner
        .run(request, execution_context)
        .await
        .map_err(|e| throw(&e))?;

      Ok(ProcessResult(res))
    } else {
      Err(throw(&format!(
        "No compatible platform found for request: {:?}",
        request
      )))
    }
  }
}

#[derive(Clone, Debug, Eq, PartialEq)]
pub struct ProcessResult(pub process_execution::FallibleProcessResultWithPlatform);

///
/// A Node that represents reading the destination of a symlink (non-recursively).
///
#[derive(Clone, Debug, Eq, Hash, PartialEq)]
pub struct ReadLink(Link);

#[derive(Clone, Debug, Eq, PartialEq)]
pub struct LinkDest(PathBuf);

#[async_trait]
impl WrappedNode for ReadLink {
  type Item = LinkDest;

  async fn run_wrapped_node(self, context: Context) -> NodeResult<LinkDest> {
    let node = self;
    let link_dest = context
      .core
      .vfs
      .read_link(&node.0)
      .await
      .map_err(|e| throw(&format!("{}", e)))?;
    Ok(LinkDest(link_dest))
  }
}

impl From<ReadLink> for NodeKey {
  fn from(n: ReadLink) -> Self {
    NodeKey::ReadLink(n)
  }
}

///
/// A Node that represents reading a file and fingerprinting its contents.
///
#[derive(Clone, Debug, Eq, Hash, PartialEq)]
pub struct DigestFile(pub File);

#[async_trait]
impl WrappedNode for DigestFile {
  type Item = hashing::Digest;

  async fn run_wrapped_node(self, context: Context) -> NodeResult<hashing::Digest> {
    let content = context
      .core
      .vfs
      .read_file(&self.0)
      .map_err(|e| throw(&format!("{}", e)))
      .await?;
    context
      .core
      .store()
      .store_file_bytes(content.content, true)
      .map_err(|e| throw(&e))
      .await
  }
}

impl From<DigestFile> for NodeKey {
  fn from(n: DigestFile) -> Self {
    NodeKey::DigestFile(n)
  }
}

///
/// A Node that represents executing a directory listing that returns a Stat per directory
/// entry (generally in one syscall). No symlinks are expanded.
///
#[derive(Clone, Debug, Eq, Hash, PartialEq)]
pub struct Scandir(Dir);

#[async_trait]
impl WrappedNode for Scandir {
  type Item = Arc<DirectoryListing>;

  async fn run_wrapped_node(self, context: Context) -> NodeResult<Arc<DirectoryListing>> {
    let directory_listing = context
      .core
      .vfs
      .scandir(self.0)
      .await
      .map_err(|e| throw(&format!("{}", e)))?;
    Ok(Arc::new(directory_listing))
  }
}

impl From<Scandir> for NodeKey {
  fn from(n: Scandir) -> Self {
    NodeKey::Scandir(n)
  }
}

///
/// A node that captures Vec<PathStat> for resolved files/dirs from PathGlobs.
///
/// This is similar to the Snapshot node, but avoids digesting the files and writing to LMDB store
/// as a performance optimization.
///
#[derive(Clone, Debug, Eq, Hash, PartialEq)]
pub struct Paths {
  path_globs: PathGlobs,
}

impl Paths {
  pub fn from_path_globs(path_globs: PathGlobs) -> Paths {
    Paths { path_globs }
  }
  async fn create(context: Context, path_globs: PreparedPathGlobs) -> NodeResult<Vec<PathStat>> {
    context
      .expand_globs(path_globs)
      .map_err(|e| throw(&format!("{}", e)))
      .await
  }

  pub fn store_paths(core: &Arc<Core>, item: &[PathStat]) -> Result<Value, String> {
    let mut files = Vec::new();
    let mut dirs = Vec::new();
    for ps in item.iter() {
      match ps {
        &PathStat::File { ref path, .. } => {
          files.push(Snapshot::store_path(path)?);
        }
        &PathStat::Dir { ref path, .. } => {
          dirs.push(Snapshot::store_path(path)?);
        }
      }
    }
    Ok(externs::unsafe_call(
      core.types.paths,
      &[externs::store_tuple(files), externs::store_tuple(dirs)],
    ))
  }
}

#[async_trait]
impl WrappedNode for Paths {
  type Item = Arc<Vec<PathStat>>;

  async fn run_wrapped_node(self, context: Context) -> NodeResult<Arc<Vec<PathStat>>> {
    let path_globs = self.path_globs.parse().map_err(|e| throw(&e))?;
    let path_stats = Self::create(context, path_globs).await?;
    Ok(Arc::new(path_stats))
  }
}

impl From<Paths> for NodeKey {
  fn from(n: Paths) -> Self {
    NodeKey::Paths(n)
  }
}

#[derive(Clone, Debug, Eq, Hash, PartialEq)]
pub struct SessionValues;

#[async_trait]
impl WrappedNode for SessionValues {
  type Item = Value;

  async fn run_wrapped_node(self, context: Context) -> NodeResult<Value> {
    Ok(context.session.session_values())
  }
}

impl From<SessionValues> for NodeKey {
  fn from(n: SessionValues) -> Self {
    NodeKey::SessionValues(n)
  }
}

///
/// A Node that captures an store::Snapshot for a PathGlobs subject.
///
#[derive(Clone, Debug, Eq, Hash, PartialEq)]
pub struct Snapshot {
  path_globs: PathGlobs,
}

impl Snapshot {
  pub fn from_path_globs(path_globs: PathGlobs) -> Snapshot {
    Snapshot { path_globs }
  }

  async fn create(context: Context, path_globs: PreparedPathGlobs) -> NodeResult<store::Snapshot> {
    // We rely on Context::expand_globs tracking dependencies for scandirs,
    // and store::Snapshot::from_path_stats tracking dependencies for file digests.
    let path_stats = context
      .expand_globs(path_globs)
      .map_err(|e| throw(&format!("{}", e)))
      .await?;
    store::Snapshot::from_path_stats(context.core.store(), context.clone(), path_stats)
      .map_err(|e| throw(&format!("Snapshot failed: {}", e)))
      .await
  }

  pub fn lift_path_globs(item: &Value) -> Result<PathGlobs, String> {
    let globs: Vec<String> = externs::getattr(item, "globs").unwrap();

    let description_of_origin_field = externs::getattr_as_string(item, "description_of_origin");
    let description_of_origin = if description_of_origin_field.is_empty() {
      None
    } else {
      Some(description_of_origin_field)
    };

    let glob_match_error_behavior: PyObject =
      externs::getattr(item, "glob_match_error_behavior").unwrap();
    let failure_behavior = externs::getattr_as_string(&glob_match_error_behavior, "value");
    let strict_glob_matching =
      StrictGlobMatching::create(failure_behavior.as_str(), description_of_origin)?;

    let conjunction_obj: PyObject = externs::getattr(item, "conjunction").unwrap();
    let conjunction_string = externs::getattr_as_string(&conjunction_obj, "value");
    let conjunction = GlobExpansionConjunction::create(&conjunction_string)?;
    Ok(PathGlobs::new(globs, strict_glob_matching, conjunction))
  }

  pub fn lift_prepared_path_globs(item: &Value) -> Result<PreparedPathGlobs, String> {
    let path_globs = Snapshot::lift_path_globs(item)?;
    path_globs
      .parse()
      .map_err(|e| format!("Failed to parse PathGlobs for globs({:?}): {}", item, e))
  }

  pub fn store_directory_digest(item: &hashing::Digest) -> Result<Value, String> {
    externs::fs::new_py_digest(*item)
      .map(|d| d.into_object().into())
      .map_err(|e| format!("{:?}", e))
  }

  pub fn store_file_digest(core: &Arc<Core>, item: &hashing::Digest) -> Value {
    externs::unsafe_call(
      core.types.file_digest,
      &[
        externs::store_utf8(&item.0.to_hex()),
        externs::store_i64(item.1 as i64),
      ],
    )
  }

  pub fn store_snapshot(core: &Arc<Core>, item: &store::Snapshot) -> Result<Value, String> {
    let mut files = Vec::new();
    let mut dirs = Vec::new();
    for ps in &item.path_stats {
      match ps {
        &PathStat::File { ref path, .. } => {
          files.push(Self::store_path(path)?);
        }
        &PathStat::Dir { ref path, .. } => {
          dirs.push(Self::store_path(path)?);
        }
      }
    }
    Ok(externs::unsafe_call(
      core.types.snapshot,
      &[
        Self::store_directory_digest(&item.digest)?,
        externs::store_tuple(files),
        externs::store_tuple(dirs),
      ],
    ))
  }

  fn store_path(item: &Path) -> Result<Value, String> {
    if let Some(p) = item.as_os_str().to_str() {
      Ok(externs::store_utf8(p))
    } else {
      Err(format!("Could not decode path `{:?}` as UTF8.", item))
    }
  }

  fn store_file_content(types: &crate::types::Types, item: &FileContent) -> Result<Value, String> {
    Ok(externs::unsafe_call(
      types.file_content,
      &[
        Self::store_path(&item.path)?,
        externs::store_bytes(&item.content),
        externs::store_bool(item.is_executable),
      ],
    ))
  }

  pub fn store_digest_contents(context: &Context, item: &[FileContent]) -> Result<Value, String> {
    let entries = item
      .iter()
      .map(|e| Self::store_file_content(&context.core.types, e))
      .collect::<Result<Vec<_>, _>>()?;
    Ok(externs::unsafe_call(
      context.core.types.digest_contents,
      &[externs::store_tuple(entries)],
    ))
  }
}

#[async_trait]
impl WrappedNode for Snapshot {
  type Item = Digest;

  async fn run_wrapped_node(self, context: Context) -> NodeResult<Digest> {
    let path_globs = self.path_globs.parse().map_err(|e| throw(&e))?;
    let snapshot = Self::create(context, path_globs).await?;
    Ok(snapshot.digest)
  }
}

impl From<Snapshot> for NodeKey {
  fn from(n: Snapshot) -> Self {
    NodeKey::Snapshot(n)
  }
}

#[derive(Clone, Copy, Debug, Eq, Hash, PartialEq)]
pub struct DownloadedFile(pub Key);

impl DownloadedFile {
  async fn load_or_download(
    &self,
    core: Arc<Core>,
    url: Url,
    digest: hashing::Digest,
  ) -> Result<store::Snapshot, String> {
    let file_name = url
      .path_segments()
      .and_then(Iterator::last)
      .map(str::to_owned)
      .ok_or_else(|| format!("Error getting the file name from the parsed URL: {}", url))?;
    let path = RelativePath::new(&file_name).map_err(|e| {
      format!(
        "The file name derived from {} was {} which is not relative: {:?}",
        &url, &file_name, e
      )
    })?;
    let maybe_bytes = core.store().load_file_bytes_with(digest, |_| ()).await?;
    if maybe_bytes.is_none() {
      DownloadedFile::download(core.clone(), url, file_name, digest).await?;
    }
    core.store().snapshot_of_one_file(path, digest, true).await
  }

  async fn download(
    core: Arc<Core>,
    url: Url,
    file_name: String,
    expected_digest: hashing::Digest,
  ) -> Result<(), String> {
    // TODO: Retry failures
    let response = core
      .http_client
      .get(url.clone())
      .send()
      .await
      .map_err(|err| format!("Error downloading file: {}", err))?;

    // Handle common HTTP errors.
    if response.status().is_server_error() {
      return Err(format!(
        "Server error ({}) downloading file {} from {}",
        response.status().as_str(),
        file_name,
        url,
      ));
    } else if response.status().is_client_error() {
      return Err(format!(
        "Client error ({}) downloading file {} from {}",
        response.status().as_str(),
        file_name,
        url,
      ));
    }

    let (actual_digest, bytes) = {
      struct SizeLimiter<W: std::io::Write> {
        writer: W,
        written: usize,
        size_limit: usize,
      }

      impl<W: std::io::Write> Write for SizeLimiter<W> {
        fn write(&mut self, buf: &[u8]) -> Result<usize, std::io::Error> {
          let new_size = self.written + buf.len();
          if new_size > self.size_limit {
            Err(std::io::Error::new(
              std::io::ErrorKind::InvalidData,
              "Downloaded file was larger than expected digest",
            ))
          } else {
            self.written = new_size;
            self.writer.write_all(buf)?;
            Ok(buf.len())
          }
        }

        fn flush(&mut self) -> Result<(), std::io::Error> {
          self.writer.flush()
        }
      }

      let mut hasher = hashing::WriterHasher::new(SizeLimiter {
        writer: bytes::BytesMut::with_capacity(expected_digest.1).writer(),
        written: 0,
        size_limit: expected_digest.1,
      });

      let mut response_stream = response.bytes_stream();
      while let Some(next_chunk) = response_stream.next().await {
        let chunk =
          next_chunk.map_err(|err| format!("Error reading URL fetch response: {}", err))?;
        hasher
          .write_all(&chunk)
          .map_err(|err| format!("Error hashing/capturing URL fetch response: {}", err))?;
      }
      let (digest, bytewriter) = hasher.finish();
      (digest, bytewriter.writer.into_inner().freeze())
    };

    if expected_digest != actual_digest {
      return Err(format!(
        "Wrong digest for downloaded file: want {:?} got {:?}",
        expected_digest, actual_digest
      ));
    }

    let _ = core.store().store_file_bytes(bytes, true).await?;
    Ok(())
  }
}

#[async_trait]
impl WrappedNode for DownloadedFile {
  type Item = Digest;

  async fn run_wrapped_node(self, context: Context) -> NodeResult<Digest> {
    let value = externs::val_for(&self.0);
    let url_str = externs::getattr_as_string(&value, "url");

    let url = Url::parse(&url_str)
      .map_err(|err| throw(&format!("Error parsing URL {}: {}", url_str, err)))?;

    let py_digest: Value = externs::getattr(&value, "expected_digest").unwrap();
    let expected_digest =
      lift_file_digest(&context.core.types, &py_digest).map_err(|s| throw(&s))?;

    let snapshot = self
      .load_or_download(context.core, url, expected_digest)
      .await
      .map_err(|err| throw(&err))?;
    Ok(snapshot.digest)
  }
}

impl From<DownloadedFile> for NodeKey {
  fn from(n: DownloadedFile) -> Self {
    NodeKey::DownloadedFile(n)
  }
}

#[derive(Clone, Eq, Hash, PartialEq)]
pub struct Task {
  params: Params,
  product: TypeId,
  task: tasks::Task,
  entry: Arc<rule_graph::Entry<Rule>>,
}

impl Task {
  async fn gen_get(
    context: &Context,
    params: &Params,
    entry: &Arc<rule_graph::Entry<Rule>>,
    gets: Vec<externs::Get>,
  ) -> NodeResult<Vec<Value>> {
    let get_futures = gets
      .into_iter()
      .map(|get| {
        let context = context.clone();
        let mut params = params.clone();
        let entry = entry.clone();
        let dependency_key = selectors::DependencyKey::JustGet(selectors::Get {
          output: get.output,
          input: *get.input.type_id(),
        });
        let entry_res = context
          .core
          .rule_graph
          .edges_for_inner(&entry)
          .ok_or_else(|| throw(&format!("No edges for task {:?} exist!", entry)))
          .and_then(|edges| {
            edges.entry_for(&dependency_key).cloned().ok_or_else(|| {
              if externs::is_union(get.input_type) {
                throw(&format!(
                  "Invalid Get. Because the second argument to `Get({}, {}, {:?})` is annotated \
                    with `@union`, the third argument should be a member of that union. Did you \
                    intend to register `UnionRule({}, {})`? If not, you may be using the wrong \
                    type ({}) for the third argument.",
                  get.output,
                  get.input_type,
                  get.input,
                  get.input_type,
                  get.input.type_id(),
                  get.input.type_id(),
                ))
              } else {
                // NB: The Python constructor for `Get()` will have already errored if
                // `type(input) != input_type`.
                throw(&format!(
                  "Could not find a rule to satisfy Get({}, {}, {}).",
                  get.output, get.input_type, get.input
                ))
              }
            })
          });
        // The subject of the get is a new parameter that replaces an existing param of the same
        // type.
        params.put(get.input);
        async move {
          let entry = entry_res?;
          Select::new(params, get.output, entry)
            .run_wrapped_node(context.clone())
            .await
        }
      })
      .collect::<Vec<_>>();
    future::try_join_all(get_futures).await
  }

  ///
  /// Given a python generator Value, loop to request the generator's dependencies until
  /// it completes with a result Value.
  ///
  async fn generate(
    context: Context,
    params: Params,
    entry: Arc<rule_graph::Entry<Rule>>,
    generator: Value,
  ) -> NodeResult<Value> {
    let mut input = Value::from(externs::none());
    loop {
      let context = context.clone();
      let params = params.clone();
      let entry = entry.clone();
      match externs::generator_send(&generator, &input)? {
        externs::GeneratorResponse::Get(get) => {
          let values = Self::gen_get(&context, &params, &entry, vec![get]).await?;
          input = values.into_iter().next().unwrap();
        }
        externs::GeneratorResponse::GetMulti(gets) => {
          let values = Self::gen_get(&context, &params, &entry, gets).await?;
          input = externs::store_tuple(values);
        }
        externs::GeneratorResponse::Break(val) => {
          break Ok(val);
        }
      }
    }
  }
}

impl fmt::Debug for Task {
  fn fmt(&self, f: &mut fmt::Formatter<'_>) -> fmt::Result {
    write!(
      f,
      "Task {{ func: {}, params: {}, product: {}, cacheable: {} }}",
      self.task.func, self.params, self.product, self.task.cacheable,
    )
  }
}

pub struct PythonRuleOutput {
  value: Value,
  new_level: Option<log::Level>,
  message: Option<String>,
  new_artifacts: Vec<(String, hashing::Digest)>,
  new_metadata: Vec<(String, Value)>,
}

#[async_trait]
impl WrappedNode for Task {
  type Item = PythonRuleOutput;

  async fn run_wrapped_node(self, context: Context) -> NodeResult<PythonRuleOutput> {
    let params = self.params;
    let deps = {
      let edges = &context
        .core
        .rule_graph
        .edges_for_inner(&self.entry)
        .expect("edges for task exist.");
      future::try_join_all(
        self
          .task
          .clause
          .into_iter()
          .map(|type_id| {
            Select::new_from_edges(params.clone(), type_id, edges).run_wrapped_node(context.clone())
          })
          .collect::<Vec<_>>(),
      )
      .await?
    };

    let func = self.task.func;
    let entry = self.entry;
    let product = self.product;
    let can_modify_workunit = self.task.can_modify_workunit;

    let result_val =
      externs::call_function(&externs::val_for(&func.0), &deps).map_err(Failure::from_py_err)?;
    let mut result_val: Value = result_val.into();
    let mut result_type = externs::get_type_for(&result_val);
    if result_type == context.core.types.coroutine {
      result_val = Self::generate(context.clone(), params, entry, result_val).await?;
      result_type = externs::get_type_for(&result_val);
    }

    if result_type == product {
      let (new_level, message, new_artifacts, new_metadata) = if can_modify_workunit {
        (
          engine_aware::EngineAwareLevel::retrieve(&context.core.types, &result_val),
          engine_aware::Message::retrieve(&context.core.types, &result_val),
          engine_aware::Artifacts::retrieve(&context.core.types, &result_val)
            .unwrap_or_else(Vec::new),
          engine_aware::Metadata::retrieve(&context.core.types, &result_val)
            .unwrap_or_else(Vec::new),
        )
      } else {
        (None, None, Vec::new(), Vec::new())
      };
      Ok(PythonRuleOutput {
        value: result_val,
        new_level,
        message,
        new_artifacts,
        new_metadata,
      })
    } else {
      Err(throw(&format!(
        "{:?} returned a result value that did not satisfy its constraints: {:?}",
        func, result_val
      )))
    }
  }
}

impl From<Task> for NodeKey {
  fn from(n: Task) -> Self {
    NodeKey::Task(Box::new(n))
  }
}

#[derive(Default)]
pub struct Visualizer {
  viz_colors: HashMap<String, String>,
}

impl NodeVisualizer<NodeKey> for Visualizer {
  fn color_scheme(&self) -> &str {
    "set312"
  }

  fn color(&mut self, entry: &Entry<NodeKey>, context: &<NodeKey as Node>::Context) -> String {
    let max_colors = 12;
    match entry.peek(context) {
      None => "white".to_string(),
      Some(_) => {
        let viz_colors_len = self.viz_colors.len();
        self
          .viz_colors
          .entry(entry.node().product_str())
          .or_insert_with(|| format!("{}", viz_colors_len % max_colors + 1))
          .clone()
      }
    }
  }
}

///
/// There is large variance in the sizes of the members of this enum, so a few of them are boxed.
///
#[derive(Clone, Debug, Eq, Hash, PartialEq)]
pub enum NodeKey {
  DigestFile(DigestFile),
  DownloadedFile(DownloadedFile),
  MultiPlatformExecuteProcess(Box<MultiPlatformExecuteProcess>),
  ReadLink(ReadLink),
  Scandir(Scandir),
  Select(Box<Select>),
  Snapshot(Snapshot),
  Paths(Paths),
  SessionValues(SessionValues),
  Task(Box<Task>),
}

impl NodeKey {
  fn product_str(&self) -> String {
    match self {
      &NodeKey::MultiPlatformExecuteProcess(..) => "ProcessResult".to_string(),
      &NodeKey::DownloadedFile(..) => "DownloadedFile".to_string(),
      &NodeKey::Select(ref s) => format!("{}", s.product),
      &NodeKey::SessionValues(_) => "SessionValues".to_string(),
      &NodeKey::Task(ref s) => format!("{}", s.product),
      &NodeKey::Snapshot(..) => "Snapshot".to_string(),
      &NodeKey::Paths(..) => "Paths".to_string(),
      &NodeKey::DigestFile(..) => "DigestFile".to_string(),
      &NodeKey::ReadLink(..) => "LinkDest".to_string(),
      &NodeKey::Scandir(..) => "DirectoryListing".to_string(),
    }
  }

  pub fn fs_subject(&self) -> Option<&Path> {
    match self {
      &NodeKey::DigestFile(ref s) => Some(s.0.path.as_path()),
      &NodeKey::ReadLink(ref s) => Some((s.0).0.as_path()),
      &NodeKey::Scandir(ref s) => Some((s.0).0.as_path()),

      // Not FS operations:
      // Explicitly listed so that if people add new NodeKeys they need to consider whether their
      // NodeKey represents an FS operation, and accordingly whether they need to add it to the
      // above list or the below list.
      &NodeKey::MultiPlatformExecuteProcess { .. }
      | &NodeKey::Select { .. }
      | &NodeKey::SessionValues { .. }
      | &NodeKey::Snapshot { .. }
      | &NodeKey::Paths { .. }
      | &NodeKey::Task { .. }
      | &NodeKey::DownloadedFile { .. } => None,
    }
  }

  fn workunit_level(&self) -> Level {
    match self {
      NodeKey::Task(ref task) => task.task.display_info.level,
      NodeKey::DownloadedFile(..) => Level::Debug,
      _ => Level::Trace,
    }
  }

  ///
  /// Provides the `name` field in workunits associated with this node. These names
  /// should be friendly to machine-parsing (i.e. "my_node" rather than "My awesome node!").
  ///
  fn workunit_name(&self) -> String {
    match self {
      NodeKey::Task(ref task) => task.task.display_info.name.clone(),
      NodeKey::MultiPlatformExecuteProcess(mp_epr) => mp_epr.process.workunit_name(),
      NodeKey::Snapshot(..) => "snapshot".to_string(),
      NodeKey::Paths(..) => "paths".to_string(),
      NodeKey::DigestFile(..) => "digest_file".to_string(),
      NodeKey::DownloadedFile(..) => "downloaded_file".to_string(),
      NodeKey::ReadLink(..) => "read_link".to_string(),
      NodeKey::Scandir(..) => "scandir".to_string(),
      NodeKey::Select(..) => "select".to_string(),
      NodeKey::SessionValues(..) => "session_values".to_string(),
    }
  }

  ///
  /// Nodes optionally have a user-facing name (distinct from their Debug and Display
  /// implementations). This user-facing name is intended to provide high-level information
  /// to end users of pants about what computation pants is currently doing. Not all
  /// `Node`s need a user-facing name. For `Node`s derived from Python `@rule`s, the
  /// user-facing name should be the same as the `desc` annotation on the rule decorator.
  ///
  fn user_facing_name(&self) -> Option<String> {
    match self {
      NodeKey::Task(ref task) => task.task.display_info.desc.as_ref().map(|s| s.to_owned()),
      NodeKey::Snapshot(ref s) => Some(format!("Snapshotting: {}", s.path_globs)),
      NodeKey::Paths(ref s) => Some(format!("Finding files: {}", s.path_globs)),
      NodeKey::MultiPlatformExecuteProcess(mp_epr) => Some(mp_epr.process.user_facing_name()),
      NodeKey::DigestFile(DigestFile(File { path, .. })) => {
        Some(format!("Fingerprinting: {}", path.display()))
      }
      NodeKey::DownloadedFile(ref d) => Some(format!("Downloading: {}", d.0)),
      NodeKey::ReadLink(ReadLink(Link(path))) => Some(format!("Reading link: {}", path.display())),
      NodeKey::Scandir(Scandir(Dir(path))) => {
        Some(format!("Reading directory: {}", path.display()))
      }
      NodeKey::Select(..) => None,
      NodeKey::SessionValues(..) => None,
    }
  }
}

#[async_trait]
impl Node for NodeKey {
  type Context = Context;

  type Item = NodeOutput;
  type Error = Failure;

  async fn run(self, context: Context) -> Result<NodeOutput, Failure> {
    let workunit_state = workunit_store::expect_workunit_state();

    let user_facing_name = self.user_facing_name();
    let workunit_name = self.workunit_name();
    let failure_name = match &self {
      NodeKey::Task(ref task) => {
        let name = workunit_name.clone();
        let engine_aware_param_ty =
          externs::type_for_type_id(context.core.types.engine_aware_parameter);
        let displayable_param_names: Vec<_> = task
          .params
          .keys()
          .filter_map(|key| {
            let value = externs::val_for(key);

            let gil = Python::acquire_gil();
            let py = gil.python();
            let python_type = value.get_type(py);
            if python_type.is_subtype_of(py, &engine_aware_param_ty) {
              engine_aware::DebugHint::retrieve(&context.core.types, &value)
            } else {
              None
            }
          })
          .collect();
        if displayable_param_names.is_empty() {
          name
        } else if displayable_param_names.len() == 1 {
          format!(
            "{} ({})",
            name,
            display_sorted_in_parens(displayable_param_names.iter())
          )
        } else {
          format!(
            "{} {}",
            name,
            display_sorted_in_parens(displayable_param_names.iter())
          )
        }
      }
      _ => workunit_name.clone(),
    };

    let metadata = WorkunitMetadata {
      desc: user_facing_name,
      message: None,
      level: self.workunit_level(),
      blocked: false,
      stdout: None,
      stderr: None,
      artifacts: Vec::new(),
      user_metadata: Vec::new(),
    };
    let metadata2 = metadata.clone();

    let result_future = async move {
      let metadata = metadata2;
      // To avoid races, we must ensure that we have installed a watch for the subject before
      // executing the node logic. But in case of failure, we wait to see if the Node itself
      // fails, and prefer that error message if so (because we have little control over the
      // error messages of the watch API).
      let maybe_watch = if let Some(path) = self.fs_subject() {
        let abs_path = context.core.build_root.join(path);
        context
          .core
          .watcher
          .watch(abs_path)
          .map_err(|e| Context::mk_error(&e))
          .await
      } else {
        Ok(())
      };

      let mut level = metadata.level;
      let mut message = None;
      let mut artifacts = Vec::new();
      let mut user_metadata = Vec::new();

      let context2 = context.clone();
      let mut result = match self {
        NodeKey::DigestFile(n) => n.run_wrapped_node(context).map_ok(NodeOutput::Digest).await,
        NodeKey::DownloadedFile(n) => n.run_wrapped_node(context).map_ok(NodeOutput::Digest).await,
        NodeKey::MultiPlatformExecuteProcess(n) => {
          n.run_wrapped_node(context)
            .map_ok(|r| NodeOutput::ProcessResult(Box::new(r)))
            .await
        }
        NodeKey::ReadLink(n) => {
          n.run_wrapped_node(context)
            .map_ok(NodeOutput::LinkDest)
            .await
        }
        NodeKey::Scandir(n) => {
          n.run_wrapped_node(context)
            .map_ok(NodeOutput::DirectoryListing)
            .await
        }
        NodeKey::Select(n) => n.run_wrapped_node(context).map_ok(NodeOutput::Value).await,
        NodeKey::Snapshot(n) => n.run_wrapped_node(context).map_ok(NodeOutput::Digest).await,
        NodeKey::Paths(n) => n.run_wrapped_node(context).map_ok(NodeOutput::Paths).await,
        NodeKey::SessionValues(n) => n.run_wrapped_node(context).map_ok(NodeOutput::Value).await,
        NodeKey::Task(n) => {
          n.run_wrapped_node(context)
            .map_ok(|python_rule_output| {
              if let Some(new_level) = python_rule_output.new_level {
                level = new_level;
              }
              message = python_rule_output.message;
              artifacts = python_rule_output.new_artifacts;
              user_metadata = python_rule_output.new_metadata;
              NodeOutput::Value(python_rule_output.value)
            })
            .await
        }
      };

      result = result.map_err(|failure| failure.with_pushed_frame(&failure_name));

      // If both the Node and the watch failed, prefer the Node's error message.
      match (&result, maybe_watch) {
        (Ok(_), Ok(_)) => {}
        (Err(_), _) => {}
        (Ok(_), Err(e)) => {
          result = Err(e);
        }
      }

      let session = context2.session;
      let final_metadata = WorkunitMetadata {
        level,
        message,
        artifacts,
        user_metadata: user_metadata
          .into_iter()
          .map(|(key, val)| {
            let py_value_handle = UserMetadataPyValue::new();
            let umi = UserMetadataItem::PyValue(py_value_handle.clone());
            session.with_metadata_map(|map| {
              let val = val.clone();
              map.insert(py_value_handle.clone(), val);
            });
            (key, umi)
          })
          .collect(),
        ..metadata
      };
      (result, final_metadata)
    };

    with_workunit(
      workunit_state.store,
      workunit_name,
      metadata,
      result_future,
      |result, _| result.1.clone(),
    )
    .await
    .0
  }

  fn cacheable(&self) -> bool {
    match self {
      &NodeKey::Task(ref s) => s.task.cacheable,
      &NodeKey::SessionValues(_) => false,
      _ => true,
    }
  }

  fn cacheable_item(&self, output: &NodeOutput) -> bool {
    match self {
      NodeKey::MultiPlatformExecuteProcess(ref mp) => match output {
        NodeOutput::ProcessResult(ref process_result) => {
          let process_succeeded = process_result.0.exit_code == 0;
          if mp.cache_failures {
            true
          } else {
            process_succeeded
          }
        }
        _ => true,
      },
      _ => true,
    }
  }
}

impl Display for NodeKey {
  fn fmt(&self, f: &mut std::fmt::Formatter) -> Result<(), std::fmt::Error> {
    match self {
      &NodeKey::DigestFile(ref s) => write!(f, "DigestFile({})", s.0.path.display()),
      &NodeKey::DownloadedFile(ref s) => write!(f, "DownloadedFile({})", s.0),
      &NodeKey::MultiPlatformExecuteProcess(ref s) => {
        write!(f, "Process({})", s.process.user_facing_name())
      }
      &NodeKey::ReadLink(ref s) => write!(f, "ReadLink({})", (s.0).0.display()),
      &NodeKey::Scandir(ref s) => write!(f, "Scandir({})", (s.0).0.display()),
      &NodeKey::Select(ref s) => write!(f, "{}", s.product),
      &NodeKey::Task(ref task) => {
        // TODO(#7907) we probably want to include some kind of representation of
        // the Params of an @rule when we stringify the @rule. But we need to make
        // sure we don't naively dump the string representation of a Key, which
        // could get gigantic.
        write!(f, "@rule({})", task.task.display_info.name)
      }
      &NodeKey::Snapshot(ref s) => write!(f, "Snapshot({})", s.path_globs),
      &NodeKey::SessionValues(_) => write!(f, "SessionValues"),
      &NodeKey::Paths(ref s) => write!(f, "Paths({})", s.path_globs),
    }
  }
}

impl NodeError for Failure {
  fn invalidated() -> Failure {
    Failure::Invalidated
  }

  fn cyclic(mut path: Vec<String>) -> Failure {
    let path_len = path.len();
    if path_len > 1 {
      path[0] += " <-";
      path[path_len - 1] += " <-"
    }
    throw(&format!(
      "Dependency graph contained a cycle:\n  {}",
      path.join("\n  ")
    ))
  }
}

#[derive(Clone, Debug, Eq, PartialEq)]
pub enum NodeOutput {
  Digest(hashing::Digest),
  DirectoryListing(Arc<DirectoryListing>),
  LinkDest(LinkDest),
  ProcessResult(Box<ProcessResult>),
  Paths(Arc<Vec<PathStat>>),
  Value(Value),
}

impl NodeOutput {
  pub fn digests(&self) -> Vec<hashing::Digest> {
    match self {
      NodeOutput::Digest(d) => vec![*d],
      NodeOutput::ProcessResult(p) => {
        vec![p.0.stdout_digest, p.0.stderr_digest, p.0.output_directory]
      }
      NodeOutput::DirectoryListing(_)
      | NodeOutput::LinkDest(_)
      | NodeOutput::Paths(_)
      | NodeOutput::Value(_) => vec![],
    }
  }
}

impl TryFrom<NodeOutput> for PythonRuleOutput {
  type Error = ();

  fn try_from(nr: NodeOutput) -> Result<Self, ()> {
    match nr {
      NodeOutput::Value(v) => Ok(PythonRuleOutput {
        value: v,
        new_level: None,
        message: None,
        new_artifacts: Vec::new(),
        new_metadata: Vec::new(),
      }),
      _ => Err(()),
    }
  }
}

impl TryFrom<NodeOutput> for Value {
  type Error = ();

  fn try_from(nr: NodeOutput) -> Result<Self, ()> {
    match nr {
      NodeOutput::Value(v) => Ok(v),
      _ => Err(()),
    }
  }
}

impl TryFrom<NodeOutput> for hashing::Digest {
  type Error = ();

  fn try_from(nr: NodeOutput) -> Result<Self, ()> {
    match nr {
      NodeOutput::Digest(v) => Ok(v),
      _ => Err(()),
    }
  }
}

impl TryFrom<NodeOutput> for Arc<Vec<PathStat>> {
  type Error = ();

  fn try_from(nr: NodeOutput) -> Result<Self, ()> {
    match nr {
      NodeOutput::Paths(v) => Ok(v),
      _ => Err(()),
    }
  }
}

impl TryFrom<NodeOutput> for ProcessResult {
  type Error = ();

  fn try_from(nr: NodeOutput) -> Result<Self, ()> {
    match nr {
      NodeOutput::ProcessResult(v) => Ok(*v),
      _ => Err(()),
    }
  }
}

impl TryFrom<NodeOutput> for LinkDest {
  type Error = ();

  fn try_from(nr: NodeOutput) -> Result<Self, ()> {
    match nr {
      NodeOutput::LinkDest(v) => Ok(v),
      _ => Err(()),
    }
  }
}

impl TryFrom<NodeOutput> for Arc<DirectoryListing> {
  type Error = ();

  fn try_from(nr: NodeOutput) -> Result<Self, ()> {
    match nr {
      NodeOutput::DirectoryListing(v) => Ok(v),
      _ => Err(()),
    }
  }
}<|MERGE_RESOLUTION|>--- conflicted
+++ resolved
@@ -334,32 +334,14 @@
     })
   }
 
-<<<<<<< HEAD
-  pub fn lift(value: &Value) -> Result<MultiPlatformExecuteProcess, String> {
-    let constraints = externs::project_multi_strs(&value, "platform_constraints")
+  pub fn lift(types: &Types, value: &Value) -> Result<MultiPlatformExecuteProcess, String> {
+    let raw_constraints = externs::getattr::<Vec<String>>(&value, "platform_constraints")?;
+    let constraints = raw_constraints
       .into_iter()
       .map(|constraint| PlatformConstraint::try_from(&constraint))
       .collect::<Result<Vec<_>, _>>()?;
-    let processes = externs::project_multi(&value, "processes");
+    let processes = externs::getattr::<Vec<Value>>(&value, "processes")?;
     if constraints.len() != processes.len() {
-=======
-  pub fn lift(types: &Types, value: &Value) -> Result<MultiPlatformExecuteProcess, String> {
-    let constraint_parts: Vec<String> = externs::getattr(&value, "platform_constraints").unwrap();
-    if constraint_parts.len() % 2 != 0 {
-      return Err("Error parsing platform_constraints: odd number of parts".to_owned());
-    }
-    let constraint_key_pairs: Vec<_> = constraint_parts
-      .chunks_exact(2)
-      .map(|constraint_key_pair| {
-        (
-          PlatformConstraint::try_from(&constraint_key_pair[0]).unwrap(),
-          PlatformConstraint::try_from(&constraint_key_pair[1]).unwrap(),
-        )
-      })
-      .collect();
-    let processes: Vec<Value> = externs::getattr(&value, "processes").unwrap();
-    if constraint_parts.len() / 2 != processes.len() {
->>>>>>> aab90c2e
       return Err(format!(
         "Sizes of constraint keys and processes do not match: {} vs. {}",
         constraints.len(),
@@ -367,28 +349,16 @@
       ));
     }
 
-<<<<<<< HEAD
+    let mut cache_failures = true;
+
     let mut request_by_constraint: BTreeMap<PlatformConstraint, Process> = BTreeMap::new();
-    for (constraint, execute_process) in constraints.into_iter().zip(processes.iter()) {
+    for (constraint, execute_process) in constraints.iter().zip(processes.iter()) {
       let underlying_req =
-        MultiPlatformExecuteProcess::lift_execute_process(execute_process, constraint)?;
-      request_by_constraint.insert(constraint, underlying_req);
-=======
-    let mut cache_failures = true;
-
-    let mut request_by_constraint: BTreeMap<(PlatformConstraint, PlatformConstraint), Process> =
-      BTreeMap::new();
-    for (constraint_key, execute_process) in constraint_key_pairs.iter().zip(processes.iter()) {
-      let underlying_req = MultiPlatformExecuteProcess::lift_execute_process(
-        types,
-        execute_process,
-        constraint_key.1,
-      )?;
+        MultiPlatformExecuteProcess::lift_execute_process(types, execute_process, *constraint)?;
       if !underlying_req.cache_failures {
         cache_failures = false;
       }
-      request_by_constraint.insert(*constraint_key, underlying_req.clone());
->>>>>>> aab90c2e
+      request_by_constraint.insert(*constraint, underlying_req.clone());
     }
     Ok(MultiPlatformExecuteProcess {
       cache_failures,
