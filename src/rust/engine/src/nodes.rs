// Copyright 2017 Pants project contributors (see CONTRIBUTORS.md).
// Licensed under the Apache License, Version 2.0 (see LICENSE).

use std::sync::Arc;
use std::fmt;

use futures::future::{BoxFuture, Future};
use futures::future;
use futures_cpupool::CpuPool;

<<<<<<< HEAD
use core::{Function, Key, TypeConstraint, TypeId, Value, Variants};
use externs;
=======
use core::{Key, TypeConstraint, TypeId, Value, Variants};
use externs::Externs;
>>>>>>> 9ae05fc1
use graph::{EntryId, Graph};
use handles::maybe_drain_handles;
use selectors::Selector;
use selectors;
use tasks::{self, Tasks};


#[derive(Debug)]
pub struct Runnable {
  pub func: Value,
  pub args: Vec<Value>,
  pub cacheable: bool,
}

#[derive(Debug, Clone)]
pub enum Failure {
  Noop(&'static str, Option<NodeKey>),
  Throw(Value),
}

pub type NodeFuture<T> = BoxFuture<T, Failure>;

#[derive(Clone)]
pub struct Context {
  entry_id: EntryId,
  graph: Arc<Graph>,
  tasks: Arc<Tasks>,
  pool: CpuPool,
}

impl Context {
  pub fn new(entry_id: EntryId, graph: Arc<Graph>, tasks: Arc<Tasks>, pool: CpuPool) -> Context {
    Context {
      entry_id: entry_id,
      graph: graph,
      tasks: tasks,
      pool: pool,
    }
  }

  /**
   * Create NodeKeys for each Task that might be able to compute the given product for the
   * given subject and variants.
   *
   * (analogous to NodeBuilder.gen_nodes)
   */
  fn gen_nodes(&self, subject: &Key, product: &TypeConstraint, variants: &Variants) -> Vec<Task> {
    self.tasks.gen_tasks(subject.type_id(), product)
      .map(|tasks| {
        tasks.iter()
          .map(|task|
            Task {
              subject: subject.clone(),
              product: product.clone(),
              variants: variants.clone(),
              task: task.clone(),
            }
          )
          .collect()
      })
      .unwrap_or_else(|| Vec::new())
  }

  /**
   * Get the future value for the given Node implementation.
   */
  fn get<N: Node>(&self, node: N) -> NodeFuture<N::Output> {
    // TODO: Odd place for this... could do it periodically in the background?
    maybe_drain_handles().map(|handles| {
      externs::drop_handles(handles);
    });

    self.graph.get(self.entry_id, self, node)
  }

  fn has_products(&self, item: &Value) -> bool {
    externs::satisfied_by(&self.tasks.type_has_products, item.type_id())
  }

  /**
   * Returns the `name` field of the given item.
   *
   * TODO: There is no check that the object _has_ a name field.
   */
  fn field_name(&self, item: &Value) -> String {
    externs::project_str(item, self.tasks.field_name.as_str())
  }

  fn field_products(&self, item: &Value) -> Vec<Value> {
    self.project_multi(item, &self.tasks.field_products)
  }

  fn key_for(&self, val: &Value) -> Key {
    externs::key_for(val)
  }

  fn val_for(&self, key: &Key) -> Value {
    externs::val_for(key)
  }

  /**
   * Stores a list of Keys, resulting in a Key for the list.
   */
  fn store_list(&self, items: Vec<&Value>, merge: bool) -> Value {
    externs::store_list(items, merge)
  }

  /**
   * Calls back to Python for a satisfied_by check.
   */
  fn satisfied_by(&self, constraint: &TypeConstraint, cls: &TypeId) -> bool {
    externs::satisfied_by(constraint, cls)
  }

  /**
   * Calls back to Python to project a field.
   */
  fn project(&self, item: &Value, field: &str, type_id: &TypeId) -> Value {
    externs::project(item, field, type_id)
  }

  /**
   * Calls back to Python to project a field representing a collection.
   */
  fn project_multi(&self, item: &Value, field: &str) -> Vec<Value> {
    externs::project_multi(item, field)
  }

  /**
   * Creates a Throw state with the given exception message.
   */
  fn throw(&self, msg: &str) -> Failure {
    Failure::Throw(externs::create_exception(msg))
  }

  fn invoke_runnable(&self, runnable: Runnable) -> Result<Value, Failure> {
    externs::invoke_runnable(&runnable)
      .map_err(|v| Failure::Throw(v))
  }

  /**
   * A helper to indicate that the value represented by the Failure was an optional value.
   */
  fn was_optional(&self, failure: Failure, msg: &'static str) -> Failure {
    match failure {
      Failure::Noop(..) => Failure::Noop(msg, None),
      f => f,
    }
  }

  /**
   * A helper to take ownership of the given Failure, while indicating that the value
   * represented by the Failure was required, and thus fatal if not present.
   */
  fn was_required(&self, failure: Failure) -> Failure {
    match failure {
      Failure::Noop(..) => self.throw("No source of required dependencies"),
      f => f,
    }
  }

  fn ok<O: Send + 'static>(&self, value: O) -> NodeFuture<O> {
    future::ok(value).boxed()
  }

  fn err<O: Send + 'static>(&self, failure: Failure) -> NodeFuture<O> {
    future::err(failure).boxed()
  }
}

pub trait ContextFactory {
  fn create(&self, entry_id: EntryId) -> Context;
}

impl ContextFactory for Context {
  /**
   * Clones this Context for a new EntryId. Because all of the members of the context
   * are Arcs (CpuPool internally), this is a shallow clone.
   *
   * TODO: Consider reducing to a single Arc to hold the shareable portion of the context.
   */
  fn create(&self, entry_id: EntryId) -> Context {
    Context {
      entry_id: entry_id,
      graph: self.graph.clone(),
      tasks: self.tasks.clone(),
      pool: self.pool.clone(),
    }
  }
}

/**
 * Defines executing a cacheable/memoizable step for the given context.
 *
 * The Output type of a Node is bounded to values that can be stored and retrieved from
 * the NodeResult enum. Due to the semantics of memoization, retrieving the typed result
 * stored inside the NodeResult requires an implementation of From<NodeResult>. But the
 * combination of bounds at usage sites mean that a failure to unwrap the result should
 * be exceedingly rare.
 */
pub trait Node: Into<NodeKey> {
  type Output: Clone + fmt::Debug + Into<NodeResult> + TryFrom<NodeResult> + Send + 'static;

  fn run(&self, context: Context) -> NodeFuture<Self::Output>;
}

/**
 * A Node that selects a product for a subject.
 *
 * A Select can be satisfied by multiple sources, but fails if multiple sources produce a value. The
 * 'variants' field represents variant configuration that is propagated to dependencies. When
 * a task needs to consume a product as configured by the variants map, it can pass variant_key,
 * which matches a 'variant' value to restrict the names of values selected by a SelectNode.
 */
#[derive(Clone, Debug, Eq, Hash, PartialEq)]
pub struct Select {
  pub subject: Key,
  pub variants: Variants,
  pub selector: selectors::Select,
}

impl Select {
  pub fn new(product: TypeConstraint, subject: Key, variants: Variants) -> Select {
    Select {
      selector: selectors::Select { product: product, variant_key: None },
      subject: subject,
      variants: variants,
    }
  }

  fn select_literal_single<'a>(
    &self,
    context: &Context,
    candidate: &'a Value,
    variant_value: &Option<String>
  ) -> bool {
    if !context.satisfied_by(&self.selector.product, candidate.type_id()) {
      return false;
    }
    return match variant_value {
      &Some(ref vv) if context.field_name(candidate) != *vv =>
        // There is a variant value, and it doesn't match.
        false,
      _ =>
        true,
    }
  }

  /**
   * Looks for has-a or is-a relationships between the given value and the requested product.
   *
   * Returns the resulting product value, or None if no match was made.
   */
  fn select_literal(
    &self,
    context: &Context,
    candidate: Value,
    variant_value: &Option<String>
  ) -> Option<Value> {
    // Check whether the subject is-a instance of the product.
    if self.select_literal_single(context, &candidate, variant_value) {
      return Some(candidate)
    }

    // Else, check whether it has-a instance of the product.
    // TODO: returning only the first literal configuration of a given type/variant. Need to
    // define mergeability for products.
    if context.has_products(&candidate) {
      for child in context.field_products(&candidate) {
        if self.select_literal_single(context, &child, variant_value) {
          return Some(child);
        }
      }
    }
    return None;
  }

  /**
   * Given the results of configured Task nodes, select a single successful value, or fail.
   */
  fn choose_task_result(
    &self,
    context: Context,
    results: Vec<Result<Value, Failure>>,
    variant_value: &Option<String>,
  ) -> Result<Value, Failure> {
    let mut matches = Vec::new();
    for result in results {
      match result {
        Ok(ref value) => {
          if let Some(v) = self.select_literal(&context, value.clone(), variant_value) {
            matches.push(v);
          }
        },
        Err(err) => {
          match err {
            Failure::Noop(_, _) =>
              continue,
            f @ Failure::Throw(_) =>
              return Err(f),
          }
        },
      }
    }

    if matches.len() > 1 {
      // TODO: Multiple successful tasks are not currently supported. We should allow for this
      // by adding support for "mergeable" products. see:
      //   https://github.com/pantsbuild/pants/issues/2526
      return Err(context.throw("Conflicting values produced for subject and type."));
    }

    match matches.pop() {
      Some(matched) =>
        // Exactly one value was available.
        Ok(matched),
      None =>
        Err(
          Failure::Noop("No task was available to compute the value.", None)
        ),
    }
  }
}

impl Node for Select {
  type Output = Value;

  fn run(&self, context: Context) -> NodeFuture<Value> {
    // TODO add back support for variants https://github.com/pantsbuild/pants/issues/4020

    // If there is a variant_key, see whether it has been configured; if not, no match.
    let variant_value: Option<String> =
      match self.selector.variant_key {
        Some(ref variant_key) => {
          let variant_value = self.variants.find(variant_key);
          if variant_value.is_none() {
            return context.err(
              Failure::Noop("A matching variant key was not configured in variants.", None)
            );
          }
          variant_value.map(|v| v.to_string())
        },
        None => None,
      };

    // If the Subject "is a" or "has a" Product, then we're done.
    if let Some(literal_value) = self.select_literal(&context, context.val_for(&self.subject), &variant_value) {
      return context.ok(literal_value);
    }

    // Else, attempt to use the configured tasks to compute the value.
    let deps_future =
      future::join_all(
        context.gen_nodes(&self.subject, &self.selector.product, &self.variants).into_iter()
          .map(|task_node| {
            // Attempt to get the value of each task Node, but don't fail the join if one fails.
            context.get(task_node).then(|r| future::ok(r))
          })
          .collect::<Vec<_>>()
      );

    let variant_value = variant_value.map(|s| s.to_string());
    let node = self.clone();
    deps_future
      .and_then(move |dep_results| {
        future::result(node.choose_task_result(context, dep_results, &variant_value))
      })
      .boxed()
  }
}

impl From<Select> for NodeKey {
  fn from(n: Select) -> Self {
    NodeKey::Select(n)
  }
}

#[derive(Clone, Debug, Eq, Hash, PartialEq)]
pub struct SelectLiteral {
  subject: Key,
  variants: Variants,
  selector: selectors::SelectLiteral,
}

impl Node for SelectLiteral {
  type Output = Value;

  fn run(&self, context: Context) -> NodeFuture<Value> {
    context.ok(context.val_for(&self.selector.subject))
  }
}

impl From<SelectLiteral> for NodeKey {
  fn from(n: SelectLiteral) -> Self {
    NodeKey::SelectLiteral(n)
  }
}

/**
 * A Node that selects the given Product for each of the items in `field` on `dep_product`.
 *
 * Begins by selecting the `dep_product` for the subject, and then selects a product for each
 * member of a collection named `field` on the dep_product.
 *
 * The value produced by this Node guarantees that the order of the provided values matches the
 * order of declaration in the list `field` of the `dep_product`.
 */
#[derive(Clone, Debug, Eq, Hash, PartialEq)]
pub struct SelectDependencies {
  pub subject: Key,
  pub variants: Variants,
  pub selector: selectors::SelectDependencies,
}

impl SelectDependencies {
  pub fn new(
    selector: selectors::SelectDependencies,
    subject: Key,
    variants: Variants
  ) -> SelectDependencies {
    SelectDependencies {
      subject: subject,
      variants: variants,
      selector: selector,
    }
  }

  fn get_dep(&self, context: &Context, dep_subject: &Value) -> NodeFuture<Value> {
    // TODO: This method needs to consider whether the `dep_subject` is an Address,
    // and if so, attempt to parse Variants there. See:
    //   https://github.com/pantsbuild/pants/issues/4020

    let dep_subject_key = context.key_for(dep_subject);
    if self.selector.transitive {
      // After the root has been expanded, a traversal continues with dep_product == product.
      let mut selector = self.selector.clone();
      selector.dep_product = selector.product;
      context.get(
        SelectDependencies {
          subject: dep_subject_key,
          variants: self.variants.clone(),
          selector: selector,
        }
      )
    } else {
      context.get(Select::new(self.selector.product.clone(), dep_subject_key, self.variants.clone()))
    }
  }

  fn store(&self, context: &Context, dep_product: &Value, dep_values: Vec<&Value>) -> Value {
    if self.selector.transitive && context.satisfied_by(&self.selector.product, dep_product.type_id())  {
      // If the dep_product is an inner node in the traversal, prepend it to the list of
      // items to be merged.
      // TODO: would be nice to do this in one operation.
      let prepend = context.store_list(vec![dep_product], false);
      let mut prepended = dep_values;
      prepended.insert(0, &prepend);
      context.store_list(prepended, self.selector.transitive)
    } else {
      // Not an inner node, or not a traversal.
      context.store_list(dep_values, self.selector.transitive)
    }
  }
}

impl Node for SelectDependencies {
  type Output = Value;

  fn run(&self, context: Context) -> NodeFuture<Value> {
    let node = self.clone();

    context
      .get(
        // Select the product holding the dependency list.
        Select::new(self.selector.dep_product, self.subject.clone(), self.variants.clone())
      )
      .then(move |dep_product_res| {
        match dep_product_res {
          Ok(dep_product) => {
            // The product and its dependency list are available: project them.
            let deps =
              future::join_all(
                context.project_multi(&dep_product, &node.selector.field).iter()
                  .map(|dep_subject| {
                    node.get_dep(&context, &dep_subject)
                  })
                  .collect::<Vec<_>>()
              );
            deps
              .then(move |dep_values_res| {
                // Finally, store the resulting values.
                match dep_values_res {
                  Ok(dep_values) => {
                    Ok(node.store(&context, &dep_product, dep_values.iter().collect()))
                  },
                  Err(failure) =>
                    Err(context.was_required(failure)),
                }
              })
              .boxed()
          },
          Err(failure) =>
            context.err(context.was_optional(failure, "No source of input product.")),
        }
      })
      .boxed()
  }
}

impl From<SelectDependencies> for NodeKey {
  fn from(n: SelectDependencies) -> Self {
    NodeKey::SelectDependencies(n)
  }
}

#[derive(Clone, Debug, Eq, Hash, PartialEq)]
pub struct SelectProjection {
  subject: Key,
  variants: Variants,
  selector: selectors::SelectProjection,
}

impl Node for SelectProjection {
  type Output = Value;

  fn run(&self, context: Context) -> NodeFuture<Value> {
    let node = self.clone();

    context
      .get(
        // Request the product we need to compute the subject.
        Select::new(self.selector.input_product, self.subject.clone(), self.variants.clone())
      )
      .then(move |dep_product_res| {
        match dep_product_res {
          Ok(dep_product) => {
            // And then project the relevant field.
            let projected_subject =
              context.project(
                &dep_product,
                &node.selector.field,
                &node.selector.projected_subject
              );
            context
              .get(
                Select::new(
                  node.selector.product,
                  context.key_for(&projected_subject),
                  node.variants.clone()
                )
              )
              .then(move |output_res| {
                // If the output product is available, return it.
                match output_res {
                  Ok(output) => Ok(output),
                  Err(failure) => Err(context.was_required(failure)),
                }
              })
              .boxed()
          },
          Err(failure) =>
            context.err(context.was_optional(failure, "No source of input product.")),
        }
      })
      .boxed()
  }
}

impl From<SelectProjection> for NodeKey {
  fn from(n: SelectProjection) -> Self {
    NodeKey::SelectProjection(n)
  }
}

#[derive(Clone, Debug, Eq, Hash, PartialEq)]
pub struct Task {
  subject: Key,
  product: TypeConstraint,
  variants: Variants,
  task: tasks::Task,
}

impl Task {
  /**
   * TODO: Can/should inline execution of all of these.
   */
  fn get(&self, context: &Context, selector: Selector) -> NodeFuture<Value> {
    match selector {
      Selector::Select(s) =>
        context.get(Select {
          subject: self.subject.clone(),
          variants: self.variants.clone(),
          selector: s,
        }),
      Selector::SelectDependencies(s) =>
        context.get(SelectDependencies {
          subject: self.subject.clone(),
          variants: self.variants.clone(),
          selector: s,
        }),
      Selector::SelectProjection(s) =>
        context.get(SelectProjection {
          subject: self.subject.clone(),
          variants: self.variants.clone(),
          selector: s,
        }),
      Selector::SelectLiteral(s) =>
        context.get(SelectLiteral {
          subject: self.subject.clone(),
          variants: self.variants.clone(),
          selector: s,
        }),
    }
  }
}

impl Node for Task {
  type Output = Value;

  fn run(&self, context: Context) -> NodeFuture<Value> {
    let deps =
      future::join_all(
        self.task.clause.iter()
          .map(|selector| self.get(&context, selector.clone()))
          .collect::<Vec<_>>()
      );

    let task = self.task.clone();
    deps
      .then(move |deps_result| {
        match deps_result {
          Ok(deps) =>
            context.invoke_runnable(
              Runnable {
<<<<<<< HEAD
                func: task.func,
                args: deps.iter().map(|v| v.clone()).collect(),
                cacheable: task.cacheable,
=======
                func: context.tasks.externs.val_for_id(selector.func.0),
                args: deps.iter().map(|v| context.clone_val(v)).collect(),
                cacheable: selector.cacheable,
>>>>>>> 9ae05fc1
              }
            ),
          Err(err) =>
            Err(context.was_optional(err, "Missing at least one input.")),
        }
      })
      .boxed()
  }
}

impl From<Task> for NodeKey {
  fn from(n: Task) -> Self {
    NodeKey::Task(n)
  }
}

#[derive(Clone, Debug, Eq, Hash, PartialEq)]
pub enum NodeKey {
  Select(Select),
  SelectLiteral(SelectLiteral),
  SelectDependencies(SelectDependencies),
  SelectProjection(SelectProjection),
  Task(Task),
}

impl NodeKey {
  pub fn format(&self) -> String {
    match self {
      &NodeKey::Select(_) => "Select".to_string(),
      &NodeKey::SelectLiteral(_) => "Literal".to_string(),
      &NodeKey::SelectDependencies(_) => "Dependencies".to_string(),
      &NodeKey::SelectProjection(_) => "Projection".to_string(),
      &NodeKey::Task(ref t) => format!("Task({})", externs::id_to_str(t.task.func.0)),
    }
  }

  pub fn subject(&self) -> &Key {
    match self {
      &NodeKey::Select(ref s) => &s.subject,
      &NodeKey::SelectLiteral(ref s) => &s.subject,
      &NodeKey::SelectDependencies(ref s) => &s.subject,
      &NodeKey::SelectProjection(ref s) => &s.subject,
      &NodeKey::Task(ref t) => &t.subject,
    }
  }

  pub fn product(&self) -> &TypeConstraint {
    match self {
      &NodeKey::Select(ref s) => &s.selector.product,
      &NodeKey::SelectLiteral(ref s) => &s.selector.product,
      &NodeKey::SelectDependencies(ref s) => &s.selector.product,
      &NodeKey::SelectProjection(ref s) => &s.selector.product,
      &NodeKey::Task(ref t) => &t.product,
    }
  }
}

impl Node for NodeKey {
  type Output = NodeResult;

  fn run(&self, context: Context) -> NodeFuture<NodeResult> {
    match self {
      &NodeKey::Select(ref n) => n.run(context).map(|v| v.into()).boxed(),
      &NodeKey::SelectDependencies(ref n) => n.run(context).map(|v| v.into()).boxed(),
      &NodeKey::SelectLiteral(ref n) => n.run(context).map(|v| v.into()).boxed(),
      &NodeKey::SelectProjection(ref n) => n.run(context).map(|v| v.into()).boxed(),
      &NodeKey::Task(ref n) => n.run(context).map(|v| v.into()).boxed(),
    }
  }
}

#[derive(Clone, Debug)]
pub enum NodeResult {
  Value(Value),
}

impl From<Value> for NodeResult {
  fn from(v: Value) -> Self {
    NodeResult::Value(v)
  }
}

// TODO: These traits exist in the stdlib, but are marked unstable.
//   see https://github.com/rust-lang/rust/issues/33417
pub trait TryFrom<T>: Sized {
  type Err;
  fn try_from(T) -> Result<Self, Self::Err>;
}

pub trait TryInto<T>: Sized {
  type Err;
  fn try_into(self) -> Result<T, Self::Err>;
}

impl<T, U> TryInto<U> for T where U: TryFrom<T> {
  type Err = U::Err;

  fn try_into(self) -> Result<U, U::Err> {
    U::try_from(self)
  }
}

impl TryFrom<NodeResult> for NodeResult {
  type Err = ();

  fn try_from(nr: NodeResult) -> Result<Self, ()> {
    Ok(nr)
  }
}

impl TryFrom<NodeResult> for Value {
  type Err = ();

  fn try_from(nr: NodeResult) -> Result<Self, ()> {
    match nr {
      NodeResult::Value(v) => Ok(v),
    }
  }
}<|MERGE_RESOLUTION|>--- conflicted
+++ resolved
@@ -8,13 +8,8 @@
 use futures::future;
 use futures_cpupool::CpuPool;
 
-<<<<<<< HEAD
-use core::{Function, Key, TypeConstraint, TypeId, Value, Variants};
+use core::{Key, TypeConstraint, TypeId, Value, Variants};
 use externs;
-=======
-use core::{Key, TypeConstraint, TypeId, Value, Variants};
-use externs::Externs;
->>>>>>> 9ae05fc1
 use graph::{EntryId, Graph};
 use handles::maybe_drain_handles;
 use selectors::Selector;
@@ -649,15 +644,9 @@
           Ok(deps) =>
             context.invoke_runnable(
               Runnable {
-<<<<<<< HEAD
-                func: task.func,
-                args: deps.iter().map(|v| v.clone()).collect(),
+                func: externs::val_for_id(task.func.0),
+                args: deps,
                 cacheable: task.cacheable,
-=======
-                func: context.tasks.externs.val_for_id(selector.func.0),
-                args: deps.iter().map(|v| context.clone_val(v)).collect(),
-                cacheable: selector.cacheable,
->>>>>>> 9ae05fc1
               }
             ),
           Err(err) =>
