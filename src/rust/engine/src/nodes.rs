--- conflicted
+++ resolved
@@ -11,19 +11,10 @@
 use context::Core;
 use core::{Field, Function, Key, TypeConstraint, TypeId, Value, Variants};
 use externs::Externs;
-<<<<<<< HEAD
-use fs::{Dir, File, FSContext, Link, PathGlobs, PathStat, Stat};
-use fs;
-use graph::EntryId;
-use handles::maybe_drain_handles;
-use selectors::Selector;
-use selectors;
-=======
 use fs::{self, Dir, File, FSContext, Link, PathGlobs, PathStat, Stat};
 use graph::EntryId;
 use handles::maybe_drain_handles;
 use selectors::{self, Selector};
->>>>>>> eb832db9
 
 
 #[derive(Debug)]
@@ -733,28 +724,30 @@
     // Recursively expand PathGlobs into PathStats.
     // TODO: Clean this up.
     let pt = fs::ProjectTree::new(context.build_root().0.to_owned());
+    let pool = context.core.pool();
     let context2 = context.clone();
-    pt
-      .expand(path_globs)
-      .map_err(move |e| context2.throw(&format!("PathGlobs expansion failed: {:?}", e)))
-      .and_then(move |path_stats| {
-          // And then create a Snapshot (re-entering the pool in order to mark it as a
-          // `definitely blocking` operation.
-          let context_in_pool = context.clone();
-          let pool = context.core.pool();
-          pool.spawn_fn(move || {
+    pool.spawn_fn(move || {
+      pt
+        .expand(path_globs)
+        .then(move |path_stats_res| match path_stats_res {
+          Ok(path_stats) => {
+            // And then create a Snapshot (re-entering the pool in order to mark it as a
+            // `definitely blocking` operation.
             let snapshot_res =
-              context_in_pool.core.snapshots.create(
-                &context_in_pool.build_root(),
+              context2.core.snapshots.create(
+                &context2.build_root(),
                 path_stats
               );
             match snapshot_res {
               Ok(snapshot) =>
-                Ok(context_in_pool.store_snapshot(&snapshot)),
+                Ok(context2.store_snapshot(&snapshot)),
               Err(err) =>
-                Err(context_in_pool.throw(&format!("Snapshot failed: {}", err)))
+                Err(context2.throw(&format!("Snapshot failed: {}", err)))
             }
-          })
+          },
+          Err(e) =>
+            Err(context2.throw(&format!("PathGlobs expansion failed: {:?}", e))),
+        })
       })
       .boxed()
   }
