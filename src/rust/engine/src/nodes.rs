--- conflicted
+++ resolved
@@ -787,7 +787,6 @@
 impl Snapshot {
   fn create(context: Context, path_globs: PathGlobs) -> StepFuture {
     // Recursively expand PathGlobs into PathStats.
-<<<<<<< HEAD
     // TODO: Clean this up.
     let pt = fs::ProjectTree::new(context.build_root().0.to_owned());
     let pool = context.core.pool();
@@ -813,27 +812,6 @@
           },
           Err(e) =>
             Err(context2.throw(&format!("PathGlobs expansion failed: {:?}", e))),
-=======
-    context
-      .expand(path_globs)
-      .and_then(move |path_stats| {
-        // And then create a Snapshot (re-entering the pool in order to mark it as an
-        // operation that probably blocks).
-        let context_in_pool = context.clone();
-        let pool = context.core.pool();
-        pool.spawn_fn(move || {
-          let snapshot_res =
-            context_in_pool.core.snapshots.create(
-              &context_in_pool.build_root(),
-              path_stats
-            );
-          match snapshot_res {
-            Ok(snapshot) =>
-              Ok(context_in_pool.store_snapshot(&snapshot)),
-            Err(err) =>
-              Err(context_in_pool.throw(&format!("Snapshot failed: {}", err)))
-          }
->>>>>>> 6fbe23d9
         })
       })
       .boxed()
