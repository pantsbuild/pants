// Copyright 2017 Pants project contributors (see CONTRIBUTORS.md).
// Licensed under the Apache License, Version 2.0 (see LICENSE).


use std::fmt;
use std::os::unix::ffi::OsStrExt;
use std::path::{Path, PathBuf};
use std::sync::Arc;

use futures::future::{self, BoxFuture, Future};

use context::Core;
use core::{Function, Key, TypeConstraint, Value, Variants};
use externs;
use fs::{
  self,
  Dir,
  File,
  FileContent,
  Link,
  PathGlobs,
  PathStat,
  Stat,
  VFS,
};
use graph::EntryId;
use handles::maybe_drain_handles;
use selectors::{self, Selector};
use tasks;


#[derive(Debug, Clone)]
pub enum Failure {
  Noop(&'static str, Option<NodeKey>),
  Throw(Value),
}

pub type NodeFuture<T> = BoxFuture<T, Failure>;

/**
 * TODO: Move to the `context` module.
 */
#[derive(Clone)]
pub struct Context {
  entry_id: EntryId,
  core: Arc<Core>,
}

impl Context {
  pub fn new(entry_id: EntryId, core: Arc<Core>) -> Context {
    Context {
      entry_id: entry_id,
      core: core,
    }
  }

  /**
   * Get the future value for the given Node implementation.
   */
  fn get<N: Node>(&self, node: N) -> NodeFuture<N::Output> {
    // TODO: Odd place for this... could do it periodically in the background?
    maybe_drain_handles().map(|handles| {
      externs::drop_handles(handles);
    });

    self.core.graph.get(self.entry_id, self, node)
  }

  fn has_products(&self, item: &Value) -> bool {
<<<<<<< HEAD
    externs::satisfied_by(&self.core.types.has_products, item.type_id())
=======
    externs::satisfied_by(&self.tasks.type_has_products, item)
>>>>>>> d966f959
  }

  /**
   * Returns the `name` field of the given item.
   *
   * TODO: There is no check that the object _has_ a name field.
   */
  fn field_name(&self, item: &Value) -> String {
    externs::project_str(item, self.core.tasks.field_name.as_str())
  }

  fn field_products(&self, item: &Value) -> Vec<Value> {
    externs::project_multi(item, &self.core.tasks.field_products)
  }

  /**
   * NB: Panics on failure. Only recommended for use with built-in functions, such as
   * those configured in types::Types.
   */
  fn invoke_unsafe(&self, func: &Function, args: &Vec<Value>) -> Value {
    let func_val = externs::val_for_id(func.0);
    externs::invoke_runnable(&func_val, args, false)
      .unwrap_or_else(|e| {
        panic!(
          "Core function `{}` failed: {}",
          externs::id_to_str(func.0),
          externs::val_to_str(&e)
        );
      })
  }

  fn store_path(&self, item: &Path) -> Value {
    externs::store_bytes(item.as_os_str().as_bytes())
  }

  fn store_path_stat(&self, item: &PathStat) -> Value {
    let args =
      match item {
        &PathStat::Dir { ref path, ref stat } =>
          vec![self.store_path(path), self.store_dir(stat)],
        &PathStat::File { ref path, ref stat } =>
          vec![self.store_path(path), self.store_file(stat)],
      };
    self.invoke_unsafe(&self.core.types.construct_path_stat, &args)
  }

<<<<<<< HEAD
  fn store_dir(&self, item: &Dir) -> Value {
    let args = vec![self.store_path(item.0.as_path())];
    self.invoke_unsafe(&self.core.types.construct_dir, &args)
  }

  fn store_file(&self, item: &File) -> Value {
    let args = vec![self.store_path(item.0.as_path())];
    self.invoke_unsafe(&self.core.types.construct_file, &args)
=======
  /**
   * Calls back to Python to project a field.
   */
  fn project(&self, item: &Value, field: &str, type_id: &TypeId) -> Value {
    externs::project(item, field, type_id)
>>>>>>> d966f959
  }

  fn store_snapshot(&self, item: &fs::Snapshot) -> Value {
    let path_stats: Vec<_> =
      item.path_stats.iter()
        .map(|ps| self.store_path_stat(ps))
        .collect();
    self.invoke_unsafe(
      &self.core.types.construct_snapshot,
      &vec![
        externs::store_bytes(&item.fingerprint.0),
        externs::store_list(path_stats.iter().collect(), false),
      ],
    )
  }

  fn store_file_content(&self, item: &FileContent) -> Value {
    self.invoke_unsafe(
      &self.core.types.construct_file_content,
      &vec![
        self.store_path(&item.path),
        externs::store_bytes(&item.content),
      ],
    )
  }

  fn store_files_content(&self, item: &Vec<FileContent>) -> Value {
    let entries: Vec<_> = item.iter().map(|e| self.store_file_content(e)).collect();
    self.invoke_unsafe(
      &self.core.types.construct_files_content,
      &vec![
        externs::store_list(entries.iter().collect(), false),
      ],
    )
  }

  fn project_multi_strs(&self, item: &Value, field: &str) -> Vec<String> {
    externs::project_multi(item, field).iter()
      .map(|v| externs::val_to_str(v))
      .collect()
  }

  fn type_path_globs(&self) -> &TypeConstraint {
    &self.core.types.path_globs
  }

  fn lift_path_globs(&self, item: &Value) -> Result<PathGlobs, String> {
    let include = self.project_multi_strs(item, &self.core.tasks.field_include);
    let exclude = self.project_multi_strs(item, &self.core.tasks.field_exclude);
    PathGlobs::create(&include, &exclude)
      .map_err(|e| {
        format!("Failed to parse PathGlobs for include({:?}), exclude({:?}): {}", include, exclude, e)
      })
  }

  /**
   * Creates a Throw state with the given exception message.
   */
  fn throw(&self, msg: &str) -> Failure {
    Failure::Throw(externs::create_exception(msg))
  }

  fn invoke_runnable(&self, func: &Value, args: &Vec<Value>, cacheable: bool) -> Result<Value, Failure> {
    externs::invoke_runnable(func, args, cacheable)
      .map_err(|v| Failure::Throw(v))
  }

  /**
   * A helper to indicate that the value represented by the Failure was an optional value.
   */
  fn was_optional(&self, failure: Failure, msg: &'static str) -> Failure {
    match failure {
      Failure::Noop(..) => Failure::Noop(msg, None),
      f => f,
    }
  }

  /**
   * A helper to indicate that the value represented by the Failure was required, and thus
   * fatal if not present.
   */
  fn was_required(&self, failure: Failure) -> Failure {
    match failure {
      Failure::Noop(..) => self.throw("No source of required dependencies"),
      f => f,
    }
  }

  fn ok<O: Send + 'static>(&self, value: O) -> NodeFuture<O> {
    future::ok(value).boxed()
  }

  fn err<O: Send + 'static>(&self, failure: Failure) -> NodeFuture<O> {
    future::err(failure).boxed()
  }
}

pub trait ContextFactory {
  fn create(&self, entry_id: EntryId) -> Context;
}

impl ContextFactory for Context {
  /**
   * Clones this Context for a new EntryId. Because the Core of the context is an Arc, this
   * is a shallow clone.
   */
  fn create(&self, entry_id: EntryId) -> Context {
    Context {
      entry_id: entry_id,
      core: self.core.clone(),
    }
  }
}

impl VFS<Failure> for Context {
  fn read_link(&self, link: Link) -> NodeFuture<PathBuf> {
    self.get(ReadLink(link)).map(|res| res.0).boxed()
  }

  fn scandir(&self, dir: Dir) -> NodeFuture<Vec<Stat>> {
    self.get(Scandir(dir)).map(|res| res.0).boxed()
  }

  fn ignore<P: AsRef<Path>>(&self, path: P, is_dir: bool) -> bool {
    !self.core.vfs.ignore.matched(path, is_dir).is_none()
  }
}

/**
 * Defines executing a cacheable/memoizable step for the given context.
 *
 * The Output type of a Node is bounded to values that can be stored and retrieved from
 * the NodeResult enum. Due to the semantics of memoization, retrieving the typed result
 * stored inside the NodeResult requires an implementation of TryFrom<NodeResult>. But the
 * combination of bounds at usage sites should mean that a failure to unwrap the result is
 * exceedingly rare.
 */
pub trait Node: Into<NodeKey> {
  type Output: Clone + fmt::Debug + Into<NodeResult> + TryFrom<NodeResult> + Send + 'static;

  fn run(&self, context: Context) -> NodeFuture<Self::Output>;
}

/**
 * A Node that selects a product for a subject.
 *
 * A Select can be satisfied by multiple sources, but fails if multiple sources produce a value. The
 * 'variants' field represents variant configuration that is propagated to dependencies. When
 * a task needs to consume a product as configured by the variants map, it can pass variant_key,
 * which matches a 'variant' value to restrict the names of values selected by a SelectNode.
 */
#[derive(Clone, Debug, Eq, Hash, PartialEq)]
pub struct Select {
  pub subject: Key,
  pub variants: Variants,
  pub selector: selectors::Select,
}

impl Select {
  pub fn new(product: TypeConstraint, subject: Key, variants: Variants) -> Select {
    Select {
      selector: selectors::Select { product: product, variant_key: None },
      subject: subject,
      variants: variants,
    }
  }

  fn product(&self) -> &TypeConstraint {
    &self.selector.product
  }

  fn select_literal_single<'a>(
    &self,
    context: &Context,
    candidate: &'a Value,
    variant_value: &Option<String>
  ) -> bool {
<<<<<<< HEAD
    if !externs::satisfied_by(&self.selector.product, candidate.type_id()) {
=======
    if !externs::satisfied_by(&self.selector.product, candidate) {
>>>>>>> d966f959
      return false;
    }
    return match variant_value {
      &Some(ref vv) if context.field_name(candidate) != *vv =>
        // There is a variant value, and it doesn't match.
        false,
      _ =>
        true,
    }
  }

  /**
   * Looks for has-a or is-a relationships between the given value and the requested product.
   *
   * Returns the resulting product value, or None if no match was made.
   */
  fn select_literal(
    &self,
    context: &Context,
    candidate: Value,
    variant_value: &Option<String>
  ) -> Option<Value> {
    // Check whether the subject is-a instance of the product.
    if self.select_literal_single(context, &candidate, variant_value) {
      return Some(candidate)
    }

    // Else, check whether it has-a instance of the product.
    // TODO: returning only the first literal configuration of a given type/variant. Need to
    // define mergeability for products.
    if context.has_products(&candidate) {
      for child in context.field_products(&candidate) {
        if self.select_literal_single(context, &child, variant_value) {
          return Some(child);
        }
      }
    }
    return None;
  }

  /**
   * Given the results of configured Task nodes, select a single successful value, or fail.
   */
  fn choose_task_result(
    &self,
    context: Context,
    results: Vec<Result<Value, Failure>>,
    variant_value: &Option<String>,
  ) -> Result<Value, Failure> {
    let mut matches = Vec::new();
    for result in results {
      match result {
        Ok(value) => {
          if let Some(v) = self.select_literal(&context, value, variant_value) {
            matches.push(v);
          }
        },
        Err(err) => {
          match err {
            Failure::Noop(_, _) =>
              continue,
            f @ Failure::Throw(_) =>
              return Err(f),
          }
        },
      }
    }

    if matches.len() > 1 {
      // TODO: Multiple successful tasks are not currently supported. We should allow for this
      // by adding support for "mergeable" products. see:
      //   https://github.com/pantsbuild/pants/issues/2526
      return Err(context.throw("Conflicting values produced for subject and type."));
    }

    match matches.pop() {
      Some(matched) =>
        // Exactly one value was available.
        Ok(matched),
      None =>
        Err(
          Failure::Noop("No task was available to compute the value.", None)
        ),
    }
  }

  /**
   * Gets a Snapshot for the current subject.
   */
  fn get_snapshot(&self, context: &Context) -> NodeFuture<fs::Snapshot> {
    // TODO: Hacky... should have an intermediate Node to Select PathGlobs for the subject
    // before executing, and then treat this as an intrinsic. Otherwise, Snapshots for
    // different subjects but identical PathGlobs will cause redundant work.
    context.get(
      Snapshot {
        subject: self.subject.clone(),
        product: self.product().clone(),
        variants: self.variants.clone(),
      }
    )
  }

  /**
   * Return Futures for each Task/Node that might be able to compute the given product for the
   * given subject and variants.
   */
  fn gen_nodes(&self, context: &Context) -> Vec<NodeFuture<Value>> {
    // TODO: These `product==` hooks are hacky.
    if self.product() == &context.core.types.snapshot {
      // If the requested product is a Snapshot, execute a Snapshot Node and then lower to a Value
      // for this caller.
      let context = context.clone();
      vec![
        self.get_snapshot(&context)
          .map(move |snapshot| context.store_snapshot(&snapshot))
          .boxed()
      ]
    } else if self.product() == &context.core.types.files_content {
      // If the requested product is FilesContent, request a Snapshot and lower it as FilesContent.
      let context = context.clone();
      vec![
        self.get_snapshot(&context)
          .and_then(move |snapshot|
            // Request the file contents of the Snapshot, and then store them.
            context.core.snapshots.contents_for(&context.core.vfs, snapshot)
              .then(move |files_content_res| match files_content_res {
                Ok(files_content) => Ok(context.store_files_content(&files_content)),
                Err(e) => Err(context.throw(&e)),
              })
          )
          .boxed()
      ]
    } else {
      context.core.tasks.gen_tasks(self.subject.type_id(), self.product())
        .map(|tasks| {
          tasks.iter()
            .map(|task|
              context.get(
                Task {
                  subject: self.subject.clone(),
                  product: self.product().clone(),
                  variants: self.variants.clone(),
                  task: task.clone(),
                }
              )
            )
            .collect()
        })
        .unwrap_or_else(|| Vec::new())
    }
  }
}

impl Node for Select {
  type Output = Value;

  fn run(&self, context: Context) -> NodeFuture<Value> {
    // TODO add back support for variants https://github.com/pantsbuild/pants/issues/4020

    // If there is a variant_key, see whether it has been configured; if not, no match.
    let variant_value: Option<String> =
      match self.selector.variant_key {
        Some(ref variant_key) => {
          let variant_value = self.variants.find(variant_key);
          if variant_value.is_none() {
            return context.err(
              Failure::Noop("A matching variant key was not configured in variants.", None)
            );
          }
          variant_value.map(|v| v.to_string())
        },
        None => None,
      };

    // If the Subject "is a" or "has a" Product, then we're done.
    if let Some(literal_value) = self.select_literal(&context, externs::val_for(&self.subject), &variant_value) {
      return context.ok(literal_value);
    }

    // Else, attempt to use the configured tasks to compute the value.
    let deps_future =
      future::join_all(
        self.gen_nodes(&context).into_iter()
          .map(|node_future| {
            // Don't fail the join if one fails.
            node_future.then(|r| future::ok(r))
          })
          .collect::<Vec<_>>()
      );

    let variant_value = variant_value.map(|s| s.to_string());
    let node = self.clone();
    deps_future
      .and_then(move |dep_results| {
        future::result(node.choose_task_result(context, dep_results, &variant_value))
      })
      .boxed()
  }
}

impl From<Select> for NodeKey {
  fn from(n: Select) -> Self {
    NodeKey::Select(n)
  }
}

#[derive(Clone, Debug, Eq, Hash, PartialEq)]
pub struct SelectLiteral {
  subject: Key,
  variants: Variants,
  selector: selectors::SelectLiteral,
}

impl Node for SelectLiteral {
  type Output = Value;

  fn run(&self, context: Context) -> NodeFuture<Value> {
    context.ok(externs::val_for(&self.selector.subject))
  }
}

impl From<SelectLiteral> for NodeKey {
  fn from(n: SelectLiteral) -> Self {
    NodeKey::SelectLiteral(n)
  }
}

/**
 * A Node that selects the given Product for each of the items in `field` on `dep_product`.
 *
 * Begins by selecting the `dep_product` for the subject, and then selects a product for each
 * member of a collection named `field` on the dep_product.
 *
 * The value produced by this Node guarantees that the order of the provided values matches the
 * order of declaration in the list `field` of the `dep_product`.
 */
#[derive(Clone, Debug, Eq, Hash, PartialEq)]
pub struct SelectDependencies {
  pub subject: Key,
  pub variants: Variants,
  pub selector: selectors::SelectDependencies,
}

impl SelectDependencies {
  pub fn new(
    selector: selectors::SelectDependencies,
    subject: Key,
    variants: Variants
  ) -> SelectDependencies {
    SelectDependencies {
      subject: subject,
      variants: variants,
      selector: selector,
    }
  }

  fn get_dep(&self, context: &Context, dep_subject: &Value) -> NodeFuture<Value> {
    // TODO: This method needs to consider whether the `dep_subject` is an Address,
    // and if so, attempt to parse Variants there. See:
    //   https://github.com/pantsbuild/pants/issues/4020

    let dep_subject_key = externs::key_for(dep_subject);
    if self.selector.transitive {
      // After the root has been expanded, a traversal continues with dep_product == product.
      let mut selector = self.selector.clone();
      selector.dep_product = selector.product;
      context.get(
        SelectDependencies {
          subject: dep_subject_key,
          variants: self.variants.clone(),
          selector: selector,
        }
      )
    } else {
      context.get(Select::new(self.selector.product.clone(), dep_subject_key, self.variants.clone()))
    }
  }

<<<<<<< HEAD
  fn store(&self, dep_product: &Value, dep_values: Vec<&Value>) -> Value {
    if self.selector.transitive && externs::satisfied_by(&self.selector.product, dep_product.type_id())  {
=======
  fn store(&self, context: &Context, dep_product: &Value, dep_values: Vec<&Value>) -> Value {
    if self.selector.transitive && externs::satisfied_by(&self.selector.product, dep_product)  {
>>>>>>> d966f959
      // If the dep_product is an inner node in the traversal, prepend it to the list of
      // items to be merged.
      // TODO: would be nice to do this in one operation.
      let prepend = externs::store_list(vec![dep_product], false);
      let mut prepended = dep_values;
      prepended.insert(0, &prepend);
      externs::store_list(prepended, self.selector.transitive)
    } else {
      // Not an inner node, or not a traversal.
      externs::store_list(dep_values, self.selector.transitive)
    }
  }
}

impl Node for SelectDependencies {
  type Output = Value;

  fn run(&self, context: Context) -> NodeFuture<Value> {
    let node = self.clone();

    context
      .get(
        // Select the product holding the dependency list.
        Select::new(self.selector.dep_product, self.subject.clone(), self.variants.clone())
      )
      .then(move |dep_product_res| {
        match dep_product_res {
          Ok(dep_product) => {
            // The product and its dependency list are available: project them.
            let deps =
              future::join_all(
                externs::project_multi(&dep_product, &node.selector.field).iter()
                  .map(|dep_subject| node.get_dep(&context, &dep_subject))
                  .collect::<Vec<_>>()
              );
            deps
              .then(move |dep_values_res| {
                // Finally, store the resulting values.
                match dep_values_res {
                  Ok(dep_values) => {
                    Ok(node.store(&dep_product, dep_values.iter().collect()))
                  },
                  Err(failure) =>
                    Err(context.was_required(failure)),
                }
              })
              .boxed()
          },
          Err(failure) =>
            context.err(context.was_optional(failure, "No source of input product.")),
        }
      })
      .boxed()
  }
}

impl From<SelectDependencies> for NodeKey {
  fn from(n: SelectDependencies) -> Self {
    NodeKey::SelectDependencies(n)
  }
}

#[derive(Clone, Debug, Eq, Hash, PartialEq)]
pub struct SelectProjection {
  subject: Key,
  variants: Variants,
  selector: selectors::SelectProjection,
}

impl Node for SelectProjection {
  type Output = Value;

  fn run(&self, context: Context) -> NodeFuture<Value> {
    let node = self.clone();

    context
      .get(
        // Request the product we need to compute the subject.
        Select::new(self.selector.input_product, self.subject.clone(), self.variants.clone())
      )
      .then(move |dep_product_res| {
        match dep_product_res {
          Ok(dep_product) => {
            // And then project the relevant field.
            let projected_subject =
              externs::project(
                &dep_product,
                &node.selector.field,
                &node.selector.projected_subject
              );
            context
              .get(
                Select::new(
                  node.selector.product,
                  externs::key_for(&projected_subject),
                  node.variants.clone()
                )
              )
              .then(move |output_res| {
                // If the output product is available, return it.
                match output_res {
                  Ok(output) => Ok(output),
                  Err(failure) => Err(context.was_required(failure)),
                }
              })
              .boxed()
          },
          Err(failure) =>
            context.err(context.was_optional(failure, "No source of input product.")),
        }
      })
      .boxed()
  }
}

impl From<SelectProjection> for NodeKey {
  fn from(n: SelectProjection) -> Self {
    NodeKey::SelectProjection(n)
  }
}

/**
 * A Node that represents reading the destination of a symlink (non-recursively).
 */
#[derive(Clone, Debug, Eq, Hash, PartialEq)]
pub struct ReadLink(Link);

#[derive(Clone, Debug)]
pub struct LinkDest(PathBuf);

impl Node for ReadLink {
  type Output = LinkDest;

  fn run(&self, context: Context) -> NodeFuture<LinkDest> {
    let link = self.0.clone();
    context.core.vfs.read_link(&self.0)
      .map(|dest_path| LinkDest(dest_path))
      .map_err(move |e|
        context.throw(&format!("Failed to read_link for {:?}: {:?}", link, e))
      )
      .boxed()
  }
}

impl From<ReadLink> for NodeKey {
  fn from(n: ReadLink) -> Self {
    NodeKey::ReadLink(n)
  }
}

/**
 * A Node that represents executing a directory listing that returns a Stat per directory
 * entry (generally in one syscall). No symlinks are expanded.
 */
#[derive(Clone, Debug, Eq, Hash, PartialEq)]
pub struct Scandir(Dir);

#[derive(Clone, Debug)]
pub struct DirectoryListing(Vec<Stat>);

impl Node for Scandir {
  type Output = DirectoryListing;

  fn run(&self, context: Context) -> NodeFuture<DirectoryListing> {
    let dir = self.0.clone();
    context.core.vfs.scandir(&self.0)
      .map(|listing| DirectoryListing(listing))
      .map_err(move |e|
        context.throw(&format!("Failed to scandir for {:?}: {:?}", dir, e))
      )
      .boxed()
  }
}

impl From<Scandir> for NodeKey {
  fn from(n: Scandir) -> Self {
    NodeKey::Scandir(n)
  }
}

/**
 * A Node that captures an fs::Snapshot for the given subject.
 *
 * Begins by selecting PathGlobs for the subject, and then computes a Snapshot for the
 * PathStats matched by the PathGlobs.
 */
#[derive(Clone, Debug, Eq, Hash, PartialEq)]
pub struct Snapshot {
  subject: Key,
  product: TypeConstraint,
  variants: Variants,
}

impl Snapshot {
  fn create(context: Context, path_globs: PathGlobs) -> NodeFuture<fs::Snapshot> {
    // Recursively expand PathGlobs into PathStats while tracking their dependencies.
    context
      .expand(path_globs)
      .then(move |path_stats_res| match path_stats_res {
        Ok(path_stats) => {
          // And then create a Snapshot.
          context.core.snapshots
            .create(&context.core.vfs, path_stats)
            .map_err(move |e| {
              context.throw(&format!("Snapshot failed: {}", e))
            })
            .boxed()
        },
        Err(e) =>
          context.err(context.throw(&format!("PathGlobs expansion failed: {:?}", e))),
      })
      .boxed()
  }
}

impl Node for Snapshot {
  type Output = fs::Snapshot;

  fn run(&self, context: Context) -> NodeFuture<fs::Snapshot> {
    // Compute and parse PathGlobs for the subject.
    context
      .get(
        Select::new(
          context.type_path_globs().clone(),
          self.subject.clone(),
          self.variants.clone()
        )
      )
      .then(move |path_globs_res| match path_globs_res {
        Ok(path_globs_val) => {
          match context.lift_path_globs(&path_globs_val) {
            Ok(pgs) =>
              Snapshot::create(context, pgs),
            Err(e) =>
              context.err(context.throw(&format!("Failed to parse PathGlobs: {}", e))),
          }
        },
        Err(failure) =>
          context.err(context.was_optional(failure, "No source of PathGlobs."))
      })
      .boxed()
  }
}

impl From<Snapshot> for NodeKey {
  fn from(n: Snapshot) -> Self {
    NodeKey::Snapshot(n)
  }
}

#[derive(Clone, Debug, Eq, Hash, PartialEq)]
pub struct Task {
  subject: Key,
  product: TypeConstraint,
  variants: Variants,
  task: tasks::Task,
}

impl Task {
  /**
   * TODO: Can/should inline execution of all of these.
   */
  fn get(&self, context: &Context, selector: Selector) -> NodeFuture<Value> {
    match selector {
      Selector::Select(s) =>
        context.get(Select {
          subject: self.subject.clone(),
          variants: self.variants.clone(),
          selector: s,
        }),
      Selector::SelectDependencies(s) =>
        context.get(SelectDependencies {
          subject: self.subject.clone(),
          variants: self.variants.clone(),
          selector: s,
        }),
      Selector::SelectProjection(s) =>
        context.get(SelectProjection {
          subject: self.subject.clone(),
          variants: self.variants.clone(),
          selector: s,
        }),
      Selector::SelectLiteral(s) =>
        context.get(SelectLiteral {
          subject: self.subject.clone(),
          variants: self.variants.clone(),
          selector: s,
        }),
    }
  }
}

impl Node for Task {
  type Output = Value;

  fn run(&self, context: Context) -> NodeFuture<Value> {
    let deps =
      future::join_all(
        self.task.clause.iter()
          .map(|selector| self.get(&context, selector.clone()))
          .collect::<Vec<_>>()
      );

    let task = self.task.clone();
    deps
      .then(move |deps_result| match deps_result {
        Ok(deps) =>
          context.invoke_runnable(
            &externs::val_for_id(task.func.0),
            &deps,
            task.cacheable,
          ),
        Err(err) =>
          Err(context.was_optional(err, "Missing at least one input.")),
      })
      .boxed()
  }
}

impl From<Task> for NodeKey {
  fn from(n: Task) -> Self {
    NodeKey::Task(n)
  }
}

#[derive(Clone, Debug, Eq, Hash, PartialEq)]
pub enum NodeKey {
  ReadLink(ReadLink),
  Scandir(Scandir),
  Select(Select),
  SelectDependencies(SelectDependencies),
  SelectLiteral(SelectLiteral),
  SelectProjection(SelectProjection),
  Snapshot(Snapshot),
  Task(Task),
}

impl NodeKey {
  pub fn format(&self) -> String {
    fn keystr(key: &Key) -> String {
      externs::id_to_str(key.id())
    }
    fn typstr(tc: &TypeConstraint) -> String {
      externs::id_to_str(tc.0)
    }
    match self {
      &NodeKey::ReadLink(ref s) =>
        format!("ReadLink({:?})", s.0),
      &NodeKey::Scandir(ref s) =>
        format!("Scandir({:?})", s.0),
      &NodeKey::Select(ref s) =>
        format!("Select({}, {})", keystr(&s.subject), typstr(&s.selector.product)),
      &NodeKey::SelectLiteral(ref s) =>
        format!("Literal({})", keystr(&s.subject)),
      &NodeKey::SelectDependencies(ref s) =>
        format!("Dependencies({}, {})", keystr(&s.subject), typstr(&s.selector.product)),
      &NodeKey::SelectProjection(ref s) =>
        format!("Projection({}, {})", keystr(&s.subject), typstr(&s.selector.product)),
      &NodeKey::Task(ref s) =>
        format!(
          "Task({}, {}, {})",
          externs::id_to_str(s.task.func.0),
          keystr(&s.subject),
          typstr(&s.product)
        ),
      &NodeKey::Snapshot(ref s) =>
        format!("Snapshot({})", keystr(&s.subject)),
    }
  }

  pub fn product_str(&self) -> String {
    fn typstr(tc: &TypeConstraint) -> String {
      externs::id_to_str(tc.0)
    }
    match self {
      &NodeKey::Select(ref s) => typstr(&s.selector.product),
      &NodeKey::SelectLiteral(ref s) => typstr(&s.selector.product),
      &NodeKey::SelectDependencies(ref s) => typstr(&s.selector.product),
      &NodeKey::SelectProjection(ref s) => typstr(&s.selector.product),
      &NodeKey::Task(ref s) => typstr(&s.product),
      &NodeKey::Snapshot(..) => "Snapshot".to_string(),
      &NodeKey::ReadLink(..) => "LinkDest".to_string(),
      &NodeKey::Scandir(..) => "DirectoryListing".to_string(),
    }
  }

  /**
   * If this NodeKey represents an FS operation, returns its Path.
   */
  pub fn fs_subject(&self) -> Option<&Path> {
    match self {
      &NodeKey::ReadLink(ref s) => Some((s.0).0.as_path()),
      &NodeKey::Scandir(ref s) => Some((s.0).0.as_path()),
      _ => None,
    }
  }
}

impl Node for NodeKey {
  type Output = NodeResult;

  fn run(&self, context: Context) -> NodeFuture<NodeResult> {
    match self {
      &NodeKey::ReadLink(ref n) => n.run(context).map(|v| v.into()).boxed(),
      &NodeKey::Scandir(ref n) => n.run(context).map(|v| v.into()).boxed(),
      &NodeKey::Select(ref n) => n.run(context).map(|v| v.into()).boxed(),
      &NodeKey::SelectDependencies(ref n) => n.run(context).map(|v| v.into()).boxed(),
      &NodeKey::SelectLiteral(ref n) => n.run(context).map(|v| v.into()).boxed(),
      &NodeKey::SelectProjection(ref n) => n.run(context).map(|v| v.into()).boxed(),
      &NodeKey::Snapshot(ref n) => n.run(context).map(|v| v.into()).boxed(),
      &NodeKey::Task(ref n) => n.run(context).map(|v| v.into()).boxed(),
    }
  }
}

#[derive(Clone, Debug)]
pub enum NodeResult {
  DirectoryListing(DirectoryListing),
  LinkDest(LinkDest),
  Snapshot(fs::Snapshot),
  Value(Value),
}

impl From<Value> for NodeResult {
  fn from(v: Value) -> Self {
    NodeResult::Value(v)
  }
}

impl From<fs::Snapshot> for NodeResult {
  fn from(v: fs::Snapshot) -> Self {
    NodeResult::Snapshot(v)
  }
}

impl From<LinkDest> for NodeResult {
  fn from(v: LinkDest) -> Self {
    NodeResult::LinkDest(v)
  }
}

impl From<DirectoryListing> for NodeResult {
  fn from(v: DirectoryListing) -> Self {
    NodeResult::DirectoryListing(v)
  }
}

// TODO: These traits exist in the stdlib, but are marked unstable.
//   see https://github.com/rust-lang/rust/issues/33417
pub trait TryFrom<T>: Sized {
  type Err;
  fn try_from(T) -> Result<Self, Self::Err>;
}

pub trait TryInto<T>: Sized {
  type Err;
  fn try_into(self) -> Result<T, Self::Err>;
}

impl<T, U> TryInto<U> for T where U: TryFrom<T> {
  type Err = U::Err;

  fn try_into(self) -> Result<U, U::Err> {
    U::try_from(self)
  }
}

impl TryFrom<NodeResult> for NodeResult {
  type Err = ();

  fn try_from(nr: NodeResult) -> Result<Self, ()> {
    Ok(nr)
  }
}

impl TryFrom<NodeResult> for Value {
  type Err = ();

  fn try_from(nr: NodeResult) -> Result<Self, ()> {
    match nr {
      NodeResult::Value(v) => Ok(v),
      _ => Err(()),
    }
  }
}

impl TryFrom<NodeResult> for fs::Snapshot {
  type Err = ();

  fn try_from(nr: NodeResult) -> Result<Self, ()> {
    match nr {
      NodeResult::Snapshot(v) => Ok(v),
      _ => Err(()),
    }
  }
}

impl TryFrom<NodeResult> for LinkDest {
  type Err = ();

  fn try_from(nr: NodeResult) -> Result<Self, ()> {
    match nr {
      NodeResult::LinkDest(v) => Ok(v),
      _ => Err(()),
    }
  }
}

impl TryFrom<NodeResult> for DirectoryListing {
  type Err = ();

  fn try_from(nr: NodeResult) -> Result<Self, ()> {
    match nr {
      NodeResult::DirectoryListing(v) => Ok(v),
      _ => Err(()),
    }
  }
}<|MERGE_RESOLUTION|>--- conflicted
+++ resolved
@@ -67,11 +67,7 @@
   }
 
   fn has_products(&self, item: &Value) -> bool {
-<<<<<<< HEAD
-    externs::satisfied_by(&self.core.types.has_products, item.type_id())
-=======
-    externs::satisfied_by(&self.tasks.type_has_products, item)
->>>>>>> d966f959
+    externs::satisfied_by(&self.core.types.has_products, item)
   }
 
   /**
@@ -118,7 +114,6 @@
     self.invoke_unsafe(&self.core.types.construct_path_stat, &args)
   }
 
-<<<<<<< HEAD
   fn store_dir(&self, item: &Dir) -> Value {
     let args = vec![self.store_path(item.0.as_path())];
     self.invoke_unsafe(&self.core.types.construct_dir, &args)
@@ -127,13 +122,6 @@
   fn store_file(&self, item: &File) -> Value {
     let args = vec![self.store_path(item.0.as_path())];
     self.invoke_unsafe(&self.core.types.construct_file, &args)
-=======
-  /**
-   * Calls back to Python to project a field.
-   */
-  fn project(&self, item: &Value, field: &str, type_id: &TypeId) -> Value {
-    externs::project(item, field, type_id)
->>>>>>> d966f959
   }
 
   fn store_snapshot(&self, item: &fs::Snapshot) -> Value {
@@ -311,11 +299,7 @@
     candidate: &'a Value,
     variant_value: &Option<String>
   ) -> bool {
-<<<<<<< HEAD
-    if !externs::satisfied_by(&self.selector.product, candidate.type_id()) {
-=======
     if !externs::satisfied_by(&self.selector.product, candidate) {
->>>>>>> d966f959
       return false;
     }
     return match variant_value {
@@ -594,13 +578,8 @@
     }
   }
 
-<<<<<<< HEAD
   fn store(&self, dep_product: &Value, dep_values: Vec<&Value>) -> Value {
-    if self.selector.transitive && externs::satisfied_by(&self.selector.product, dep_product.type_id())  {
-=======
-  fn store(&self, context: &Context, dep_product: &Value, dep_values: Vec<&Value>) -> Value {
     if self.selector.transitive && externs::satisfied_by(&self.selector.product, dep_product)  {
->>>>>>> d966f959
       // If the dep_product is an inner node in the traversal, prepend it to the list of
       // items to be merged.
       // TODO: would be nice to do this in one operation.
