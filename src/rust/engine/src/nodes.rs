--- conflicted
+++ resolved
@@ -9,19 +9,11 @@
 use std::time::Duration;
 
 use futures::future::{self, Future};
-<<<<<<< HEAD
-use reqwest;
-use tempfile;
-use url::Url;
-
-use boxfuture::{try_future, BoxFuture, Boxable};
-=======
 use futures::Stream;
 use url::Url;
 
 use boxfuture::{try_future, BoxFuture, Boxable};
 use bytes::{self, BufMut};
->>>>>>> b31bef70
 use context::{Context, Core};
 use core::{throw, Failure, Key, Params, TypeConstraint, Value};
 use externs;
@@ -689,13 +681,6 @@
     core
       .store()
       .load_file_bytes_with(digest, |_| ())
-<<<<<<< HEAD
-      .and_then(move |maybe_bytes| match maybe_bytes {
-        Some(_) => {
-          DownloadedFile::snapshot_of_one_file(core.store(), PathBuf::from(file_name), digest)
-        }
-        None => DownloadedFile::download(&core, &url, file_name, digest),
-=======
       .and_then(move |maybe_bytes| {
         maybe_bytes
           .map(|()| future::ok(()).to_boxed())
@@ -703,7 +688,6 @@
           .and_then(move |()| {
             DownloadedFile::snapshot_of_one_file(core.store(), PathBuf::from(file_name), digest)
           })
->>>>>>> b31bef70
       }).to_boxed()
   }
 
@@ -737,88 +721,6 @@
   }
 
   fn download(
-<<<<<<< HEAD
-    core: &Arc<Core>,
-    url: &Url,
-    file_name: String,
-    expected_digest: hashing::Digest,
-  ) -> BoxFuture<fs::Snapshot, String> {
-    let tempdir = try_future!(
-      tempfile::TempDir::new()
-        .map_err(|err| format!("Error making tempdir to download file: {}", err))
-    );
-
-    // TODO: Retry failures
-    // TODO: Share a client which is pre-configured.
-    // TODO: Async
-    let actual_digest = try_future!(
-      reqwest::Client::new()
-        .get(url.clone())
-        .send()
-        .map_err(|err| format!("Error downloading file: {}", err))
-        .and_then(|response| {
-          // Handle common HTTP errors.
-          if response.status().is_server_error() {
-            Err(format!(
-              "Server error ({}) downloading file {} from {}",
-              response.status().as_str(),
-              file_name,
-              url,
-            ))
-          } else if response.status().is_client_error() {
-            Err(format!(
-              "Client error ({}) downloading file {} from {}",
-              response.status().as_str(),
-              file_name,
-              url,
-            ))
-          } else {
-            Ok(response)
-          }
-        }).and_then(|mut response| {
-          // Copy the contents of response into a file and modify its permissions.
-          let temp_file_path = tempdir.path().join(&file_name);
-          std::fs::File::create(&temp_file_path)
-            .and_then(|file| {
-              use std::os::unix::fs::PermissionsExt;
-              std::fs::metadata(temp_file_path).and_then(|metadata| {
-                let mut permissions = metadata.permissions();
-                permissions.set_mode(0o755);
-                file.set_permissions(permissions)?;
-                Ok(file)
-              })
-            }).and_then(|file| {
-              let mut hasher = hashing::WriterHasher::new(file);
-              std::io::copy(&mut response, &mut hasher)?;
-              Ok(hasher)
-            }).map_err(|err| format!("Error copying the downloaded file to disk: {}", err))
-        })
-    ).finish();
-
-    if expected_digest != actual_digest {
-      return future::err(format!(
-        "Wrong digest for downloaded file: want {:?} got {:?}",
-        expected_digest, actual_digest
-      )).to_boxed();
-    }
-
-    fs::Snapshot::capture_snapshot_from_arbitrary_root(
-      core.store(),
-      core.fs_pool.clone(),
-      tempdir.path(),
-      fs::PathGlobs::create(
-        &[file_name],
-        &[],
-        StrictGlobMatching::Ignore,
-        GlobExpansionConjunction::AllMatch,
-      ).unwrap(),
-    ).join(future::ok(tempdir))
-    .map(|(snapshot, tempdir)| {
-      // Ensure tempdir lives until the snapshot is finished
-      std::mem::drop(tempdir);
-      snapshot
-    }).to_boxed()
-=======
     core: Arc<Core>,
     url: Url,
     file_name: String,
@@ -908,7 +810,6 @@
           .map(|_| ())
           .to_boxed()
       }).to_boxed()
->>>>>>> b31bef70
   }
 }
 
