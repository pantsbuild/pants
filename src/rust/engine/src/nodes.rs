// Copyright 2018 Pants project contributors (see CONTRIBUTORS.md).
// Licensed under the Apache License, Version 2.0 (see LICENSE).

use std::collections::{BTreeMap, BTreeSet, HashMap};
use std::convert::{TryFrom, TryInto};
use std::fmt;
use std::fmt::Display;
use std::path::{Path, PathBuf};
use std::sync::atomic::{AtomicBool, Ordering};
use std::sync::Arc;
use std::time::Duration;

use async_trait::async_trait;
use bytes::Bytes;
use deepsize::DeepSizeOf;
use futures::future::{self, BoxFuture, FutureExt, TryFutureExt};
use grpc_util::prost::MessageExt;
use internment::Intern;
use protos::gen::pants::cache::{CacheKey, CacheKeyType, ObservedUrl};
use pyo3::prelude::{Py, PyAny, Python};
use pyo3::IntoPy;
use url::Url;

use crate::context::{Context, Core};
use crate::downloads;
use crate::externs;
use crate::python::{display_sorted_in_parens, throw, Failure, Key, Params, TypeId, Value};
use crate::tasks::{self, Rule};
use fs::{
  self, DigestEntry, Dir, DirectoryDigest, DirectoryListing, File, FileContent, FileEntry,
  GlobExpansionConjunction, GlobMatching, Link, PathGlobs, PathStat, PreparedPathGlobs,
  RelativePath, StrictGlobMatching, Vfs,
};
use process_execution::{
  self, CacheName, InputDigests, Process, ProcessCacheScope, ProcessResultSource,
};

use crate::externs::engine_aware::{EngineAwareParameter, EngineAwareReturnType};
use crate::externs::fs::PyFileDigest;
use graph::{Entry, Node, NodeError, NodeVisualizer};
use hashing::Digest;
use rule_graph::{DependencyKey, Query};
use store::{self, Store, StoreError, StoreFileByDigest};
use workunit_store::{
  in_workunit, Level, Metric, ObservationMetric, RunningWorkunit, UserMetadataItem,
  WorkunitMetadata,
};

tokio::task_local! {
    static TASK_SIDE_EFFECTED: Arc<AtomicBool>;
}

pub fn task_side_effected() -> Result<(), String> {
  TASK_SIDE_EFFECTED
    .try_with(|task_side_effected| {
      task_side_effected.store(true, Ordering::SeqCst);
    })
    .map_err(|_| {
      "Side-effects are not allowed in this context: SideEffecting types must be \
            acquired via parameters to `@rule`s."
        .to_owned()
    })
}

pub async fn maybe_side_effecting<T, F: future::Future<Output = T>>(
  is_side_effecting: bool,
  side_effected: &Arc<AtomicBool>,
  f: F,
) -> T {
  if is_side_effecting {
    TASK_SIDE_EFFECTED.scope(side_effected.clone(), f).await
  } else {
    f.await
  }
}

pub type NodeResult<T> = Result<T, Failure>;

#[async_trait]
impl Vfs<Failure> for Context {
  async fn read_link(&self, link: &Link) -> Result<PathBuf, Failure> {
    Ok(self.get(ReadLink(link.clone())).await?.0)
  }

  async fn scandir(&self, dir: Dir) -> Result<Arc<DirectoryListing>, Failure> {
    self.get(Scandir(dir)).await
  }

  fn is_ignored(&self, stat: &fs::Stat) -> bool {
    self.core.vfs.is_ignored(stat)
  }

  fn mk_error(msg: &str) -> Failure {
    throw(msg.to_owned())
  }
}

impl StoreFileByDigest<Failure> for Context {
  fn store_by_digest(
    &self,
    file: File,
  ) -> future::BoxFuture<'static, Result<hashing::Digest, Failure>> {
    let context = self.clone();
    async move { context.get(DigestFile(file)).await }.boxed()
  }
}

///
/// Defines the mapping between a NodeKey and its NodeOutput, to allow for type-safe lookups of
/// (wrapped) `graph` Nodes via `Context::get`.
///
/// The Item type of a WrappedNode is bounded to values that can be stored and retrieved
/// from the NodeOutput enum. Due to the semantics of memoization, retrieving the typed result
/// stored inside the NodeOutput requires an implementation of TryFrom<NodeOutput>. But the
/// combination of bounds at usage sites should mean that a failure to unwrap the result is
/// exceedingly rare.
///
pub trait WrappedNode: Into<NodeKey> {
  type Item: TryFrom<NodeOutput>;
}

///
/// A Node that selects a product for some Params.
///
/// NB: This is a Node so that it can be used as a root in the graph, but it does not implement
/// WrappedNode, because it should never be requested as a Node using context.get. Select is a thin
/// proxy to other Node types (which it requests using context.get), and memoizing it would be
/// redundant.
///
/// Instead, use `Select::run_node` to run the Select logic without memoizing it.
///
#[derive(Clone, Debug, DeepSizeOf, Eq, Hash, PartialEq)]
pub struct Select {
  pub params: Params,
  pub product: TypeId,
  entry: Intern<rule_graph::Entry<Rule>>,
}

impl Select {
  pub fn new(
    mut params: Params,
    product: TypeId,
    entry: Intern<rule_graph::Entry<Rule>>,
  ) -> Select {
    params.retain(|k| match entry.as_ref() {
      rule_graph::Entry::Param(type_id) => type_id == k.type_id(),
      rule_graph::Entry::WithDeps(with_deps) => with_deps.params().contains(k.type_id()),
    });
    Select {
      params,
      product,
      entry,
    }
  }

  pub fn new_from_edges(
    params: Params,
    dependency_key: &DependencyKey<TypeId>,
    edges: &rule_graph::RuleEdges<Rule>,
  ) -> Select {
    let entry = edges.entry_for(dependency_key).unwrap_or_else(|| {
      panic!(
        "{:?} did not declare a dependency on {:?}",
        edges, dependency_key
      )
    });
    Select::new(params, dependency_key.product(), entry)
  }

  fn reenter<'a>(
    &self,
    context: Context,
    query: &'a Query<TypeId>,
  ) -> BoxFuture<'a, NodeResult<Value>> {
    let edges = context
      .core
      .rule_graph
      .find_root(query.params.iter().cloned(), query.product)
      .map(|(_, edges)| edges);

    let params = self.params.clone();
    async move {
      let edges = edges?;
      Select::new_from_edges(params, &DependencyKey::new(query.product), &edges)
        .run_node(context)
        .await
    }
    .boxed()
  }

  fn select_product<'a>(
    &self,
    context: Context,
    dependency_key: &'a DependencyKey<TypeId>,
    caller_description: &str,
  ) -> BoxFuture<'a, NodeResult<Value>> {
    let edges = context
      .core
      .rule_graph
      .edges_for_inner(&self.entry)
      .ok_or_else(|| {
        throw(format!(
          "Tried to request {} for {} but found no edges",
          dependency_key, caller_description
        ))
      });
    let params = self.params.clone();
    async move {
      let edges = edges?;
      Select::new_from_edges(params, dependency_key, &edges)
        .run_node(context)
        .await
    }
    .boxed()
  }

  async fn run_node(self, context: Context) -> NodeResult<Value> {
    match self.entry.as_ref() {
      &rule_graph::Entry::WithDeps(wd) => match wd.as_ref() {
        rule_graph::EntryWithDeps::Rule(ref rule) => match rule.rule() {
          &tasks::Rule::Task(ref task) => {
            context
              .get(Task {
                params: self.params.clone(),
                task: *task,
                entry: self.entry,
                side_effected: Arc::new(AtomicBool::new(false)),
              })
              .await
          }
          &Rule::Intrinsic(ref intrinsic) => {
            let values = future::try_join_all(
              intrinsic
                .inputs
                .iter()
                .map(|dependency_key| {
                  self.select_product(context.clone(), dependency_key, "intrinsic")
                })
                .collect::<Vec<_>>(),
            )
            .await?;
            context
              .core
              .intrinsics
              .run(intrinsic, context.clone(), values)
              .await
          }
        },
        &rule_graph::EntryWithDeps::Reentry(ref reentry) => {
          // TODO: Actually using the `RuleEdges` of this entry to compute inputs is not
          // implemented: doing so would involve doing something similar to what we do for
          // intrinsics above, and waiting to compute inputs before executing the query here.
          //
          // That doesn't block using a singleton to provide an API type, but it would block a more
          // complex use case.
          //
          // see https://github.com/pantsbuild/pants/issues/16751
          self.reenter(context, &reentry.query).await
        }
        &rule_graph::EntryWithDeps::Root(_) => {
          panic!("Not a runtime-executable entry! {:?}", self.entry)
        }
      },
      &rule_graph::Entry::Param(type_id) => {
        if let Some(key) = self.params.find(type_id) {
          Ok(key.to_value())
        } else {
          Err(throw(format!(
            "Expected a Param of type {} to be present, but had only: {}",
            type_id, self.params,
          )))
        }
      }
    }
  }
}

impl From<Select> for NodeKey {
  fn from(n: Select) -> Self {
    NodeKey::Select(Box::new(n))
  }
}

pub fn lift_directory_digest(digest: &PyAny) -> Result<DirectoryDigest, String> {
  let py_digest: externs::fs::PyDigest = digest.extract().map_err(|e| format!("{}", e))?;
  Ok(py_digest.0)
}

pub fn lift_file_digest(digest: &PyAny) -> Result<hashing::Digest, String> {
  let py_file_digest: externs::fs::PyFileDigest = digest.extract().map_err(|e| format!("{}", e))?;
  Ok(py_file_digest.0)
}

/// A Node that represents a process to execute.
///
#[derive(Clone, Debug, DeepSizeOf, Eq, Hash, PartialEq)]
pub struct ExecuteProcess {
  pub process: Process,
}

impl ExecuteProcess {
  async fn lift_process_input_digests(
    store: &Store,
    value: &Value,
  ) -> Result<InputDigests, StoreError> {
    let input_digests_fut: Result<_, String> = Python::with_gil(|py| {
      let value = (**value).as_ref(py);
      let input_files = lift_directory_digest(externs::getattr(value, "input_digest").unwrap())
        .map_err(|err| format!("Error parsing input_digest {}", err))?;
      let immutable_inputs =
        externs::getattr_from_str_frozendict::<&PyAny>(value, "immutable_input_digests")
          .into_iter()
          .map(|(path, digest)| Ok((RelativePath::new(path)?, lift_directory_digest(digest)?)))
          .collect::<Result<BTreeMap<_, _>, String>>()?;
      let use_nailgun = externs::getattr::<Vec<String>>(value, "use_nailgun")
        .unwrap()
        .into_iter()
        .map(RelativePath::new)
        .collect::<Result<BTreeSet<_>, _>>()?;

      Ok(InputDigests::new(
        store,
        input_files,
        immutable_inputs,
        use_nailgun,
      ))
    });

    input_digests_fut?
      .await
      .map_err(|e| e.enrich("Failed to merge input digests for process"))
  }

  fn lift_process_fields(
    value: &PyAny,
    input_digests: InputDigests,
    process_config: externs::process::PyProcessConfigFromEnvironment,
  ) -> Result<Process, StoreError> {
    let env = externs::getattr_from_str_frozendict(value, "env");
    let working_directory = match externs::getattr_as_optional_string(value, "working_directory") {
      None => None,
      Some(dir) => Some(RelativePath::new(dir)?),
    };

    let output_files = externs::getattr::<Vec<String>>(value, "output_files")
      .unwrap()
      .into_iter()
      .map(RelativePath::new)
      .collect::<Result<_, _>>()?;

    let output_directories = externs::getattr::<Vec<String>>(value, "output_directories")
      .unwrap()
      .into_iter()
      .map(RelativePath::new)
      .collect::<Result<_, _>>()?;

    let timeout_in_seconds: f64 = externs::getattr(value, "timeout_seconds").unwrap();

    let timeout = if timeout_in_seconds < 0.0 {
      None
    } else {
      Some(Duration::from_millis((timeout_in_seconds * 1000.0) as u64))
    };

    let description: String = externs::getattr(value, "description").unwrap();
    let py_level = externs::getattr(value, "level").unwrap();
    let level = externs::val_to_log_level(py_level)?;

    let append_only_caches =
      externs::getattr_from_str_frozendict::<&str>(value, "append_only_caches")
        .into_iter()
        .map(|(name, dest)| Ok((CacheName::new(name)?, RelativePath::new(dest)?)))
        .collect::<Result<_, String>>()?;

    let jdk_home = externs::getattr_as_optional_string(value, "jdk_home").map(PathBuf::from);

    let execution_slot_variable =
      externs::getattr_as_optional_string(value, "execution_slot_variable");

    let concurrency_available: usize = externs::getattr(value, "concurrency_available").unwrap();

    let cache_scope: ProcessCacheScope = {
      let cache_scope_enum = externs::getattr(value, "cache_scope").unwrap();
      externs::getattr::<String>(cache_scope_enum, "name")
        .unwrap()
        .try_into()?
    };

    let remote_cache_speculation_delay = std::time::Duration::from_millis(
      externs::getattr::<i32>(value, "remote_cache_speculation_delay_millis").unwrap() as u64,
    );

    Ok(Process {
      argv: externs::getattr(value, "argv").unwrap(),
      env,
      working_directory,
      input_digests,
      output_files,
      output_directories,
      timeout,
      description,
      level,
      append_only_caches,
      jdk_home,
      platform: process_config.platform,
      execution_slot_variable,
      concurrency_available,
      cache_scope,
      execution_strategy: process_config.execution_strategy,
<<<<<<< HEAD
      platform_properties: process_config.remote_execution_extra_platform_properties,
      remote_cache_speculation_delay,
=======
>>>>>>> cace8518
    })
  }

  pub async fn lift(
    store: &Store,
    value: Value,
    process_config: externs::process::PyProcessConfigFromEnvironment,
  ) -> Result<Self, StoreError> {
    let input_digests = Self::lift_process_input_digests(store, &value).await?;
    let process = Python::with_gil(|py| {
      Self::lift_process_fields((*value).as_ref(py), input_digests, process_config)
    })?;
    Ok(Self { process })
  }

  async fn run_node(
    self,
    context: Context,
    workunit: &mut RunningWorkunit,
    backtrack_level: usize,
  ) -> NodeResult<ProcessResult> {
    let request = self.process;

    let command_runner = context
      .core
      .command_runners
      .get(backtrack_level)
      .ok_or_else(|| {
        // NB: We only backtrack for a Process if it produces a Digest which cannot be consumed
        // from disk: if we've fallen all the way back to local execution, and even that
        // produces an unreadable Digest, then there is a fundamental implementation issue.
        throw(format!(
          "Process {request:?} produced an invalid result on all configured command runners."
        ))
      })?;

    let execution_context = process_execution::Context::new(
      context.session.workunit_store(),
      context.session.build_id().to_string(),
      context.session.run_id(),
    );

    let res = command_runner
      .run(execution_context, workunit, request.clone())
      .await?;

    let definition = serde_json::to_string(&request)
      .map_err(|e| throw(format!("Failed to serialize process: {}", e)))?;
    workunit.update_metadata(|initial| {
      initial.map(|(initial, level)| {
        (
          WorkunitMetadata {
            stdout: Some(res.stdout_digest),
            stderr: Some(res.stderr_digest),
            user_metadata: vec![
              (
                "definition".to_string(),
                UserMetadataItem::ImmediateString(definition),
              ),
              (
                "source".to_string(),
                UserMetadataItem::ImmediateString(format!("{:?}", res.metadata.source)),
              ),
              (
                "exit_code".to_string(),
                UserMetadataItem::ImmediateInt(res.exit_code as i64),
              ),
            ],
            ..initial
          },
          level,
        )
      })
    });
    if let Some(total_elapsed) = res.metadata.total_elapsed {
      let total_elapsed = Duration::from(total_elapsed).as_millis() as u64;
      match res.metadata.source {
        ProcessResultSource::RanLocally => {
          workunit.increment_counter(Metric::LocalProcessTotalTimeRunMs, total_elapsed);
          context
            .session
            .workunit_store()
            .record_observation(ObservationMetric::LocalProcessTimeRunMs, total_elapsed);
        }
        ProcessResultSource::RanRemotely => {
          workunit.increment_counter(Metric::RemoteProcessTotalTimeRunMs, total_elapsed);
          context
            .session
            .workunit_store()
            .record_observation(ObservationMetric::RemoteProcessTimeRunMs, total_elapsed);
        }
        _ => {}
      }
    }

    if backtrack_level > 0 {
      // TODO: This message is symmetrical to the "Making attempt {} to backtrack and retry {}"
      // message in `context.rs`, but both of them are effectively debug output. They should be
      // quieted down as part of https://github.com/pantsbuild/pants/issues/15867 once all bugs
      // have been shaken out.
      log::info!(
        "On backtrack attempt {} for `{}`, produced: {:?}",
        backtrack_level,
        request.description,
        res.output_directory.digests()
      );
    }

    Ok(ProcessResult {
      result: res,
      backtrack_level,
    })
  }
}

impl From<ExecuteProcess> for NodeKey {
  fn from(n: ExecuteProcess) -> Self {
    NodeKey::ExecuteProcess(Box::new(n))
  }
}

impl WrappedNode for ExecuteProcess {
  type Item = ProcessResult;
}

#[derive(Clone, Debug, DeepSizeOf, Eq, PartialEq)]
pub struct ProcessResult {
  pub result: process_execution::FallibleProcessResultWithPlatform,
  /// The backtrack_level which produced this result. If a Digest from a particular result is
  /// missing, the next attempt needs to use a higher level of backtracking (i.e.: remove more
  /// caches).
  pub backtrack_level: usize,
}

///
/// A Node that represents reading the destination of a symlink (non-recursively).
///
#[derive(Clone, Debug, DeepSizeOf, Eq, Hash, PartialEq)]
pub struct ReadLink(Link);

impl ReadLink {
  async fn run_node(self, context: Context) -> NodeResult<LinkDest> {
    let node = self;
    let link_dest = context
      .core
      .vfs
      .read_link(&node.0)
      .await
      .map_err(|e| throw(format!("{}", e)))?;
    Ok(LinkDest(link_dest))
  }
}

#[derive(Clone, Debug, DeepSizeOf, Eq, PartialEq)]
pub struct LinkDest(PathBuf);

impl WrappedNode for ReadLink {
  type Item = LinkDest;
}

impl From<ReadLink> for NodeKey {
  fn from(n: ReadLink) -> Self {
    NodeKey::ReadLink(n)
  }
}

///
/// A Node that represents reading a file and fingerprinting its contents.
///
#[derive(Clone, Debug, DeepSizeOf, Eq, Hash, PartialEq)]
pub struct DigestFile(pub File);

impl DigestFile {
  async fn run_node(self, context: Context) -> NodeResult<hashing::Digest> {
    let path = context.core.vfs.file_path(&self.0);
    context
      .core
      .store()
      .store_file(true, false, move || std::fs::File::open(&path))
      .map_err(throw)
      .await
  }
}

impl WrappedNode for DigestFile {
  type Item = hashing::Digest;
}

impl From<DigestFile> for NodeKey {
  fn from(n: DigestFile) -> Self {
    NodeKey::DigestFile(n)
  }
}

///
/// A Node that represents executing a directory listing that returns a Stat per directory
/// entry (generally in one syscall). No symlinks are expanded.
///
#[derive(Clone, Debug, DeepSizeOf, Eq, Hash, PartialEq)]
pub struct Scandir(Dir);

impl Scandir {
  async fn run_node(self, context: Context) -> NodeResult<Arc<DirectoryListing>> {
    let directory_listing = context
      .core
      .vfs
      .scandir(self.0)
      .await
      .map_err(|e| throw(format!("{}", e)))?;
    Ok(Arc::new(directory_listing))
  }
}

impl WrappedNode for Scandir {
  type Item = Arc<DirectoryListing>;
}

impl From<Scandir> for NodeKey {
  fn from(n: Scandir) -> Self {
    NodeKey::Scandir(n)
  }
}

fn unmatched_globs_additional_context() -> Option<String> {
  let gil = Python::acquire_gil();
  let url = externs::doc_url(
    gil.python(),
    "troubleshooting#pants-cannot-find-a-file-in-your-project",
  );
  Some(format!(
    "\n\nDo the file(s) exist? If so, check if the file(s) are in your `.gitignore` or the global \
    `pants_ignore` option, which may result in Pants not being able to see the file(s) even though \
    they exist on disk. Refer to {}.",
    url
  ))
}

///
/// A node that captures Vec<PathStat> for resolved files/dirs from PathGlobs.
///
/// This is similar to the Snapshot node, but avoids digesting the files and writing to LMDB store
/// as a performance optimization.
///
#[derive(Clone, Debug, DeepSizeOf, Eq, Hash, PartialEq)]
pub struct Paths {
  path_globs: PathGlobs,
}

impl Paths {
  pub fn from_path_globs(path_globs: PathGlobs) -> Paths {
    Paths { path_globs }
  }

  async fn create(context: Context, path_globs: PreparedPathGlobs) -> NodeResult<Vec<PathStat>> {
    context
      .expand_globs(path_globs, unmatched_globs_additional_context())
      .map_err(|e| throw(format!("{}", e)))
      .await
  }

  pub fn store_paths(py: Python, core: &Arc<Core>, item: &[PathStat]) -> Result<Value, String> {
    let mut files = Vec::new();
    let mut dirs = Vec::new();
    for ps in item.iter() {
      match ps {
        &PathStat::File { ref path, .. } => {
          files.push(Snapshot::store_path(py, path)?);
        }
        &PathStat::Dir { ref path, .. } => {
          dirs.push(Snapshot::store_path(py, path)?);
        }
      }
    }
    Ok(externs::unsafe_call(
      py,
      core.types.paths,
      &[
        externs::store_tuple(py, files),
        externs::store_tuple(py, dirs),
      ],
    ))
  }

  async fn run_node(self, context: Context) -> NodeResult<Arc<Vec<PathStat>>> {
    let path_globs = self.path_globs.parse().map_err(throw)?;
    let path_stats = Self::create(context, path_globs).await?;
    Ok(Arc::new(path_stats))
  }
}

impl WrappedNode for Paths {
  type Item = Arc<Vec<PathStat>>;
}

impl From<Paths> for NodeKey {
  fn from(n: Paths) -> Self {
    NodeKey::Paths(n)
  }
}

#[derive(Clone, Debug, DeepSizeOf, Eq, Hash, PartialEq)]
pub struct SessionValues;

impl SessionValues {
  async fn run_node(self, context: Context) -> NodeResult<Value> {
    Ok(Value::new(context.session.session_values()))
  }
}

impl WrappedNode for SessionValues {
  type Item = Value;
}

impl From<SessionValues> for NodeKey {
  fn from(n: SessionValues) -> Self {
    NodeKey::SessionValues(n)
  }
}

#[derive(Clone, Debug, DeepSizeOf, Eq, Hash, PartialEq)]
pub struct RunId;

impl RunId {
  async fn run_node(self, context: Context) -> NodeResult<Value> {
    let gil = Python::acquire_gil();
    let py = gil.python();
    Ok(externs::unsafe_call(
      py,
      context.core.types.run_id,
      &[externs::store_u64(py, context.session.run_id().0 as u64)],
    ))
  }
}

impl WrappedNode for RunId {
  type Item = Value;
}

impl From<RunId> for NodeKey {
  fn from(n: RunId) -> Self {
    NodeKey::RunId(n)
  }
}

///
/// A Node that captures an store::Snapshot for a PathGlobs subject.
///
#[derive(Clone, Debug, DeepSizeOf, Eq, Hash, PartialEq)]
pub struct Snapshot {
  path_globs: PathGlobs,
}

impl Snapshot {
  pub fn from_path_globs(path_globs: PathGlobs) -> Snapshot {
    Snapshot { path_globs }
  }

  pub fn lift_path_globs(item: &PyAny) -> Result<PathGlobs, String> {
    let globs: Vec<String> = externs::getattr(item, "globs").unwrap();
    let description_of_origin = externs::getattr_as_optional_string(item, "description_of_origin");

    let glob_match_error_behavior = externs::getattr(item, "glob_match_error_behavior").unwrap();
    let failure_behavior: String = externs::getattr(glob_match_error_behavior, "value").unwrap();
    let strict_glob_matching =
      StrictGlobMatching::create(failure_behavior.as_str(), description_of_origin)?;

    let conjunction_obj = externs::getattr(item, "conjunction").unwrap();
    let conjunction_string: String = externs::getattr(conjunction_obj, "value").unwrap();
    let conjunction = GlobExpansionConjunction::create(&conjunction_string)?;
    Ok(PathGlobs::new(globs, strict_glob_matching, conjunction))
  }

  pub fn lift_prepared_path_globs(item: &PyAny) -> Result<PreparedPathGlobs, String> {
    let path_globs = Snapshot::lift_path_globs(item)?;
    path_globs
      .parse()
      .map_err(|e| format!("Failed to parse PathGlobs for globs({:?}): {}", item, e))
  }

  pub fn store_directory_digest(py: Python, item: DirectoryDigest) -> Result<Value, String> {
    let py_digest = Py::new(py, externs::fs::PyDigest(item)).map_err(|e| format!("{}", e))?;
    Ok(Value::new(py_digest.into_py(py)))
  }

  pub fn store_file_digest(py: Python, item: hashing::Digest) -> Result<Value, String> {
    let py_file_digest =
      Py::new(py, externs::fs::PyFileDigest(item)).map_err(|e| format!("{}", e))?;
    Ok(Value::new(py_file_digest.into_py(py)))
  }

  pub fn store_snapshot(py: Python, item: store::Snapshot) -> Result<Value, String> {
    let py_snapshot = Py::new(py, externs::fs::PySnapshot(item)).map_err(|e| format!("{}", e))?;
    Ok(Value::new(py_snapshot.into_py(py)))
  }

  fn store_path(py: Python, item: &Path) -> Result<Value, String> {
    if let Some(p) = item.as_os_str().to_str() {
      Ok(externs::store_utf8(py, p))
    } else {
      Err(format!("Could not decode path `{:?}` as UTF8.", item))
    }
  }

  fn store_file_content(
    py: Python,
    types: &crate::types::Types,
    item: &FileContent,
  ) -> Result<Value, String> {
    Ok(externs::unsafe_call(
      py,
      types.file_content,
      &[
        Self::store_path(py, &item.path)?,
        externs::store_bytes(py, &item.content),
        externs::store_bool(py, item.is_executable),
      ],
    ))
  }

  fn store_file_entry(
    py: Python,
    types: &crate::types::Types,
    item: &FileEntry,
  ) -> Result<Value, String> {
    Ok(externs::unsafe_call(
      py,
      types.file_entry,
      &[
        Self::store_path(py, &item.path)?,
        Self::store_file_digest(py, item.digest)?,
        externs::store_bool(py, item.is_executable),
      ],
    ))
  }

  fn store_empty_directory(
    py: Python,
    types: &crate::types::Types,
    path: &Path,
  ) -> Result<Value, String> {
    Ok(externs::unsafe_call(
      py,
      types.directory,
      &[Self::store_path(py, path)?],
    ))
  }

  pub fn store_digest_contents(
    py: Python,
    context: &Context,
    item: &[FileContent],
  ) -> Result<Value, String> {
    let entries = item
      .iter()
      .map(|e| Self::store_file_content(py, &context.core.types, e))
      .collect::<Result<Vec<_>, _>>()?;
    Ok(externs::unsafe_call(
      py,
      context.core.types.digest_contents,
      &[externs::store_tuple(py, entries)],
    ))
  }

  pub fn store_digest_entries(
    py: Python,
    context: &Context,
    item: &[DigestEntry],
  ) -> Result<Value, String> {
    let entries = item
      .iter()
      .map(|digest_entry| match digest_entry {
        DigestEntry::File(file_entry) => {
          Self::store_file_entry(py, &context.core.types, file_entry)
        }
        DigestEntry::EmptyDirectory(path) => {
          Self::store_empty_directory(py, &context.core.types, path)
        }
      })
      .collect::<Result<Vec<_>, _>>()?;
    Ok(externs::unsafe_call(
      py,
      context.core.types.digest_entries,
      &[externs::store_tuple(py, entries)],
    ))
  }

  async fn run_node(self, context: Context) -> NodeResult<store::Snapshot> {
    let path_globs = self.path_globs.parse().map_err(throw)?;

    // We rely on Context::expand_globs to track dependencies for scandirs,
    // and `context.get(DigestFile)` to track dependencies for file digests.
    let path_stats = context
      .expand_globs(path_globs, unmatched_globs_additional_context())
      .map_err(|e| throw(format!("{}", e)))
      .await?;

    store::Snapshot::from_path_stats(context.clone(), path_stats)
      .map_err(|e| throw(format!("Snapshot failed: {}", e)))
      .await
  }
}

impl WrappedNode for Snapshot {
  type Item = store::Snapshot;
}

impl From<Snapshot> for NodeKey {
  fn from(n: Snapshot) -> Self {
    NodeKey::Snapshot(n)
  }
}

#[derive(Clone, Debug, DeepSizeOf, Eq, Hash, PartialEq)]
pub struct DownloadedFile(pub Key);

impl DownloadedFile {
  fn url_key(url: &Url, digest: Digest) -> CacheKey {
    let observed_url = ObservedUrl {
      url: url.path().to_owned(),
      observed_digest: Some(digest.into()),
    };
    CacheKey {
      key_type: CacheKeyType::Url.into(),
      digest: Some(Digest::of_bytes(&observed_url.to_bytes()).into()),
    }
  }

  pub async fn load_or_download(
    &self,
    core: Arc<Core>,
    url: Url,
    digest: hashing::Digest,
  ) -> Result<store::Snapshot, String> {
    let file_name = url
      .path_segments()
      .and_then(Iterator::last)
      .map(str::to_owned)
      .ok_or_else(|| format!("Error getting the file name from the parsed URL: {}", url))?;
    let path = RelativePath::new(&file_name).map_err(|e| {
      format!(
        "The file name derived from {} was {} which is not relative: {:?}",
        &url, &file_name, e
      )
    })?;

    // See if we have observed this URL and Digest before: if so, see whether we already have the
    // Digest fetched. The extra layer of indirection through the PersistentCache is to sanity
    // check that a Digest has ever been observed at the given URL.
    let url_key = Self::url_key(&url, digest);
    let have_observed_url = core.local_cache.load(&url_key).await?.is_some();

    // If we hit the ObservedUrls cache, then we have successfully fetched this Digest from
    // this URL before. If we still have the bytes, then we skip fetching the content again.
    let usable_in_store = have_observed_url
      && (core
        .store()
        .load_file_bytes_with(digest, |_| ())
        .await
        .is_ok());

    if !usable_in_store {
      downloads::download(core.clone(), url, file_name, digest).await?;
      // The value was successfully fetched and matched the digest: record in the ObservedUrls
      // cache.
      core.local_cache.store(&url_key, Bytes::from("")).await?;
    }
    core.store().snapshot_of_one_file(path, digest, true).await
  }

  async fn run_node(self, context: Context) -> NodeResult<store::Snapshot> {
    let (url_str, expected_digest) = Python::with_gil(|py| {
      let py_download_file_val = self.0.to_value();
      let py_download_file = (*py_download_file_val).as_ref(py);
      let url_str: String = externs::getattr(py_download_file, "url").unwrap();
      let py_file_digest: PyFileDigest =
        externs::getattr(py_download_file, "expected_digest").unwrap();
      let res: NodeResult<(String, Digest)> = Ok((url_str, py_file_digest.0));
      res
    })?;
    let url = Url::parse(&url_str)
      .map_err(|err| throw(format!("Error parsing URL {}: {}", url_str, err)))?;
    self
      .load_or_download(context.core, url, expected_digest)
      .await
      .map_err(throw)
  }
}

impl WrappedNode for DownloadedFile {
  type Item = store::Snapshot;
}

impl From<DownloadedFile> for NodeKey {
  fn from(n: DownloadedFile) -> Self {
    NodeKey::DownloadedFile(n)
  }
}

#[derive(DeepSizeOf, Derivative, Clone)]
#[derivative(Eq, PartialEq, Hash)]
pub struct Task {
  pub params: Params,
  task: Intern<tasks::Task>,
  // The Params and the Task struct are sufficient to uniquely identify it.
  #[derivative(PartialEq = "ignore", Hash = "ignore")]
  entry: Intern<rule_graph::Entry<Rule>>,
  // Does not affect the identity of the Task.
  #[derivative(PartialEq = "ignore", Hash = "ignore")]
  side_effected: Arc<AtomicBool>,
}

impl Task {
  async fn gen_get(
    context: &Context,
    workunit: &mut RunningWorkunit,
    params: &Params,
    entry: Intern<rule_graph::Entry<Rule>>,
    gets: Vec<externs::Get>,
  ) -> NodeResult<Vec<Value>> {
    // While waiting for dependencies, mark the workunit for this Task blocked.
    let _blocking_token = workunit.blocking();
    let get_futures = gets
      .into_iter()
      .map(|get| {
        let context = context.clone();
        let mut params = params.clone();
        async move {
          let dependency_key =
            DependencyKey::new(get.output).provided_params(get.inputs.iter().map(|t| *t.type_id()));
          params.extend(get.inputs.iter().cloned());

          let edges = context
            .core
            .rule_graph
            .edges_for_inner(&entry)
            .ok_or_else(|| throw(format!("No edges for task {:?} exist!", entry)))?;

          // Find the entry for the Get.
          let select = edges
            .entry_for(&dependency_key)
            .map(|entry| {
              // The subject of the Get is a new parameter that replaces an existing param of the same
              // type.
              Select::new(params.clone(), get.output, entry)
            })
            .or_else(|| {
              // The Get might have involved a @union: if so, include its in_scope types in the
              // lookup.
              let in_scope_types = get
                .input_types
                .iter()
                .find_map(|t| t.union_in_scope_types())?;
              edges
                .entry_for(
                  &DependencyKey::new(get.output)
                    .provided_params(get.inputs.iter().map(|k| *k.type_id()))
                    .in_scope_params(in_scope_types),
                )
                .map(|entry| Select::new(params.clone(), get.output, entry))
            })
            .ok_or_else(|| {
              if get.input_types.iter().any(|t| t.is_union()) {
                throw(format!(
                  "Invalid Get. Because an input type for `{}` was annotated with `@union`, \
                  the value for that type should be a member of that union. Did you \
                  intend to register a `UnionRule`? If not, you may be using the incorrect \
                  explicitly declared type.",
                  get,
                ))
              } else {
                // NB: The Python constructor for `Get()` will have already errored if
                // `type(input) != input_type`.
                throw(format!(
                  "{} was not detected in your @rule body at rule compile time. \
                  Was the `Get` constructor called in a separate function, or perhaps \
                  dynamically? If so, it must be inlined into the @rule body.",
                  get,
                ))
              }
            })?;
          select.run_node(context).await
        }
      })
      .collect::<Vec<_>>();
    future::try_join_all(get_futures).await
  }

  ///
  /// Given a python generator Value, loop to request the generator's dependencies until
  /// it completes with a result Value.
  ///
  async fn generate(
    context: &Context,
    workunit: &mut RunningWorkunit,
    params: Params,
    entry: Intern<rule_graph::Entry<Rule>>,
    generator: Value,
  ) -> NodeResult<(Value, TypeId)> {
    let mut input: Option<Value> = None;
    loop {
      let context = context.clone();
      let params = params.clone();
      let response = Python::with_gil(|py| {
        let input = input.unwrap_or_else(|| Value::from(py.None()));
        externs::generator_send(py, &generator, &input)
      })?;
      match response {
        externs::GeneratorResponse::Get(get) => {
          let values = Self::gen_get(&context, workunit, &params, entry, vec![get]).await?;
          input = Some(values.into_iter().next().unwrap());
        }
        externs::GeneratorResponse::GetMulti(gets) => {
          let values = Self::gen_get(&context, workunit, &params, entry, gets).await?;
          let gil = Python::acquire_gil();
          input = Some(externs::store_tuple(gil.python(), values));
        }
        externs::GeneratorResponse::Break(val, type_id) => {
          break Ok((val, type_id));
        }
      }
    }
  }

  async fn run_node(self, context: Context, workunit: &mut RunningWorkunit) -> NodeResult<Value> {
    let params = self.params;
    let deps = {
      // While waiting for dependencies, mark ourselves blocking.
      let _blocking_token = workunit.blocking();
      let edges = &context
        .core
        .rule_graph
        .edges_for_inner(&self.entry)
        .expect("edges for task exist.");
      future::try_join_all(
        self
          .task
          .args
          .iter()
          .map(|dependency_key| {
            Select::new_from_edges(params.clone(), dependency_key, edges).run_node(context.clone())
          })
          .collect::<Vec<_>>(),
      )
      .await?
    };

    let func = self.task.func.clone();

    let (mut result_val, mut result_type) =
      maybe_side_effecting(self.task.side_effecting, &self.side_effected, async move {
        Python::with_gil(|py| {
          let func_val = func.0.to_value();
          let func = (*func_val).as_ref(py);
          externs::call_function(func, &deps)
            .map(|res| {
              let type_id = TypeId::new(res.get_type());
              let val = Value::new(res.into_py(py));
              (val, type_id)
            })
            .map_err(Failure::from_py_err)
        })
      })
      .await?;

    if result_type == context.core.types.coroutine {
      let (new_val, new_type) = maybe_side_effecting(
        self.task.side_effecting,
        &self.side_effected,
        Self::generate(&context, workunit, params, self.entry, result_val),
      )
      .await?;
      result_val = new_val;
      result_type = new_type;
    }

    if result_type != self.task.product {
      return Err(throw(format!(
        "{:?} returned a result value that did not satisfy its constraints: {:?}",
        self.task.func, result_val
      )));
    }

    if self.task.engine_aware_return_type {
      let gil = Python::acquire_gil();
      let py = gil.python();
      EngineAwareReturnType::update_workunit(workunit, (*result_val).as_ref(py))
    };

    Ok(result_val)
  }
}

impl fmt::Debug for Task {
  fn fmt(&self, f: &mut fmt::Formatter<'_>) -> fmt::Result {
    write!(
      f,
      "Task {{ func: {}, params: {}, product: {}, cacheable: {} }}",
      self.task.func, self.params, self.task.product, self.task.cacheable,
    )
  }
}

impl WrappedNode for Task {
  type Item = Value;
}

impl From<Task> for NodeKey {
  fn from(n: Task) -> Self {
    NodeKey::Task(Box::new(n))
  }
}

#[derive(Default)]
pub struct Visualizer {
  viz_colors: HashMap<String, String>,
}

impl NodeVisualizer<NodeKey> for Visualizer {
  fn color_scheme(&self) -> &str {
    "set312"
  }

  fn color(&mut self, entry: &Entry<NodeKey>, context: &<NodeKey as Node>::Context) -> String {
    let max_colors = 12;
    match entry.peek(context) {
      None => "white".to_string(),
      Some(_) => {
        let viz_colors_len = self.viz_colors.len();
        self
          .viz_colors
          .entry(entry.node().product_str())
          .or_insert_with(|| format!("{}", viz_colors_len % max_colors + 1))
          .clone()
      }
    }
  }
}

///
/// There is large variance in the sizes of the members of this enum, so a few of them are boxed.
///
#[derive(Clone, Debug, DeepSizeOf, Eq, Hash, PartialEq)]
pub enum NodeKey {
  DigestFile(DigestFile),
  DownloadedFile(DownloadedFile),
  ExecuteProcess(Box<ExecuteProcess>),
  ReadLink(ReadLink),
  Scandir(Scandir),
  Select(Box<Select>),
  Snapshot(Snapshot),
  Paths(Paths),
  SessionValues(SessionValues),
  RunId(RunId),
  Task(Box<Task>),
}

impl NodeKey {
  fn product_str(&self) -> String {
    match self {
      &NodeKey::ExecuteProcess(..) => "ProcessResult".to_string(),
      &NodeKey::DownloadedFile(..) => "DownloadedFile".to_string(),
      &NodeKey::Select(ref s) => format!("{}", s.product),
      &NodeKey::SessionValues(_) => "SessionValues".to_string(),
      &NodeKey::RunId(_) => "RunId".to_string(),
      &NodeKey::Task(ref t) => format!("{}", t.task.product),
      &NodeKey::Snapshot(..) => "Snapshot".to_string(),
      &NodeKey::Paths(..) => "Paths".to_string(),
      &NodeKey::DigestFile(..) => "DigestFile".to_string(),
      &NodeKey::ReadLink(..) => "LinkDest".to_string(),
      &NodeKey::Scandir(..) => "DirectoryListing".to_string(),
    }
  }

  pub fn fs_subject(&self) -> Option<&Path> {
    match self {
      &NodeKey::DigestFile(ref s) => Some(s.0.path.as_path()),
      &NodeKey::ReadLink(ref s) => Some((s.0).0.as_path()),
      &NodeKey::Scandir(ref s) => Some((s.0).0.as_path()),

      // Not FS operations:
      // Explicitly listed so that if people add new NodeKeys they need to consider whether their
      // NodeKey represents an FS operation, and accordingly whether they need to add it to the
      // above list or the below list.
      &NodeKey::ExecuteProcess { .. }
      | &NodeKey::Select { .. }
      | &NodeKey::SessionValues { .. }
      | &NodeKey::RunId { .. }
      | &NodeKey::Snapshot { .. }
      | &NodeKey::Paths { .. }
      | &NodeKey::Task { .. }
      | &NodeKey::DownloadedFile { .. } => None,
    }
  }

  fn workunit_level(&self) -> Level {
    match self {
      NodeKey::Task(ref task) => task.task.display_info.level,
      NodeKey::ExecuteProcess(..) => {
        // NB: The Node for a Process is statically rendered at Debug (rather than at
        // Process.level) because it is very likely to wrap a BoundedCommandRunner which
        // will block the workunit. We don't want to render at the Process's actual level
        // until we're certain that it has begun executing (if at all).
        Level::Debug
      }
      _ => Level::Trace,
    }
  }

  ///
  /// Provides the `name` field in workunits associated with this node. These names
  /// should be friendly to machine-parsing (i.e. "my_node" rather than "My awesome node!").
  ///
  pub fn workunit_name(&self) -> &'static str {
    match self {
      NodeKey::Task(ref task) => &task.task.as_ref().display_info.name,
      NodeKey::ExecuteProcess(..) => "process",
      NodeKey::Snapshot(..) => "snapshot",
      NodeKey::Paths(..) => "paths",
      NodeKey::DigestFile(..) => "digest_file",
      NodeKey::DownloadedFile(..) => "downloaded_file",
      NodeKey::ReadLink(..) => "read_link",
      NodeKey::Scandir(..) => "scandir",
      NodeKey::Select(..) => "select",
      NodeKey::SessionValues(..) => "session_values",
      NodeKey::RunId(..) => "run_id",
    }
  }

  ///
  /// Nodes optionally have a user-facing name (distinct from their Debug and Display
  /// implementations). This user-facing name is intended to provide high-level information
  /// to end users of pants about what computation pants is currently doing. Not all
  /// `Node`s need a user-facing name. For `Node`s derived from Python `@rule`s, the
  /// user-facing name should be the same as the `desc` annotation on the rule decorator.
  ///
  fn user_facing_name(&self) -> Option<String> {
    match self {
      NodeKey::Task(ref task) => task.task.display_info.desc.as_ref().map(|s| s.to_owned()),
      NodeKey::Snapshot(ref s) => Some(format!("Snapshotting: {}", s.path_globs)),
      NodeKey::Paths(ref s) => Some(format!("Finding files: {}", s.path_globs)),
      NodeKey::ExecuteProcess(epr) => {
        // NB: See Self::workunit_level for more information on why this is prefixed.
        Some(format!("Scheduling: {}", epr.process.description))
      }
      NodeKey::DigestFile(DigestFile(File { path, .. })) => {
        Some(format!("Fingerprinting: {}", path.display()))
      }
      NodeKey::ReadLink(ReadLink(Link(path))) => Some(format!("Reading link: {}", path.display())),
      NodeKey::Scandir(Scandir(Dir(path))) => {
        Some(format!("Reading directory: {}", path.display()))
      }
      NodeKey::DownloadedFile(..)
      | NodeKey::Select(..)
      | NodeKey::SessionValues(..)
      | NodeKey::RunId(..) => None,
    }
  }

  async fn maybe_watch(&self, context: &Context) -> NodeResult<()> {
    if let Some((path, watcher)) = self.fs_subject().zip(context.core.watcher.as_ref()) {
      let abs_path = context.core.build_root.join(path);
      watcher
        .watch(abs_path)
        .map_err(|e| Context::mk_error(&e))
        .await
    } else {
      Ok(())
    }
  }

  ///
  /// Filters the given Params to those which are subtypes of EngineAwareParameter.
  ///
  fn engine_aware_params<'a>(
    context: Context,
    py: Python<'a>,
    params: &'a Params,
  ) -> impl Iterator<Item = Value> + 'a {
    let engine_aware_param_ty = context.core.types.engine_aware_parameter.as_py_type(py);
    params.keys().filter_map(move |key| {
      if key
        .type_id()
        .as_py_type(py)
        .is_subclass(engine_aware_param_ty)
        .unwrap_or(false)
      {
        Some(key.to_value())
      } else {
        None
      }
    })
  }
}

#[async_trait]
impl Node for NodeKey {
  type Context = Context;

  type Item = NodeOutput;
  type Error = Failure;

  async fn run(self, context: Context) -> Result<NodeOutput, Failure> {
    let workunit_name = self.workunit_name();
    let params = match &self {
      NodeKey::Task(ref task) => task.params.clone(),
      _ => Params::default(),
    };
    let context2 = context.clone();

    in_workunit!(
      workunit_name,
      self.workunit_level(),
      desc = self.user_facing_name(),
      user_metadata = {
        let gil = Python::acquire_gil();
        let py = gil.python();
        Self::engine_aware_params(context.clone(), py, &params)
          .flat_map(|val| EngineAwareParameter::metadata((*val).as_ref(py)))
          .collect()
      },
      |workunit| async move {
        // Ensure that we have installed filesystem watches before Nodes which inspect the
        // filesystem.
        let maybe_watch = self.maybe_watch(&context).await;

        let mut result = match self {
          NodeKey::DigestFile(n) => n.run_node(context).await.map(NodeOutput::FileDigest),
          NodeKey::DownloadedFile(n) => n.run_node(context).await.map(NodeOutput::Snapshot),
          NodeKey::ExecuteProcess(n) => {
            let backtrack_level = context.maybe_start_backtracking(&n);
            n.run_node(context, workunit, backtrack_level)
              .await
              .map(|r| NodeOutput::ProcessResult(Box::new(r)))
          }
          NodeKey::ReadLink(n) => n.run_node(context).await.map(NodeOutput::LinkDest),
          NodeKey::Scandir(n) => n.run_node(context).await.map(NodeOutput::DirectoryListing),
          NodeKey::Select(n) => n.run_node(context).await.map(NodeOutput::Value),
          NodeKey::Snapshot(n) => n.run_node(context).await.map(NodeOutput::Snapshot),
          NodeKey::Paths(n) => n.run_node(context).await.map(NodeOutput::Paths),
          NodeKey::SessionValues(n) => n.run_node(context).await.map(NodeOutput::Value),
          NodeKey::RunId(n) => n.run_node(context).await.map(NodeOutput::Value),
          NodeKey::Task(n) => n.run_node(context, workunit).await.map(NodeOutput::Value),
        };

        // If the Node failed with MissingDigest, attempt to invalidate the source of the Digest.
        result = context2.maybe_backtrack(result, workunit);

        // If both the Node and the watch failed, prefer the Node's error message (we have little
        // control over the error messages of the watch API).
        match (&result, maybe_watch) {
          (Ok(_), Ok(_)) => {}
          (Err(_), _) => {}
          (Ok(_), Err(e)) => {
            result = Err(e);
          }
        }

        // If the node failed, expand the Failure with a new frame.
        result = result.map_err(|failure| {
          let name = workunit_name;
          let displayable_param_names: Vec<_> = {
            let gil = Python::acquire_gil();
            let py = gil.python();
            Self::engine_aware_params(context2, py, &params)
              .filter_map(|val| EngineAwareParameter::debug_hint((*val).as_ref(py)))
              .collect()
          };
          let failure_name = if displayable_param_names.is_empty() {
            name.to_owned()
          } else if displayable_param_names.len() == 1 {
            format!(
              "{} ({})",
              name,
              display_sorted_in_parens(displayable_param_names.iter())
            )
          } else {
            format!(
              "{} {}",
              name,
              display_sorted_in_parens(displayable_param_names.iter())
            )
          };

          failure.with_pushed_frame(&failure_name)
        });

        result
      }
    )
    .await
  }

  fn restartable(&self) -> bool {
    // A Task / @rule is only restartable if it has not had a side effect (as determined by the
    // calls to the `task_side_effected` function).
    match self {
      &NodeKey::Task(ref s) => !s.side_effected.load(Ordering::SeqCst),
      _ => true,
    }
  }

  fn cacheable(&self) -> bool {
    match self {
      &NodeKey::Task(ref s) => s.task.cacheable,
      &NodeKey::SessionValues(_) | &NodeKey::RunId(_) => false,
      _ => true,
    }
  }

  fn cacheable_item(&self, output: &NodeOutput) -> bool {
    match (self, output) {
      (NodeKey::ExecuteProcess(ref ep), NodeOutput::ProcessResult(ref process_result)) => {
        match ep.process.cache_scope {
          ProcessCacheScope::Always | ProcessCacheScope::PerRestartAlways => true,
          ProcessCacheScope::Successful | ProcessCacheScope::PerRestartSuccessful => {
            process_result.result.exit_code == 0
          }
          ProcessCacheScope::PerSession => false,
        }
      }
      (NodeKey::Task(ref t), NodeOutput::Value(ref v)) if t.task.engine_aware_return_type => {
        let gil = Python::acquire_gil();
        let py = gil.python();
        EngineAwareReturnType::is_cacheable((**v).as_ref(py)).unwrap_or(true)
      }
      _ => true,
    }
  }

  fn cyclic_error(path: &[&NodeKey]) -> Failure {
    let mut path = path.iter().map(|n| n.to_string()).collect::<Vec<_>>();
    if !path.is_empty() {
      path[0] += " <-";
      path.push(path[0].clone());
    }
    let gil = Python::acquire_gil();
    let url = externs::doc_url(
      gil.python(),
      "targets#dependencies-and-dependency-inference",
    );
    throw(format!(
      "The dependency graph contained a cycle:\
      \n\n  \
      {}\
      \n\n\
      If the dependencies in the above path are for your BUILD targets, you may need to use more \
      granular targets or replace BUILD target dependencies with file dependencies. If they are \
      not for your BUILD targets, then please file a Github issue!\
      \n\n\
      See {} for more information.",
      path.join("\n  "),
      url
    ))
  }
}

impl Display for NodeKey {
  fn fmt(&self, f: &mut std::fmt::Formatter) -> Result<(), std::fmt::Error> {
    match self {
      &NodeKey::DigestFile(ref s) => write!(f, "DigestFile({})", s.0.path.display()),
      &NodeKey::DownloadedFile(ref s) => write!(f, "DownloadedFile({})", s.0),
      &NodeKey::ExecuteProcess(ref s) => {
        write!(f, "Process({})", s.process.description)
      }
      &NodeKey::ReadLink(ref s) => write!(f, "ReadLink({})", (s.0).0.display()),
      &NodeKey::Scandir(ref s) => write!(f, "Scandir({})", (s.0).0.display()),
      &NodeKey::Select(ref s) => write!(f, "{}", s.product),
      &NodeKey::Task(ref task) => {
        let params = {
          let gil = Python::acquire_gil();
          let py = gil.python();
          task
            .params
            .keys()
            .filter_map(|k| {
              EngineAwareParameter::debug_hint(k.to_value().clone_ref(py).into_ref(py))
            })
            .collect::<Vec<_>>()
        };
        write!(
          f,
          "@rule({}({}))",
          task.task.display_info.name,
          params.join(", ")
        )
      }
      &NodeKey::Snapshot(ref s) => write!(f, "Snapshot({})", s.path_globs),
      &NodeKey::SessionValues(_) => write!(f, "SessionValues"),
      &NodeKey::RunId(_) => write!(f, "RunId"),
      &NodeKey::Paths(ref s) => write!(f, "Paths({})", s.path_globs),
    }
  }
}

impl NodeError for Failure {
  fn invalidated() -> Failure {
    Failure::Invalidated
  }
}

#[derive(Clone, Debug, DeepSizeOf, Eq, PartialEq)]
pub enum NodeOutput {
  FileDigest(hashing::Digest),
  Snapshot(store::Snapshot),
  DirectoryListing(Arc<DirectoryListing>),
  LinkDest(LinkDest),
  ProcessResult(Box<ProcessResult>),
  // Allow clippy::rc_buffer due to non-trivial issues that would arise in using the
  // suggested Arc<[PathStat]> type. See https://github.com/rust-lang/rust-clippy/issues/6170
  #[allow(clippy::rc_buffer)]
  Paths(Arc<Vec<PathStat>>),
  Value(Value),
}

impl NodeOutput {
  pub fn digests(&self) -> Vec<hashing::Digest> {
    match self {
      NodeOutput::FileDigest(d) => vec![*d],
      NodeOutput::Snapshot(s) => {
        // TODO: Callers should maybe be adapted for the fact that these nodes will now return
        // transitive lists of digests (since lease extension might be operating recursively
        // too). #13112.
        let dd: DirectoryDigest = s.clone().into();
        dd.digests()
      }
      NodeOutput::ProcessResult(p) => {
        let mut digests = p.result.output_directory.digests();
        digests.push(p.result.stdout_digest);
        digests.push(p.result.stderr_digest);
        digests
      }
      NodeOutput::DirectoryListing(_)
      | NodeOutput::LinkDest(_)
      | NodeOutput::Paths(_)
      | NodeOutput::Value(_) => vec![],
    }
  }
}

impl TryFrom<NodeOutput> for Value {
  type Error = ();

  fn try_from(nr: NodeOutput) -> Result<Self, ()> {
    match nr {
      NodeOutput::Value(v) => Ok(v),
      _ => Err(()),
    }
  }
}

impl TryFrom<NodeOutput> for hashing::Digest {
  type Error = ();

  fn try_from(nr: NodeOutput) -> Result<Self, ()> {
    match nr {
      NodeOutput::FileDigest(v) => Ok(v),
      _ => Err(()),
    }
  }
}

impl TryFrom<NodeOutput> for store::Snapshot {
  type Error = ();

  fn try_from(nr: NodeOutput) -> Result<Self, ()> {
    match nr {
      NodeOutput::Snapshot(v) => Ok(v),
      _ => Err(()),
    }
  }
}

impl TryFrom<NodeOutput> for Arc<Vec<PathStat>> {
  type Error = ();

  fn try_from(nr: NodeOutput) -> Result<Self, ()> {
    match nr {
      NodeOutput::Paths(v) => Ok(v),
      _ => Err(()),
    }
  }
}

impl TryFrom<NodeOutput> for ProcessResult {
  type Error = ();

  fn try_from(nr: NodeOutput) -> Result<Self, ()> {
    match nr {
      NodeOutput::ProcessResult(v) => Ok(*v),
      _ => Err(()),
    }
  }
}

impl TryFrom<NodeOutput> for LinkDest {
  type Error = ();

  fn try_from(nr: NodeOutput) -> Result<Self, ()> {
    match nr {
      NodeOutput::LinkDest(v) => Ok(v),
      _ => Err(()),
    }
  }
}

impl TryFrom<NodeOutput> for Arc<DirectoryListing> {
  type Error = ();

  fn try_from(nr: NodeOutput) -> Result<Self, ()> {
    match nr {
      NodeOutput::DirectoryListing(v) => Ok(v),
      _ => Err(()),
    }
  }
}<|MERGE_RESOLUTION|>--- conflicted
+++ resolved
@@ -407,11 +407,7 @@
       concurrency_available,
       cache_scope,
       execution_strategy: process_config.execution_strategy,
-<<<<<<< HEAD
-      platform_properties: process_config.remote_execution_extra_platform_properties,
-      remote_cache_speculation_delay,
-=======
->>>>>>> cace8518
+      remote_cache_speculation_delay: remote_cache_speculation_delay,
     })
   }
 
