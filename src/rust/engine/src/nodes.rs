// Copyright 2018 Pants project contributors (see CONTRIBUTORS.md).
// Licensed under the Apache License, Version 2.0 (see LICENSE).

use std::collections::{BTreeMap, BTreeSet, HashMap};
use std::convert::{TryFrom, TryInto};
use std::fmt;
use std::fmt::Display;
use std::path::{Path, PathBuf};
use std::sync::atomic::{AtomicBool, Ordering};
use std::sync::Arc;
use std::time::Duration;

use async_trait::async_trait;
use bytes::Bytes;
use deepsize::DeepSizeOf;
use futures::future::{self, BoxFuture, FutureExt, TryFutureExt};
use grpc_util::prost::MessageExt;
use internment::Intern;
use itertools::zip;
use protos::gen::pants::cache::{CacheKey, CacheKeyType, ObservedUrl};
use pyo3::prelude::{Py, PyAny, Python};
use pyo3::IntoPy;
use url::Url;

use crate::context::{Context, Core};
use crate::downloads;
use crate::externs;
use crate::python::{display_sorted_in_parens, throw, Failure, Key, Params, TypeId, Value};
use crate::selectors;
use crate::tasks::{self, Rule};
use fs::{
  self, DigestEntry, Dir, DirectoryDigest, DirectoryListing, File, FileContent, FileEntry,
  GlobExpansionConjunction, GlobMatching, Link, PathGlobs, PathStat, PreparedPathGlobs,
  RelativePath, StrictGlobMatching, Vfs,
};
use process_execution::{
  self, CacheName, InputDigests, Platform, Process, ProcessCacheScope, ProcessResultSource,
};

use crate::externs::engine_aware::{EngineAwareParameter, EngineAwareReturnType};
use crate::externs::fs::PyFileDigest;
use graph::{Entry, Node, NodeError, NodeVisualizer};
use hashing::Digest;
use store::{self, Store, StoreError, StoreFileByDigest};
use workunit_store::{
  in_workunit, Level, Metric, ObservationMetric, RunningWorkunit, UserMetadataItem,
  WorkunitMetadata,
};

tokio::task_local! {
    static TASK_SIDE_EFFECTED: Arc<AtomicBool>;
}

pub fn task_side_effected() -> Result<(), String> {
  TASK_SIDE_EFFECTED
    .try_with(|task_side_effected| {
      task_side_effected.store(true, Ordering::SeqCst);
    })
    .map_err(|_| {
      "Side-effects are not allowed in this context: SideEffecting types must be \
            acquired via parameters to `@rule`s."
        .to_owned()
    })
}

pub async fn maybe_side_effecting<T, F: future::Future<Output = T>>(
  is_side_effecting: bool,
  side_effected: &Arc<AtomicBool>,
  f: F,
) -> T {
  if is_side_effecting {
    TASK_SIDE_EFFECTED.scope(side_effected.clone(), f).await
  } else {
    f.await
  }
}

pub type NodeResult<T> = Result<T, Failure>;

#[async_trait]
impl Vfs<Failure> for Context {
  async fn read_link(&self, link: &Link) -> Result<PathBuf, Failure> {
    Ok(self.get(ReadLink(link.clone())).await?.0)
  }

  async fn scandir(&self, dir: Dir) -> Result<Arc<DirectoryListing>, Failure> {
    self.get(Scandir(dir)).await
  }

  fn is_ignored(&self, stat: &fs::Stat) -> bool {
    self.core.vfs.is_ignored(stat)
  }

  fn mk_error(msg: &str) -> Failure {
    throw(msg.to_owned())
  }
}

impl StoreFileByDigest<Failure> for Context {
  fn store_by_digest(
    &self,
    file: File,
  ) -> future::BoxFuture<'static, Result<hashing::Digest, Failure>> {
    let context = self.clone();
    async move { context.get(DigestFile(file)).await }.boxed()
  }
}

///
/// Defines the mapping between a NodeKey and its NodeOutput, to allow for type-safe lookups of
/// (wrapped) `graph` Nodes via `Context::get`.
///
/// The Item type of a WrappedNode is bounded to values that can be stored and retrieved
/// from the NodeOutput enum. Due to the semantics of memoization, retrieving the typed result
/// stored inside the NodeOutput requires an implementation of TryFrom<NodeOutput>. But the
/// combination of bounds at usage sites should mean that a failure to unwrap the result is
/// exceedingly rare.
///
pub trait WrappedNode: Into<NodeKey> {
  type Item: TryFrom<NodeOutput>;
}

///
/// A Node that selects a product for some Params.
///
/// NB: This is a Node so that it can be used as a root in the graph, but it does not implement
/// WrappedNode, because it should never be requested as a Node using context.get. Select is a thin
/// proxy to other Node types (which it requests using context.get), and memoizing it would be
/// redundant.
///
/// Instead, use `Select::run_node` to run the Select logic without memoizing it.
///
#[derive(Clone, Debug, DeepSizeOf, Eq, Hash, PartialEq)]
pub struct Select {
  pub params: Params,
  pub product: TypeId,
  entry: Intern<rule_graph::Entry<Rule>>,
}

impl Select {
  pub fn new(
    mut params: Params,
    product: TypeId,
    entry: Intern<rule_graph::Entry<Rule>>,
  ) -> Select {
    params.retain(|k| match entry.as_ref() {
      &rule_graph::Entry::Param(ref type_id) => type_id == k.type_id(),
      &rule_graph::Entry::WithDeps(ref with_deps) => with_deps.params().contains(k.type_id()),
    });
    Select {
      params,
      product,
      entry,
    }
  }

  pub fn new_from_edges(
    params: Params,
    product: TypeId,
    edges: &rule_graph::RuleEdges<Rule>,
  ) -> Select {
    let dependency_key = selectors::DependencyKey::JustSelect(selectors::Select::new(product));
    // TODO: Is it worth propagating an error here?
    let entry = edges
      .entry_for(&dependency_key)
      .unwrap_or_else(|| panic!("{:?} did not declare a dependency on {:?}", edges, product));
    Select::new(params, product, entry)
  }

  fn select_product(
    &self,
    context: &Context,
    product: TypeId,
    caller_description: &str,
  ) -> BoxFuture<NodeResult<Value>> {
    let edges = context
      .core
      .rule_graph
      .edges_for_inner(&self.entry)
      .ok_or_else(|| {
        throw(format!(
          "Tried to select product {} for {} but found no edges",
          product, caller_description
        ))
      });
    let params = self.params.clone();
    let context = context.clone();
    async move {
      let edges = edges?;
      Select::new_from_edges(params, product, &edges)
        .run_node(context)
        .await
    }
    .boxed()
  }

  async fn run_node(self, context: Context) -> NodeResult<Value> {
    match self.entry.as_ref() {
      &rule_graph::Entry::WithDeps(wd) => match wd.as_ref() {
        rule_graph::EntryWithDeps::Inner(ref inner) => match inner.rule() {
          &tasks::Rule::Task(ref task) => {
            context
              .get(Task {
                params: self.params.clone(),
                task: *task,
                entry: self.entry,
                side_effected: Arc::new(AtomicBool::new(false)),
              })
              .await
          }
          &Rule::Intrinsic(ref intrinsic) => {
            let values = future::try_join_all(
              intrinsic
                .inputs
                .iter()
                .map(|type_id| self.select_product(&context, *type_id, "intrinsic"))
                .collect::<Vec<_>>(),
            )
            .await?;
            context
              .core
              .intrinsics
              .run(intrinsic, context.clone(), values)
              .await
          }
        },
        &rule_graph::EntryWithDeps::Root(_) => {
          panic!("Not a runtime-executable entry! {:?}", self.entry)
        }
      },
      &rule_graph::Entry::Param(type_id) => {
        if let Some(key) = self.params.find(type_id) {
          Ok(key.to_value())
        } else {
          Err(throw(format!(
            "Expected a Param of type {} to be present.",
            type_id
          )))
        }
      }
    }
  }
}

impl From<Select> for NodeKey {
  fn from(n: Select) -> Self {
    NodeKey::Select(Box::new(n))
  }
}

pub fn lift_directory_digest(digest: &PyAny) -> Result<DirectoryDigest, String> {
  let py_digest: externs::fs::PyDigest = digest.extract().map_err(|e| format!("{}", e))?;
  Ok(py_digest.0)
}

pub fn lift_file_digest(digest: &PyAny) -> Result<hashing::Digest, String> {
  let py_file_digest: externs::fs::PyFileDigest = digest.extract().map_err(|e| format!("{}", e))?;
  Ok(py_file_digest.0)
}

/// A Node that represents several processes to cache individually, but run as one process.
///
#[derive(Clone, Debug, DeepSizeOf, Eq, Hash, PartialEq)]
pub struct ExecuteCoalescedProcessBatch {
  coalesced_process_batch: process_execution::CoalescedProcessBatch,
}

impl ExecuteCoalescedProcessBatch {
  async fn lift_files_to_sandboxes(
    store: &Store,
    value: &Value,
  ) -> Result<BTreeMap<RelativePath, process_execution::ProcessSandboxInfo>, String> {
    let all_input_digests_futs: Result<Vec<_>, String> = Python::with_gil(|py| {
      let val = (**value).as_ref(py);
      let py_files_to_sandboxes =
        externs::getattr_from_str_frozendict::<&PyAny>(val, "files_to_sandboxes");
      let all_input_digests = py_files_to_sandboxes
        .values()
        .map(|py_sandbox_info| {
          let input_files =
            lift_directory_digest(externs::getattr(py_sandbox_info, "input_digest").unwrap())
              .map_err(|err| format!("Error parsing input_digest {}", err))?;
          let immutable_inputs = externs::getattr_from_str_frozendict::<&PyAny>(
            py_sandbox_info,
            "immutable_input_digests",
          )
          .into_iter()
          .map(|(path, digest)| Ok((RelativePath::new(path)?, lift_directory_digest(digest)?)))
          .collect::<Result<BTreeMap<_, _>, String>>()?;
          let use_nailgun = externs::getattr::<Vec<String>>(py_sandbox_info, "use_nailgun")
            .unwrap()
            .into_iter()
            .map(RelativePath::new)
            .collect::<Result<Vec<_>, _>>()?;

          Ok(InputDigests::new(
            store,
            input_files,
            immutable_inputs,
            use_nailgun,
          ))
        })
        .collect::<Result<Vec<_>, String>>()?;
      Ok(all_input_digests)
    });

    let all_input_digests: Vec<InputDigests> = future::try_join_all(all_input_digests_futs?)
      .await
      .map_err(|e| format!("Failed to merge input digests for process: {}", e))?;

    let files_to_sandboxes: Result<_, String> = Python::with_gil(|py| {
      let val = (**value).as_ref(py);
      let py_files_to_sandboxes =
        externs::getattr_from_str_frozendict::<&PyAny>(val, "files_to_sandboxes");
      Ok(BTreeMap::from_iter(
        zip(py_files_to_sandboxes, all_input_digests)
          .map(|((filename, py_sandbox_info), input_digests)| {
            let path = RelativePath::new(filename)?;
            let output_files = externs::getattr::<Vec<String>>(py_sandbox_info, "output_files")
              .unwrap()
              .into_iter()
              .map(RelativePath::new)
              .collect::<Result<_, _>>()?;
            let output_directories =
              externs::getattr::<Vec<String>>(py_sandbox_info, "output_directories")
                .unwrap()
                .into_iter()
                .map(RelativePath::new)
                .collect::<Result<_, _>>()?;
            let sandbox_info = process_execution::ProcessSandboxInfo {
              input_digests: input_digests,
              output_files: output_files,
              output_directories: output_directories,
            };
            Ok((path, sandbox_info))
          })
          .collect::<Result<Vec<_>, String>>()?,
      ))
    });
    Ok(files_to_sandboxes?)
  }

  pub async fn lift(store: &Store, value: Value) -> Result<Self, String> {
    let files_to_sandboxes = Self::lift_files_to_sandboxes(store, &value).await?;

    let coalesced_process_batch: Result<_, String> = Python::with_gil(|py| {
      let val = (*value).as_ref(py);

      let timeout_in_seconds: f64 = externs::getattr(val, "timeout_seconds").unwrap();
      let timeout = if timeout_in_seconds < 0.0 {
        None
      } else {
        Some(Duration::from_millis((timeout_in_seconds * 1000.0) as u64))
      };

      let working_directory = match externs::getattr_as_optional_string(val, "working_directory") {
        None => None,
        Some(dir) => Some(RelativePath::new(dir)?),
      };
      let level = externs::val_to_log_level(externs::getattr(val, "level").unwrap())?;
      let append_only_caches =
        externs::getattr_from_str_frozendict::<&str>(val, "append_only_caches")
          .into_iter()
          .map(|(name, dest)| Ok((CacheName::new(name)?, RelativePath::new(dest)?)))
          .collect::<Result<_, String>>()?;
      let platform_constraint =
        if let Some(p) = externs::getattr_as_optional_string(val, "platform") {
          Some(Platform::try_from(p)?)
        } else {
          None
        };

      Ok(process_execution::CoalescedProcessBatch {
        files_to_sandboxes: files_to_sandboxes,
        common_argv: externs::getattr(val, "common_argv").unwrap(),
        env: externs::getattr_from_str_frozendict(val, "env"),
        working_directory: working_directory,
        timeout: timeout,
        execution_slot_variable: externs::getattr_as_optional_string(
          val,
          "execution_slot_variable",
        ),
        description: externs::getattr(val, "description").unwrap(),
        level: level,
        append_only_caches: append_only_caches,
        jdk_home: externs::getattr_as_optional_string(val, "jdk_home").map(PathBuf::from),
        platform_constraint: platform_constraint,
      })
    });

    Ok(Self {
      coalesced_process_batch: coalesced_process_batch?,
    })
  }
}

impl From<ExecuteCoalescedProcessBatch> for NodeKey {
  fn from(n: ExecuteCoalescedProcessBatch) -> Self {
    NodeKey::ExecuteCoalescedProcessBatch(Box::new(n))
  }
}

#[async_trait]
impl WrappedNode for ExecuteCoalescedProcessBatch {
  type Item = ProcessResult;

  async fn run_wrapped_node(
    self,
    context: Context,
    workunit: &mut RunningWorkunit,
  ) -> NodeResult<ProcessResult> {
    let request = self.coalesced_process_batch;

    let command_runner = &context.core.command_runner;

    let execution_context = process_execution::Context::new(
      context.session.workunit_store(),
      context.session.build_id().to_string(),
      context.session.run_id(),
    );

    let res = command_runner
      .run_coalesced_batch(execution_context, workunit, request.clone())
      .await
      .map_err(throw)?;

    let definition = serde_json::to_string(&request)
      .map_err(|e| throw(format!("Failed to serialize process: {}", e)))?;
    workunit.update_metadata(|initial| {
      initial.map(|(initial, level)| {
        (
          WorkunitMetadata {
            stdout: Some(res.stdout_digest),
            stderr: Some(res.stderr_digest),
            user_metadata: vec![
              (
                "definition".to_string(),
                UserMetadataItem::ImmediateString(definition),
              ),
              (
                "source".to_string(),
                UserMetadataItem::ImmediateString(format!("{:?}", res.metadata.source)),
              ),
              (
                "exit_code".to_string(),
                UserMetadataItem::ImmediateInt(res.exit_code as i64),
              ),
            ],
            ..initial
          },
          level,
        )
      })
    });
    if let Some(total_elapsed) = res.metadata.total_elapsed {
      let total_elapsed = Duration::from(total_elapsed).as_millis() as u64;
      match res.metadata.source {
        ProcessResultSource::RanLocally => {
          workunit.increment_counter(Metric::LocalProcessTotalTimeRunMs, total_elapsed);
          context
            .session
            .workunit_store()
            .record_observation(ObservationMetric::LocalProcessTimeRunMs, total_elapsed);
        }
        ProcessResultSource::RanRemotely => {
          workunit.increment_counter(Metric::RemoteProcessTotalTimeRunMs, total_elapsed);
          context
            .session
            .workunit_store()
            .record_observation(ObservationMetric::RemoteProcessTimeRunMs, total_elapsed);
        }
        _ => {}
      }
    }

    Ok(ProcessResult(res))
  }
}

/// A Node that represents a process to execute.
///
#[derive(Clone, Debug, DeepSizeOf, Eq, Hash, PartialEq)]
pub struct ExecuteProcess {
  pub process: Process,
}

impl ExecuteProcess {
  async fn lift_process_input_digests(
    store: &Store,
    value: &Value,
  ) -> Result<InputDigests, StoreError> {
    let input_digests_fut: Result<_, String> = Python::with_gil(|py| {
      let value = (**value).as_ref(py);
      let input_files = lift_directory_digest(externs::getattr(value, "input_digest").unwrap())
        .map_err(|err| format!("Error parsing input_digest {}", err))?;
      let immutable_inputs =
        externs::getattr_from_str_frozendict::<&PyAny>(value, "immutable_input_digests")
          .into_iter()
          .map(|(path, digest)| Ok((RelativePath::new(path)?, lift_directory_digest(digest)?)))
          .collect::<Result<BTreeMap<_, _>, String>>()?;
      let use_nailgun = externs::getattr::<Vec<String>>(value, "use_nailgun")
        .unwrap()
        .into_iter()
        .map(RelativePath::new)
        .collect::<Result<BTreeSet<_>, _>>()?;

      Ok(InputDigests::new(
        store,
        input_files,
        immutable_inputs,
        use_nailgun,
      ))
    });

    input_digests_fut?
      .await
      .map_err(|e| e.enrich("Failed to merge input digests for process"))
  }

  pub fn lift_process(value: &PyAny, input_digests: InputDigests) -> Result<Process, StoreError> {
    let env = externs::getattr_from_str_frozendict(value, "env");
    let working_directory = match externs::getattr_as_optional_string(value, "working_directory") {
      None => None,
      Some(dir) => Some(RelativePath::new(dir)?),
    };

    let output_files = externs::getattr::<Vec<String>>(value, "output_files")
      .unwrap()
      .into_iter()
      .map(RelativePath::new)
      .collect::<Result<_, _>>()?;

    let output_directories = externs::getattr::<Vec<String>>(value, "output_directories")
      .unwrap()
      .into_iter()
      .map(RelativePath::new)
      .collect::<Result<_, _>>()?;

    let timeout_in_seconds: f64 = externs::getattr(value, "timeout_seconds").unwrap();

    let timeout = if timeout_in_seconds < 0.0 {
      None
    } else {
      Some(Duration::from_millis((timeout_in_seconds * 1000.0) as u64))
    };

    let description: String = externs::getattr(value, "description").unwrap();
    let py_level = externs::getattr(value, "level").unwrap();
    let level = externs::val_to_log_level(py_level)?;

    let append_only_caches =
      externs::getattr_from_str_frozendict::<&str>(value, "append_only_caches")
        .into_iter()
        .map(|(name, dest)| Ok((CacheName::new(name)?, RelativePath::new(dest)?)))
        .collect::<Result<_, String>>()?;

    let jdk_home = externs::getattr_as_optional_string(value, "jdk_home").map(PathBuf::from);

    let execution_slot_variable =
      externs::getattr_as_optional_string(value, "execution_slot_variable");

    let concurrency_available: usize = externs::getattr(value, "concurrency_available").unwrap();

    let cache_scope: ProcessCacheScope = {
      let cache_scope_enum = externs::getattr(value, "cache_scope").unwrap();
      externs::getattr::<String>(cache_scope_enum, "name")
        .unwrap()
        .try_into()?
    };

    let platform_constraint =
      if let Some(p) = externs::getattr_as_optional_string(value, "platform") {
        Some(Platform::try_from(p)?)
      } else {
        None
      };

    Ok(process_execution::Process {
      argv: externs::getattr(value, "argv").unwrap(),
      env,
      working_directory,
      input_digests,
      output_files,
      output_directories,
      timeout,
      description,
      level,
      append_only_caches,
      jdk_home,
      platform_constraint,
      execution_slot_variable,
      concurrency_available,
      cache_scope,
    })
  }

  pub async fn lift(store: &Store, value: Value) -> Result<Self, StoreError> {
    let input_digests = Self::lift_process_input_digests(store, &value).await?;
    let process = Python::with_gil(|py| Self::lift_process((*value).as_ref(py), input_digests))?;
    Ok(Self { process })
  }

  async fn run_node(
    self,
    context: Context,
    workunit: &mut RunningWorkunit,
    backtrack_level: usize,
  ) -> NodeResult<ProcessResult> {
    let request = self.process;

    let command_runner = context
      .core
      .command_runners
      .get(backtrack_level)
      .ok_or_else(|| {
        // NB: We only backtrack for a Process if it produces a Digest which cannot be consumed
        // from disk: if we've fallen all the way back to local execution, and even that
        // produces an unreadable Digest, then there is a fundamental implementation issue.
        throw(format!(
          "Process {request:?} produced an invalid result on all configured command runners."
        ))
      })?;

    let execution_context = process_execution::Context::new(
      context.session.workunit_store(),
      context.session.build_id().to_string(),
      context.session.run_id(),
    );

    let res = command_runner
      .run(execution_context, workunit, request.clone())
      .await?;

    let definition = serde_json::to_string(&request)
      .map_err(|e| throw(format!("Failed to serialize process: {}", e)))?;
    workunit.update_metadata(|initial| {
      initial.map(|(initial, level)| {
        (
          WorkunitMetadata {
            stdout: Some(res.stdout_digest),
            stderr: Some(res.stderr_digest),
            user_metadata: vec![
              (
                "definition".to_string(),
                UserMetadataItem::ImmediateString(definition),
              ),
              (
                "source".to_string(),
                UserMetadataItem::ImmediateString(format!("{:?}", res.metadata.source)),
              ),
              (
                "exit_code".to_string(),
                UserMetadataItem::ImmediateInt(res.exit_code as i64),
              ),
            ],
            ..initial
          },
          level,
        )
      })
    });
    if let Some(total_elapsed) = res.metadata.total_elapsed {
      let total_elapsed = Duration::from(total_elapsed).as_millis() as u64;
      match res.metadata.source {
        ProcessResultSource::RanLocally => {
          workunit.increment_counter(Metric::LocalProcessTotalTimeRunMs, total_elapsed);
          context
            .session
            .workunit_store()
            .record_observation(ObservationMetric::LocalProcessTimeRunMs, total_elapsed);
        }
        ProcessResultSource::RanRemotely => {
          workunit.increment_counter(Metric::RemoteProcessTotalTimeRunMs, total_elapsed);
          context
            .session
            .workunit_store()
            .record_observation(ObservationMetric::RemoteProcessTimeRunMs, total_elapsed);
        }
        _ => {}
      }
    }

    Ok(ProcessResult {
      result: res,
      backtrack_level,
    })
  }
}

impl From<ExecuteProcess> for NodeKey {
  fn from(n: ExecuteProcess) -> Self {
    NodeKey::ExecuteProcess(Box::new(n))
  }
}

impl WrappedNode for ExecuteProcess {
  type Item = ProcessResult;
}

#[derive(Clone, Debug, DeepSizeOf, Eq, PartialEq)]
pub struct ProcessResult {
  pub result: process_execution::FallibleProcessResultWithPlatform,
  /// The backtrack_level which produced this result. If a Digest from a particular result is
  /// missing, the next attempt needs to use a higher level of backtracking (i.e.: remove more
  /// caches).
  pub backtrack_level: usize,
}

///
/// A Node that represents reading the destination of a symlink (non-recursively).
///
#[derive(Clone, Debug, DeepSizeOf, Eq, Hash, PartialEq)]
pub struct ReadLink(Link);

impl ReadLink {
  async fn run_node(self, context: Context) -> NodeResult<LinkDest> {
    let node = self;
    let link_dest = context
      .core
      .vfs
      .read_link(&node.0)
      .await
      .map_err(|e| throw(format!("{}", e)))?;
    Ok(LinkDest(link_dest))
  }
}

#[derive(Clone, Debug, DeepSizeOf, Eq, PartialEq)]
pub struct LinkDest(PathBuf);

impl WrappedNode for ReadLink {
  type Item = LinkDest;
}

impl From<ReadLink> for NodeKey {
  fn from(n: ReadLink) -> Self {
    NodeKey::ReadLink(n)
  }
}

///
/// A Node that represents reading a file and fingerprinting its contents.
///
#[derive(Clone, Debug, DeepSizeOf, Eq, Hash, PartialEq)]
pub struct DigestFile(pub File);

impl DigestFile {
  async fn run_node(self, context: Context) -> NodeResult<hashing::Digest> {
    let path = context.core.vfs.file_path(&self.0);
    context
      .core
      .store()
      .store_file(true, false, move || std::fs::File::open(&path))
      .map_err(throw)
      .await
  }
}

impl WrappedNode for DigestFile {
  type Item = hashing::Digest;
}

impl From<DigestFile> for NodeKey {
  fn from(n: DigestFile) -> Self {
    NodeKey::DigestFile(n)
  }
}

///
/// A Node that represents executing a directory listing that returns a Stat per directory
/// entry (generally in one syscall). No symlinks are expanded.
///
#[derive(Clone, Debug, DeepSizeOf, Eq, Hash, PartialEq)]
pub struct Scandir(Dir);

impl Scandir {
  async fn run_node(self, context: Context) -> NodeResult<Arc<DirectoryListing>> {
    let directory_listing = context
      .core
      .vfs
      .scandir(self.0)
      .await
      .map_err(|e| throw(format!("{}", e)))?;
    Ok(Arc::new(directory_listing))
  }
}

impl WrappedNode for Scandir {
  type Item = Arc<DirectoryListing>;
}

impl From<Scandir> for NodeKey {
  fn from(n: Scandir) -> Self {
    NodeKey::Scandir(n)
  }
}

fn unmatched_globs_additional_context() -> Option<String> {
  let gil = Python::acquire_gil();
  let url = externs::doc_url(
    gil.python(),
    "troubleshooting#pants-cannot-find-a-file-in-your-project",
  );
  Some(format!(
    "\n\nDo the file(s) exist? If so, check if the file(s) are in your `.gitignore` or the global \
    `pants_ignore` option, which may result in Pants not being able to see the file(s) even though \
    they exist on disk. Refer to {}.",
    url
  ))
}

///
/// A node that captures Vec<PathStat> for resolved files/dirs from PathGlobs.
///
/// This is similar to the Snapshot node, but avoids digesting the files and writing to LMDB store
/// as a performance optimization.
///
#[derive(Clone, Debug, DeepSizeOf, Eq, Hash, PartialEq)]
pub struct Paths {
  path_globs: PathGlobs,
}

impl Paths {
  pub fn from_path_globs(path_globs: PathGlobs) -> Paths {
    Paths { path_globs }
  }

  async fn create(context: Context, path_globs: PreparedPathGlobs) -> NodeResult<Vec<PathStat>> {
    context
      .expand_globs(path_globs, unmatched_globs_additional_context())
      .map_err(|e| throw(format!("{}", e)))
      .await
  }

  pub fn store_paths(py: Python, core: &Arc<Core>, item: &[PathStat]) -> Result<Value, String> {
    let mut files = Vec::new();
    let mut dirs = Vec::new();
    for ps in item.iter() {
      match ps {
        &PathStat::File { ref path, .. } => {
          files.push(Snapshot::store_path(py, path)?);
        }
        &PathStat::Dir { ref path, .. } => {
          dirs.push(Snapshot::store_path(py, path)?);
        }
      }
    }
    Ok(externs::unsafe_call(
      py,
      core.types.paths,
      &[
        externs::store_tuple(py, files),
        externs::store_tuple(py, dirs),
      ],
    ))
  }

  async fn run_node(self, context: Context) -> NodeResult<Arc<Vec<PathStat>>> {
    let path_globs = self.path_globs.parse().map_err(throw)?;
    let path_stats = Self::create(context, path_globs).await?;
    Ok(Arc::new(path_stats))
  }
}

impl WrappedNode for Paths {
  type Item = Arc<Vec<PathStat>>;
}

impl From<Paths> for NodeKey {
  fn from(n: Paths) -> Self {
    NodeKey::Paths(n)
  }
}

#[derive(Clone, Debug, DeepSizeOf, Eq, Hash, PartialEq)]
pub struct SessionValues;

impl SessionValues {
  async fn run_node(self, context: Context) -> NodeResult<Value> {
    Ok(Value::new(context.session.session_values()))
  }
}

impl WrappedNode for SessionValues {
  type Item = Value;
}

impl From<SessionValues> for NodeKey {
  fn from(n: SessionValues) -> Self {
    NodeKey::SessionValues(n)
  }
}

#[derive(Clone, Debug, DeepSizeOf, Eq, Hash, PartialEq)]
pub struct RunId;

impl RunId {
  async fn run_node(self, context: Context) -> NodeResult<Value> {
    let gil = Python::acquire_gil();
    let py = gil.python();
    Ok(externs::unsafe_call(
      py,
      context.core.types.run_id,
      &[externs::store_u64(py, context.session.run_id().0 as u64)],
    ))
  }
}

impl WrappedNode for RunId {
  type Item = Value;
}

impl From<RunId> for NodeKey {
  fn from(n: RunId) -> Self {
    NodeKey::RunId(n)
  }
}

///
/// A Node that captures an store::Snapshot for a PathGlobs subject.
///
#[derive(Clone, Debug, DeepSizeOf, Eq, Hash, PartialEq)]
pub struct Snapshot {
  path_globs: PathGlobs,
}

impl Snapshot {
  pub fn from_path_globs(path_globs: PathGlobs) -> Snapshot {
    Snapshot { path_globs }
  }

  pub fn lift_path_globs(item: &PyAny) -> Result<PathGlobs, String> {
    let globs: Vec<String> = externs::getattr(item, "globs").unwrap();
    let description_of_origin = externs::getattr_as_optional_string(item, "description_of_origin");

    let glob_match_error_behavior = externs::getattr(item, "glob_match_error_behavior").unwrap();
    let failure_behavior: String = externs::getattr(glob_match_error_behavior, "value").unwrap();
    let strict_glob_matching =
      StrictGlobMatching::create(failure_behavior.as_str(), description_of_origin)?;

    let conjunction_obj = externs::getattr(item, "conjunction").unwrap();
    let conjunction_string: String = externs::getattr(conjunction_obj, "value").unwrap();
    let conjunction = GlobExpansionConjunction::create(&conjunction_string)?;
    Ok(PathGlobs::new(globs, strict_glob_matching, conjunction))
  }

  pub fn lift_prepared_path_globs(item: &PyAny) -> Result<PreparedPathGlobs, String> {
    let path_globs = Snapshot::lift_path_globs(item)?;
    path_globs
      .parse()
      .map_err(|e| format!("Failed to parse PathGlobs for globs({:?}): {}", item, e))
  }

  pub fn store_directory_digest(py: Python, item: DirectoryDigest) -> Result<Value, String> {
    let py_digest = Py::new(py, externs::fs::PyDigest(item)).map_err(|e| format!("{}", e))?;
    Ok(Value::new(py_digest.into_py(py)))
  }

  pub fn store_file_digest(py: Python, item: hashing::Digest) -> Result<Value, String> {
    let py_file_digest =
      Py::new(py, externs::fs::PyFileDigest(item)).map_err(|e| format!("{}", e))?;
    Ok(Value::new(py_file_digest.into_py(py)))
  }

  pub fn store_snapshot(py: Python, item: store::Snapshot) -> Result<Value, String> {
    let py_snapshot = Py::new(py, externs::fs::PySnapshot(item)).map_err(|e| format!("{}", e))?;
    Ok(Value::new(py_snapshot.into_py(py)))
  }

  fn store_path(py: Python, item: &Path) -> Result<Value, String> {
    if let Some(p) = item.as_os_str().to_str() {
      Ok(externs::store_utf8(py, p))
    } else {
      Err(format!("Could not decode path `{:?}` as UTF8.", item))
    }
  }

  fn store_file_content(
    py: Python,
    types: &crate::types::Types,
    item: &FileContent,
  ) -> Result<Value, String> {
    Ok(externs::unsafe_call(
      py,
      types.file_content,
      &[
        Self::store_path(py, &item.path)?,
        externs::store_bytes(py, &item.content),
        externs::store_bool(py, item.is_executable),
      ],
    ))
  }

  fn store_file_entry(
    py: Python,
    types: &crate::types::Types,
    item: &FileEntry,
  ) -> Result<Value, String> {
    Ok(externs::unsafe_call(
      py,
      types.file_entry,
      &[
        Self::store_path(py, &item.path)?,
        Self::store_file_digest(py, item.digest)?,
        externs::store_bool(py, item.is_executable),
      ],
    ))
  }

  fn store_empty_directory(
    py: Python,
    types: &crate::types::Types,
    path: &Path,
  ) -> Result<Value, String> {
    Ok(externs::unsafe_call(
      py,
      types.directory,
      &[Self::store_path(py, path)?],
    ))
  }

  pub fn store_digest_contents(
    py: Python,
    context: &Context,
    item: &[FileContent],
  ) -> Result<Value, String> {
    let entries = item
      .iter()
      .map(|e| Self::store_file_content(py, &context.core.types, e))
      .collect::<Result<Vec<_>, _>>()?;
    Ok(externs::unsafe_call(
      py,
      context.core.types.digest_contents,
      &[externs::store_tuple(py, entries)],
    ))
  }

  pub fn store_digest_entries(
    py: Python,
    context: &Context,
    item: &[DigestEntry],
  ) -> Result<Value, String> {
    let entries = item
      .iter()
      .map(|digest_entry| match digest_entry {
        DigestEntry::File(file_entry) => {
          Self::store_file_entry(py, &context.core.types, file_entry)
        }
        DigestEntry::EmptyDirectory(path) => {
          Self::store_empty_directory(py, &context.core.types, path)
        }
      })
      .collect::<Result<Vec<_>, _>>()?;
    Ok(externs::unsafe_call(
      py,
      context.core.types.digest_entries,
      &[externs::store_tuple(py, entries)],
    ))
  }

  async fn run_node(self, context: Context) -> NodeResult<store::Snapshot> {
    let path_globs = self.path_globs.parse().map_err(throw)?;

    // We rely on Context::expand_globs to track dependencies for scandirs,
    // and `context.get(DigestFile)` to track dependencies for file digests.
    let path_stats = context
      .expand_globs(path_globs, unmatched_globs_additional_context())
      .map_err(|e| throw(format!("{}", e)))
      .await?;

    store::Snapshot::from_path_stats(context.clone(), path_stats)
      .map_err(|e| throw(format!("Snapshot failed: {}", e)))
      .await
  }
}

impl WrappedNode for Snapshot {
  type Item = store::Snapshot;
}

impl From<Snapshot> for NodeKey {
  fn from(n: Snapshot) -> Self {
    NodeKey::Snapshot(n)
  }
}

#[derive(Clone, Debug, DeepSizeOf, Eq, Hash, PartialEq)]
pub struct DownloadedFile(pub Key);

impl DownloadedFile {
  fn url_key(url: &Url, digest: Digest) -> CacheKey {
    let observed_url = ObservedUrl {
      url: url.path().to_owned(),
      observed_digest: Some(digest.into()),
    };
    CacheKey {
      key_type: CacheKeyType::Url.into(),
      digest: Some(Digest::of_bytes(&observed_url.to_bytes()).into()),
    }
  }

  pub async fn load_or_download(
    &self,
    core: Arc<Core>,
    url: Url,
    digest: hashing::Digest,
  ) -> Result<store::Snapshot, String> {
    let file_name = url
      .path_segments()
      .and_then(Iterator::last)
      .map(str::to_owned)
      .ok_or_else(|| format!("Error getting the file name from the parsed URL: {}", url))?;
    let path = RelativePath::new(&file_name).map_err(|e| {
      format!(
        "The file name derived from {} was {} which is not relative: {:?}",
        &url, &file_name, e
      )
    })?;

    // See if we have observed this URL and Digest before: if so, see whether we already have the
    // Digest fetched. The extra layer of indirection through the PersistentCache is to sanity
    // check that a Digest has ever been observed at the given URL.
    let url_key = Self::url_key(&url, digest);
    let have_observed_url = core.local_cache.load(&url_key).await?.is_some();

    // If we hit the ObservedUrls cache, then we have successfully fetched this Digest from
    // this URL before. If we still have the bytes, then we skip fetching the content again.
    let usable_in_store = have_observed_url
      && (core
        .store()
        .load_file_bytes_with(digest, |_| ())
        .await
        .is_ok());

    if !usable_in_store {
      downloads::download(core.clone(), url, file_name, digest).await?;
      // The value was successfully fetched and matched the digest: record in the ObservedUrls
      // cache.
      core.local_cache.store(&url_key, Bytes::from("")).await?;
    }
    core.store().snapshot_of_one_file(path, digest, true).await
  }

  async fn run_node(self, context: Context) -> NodeResult<store::Snapshot> {
    let (url_str, expected_digest) = Python::with_gil(|py| {
      let py_download_file_val = self.0.to_value();
      let py_download_file = (*py_download_file_val).as_ref(py);
      let url_str: String = externs::getattr(py_download_file, "url").unwrap();
      let py_file_digest: PyFileDigest =
        externs::getattr(py_download_file, "expected_digest").unwrap();
      let res: NodeResult<(String, Digest)> = Ok((url_str, py_file_digest.0));
      res
    })?;
    let url = Url::parse(&url_str)
      .map_err(|err| throw(format!("Error parsing URL {}: {}", url_str, err)))?;
    self
      .load_or_download(context.core, url, expected_digest)
      .await
      .map_err(throw)
  }
}

impl WrappedNode for DownloadedFile {
  type Item = store::Snapshot;
}

impl From<DownloadedFile> for NodeKey {
  fn from(n: DownloadedFile) -> Self {
    NodeKey::DownloadedFile(n)
  }
}

#[derive(DeepSizeOf, Derivative, Clone)]
#[derivative(Eq, PartialEq, Hash)]
pub struct Task {
  pub params: Params,
  task: Intern<tasks::Task>,
  // The Params and the Task struct are sufficient to uniquely identify it.
  #[derivative(PartialEq = "ignore", Hash = "ignore")]
  entry: Intern<rule_graph::Entry<Rule>>,
  // Does not affect the identity of the Task.
  #[derivative(PartialEq = "ignore", Hash = "ignore")]
  side_effected: Arc<AtomicBool>,
}

impl Task {
  async fn gen_get(
    context: &Context,
    workunit: &mut RunningWorkunit,
    params: &Params,
    entry: Intern<rule_graph::Entry<Rule>>,
    gets: Vec<externs::Get>,
  ) -> NodeResult<Vec<Value>> {
    // While waiting for dependencies, mark the workunit for this Task blocked.
    let _blocking_token = workunit.blocking();
    let get_futures = gets
      .into_iter()
      .map(|get| {
        let context = context.clone();
        let mut params = params.clone();
        async move {
          let dependency_key = selectors::DependencyKey::JustGet(selectors::Get {
            output: get.output,
            input: *get.input.type_id(),
          });
          params.put(get.input.clone());

          let edges = context
            .core
            .rule_graph
            .edges_for_inner(&entry)
            .ok_or_else(|| throw(format!("No edges for task {:?} exist!", entry)))?;

          // See if there is a Get: otherwise, a union (which is executed as a Query).
          // See #12934 for further cleanup of this API.
          let select = edges
            .entry_for(&dependency_key)
            .map(|entry| {
              // The subject of the get is a new parameter that replaces an existing param of the same
              // type.
              Select::new(params.clone(), get.output, entry)
            })
            .or_else(|| {
              if get.input_type.is_union() {
                // Is a union.
                let (_, rule_edges) = context
                  .core
                  .rule_graph
                  .find_root(vec![*get.input.type_id()], get.output)
                  .ok()?;
                Some(Select::new_from_edges(params, get.output, &rule_edges))
              } else {
                None
              }
            })
            .ok_or_else(|| {
              if get.input_type.is_union() {
                throw(format!(
                  "Invalid Get. Because the second argument to `Get({}, {}, {:?})` is annotated \
                  with `@union`, the third argument should be a member of that union. Did you \
                  intend to register `UnionRule({}, {})`? If not, you may be using the wrong \
                  type ({}) for the third argument.",
                  get.output,
                  get.input_type,
                  get.input,
                  get.input_type,
                  get.input.type_id(),
                  get.input.type_id(),
                ))
              } else {
                // NB: The Python constructor for `Get()` will have already errored if
                // `type(input) != input_type`.
                throw(format!(
                  "Get({}, {}, {}) was not detected in your @rule body at rule compile time. \
                  Was the `Get` constructor called in a separate function, or perhaps \
                  dynamically? If so, it must be inlined into the @rule body.",
                  get.output, get.input_type, get.input
                ))
              }
            })?;
          select.run_node(context).await
        }
      })
      .collect::<Vec<_>>();
    future::try_join_all(get_futures).await
  }

  ///
  /// Given a python generator Value, loop to request the generator's dependencies until
  /// it completes with a result Value.
  ///
  async fn generate(
    context: &Context,
    workunit: &mut RunningWorkunit,
    params: Params,
    entry: Intern<rule_graph::Entry<Rule>>,
    generator: Value,
  ) -> NodeResult<(Value, TypeId)> {
    let mut input = {
      let gil = Python::acquire_gil();
      Value::from(gil.python().None())
    };
    loop {
      let context = context.clone();
      let params = params.clone();
      let response = Python::with_gil(|py| externs::generator_send(py, &generator, &input))?;
      match response {
        externs::GeneratorResponse::Get(get) => {
          let values = Self::gen_get(&context, workunit, &params, entry, vec![get]).await?;
          input = values.into_iter().next().unwrap();
        }
        externs::GeneratorResponse::GetMulti(gets) => {
          let values = Self::gen_get(&context, workunit, &params, entry, gets).await?;
          let gil = Python::acquire_gil();
          input = externs::store_tuple(gil.python(), values);
        }
        externs::GeneratorResponse::Break(val, type_id) => {
          break Ok((val, type_id));
        }
      }
    }
  }

  async fn run_node(self, context: Context, workunit: &mut RunningWorkunit) -> NodeResult<Value> {
    let params = self.params;
    let deps = {
      // While waiting for dependencies, mark ourselves blocking.
      let _blocking_token = workunit.blocking();
      let edges = &context
        .core
        .rule_graph
        .edges_for_inner(&self.entry)
        .expect("edges for task exist.");
      future::try_join_all(
        self
          .task
          .clause
          .iter()
          .map(|type_id| {
            Select::new_from_edges(params.clone(), *type_id, edges).run_node(context.clone())
          })
          .collect::<Vec<_>>(),
      )
      .await?
    };

    let func = self.task.func.clone();

    let (mut result_val, mut result_type) =
      maybe_side_effecting(self.task.side_effecting, &self.side_effected, async move {
        Python::with_gil(|py| {
          let func_val = func.0.to_value();
          let func = (*func_val).as_ref(py);
          externs::call_function(func, &deps)
            .map(|res| {
              let type_id = TypeId::new(res.get_type());
              let val = Value::new(res.into_py(py));
              (val, type_id)
            })
            .map_err(Failure::from_py_err)
        })
      })
      .await?;

    if result_type == context.core.types.coroutine {
      let (new_val, new_type) = maybe_side_effecting(
        self.task.side_effecting,
        &self.side_effected,
        Self::generate(&context, workunit, params, self.entry, result_val),
      )
      .await?;
      result_val = new_val;
      result_type = new_type;
    }

    if result_type != self.task.product {
      return Err(throw(format!(
        "{:?} returned a result value that did not satisfy its constraints: {:?}",
        self.task.func, result_val
      )));
    }

    if self.task.engine_aware_return_type {
      let gil = Python::acquire_gil();
      let py = gil.python();
      EngineAwareReturnType::update_workunit(workunit, (*result_val).as_ref(py))
    };

    Ok(result_val)
  }
}

impl fmt::Debug for Task {
  fn fmt(&self, f: &mut fmt::Formatter<'_>) -> fmt::Result {
    write!(
      f,
      "Task {{ func: {}, params: {}, product: {}, cacheable: {} }}",
      self.task.func, self.params, self.task.product, self.task.cacheable,
    )
  }
}

impl WrappedNode for Task {
  type Item = Value;
}

impl From<Task> for NodeKey {
  fn from(n: Task) -> Self {
    NodeKey::Task(Box::new(n))
  }
}

#[derive(Default)]
pub struct Visualizer {
  viz_colors: HashMap<String, String>,
}

impl NodeVisualizer<NodeKey> for Visualizer {
  fn color_scheme(&self) -> &str {
    "set312"
  }

  fn color(&mut self, entry: &Entry<NodeKey>, context: &<NodeKey as Node>::Context) -> String {
    let max_colors = 12;
    match entry.peek(context) {
      None => "white".to_string(),
      Some(_) => {
        let viz_colors_len = self.viz_colors.len();
        self
          .viz_colors
          .entry(entry.node().product_str())
          .or_insert_with(|| format!("{}", viz_colors_len % max_colors + 1))
          .clone()
      }
    }
  }
}

///
/// There is large variance in the sizes of the members of this enum, so a few of them are boxed.
///
#[derive(Clone, Debug, DeepSizeOf, Eq, Hash, PartialEq)]
pub enum NodeKey {
  DigestFile(DigestFile),
  DownloadedFile(DownloadedFile),
  ExecuteCoalescedProcessBatch(Box<ExecuteCoalescedProcessBatch>),
  ExecuteProcess(Box<ExecuteProcess>),
  ReadLink(ReadLink),
  Scandir(Scandir),
  Select(Box<Select>),
  Snapshot(Snapshot),
  Paths(Paths),
  SessionValues(SessionValues),
  RunId(RunId),
  Task(Box<Task>),
}

impl NodeKey {
  fn product_str(&self) -> String {
    match self {
      &NodeKey::ExecuteCoalescedProcessBatch(..) => "ProcessResult".to_string(),
      &NodeKey::ExecuteProcess(..) => "ProcessResult".to_string(),
      &NodeKey::DownloadedFile(..) => "DownloadedFile".to_string(),
      &NodeKey::Select(ref s) => format!("{}", s.product),
      &NodeKey::SessionValues(_) => "SessionValues".to_string(),
      &NodeKey::RunId(_) => "RunId".to_string(),
      &NodeKey::Task(ref t) => format!("{}", t.task.product),
      &NodeKey::Snapshot(..) => "Snapshot".to_string(),
      &NodeKey::Paths(..) => "Paths".to_string(),
      &NodeKey::DigestFile(..) => "DigestFile".to_string(),
      &NodeKey::ReadLink(..) => "LinkDest".to_string(),
      &NodeKey::Scandir(..) => "DirectoryListing".to_string(),
    }
  }

  pub fn fs_subject(&self) -> Option<&Path> {
    match self {
      &NodeKey::DigestFile(ref s) => Some(s.0.path.as_path()),
      &NodeKey::ReadLink(ref s) => Some((s.0).0.as_path()),
      &NodeKey::Scandir(ref s) => Some((s.0).0.as_path()),

      // Not FS operations:
      // Explicitly listed so that if people add new NodeKeys they need to consider whether their
      // NodeKey represents an FS operation, and accordingly whether they need to add it to the
      // above list or the below list.
      &NodeKey::ExecuteCoalescedProcessBatch { .. }
      | &NodeKey::ExecuteProcess { .. }
      | &NodeKey::Select { .. }
      | &NodeKey::SessionValues { .. }
      | &NodeKey::RunId { .. }
      | &NodeKey::Snapshot { .. }
      | &NodeKey::Paths { .. }
      | &NodeKey::Task { .. }
      | &NodeKey::DownloadedFile { .. } => None,
    }
  }

  fn workunit_level(&self) -> Level {
    match self {
      NodeKey::Task(ref task) => task.task.display_info.level,
      NodeKey::ExecuteCoalescedProcessBatch(..) | NodeKey::ExecuteProcess(..) => {
        // NB: The Node for a Process is statically rendered at Debug (rather than at
        // Process.level) because it is very likely to wrap a BoundedCommandRunner which
        // will block the workunit. We don't want to render at the Process's actual level
        // until we're certain that it has begun executing (if at all).
        Level::Debug
      }
      _ => Level::Trace,
    }
  }

  ///
  /// Provides the `name` field in workunits associated with this node. These names
  /// should be friendly to machine-parsing (i.e. "my_node" rather than "My awesome node!").
  ///
  pub fn workunit_name(&self) -> &'static str {
    match self {
      NodeKey::Task(ref task) => &task.task.as_ref().display_info.name,
      NodeKey::ExecuteCoalescedProcessBatch(..) => "coalesced_process_batch",
      NodeKey::ExecuteProcess(..) => "process",
      NodeKey::Snapshot(..) => "snapshot",
      NodeKey::Paths(..) => "paths",
      NodeKey::DigestFile(..) => "digest_file",
      NodeKey::DownloadedFile(..) => "downloaded_file",
      NodeKey::ReadLink(..) => "read_link",
      NodeKey::Scandir(..) => "scandir",
      NodeKey::Select(..) => "select",
      NodeKey::SessionValues(..) => "session_values",
      NodeKey::RunId(..) => "run_id",
    }
  }

  ///
  /// Nodes optionally have a user-facing name (distinct from their Debug and Display
  /// implementations). This user-facing name is intended to provide high-level information
  /// to end users of pants about what computation pants is currently doing. Not all
  /// `Node`s need a user-facing name. For `Node`s derived from Python `@rule`s, the
  /// user-facing name should be the same as the `desc` annotation on the rule decorator.
  ///
  fn user_facing_name(&self) -> Option<String> {
    match self {
      NodeKey::Task(ref task) => task.task.display_info.desc.as_ref().map(|s| s.to_owned()),
      NodeKey::Snapshot(ref s) => Some(format!("Snapshotting: {}", s.path_globs)),
      NodeKey::Paths(ref s) => Some(format!("Finding files: {}", s.path_globs)),
      NodeKey::ExecuteCoalescedProcessBatch(ecpr) => {
        // NB: See Self::workunit_level for more information on why this is prefixed.
        Some(format!(
          "Scheduling: {}",
          ecpr.coalesced_process_batch.description
        ))
      }
      NodeKey::ExecuteProcess(epr) => {
        // NB: See Self::workunit_level for more information on why this is prefixed.
        Some(format!("Scheduling: {}", epr.process.description))
      }
      NodeKey::DigestFile(DigestFile(File { path, .. })) => {
        Some(format!("Fingerprinting: {}", path.display()))
      }
      NodeKey::ReadLink(ReadLink(Link(path))) => Some(format!("Reading link: {}", path.display())),
      NodeKey::Scandir(Scandir(Dir(path))) => {
        Some(format!("Reading directory: {}", path.display()))
      }
      NodeKey::DownloadedFile(..)
      | NodeKey::Select(..)
      | NodeKey::SessionValues(..)
      | NodeKey::RunId(..) => None,
    }
  }

  async fn maybe_watch(&self, context: &Context) -> NodeResult<()> {
    if let Some((path, watcher)) = self.fs_subject().zip(context.core.watcher.as_ref()) {
      let abs_path = context.core.build_root.join(path);
      watcher
        .watch(abs_path)
        .map_err(|e| Context::mk_error(&e))
        .await
    } else {
      Ok(())
    }
  }

  ///
  /// Filters the given Params to those which are subtypes of EngineAwareParameter.
  ///
  fn engine_aware_params<'a>(
    context: Context,
    py: Python<'a>,
    params: &'a Params,
  ) -> impl Iterator<Item = Value> + 'a {
    let engine_aware_param_ty = context.core.types.engine_aware_parameter.as_py_type(py);
    params.keys().filter_map(move |key| {
      if key
        .type_id()
        .as_py_type(py)
        .is_subclass(engine_aware_param_ty)
        .unwrap_or(false)
      {
        Some(key.to_value())
      } else {
        None
      }
    })
  }
}

#[async_trait]
impl Node for NodeKey {
  type Context = Context;

  type Item = NodeOutput;
  type Error = Failure;

  async fn run(self, context: Context) -> Result<NodeOutput, Failure> {
    let workunit_name = self.workunit_name();
    let params = match &self {
      NodeKey::Task(ref task) => task.params.clone(),
      _ => Params::default(),
    };
    let context2 = context.clone();

    in_workunit!(
      workunit_name,
      self.workunit_level(),
      desc = self.user_facing_name(),
      user_metadata = {
        let gil = Python::acquire_gil();
        let py = gil.python();
        Self::engine_aware_params(context.clone(), py, &params)
          .flat_map(|val| EngineAwareParameter::metadata((*val).as_ref(py)))
          .collect()
      },
      |workunit| async move {
        // Ensure that we have installed filesystem watches before Nodes which inspect the
        // filesystem.
        let maybe_watch = self.maybe_watch(&context).await;

        let mut result = match self {
<<<<<<< HEAD
          NodeKey::DigestFile(n) => {
            n.run_wrapped_node(context, workunit)
              .map_ok(NodeOutput::FileDigest)
              .await
          }
          NodeKey::DownloadedFile(n) => {
            n.run_wrapped_node(context, workunit)
              .map_ok(NodeOutput::Snapshot)
              .await
          }
          NodeKey::ExecuteCoalescedProcessBatch(n) => {
            n.run_wrapped_node(context, workunit)
              .map_ok(|r| NodeOutput::ProcessResult(Box::new(r)))
              .await
          }
=======
          NodeKey::DigestFile(n) => n.run_node(context).await.map(NodeOutput::FileDigest),
          NodeKey::DownloadedFile(n) => n.run_node(context).await.map(NodeOutput::Snapshot),
>>>>>>> ae1c7f4e
          NodeKey::ExecuteProcess(n) => {
            let backtrack_level = context.maybe_start_backtracking(&n);
            n.run_node(context, workunit, backtrack_level)
              .await
              .map(|r| NodeOutput::ProcessResult(Box::new(r)))
          }
          NodeKey::ReadLink(n) => n.run_node(context).await.map(NodeOutput::LinkDest),
          NodeKey::Scandir(n) => n.run_node(context).await.map(NodeOutput::DirectoryListing),
          NodeKey::Select(n) => n.run_node(context).await.map(NodeOutput::Value),
          NodeKey::Snapshot(n) => n.run_node(context).await.map(NodeOutput::Snapshot),
          NodeKey::Paths(n) => n.run_node(context).await.map(NodeOutput::Paths),
          NodeKey::SessionValues(n) => n.run_node(context).await.map(NodeOutput::Value),
          NodeKey::RunId(n) => n.run_node(context).await.map(NodeOutput::Value),
          NodeKey::Task(n) => n.run_node(context, workunit).await.map(NodeOutput::Value),
        };

        // If the Node failed with MissingDigest, attempt to invalidate the source of the Digest.
        result = context2.maybe_backtrack(result, workunit);

        // If both the Node and the watch failed, prefer the Node's error message (we have little
        // control over the error messages of the watch API).
        match (&result, maybe_watch) {
          (Ok(_), Ok(_)) => {}
          (Err(_), _) => {}
          (Ok(_), Err(e)) => {
            result = Err(e);
          }
        }

        // If the node failed, expand the Failure with a new frame.
        result = result.map_err(|failure| {
          let name = workunit_name;
          let displayable_param_names: Vec<_> = {
            let gil = Python::acquire_gil();
            let py = gil.python();
            Self::engine_aware_params(context2, py, &params)
              .filter_map(|val| EngineAwareParameter::debug_hint((*val).as_ref(py)))
              .collect()
          };
          let failure_name = if displayable_param_names.is_empty() {
            name.to_owned()
          } else if displayable_param_names.len() == 1 {
            format!(
              "{} ({})",
              name,
              display_sorted_in_parens(displayable_param_names.iter())
            )
          } else {
            format!(
              "{} {}",
              name,
              display_sorted_in_parens(displayable_param_names.iter())
            )
          };

          failure.with_pushed_frame(&failure_name)
        });

        result
      }
    )
    .await
  }

  fn restartable(&self) -> bool {
    // A Task / @rule is only restartable if it has not had a side effect (as determined by the
    // calls to the `task_side_effected` function).
    match self {
      &NodeKey::Task(ref s) => !s.side_effected.load(Ordering::SeqCst),
      _ => true,
    }
  }

  fn cacheable(&self) -> bool {
    match self {
      &NodeKey::Task(ref s) => s.task.cacheable,
      &NodeKey::SessionValues(_) | &NodeKey::RunId(_) => false,
      _ => true,
    }
  }

  fn cacheable_item(&self, output: &NodeOutput) -> bool {
    match (self, output) {
      (
        NodeKey::ExecuteCoalescedProcessBatch(ref _ep),
        NodeOutput::ProcessResult(ref _process_result),
      ) => {
        // NB We don't cache coalesced process objects in favor of querying the cache for individual
        // processes.
        false
      }
      (NodeKey::ExecuteProcess(ref ep), NodeOutput::ProcessResult(ref process_result)) => {
        match ep.process.cache_scope {
          ProcessCacheScope::Always | ProcessCacheScope::PerRestartAlways => true,
          ProcessCacheScope::Successful | ProcessCacheScope::PerRestartSuccessful => {
            process_result.result.exit_code == 0
          }
          ProcessCacheScope::PerSession => false,
        }
      }
      (NodeKey::Task(ref t), NodeOutput::Value(ref v)) if t.task.engine_aware_return_type => {
        let gil = Python::acquire_gil();
        let py = gil.python();
        EngineAwareReturnType::is_cacheable((**v).as_ref(py)).unwrap_or(true)
      }
      _ => true,
    }
  }

  fn cyclic_error(path: &[&NodeKey]) -> Failure {
    let mut path = path.iter().map(|n| n.to_string()).collect::<Vec<_>>();
    if !path.is_empty() {
      path[0] += " <-";
      path.push(path[0].clone());
    }
    let gil = Python::acquire_gil();
    let url = externs::doc_url(
      gil.python(),
      "targets#dependencies-and-dependency-inference",
    );
    throw(format!(
      "The dependency graph contained a cycle:\
      \n\n  \
      {}\
      \n\n\
      If the dependencies in the above path are for your BUILD targets, you may need to use more \
      granular targets or replace BUILD target dependencies with file dependencies. If they are \
      not for your BUILD targets, then please file a Github issue!\
      \n\n\
      See {} for more information.",
      path.join("\n  "),
      url
    ))
  }
}

impl Display for NodeKey {
  fn fmt(&self, f: &mut std::fmt::Formatter) -> Result<(), std::fmt::Error> {
    match self {
      &NodeKey::DigestFile(ref s) => write!(f, "DigestFile({})", s.0.path.display()),
      &NodeKey::DownloadedFile(ref s) => write!(f, "DownloadedFile({})", s.0),
      &NodeKey::ExecuteCoalescedProcessBatch(ref s) => {
        write!(
          f,
          "CoalescedProcessBatch({})",
          s.coalesced_process_batch.description
        )
      }
      &NodeKey::ExecuteProcess(ref s) => {
        write!(f, "Process({})", s.process.description)
      }
      &NodeKey::ReadLink(ref s) => write!(f, "ReadLink({})", (s.0).0.display()),
      &NodeKey::Scandir(ref s) => write!(f, "Scandir({})", (s.0).0.display()),
      &NodeKey::Select(ref s) => write!(f, "{}", s.product),
      &NodeKey::Task(ref task) => {
        let params = {
          let gil = Python::acquire_gil();
          let py = gil.python();
          task
            .params
            .keys()
            .filter_map(|k| {
              EngineAwareParameter::debug_hint(k.to_value().clone_ref(py).into_ref(py))
            })
            .collect::<Vec<_>>()
        };
        write!(
          f,
          "@rule({}({}))",
          task.task.display_info.name,
          params.join(", ")
        )
      }
      &NodeKey::Snapshot(ref s) => write!(f, "Snapshot({})", s.path_globs),
      &NodeKey::SessionValues(_) => write!(f, "SessionValues"),
      &NodeKey::RunId(_) => write!(f, "RunId"),
      &NodeKey::Paths(ref s) => write!(f, "Paths({})", s.path_globs),
    }
  }
}

impl NodeError for Failure {
  fn invalidated() -> Failure {
    Failure::Invalidated
  }
}

#[derive(Clone, Debug, DeepSizeOf, Eq, PartialEq)]
pub enum NodeOutput {
  FileDigest(hashing::Digest),
  Snapshot(store::Snapshot),
  DirectoryListing(Arc<DirectoryListing>),
  LinkDest(LinkDest),
  ProcessResult(Box<ProcessResult>),
  // Allow clippy::rc_buffer due to non-trivial issues that would arise in using the
  // suggested Arc<[PathStat]> type. See https://github.com/rust-lang/rust-clippy/issues/6170
  #[allow(clippy::rc_buffer)]
  Paths(Arc<Vec<PathStat>>),
  Value(Value),
}

impl NodeOutput {
  pub fn digests(&self) -> Vec<hashing::Digest> {
    match self {
      NodeOutput::FileDigest(d) => vec![*d],
      NodeOutput::Snapshot(s) => {
        // TODO: Callers should maybe be adapted for the fact that these nodes will now return
        // transitive lists of digests (since lease extension might be operating recursively
        // too). #13112.
        let dd: DirectoryDigest = s.clone().into();
        dd.digests()
      }
      NodeOutput::ProcessResult(p) => {
        let mut digests = p.result.output_directory.digests();
        digests.push(p.result.stdout_digest);
        digests.push(p.result.stderr_digest);
        digests
      }
      NodeOutput::DirectoryListing(_)
      | NodeOutput::LinkDest(_)
      | NodeOutput::Paths(_)
      | NodeOutput::Value(_) => vec![],
    }
  }
}

impl TryFrom<NodeOutput> for Value {
  type Error = ();

  fn try_from(nr: NodeOutput) -> Result<Self, ()> {
    match nr {
      NodeOutput::Value(v) => Ok(v),
      _ => Err(()),
    }
  }
}

impl TryFrom<NodeOutput> for hashing::Digest {
  type Error = ();

  fn try_from(nr: NodeOutput) -> Result<Self, ()> {
    match nr {
      NodeOutput::FileDigest(v) => Ok(v),
      _ => Err(()),
    }
  }
}

impl TryFrom<NodeOutput> for store::Snapshot {
  type Error = ();

  fn try_from(nr: NodeOutput) -> Result<Self, ()> {
    match nr {
      NodeOutput::Snapshot(v) => Ok(v),
      _ => Err(()),
    }
  }
}

impl TryFrom<NodeOutput> for Arc<Vec<PathStat>> {
  type Error = ();

  fn try_from(nr: NodeOutput) -> Result<Self, ()> {
    match nr {
      NodeOutput::Paths(v) => Ok(v),
      _ => Err(()),
    }
  }
}

impl TryFrom<NodeOutput> for ProcessResult {
  type Error = ();

  fn try_from(nr: NodeOutput) -> Result<Self, ()> {
    match nr {
      NodeOutput::ProcessResult(v) => Ok(*v),
      _ => Err(()),
    }
  }
}

impl TryFrom<NodeOutput> for LinkDest {
  type Error = ();

  fn try_from(nr: NodeOutput) -> Result<Self, ()> {
    match nr {
      NodeOutput::LinkDest(v) => Ok(v),
      _ => Err(()),
    }
  }
}

impl TryFrom<NodeOutput> for Arc<DirectoryListing> {
  type Error = ();

  fn try_from(nr: NodeOutput) -> Result<Self, ()> {
    match nr {
      NodeOutput::DirectoryListing(v) => Ok(v),
      _ => Err(()),
    }
  }
}<|MERGE_RESOLUTION|>--- conflicted
+++ resolved
@@ -1615,26 +1615,13 @@
         let maybe_watch = self.maybe_watch(&context).await;
 
         let mut result = match self {
-<<<<<<< HEAD
-          NodeKey::DigestFile(n) => {
-            n.run_wrapped_node(context, workunit)
-              .map_ok(NodeOutput::FileDigest)
-              .await
-          }
-          NodeKey::DownloadedFile(n) => {
-            n.run_wrapped_node(context, workunit)
-              .map_ok(NodeOutput::Snapshot)
-              .await
-          }
+          NodeKey::DigestFile(n) => n.run_node(context).await.map(NodeOutput::FileDigest),
+          NodeKey::DownloadedFile(n) => n.run_node(context).await.map(NodeOutput::Snapshot),
           NodeKey::ExecuteCoalescedProcessBatch(n) => {
             n.run_wrapped_node(context, workunit)
               .map_ok(|r| NodeOutput::ProcessResult(Box::new(r)))
               .await
-          }
-=======
-          NodeKey::DigestFile(n) => n.run_node(context).await.map(NodeOutput::FileDigest),
-          NodeKey::DownloadedFile(n) => n.run_node(context).await.map(NodeOutput::Snapshot),
->>>>>>> ae1c7f4e
+          },
           NodeKey::ExecuteProcess(n) => {
             let backtrack_level = context.maybe_start_backtracking(&n);
             n.run_node(context, workunit, backtrack_level)
