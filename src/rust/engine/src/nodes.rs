// Copyright 2017 Pants project contributors (see CONTRIBUTORS.md).
// Licensed under the Apache License, Version 2.0 (see LICENSE).


use std::os::unix::ffi::OsStrExt;
use std::path::Path;
use std::sync::Arc;

use futures::future::{self, BoxFuture, Future};

<<<<<<< HEAD
use context::Core;
use core::{Function, Key, TypeConstraint, TypeId, Value, Variants};
=======
use core::{Key, TypeConstraint, TypeId, Value, Variants};
>>>>>>> 9ae05fc1
use externs::Externs;
use fs::{
  self,
  Dir,
  File,
  FileContent,
  Fingerprint,
  PathGlobs,
  PathStat,
  VFS,
};
use graph::EntryId;
use handles::maybe_drain_handles;
use selectors::{self, Selector};


#[derive(Debug)]
<<<<<<< HEAD
=======
pub struct Runnable {
  pub func: Value,
  pub args: Vec<Value>,
  pub cacheable: bool,
}

#[derive(Debug)]
>>>>>>> 9ae05fc1
pub enum Failure {
  Noop(&'static str, Option<Node>),
  Throw(Value),
}

pub type NodeResult = Result<Value, Failure>;

pub type StepFuture = BoxFuture<Value, Failure>;

// Because multiple callers may wait on the same Node, the Future for a Node must be shareable.
pub type NodeFuture = future::Shared<StepFuture>;

/**
 * TODO: Move to the `context` module.
 */
#[derive(Clone)]
pub struct Context {
  entry_id: EntryId,
  core: Arc<Core>,
}

impl Context {
  pub fn new(entry_id: EntryId, core: Arc<Core>) -> Context {
    Context {
      entry_id: entry_id,
      core: core,
    }
  }

  /**
   * Create Nodes for each Task that might be able to compute the given product for the
   * given subject and variants.
   *
   * (analogous to NodeBuilder.gen_nodes)
   */
  fn gen_nodes(&self, subject: &Key, product: &TypeConstraint, variants: &Variants) -> Vec<Node> {
    // If the requested product is a Snapshot, use a Snapshot Node.
    if product == self.type_snapshot() {
      vec![
        // TODO: Hack... should have an intermediate Node to Select PathGlobs for the subject
        // before executing, and then treat this as an intrinsic. Otherwise, Snapshots for
        // different subjects but identical PathGlobs will cause redundant work.
        Node::Snapshot(
          Snapshot {
            subject: subject.clone(),
            product: product.clone(),
            variants: variants.clone(),
          }
        )
      ]
    } else if product == self.type_files_content() {
      vec![
        // TODO: Hack... should have an intermediate Node to Select PathGlobs for the subject
        // before executing, and then treat this as an intrinsic. Otherwise, Snapshots for
        // different subjects but identical PathGlobs will cause redundant work.
        Node::FilesContent(
          FilesContent {
            subject: subject.clone(),
            product: product.clone(),
            variants: variants.clone(),
          }
        )
      ]
    } else {
      self.core.tasks.gen_tasks(subject.type_id(), product)
        .map(|tasks| {
          tasks.iter()
            .map(|task|
              Node::Task(
                Task {
                  subject: subject.clone(),
                  product: product.clone(),
                  variants: variants.clone(),
                  selector: task.clone(),
                }
              )
            )
            .collect()
        })
        .unwrap_or_else(|| Vec::new())
    }
  }

  /**
   * Get the future value for the given Node.
   */
  fn get(&self, node: &Node) -> NodeFuture {
    self.core.graph.get(self.entry_id, self, node)
  }

  fn has_products(&self, item: &Value) -> bool {
    self.core.externs.satisfied_by(&self.core.types.has_products, item.type_id())
  }

  /**
   * Returns the `name` field of the given item.
   *
   * TODO: There is no check that the object _has_ a name field.
   */
  fn field_name(&self, item: &Value) -> String {
    self.core.externs.project_str(item, self.core.tasks.field_name.as_str())
  }

  fn field_products(&self, item: &Value) -> Vec<Value> {
    self.project_multi(item, &self.core.tasks.field_products)
  }

  fn key_for(&self, val: &Value) -> Key {
    self.core.externs.key_for(val)
  }

  fn val_for(&self, key: &Key) -> Value {
    self.core.externs.val_for(key)
  }

  fn clone_val(&self, val: &Value) -> Value {
    self.core.externs.clone_val(val)
  }

  /**
   * NB: Panics on failure. Only recommended for use with built-in functions, such as
   * those configured in types::Types.
   */
  fn invoke_unsafe(&self, func: &Function, args: &Vec<Value>) -> Value {
    self.core.externs.invoke_runnable(func, args, false)
      .unwrap_or_else(|e| {
        panic!(
          "Core function `{}` failed: {}",
          self.core.externs.id_to_str(func.0),
          self.core.externs.val_to_str(&e)
        );
      })
  }

  /**
   * Stores a list of Keys, resulting in a Key for the list.
   */
  fn store_list(&self, items: Vec<&Value>, merge: bool) -> Value {
    self.core.externs.store_list(items, merge)
  }

  fn store_bytes(&self, item: &[u8]) -> Value {
    self.core.externs.store_bytes(item)
  }

  fn store_path(&self, item: &Path) -> Value {
    self.core.externs.store_bytes(item.as_os_str().as_bytes())
  }

  fn store_path_stat(&self, item: &PathStat) -> Value {
    let args =
      match item {
        &PathStat::Dir { ref path, ref stat } =>
          vec![self.store_path(path), self.store_dir(stat)],
        &PathStat::File { ref path, ref stat } =>
          vec![self.store_path(path), self.store_file(stat)],
      };
    self.invoke_unsafe(&self.core.types.construct_path_stat, &args)
  }

  fn store_dir(&self, item: &Dir) -> Value {
    let args = vec![self.store_path(item.0.as_path())];
    self.invoke_unsafe(&self.core.types.construct_dir, &args)
  }

  fn store_file(&self, item: &File) -> Value {
    let args = vec![self.store_path(item.0.as_path())];
    self.invoke_unsafe(&self.core.types.construct_file, &args)
  }

  fn store_snapshot(&self, item: &fs::Snapshot) -> Value {
    let path_stats: Vec<_> =
      item.path_stats.iter()
        .map(|ps| self.store_path_stat(ps))
        .collect();
    self.invoke_unsafe(
      &self.core.types.construct_snapshot,
      &vec![
        self.store_bytes(&item.fingerprint.0),
        self.store_list(path_stats.iter().collect(), false),
      ],
    )
  }

  fn store_file_content(&self, item: &FileContent) -> Value {
    self.invoke_unsafe(
      &self.core.types.construct_file_content,
      &vec![
        self.store_path(&item.path),
        self.store_bytes(&item.content),
      ],
    )
  }

  fn store_files_content(&self, item: &Vec<FileContent>) -> Value {
    let entries: Vec<_> = item.iter().map(|e| self.store_file_content(e)).collect();
    self.invoke_unsafe(
      &self.core.types.construct_files_content,
      &vec![
        self.store_list(entries.iter().collect(), false),
      ],
    )
  }

  /**
   * Calls back to Python for a satisfied_by check.
   */
  fn satisfied_by(&self, constraint: &TypeConstraint, cls: &TypeId) -> bool {
    self.core.externs.satisfied_by(constraint, cls)
  }

  /**
   * Calls back to Python to project a field.
   */
  fn project(&self, item: &Value, field: &str, type_id: &TypeId) -> Value {
    self.core.externs.project(item, field, type_id)
  }

  /**
   * Calls back to Python to project a field representing a collection.
   */
  fn project_multi(&self, item: &Value, field: &str) -> Vec<Value> {
    self.core.externs.project_multi(item, field)
  }

  fn project_multi_strs(&self, item: &Value, field: &str) -> Vec<String> {
    self.core.externs.project_multi(item, field).iter()
      .map(|v| self.core.externs.val_to_str(v))
      .collect()
  }

  fn type_path_globs(&self) -> &TypeConstraint {
    &self.core.types.path_globs
  }

  fn type_snapshot(&self) -> &TypeConstraint {
    &self.core.types.snapshot
  }

  fn type_files_content(&self) -> &TypeConstraint {
    &self.core.types.files_content
  }

  fn lift_path_globs(&self, item: &Value) -> Result<PathGlobs, String> {
    let include = self.project_multi_strs(item, &self.core.tasks.field_include);
    let exclude = self.project_multi_strs(item, &self.core.tasks.field_exclude);
    PathGlobs::create(&include, &exclude)
      .map_err(|e| {
        format!("Failed to parse PathGlobs for include({:?}), exclude({:?}): {}", include, exclude, e)
      })
  }

  fn lift_snapshot_fingerprint(&self, item: &Value) -> Fingerprint {
    let fingerprint_val =
      self.core.externs.project(
        item,
        &self.core.tasks.field_fingerprint,
        &self.core.types.bytes,
      );
    Fingerprint::from_bytes_unsafe(&self.core.externs.lift_bytes(&fingerprint_val))
  }

  /**
   * Creates a Throw state with the given exception message.
   */
  fn throw(&self, msg: &str) -> Failure {
    Failure::Throw(self.core.externs.create_exception(msg))
  }

  fn invoke_runnable(&self, func: &Function, args: &Vec<Value>, cacheable: bool) -> Result<Value, Failure> {
    self.core.externs.invoke_runnable(func, args, cacheable)
      .map_err(|v| Failure::Throw(v))
  }

  /**
   * A helper to take ownership of the given Failure, while indicating that the value
   * represented by the Failure was an optional value.
   */
  fn was_optional(&self, failure: future::SharedError<Failure>, msg: &'static str) -> Failure {
    match *failure {
      Failure::Noop(..) =>
        Failure::Noop(msg, None),
      Failure::Throw(ref msg) =>
        Failure::Throw(self.clone_val(msg)),
    }
  }

  /**
   * A helper to take ownership of the given Failure, while indicating that the value
   * represented by the Failure was required, and thus fatal if not present.
   */
  fn was_required(&self, failure: future::SharedError<Failure>) -> Failure {
    match *failure {
      Failure::Noop(..) =>
        self.throw("No source of required dependencies"),
      Failure::Throw(ref msg) =>
        Failure::Throw(self.clone_val(msg)),
    }
  }

  fn ok(&self, value: Value) -> StepFuture {
    future::ok(value).boxed()
  }

  fn err(&self, failure: Failure) -> StepFuture {
    future::err(failure).boxed()
  }
}

pub trait ContextFactory {
  fn create(&self, entry_id: EntryId) -> Context;
}

impl ContextFactory for Context {
  /**
   * Clones this Context for a new EntryId. Because the Core of the context is an Arc, this
   * is a shallow clone.
   */
  fn create(&self, entry_id: EntryId) -> Context {
    Context {
      entry_id: entry_id,
      core: self.core.clone(),
    }
  }
}

/**
 * Defines executing a single step for the given context.
 */
trait Step {
  fn step(&self, context: Context) -> StepFuture;
}

/**
 * A Node that selects a product for a subject.
 *
 * A Select can be satisfied by multiple sources, but fails if multiple sources produce a value. The
 * 'variants' field represents variant configuration that is propagated to dependencies. When
 * a task needs to consume a product as configured by the variants map, it can pass variant_key,
 * which matches a 'variant' value to restrict the names of values selected by a SelectNode.
 */
#[derive(Clone, Debug, Eq, Hash, PartialEq)]
pub struct Select {
  subject: Key,
  variants: Variants,
  selector: selectors::Select,
}

impl Select {
  fn product(&self) -> &TypeConstraint {
    &self.selector.product
  }

  fn select_literal_single<'a>(
    &self,
    context: &Context,
    candidate: &'a Value,
    variant_value: &Option<String>
  ) -> bool {
    if !context.satisfied_by(&self.selector.product, candidate.type_id()) {
      return false;
    }
    return match variant_value {
      &Some(ref vv) if context.field_name(candidate) != *vv =>
        // There is a variant value, and it doesn't match.
        false,
      _ =>
        true,
    }
  }

  /**
   * Looks for has-a or is-a relationships between the given value and the requested product.
   *
   * Returns the resulting product value, or None if no match was made.
   */
  fn select_literal(
    &self,
    context: &Context,
    candidate: Value,
    variant_value: &Option<String>
  ) -> Option<Value> {
    // Check whether the subject is-a instance of the product.
    if self.select_literal_single(context, &candidate, variant_value) {
      return Some(candidate)
    }

    // Else, check whether it has-a instance of the product.
    // TODO: returning only the first literal configuration of a given type/variant. Need to
    // define mergeability for products.
    if context.has_products(&candidate) {
      for child in context.field_products(&candidate) {
        if self.select_literal_single(context, &child, variant_value) {
          return Some(child);
        }
      }
    }
    return None;
  }

  /**
   * Given the results of configured Task nodes, select a single successful value, or fail.
   */
  fn choose_task_result(
    &self,
    context: Context,
    results: Vec<Result<future::SharedItem<Value>, future::SharedError<Failure>>>,
    variant_value: &Option<String>,
  ) -> Result<Value, Failure> {
    let mut matches = Vec::new();
    for result in results {
      match result {
        Ok(ref value) => {
          if let Some(v) = self.select_literal(&context, context.clone_val(value), variant_value) {
            matches.push(v);
          }
        },
        Err(err) => {
          match *err {
            Failure::Noop(_, _) =>
              continue,
            Failure::Throw(ref msg) =>
              return Err(Failure::Throw(context.clone_val(msg))),
          }
        },
      }
    }

    if matches.len() > 1 {
      // TODO: Multiple successful tasks are not currently supported. We should allow for this
      // by adding support for "mergeable" products. see:
      //   https://github.com/pantsbuild/pants/issues/2526
      return Err(context.throw("Conflicting values produced for subject and type."));
    }

    match matches.pop() {
      Some(matched) =>
        // Exactly one value was available.
        Ok(matched),
      None =>
        Err(
          Failure::Noop("No task was available to compute the value.", None)
        ),
    }
  }
}

impl Step for Select {
  fn step(&self, context: Context) -> StepFuture {
    // TODO add back support for variants https://github.com/pantsbuild/pants/issues/4020

    // If there is a variant_key, see whether it has been configured; if not, no match.
    let variant_value: Option<String> =
      match self.selector.variant_key {
        Some(ref variant_key) => {
          let variant_value = self.variants.find(variant_key);
          if variant_value.is_none() {
            return context.err(
              Failure::Noop("A matching variant key was not configured in variants.", None)
            );
          }
          variant_value.map(|v| v.to_string())
        },
        None => None,
      };

    // If the Subject "is a" or "has a" Product, then we're done.
    if let Some(literal_value) = self.select_literal(&context, context.val_for(&self.subject), &variant_value) {
      return context.ok(literal_value);
    }

    // Else, attempt to use the configured tasks to compute the value.
    let deps_future =
      future::join_all(
        context.gen_nodes(&self.subject, self.product(), &self.variants).iter()
          .map(|task_node| {
            // Attempt to get the value of each task Node, but don't fail the join if one fails.
            context.get(&task_node).then(|r| future::ok(r))
          })
          .collect::<Vec<_>>()
      );

    let variant_value = variant_value.map(|s| s.to_string());
    let node = self.clone();
    deps_future
      .and_then(move |dep_results| {
        future::result(node.choose_task_result(context, dep_results, &variant_value))
      })
      .boxed()
  }
}

#[derive(Clone, Debug, Eq, Hash, PartialEq)]
pub struct SelectLiteral {
  subject: Key,
  variants: Variants,
  selector: selectors::SelectLiteral,
}

impl Step for SelectLiteral {
  fn step(&self, context: Context) -> StepFuture {
    context.ok(context.val_for(&self.selector.subject))
  }
}

/**
 * A Node that selects the given Product for each of the items in `field` on `dep_product`.
 *
 * Begins by selecting the `dep_product` for the subject, and then selects a product for each
 * member of a collection named `field` on the dep_product.
 *
 * The value produced by this Node guarantees that the order of the provided values matches the
 * order of declaration in the list `field` of the `dep_product`.
 */
#[derive(Clone, Debug, Eq, Hash, PartialEq)]
pub struct SelectDependencies {
  subject: Key,
  variants: Variants,
  selector: selectors::SelectDependencies,
}

impl SelectDependencies {
  fn dep_node(&self, context: &Context, dep_subject: &Value) -> Node {
    // TODO: This method needs to consider whether the `dep_subject` is an Address,
    // and if so, attempt to parse Variants there. See:
    //   https://github.com/pantsbuild/pants/issues/4020

    let dep_subject_key = context.key_for(dep_subject);
    if self.selector.transitive {
      // After the root has been expanded, a traversal continues with dep_product == product.
      let mut selector = self.selector.clone();
      selector.dep_product = selector.product;
      Node::create(
        Selector::SelectDependencies(selector),
        dep_subject_key,
        self.variants.clone()
      )
    } else {
      Node::create(Selector::select(self.selector.product), dep_subject_key, self.variants.clone())
    }
  }

  fn store(&self, context: &Context, dep_product: &Value, dep_values: Vec<&Value>) -> Value {
    if self.selector.transitive && context.satisfied_by(&self.selector.product, dep_product.type_id())  {
      // If the dep_product is an inner node in the traversal, prepend it to the list of
      // items to be merged.
      // TODO: would be nice to do this in one operation.
      let prepend = context.store_list(vec![dep_product], false);
      let mut prepended = dep_values;
      prepended.insert(0, &prepend);
      context.store_list(prepended, self.selector.transitive)
    } else {
      // Not an inner node, or not a traversal.
      context.store_list(dep_values, self.selector.transitive)
    }
  }
}

impl Step for SelectDependencies {
  fn step(&self, context: Context) -> StepFuture {
    let node = self.clone();

    context
      .get(
        // Select the product holding the dependency list.
        &Node::create(
          Selector::select(self.selector.dep_product),
          self.subject.clone(),
          self.variants.clone()
        )
      )
      .then(move |dep_product_res| {
        match dep_product_res {
          Ok(dep_product) => {
            // The product and its dependency list are available: project them.
            let deps =
              future::join_all(
                context.project_multi(&dep_product, &node.selector.field).iter()
                  .map(|dep_subject| {
                    context.get(&node.dep_node(&context, &dep_subject))
                  })
                  .collect::<Vec<_>>()
              );
            deps
              .then(move |dep_values_res| {
                // Finally, store the resulting values.
                match dep_values_res {
                  Ok(dep_values) => {
                    // TODO: cloning to go from a `SharedValue` list to a list of values...
                    // there ought to be a better way.
                    let dv: Vec<Value> = dep_values.iter().map(|v| context.clone_val(v)).collect();
                    Ok(node.store(&context, &dep_product, dv.iter().collect()))
                  },
                  Err(failure) =>
                    Err(context.was_required(failure)),
                }
              })
              .boxed()
          },
          Err(failure) =>
            context.err(context.was_optional(failure, "No source of input product.")),
        }
      })
      .boxed()
  }
}

#[derive(Clone, Debug, Eq, Hash, PartialEq)]
pub struct SelectProjection {
  subject: Key,
  variants: Variants,
  selector: selectors::SelectProjection,
}

impl Step for SelectProjection {
  fn step(&self, context: Context) -> StepFuture {
    let node = self.clone();

    context
      .get(
        // Request the product we need to compute the subject.
        &Node::create(
          Selector::select(self.selector.input_product),
          self.subject.clone(),
          self.variants.clone()
        )
      )
      .then(move |dep_product_res| {
        match dep_product_res {
          Ok(dep_product) => {
            // And then project the relevant field.
            let projected_subject =
              context.project(
                &dep_product,
                &node.selector.field,
                &node.selector.projected_subject
              );
            context
              .get(
                &Node::create(
                  Selector::select(node.selector.product),
                  context.key_for(&projected_subject),
                  node.variants.clone()
                )
              )
              .then(move |output_res| {
                // If the output product is available, return it.
                match output_res {
                  Ok(output) => Ok(context.clone_val(&output)),
                  Err(failure) => Err(context.was_required(failure)),
                }
              })
              .boxed()
          },
          Err(failure) =>
            context.err(context.was_optional(failure, "No source of input product.")),
        }
      })
      .boxed()
  }
}

#[derive(Clone, Debug, Eq, Hash, PartialEq)]
pub struct Snapshot {
  subject: Key,
  product: TypeConstraint,
  variants: Variants,
}

impl Snapshot {
  fn create(context: Context, path_globs: PathGlobs) -> StepFuture {
    // Recursively expand PathGlobs into PathStats.
    context.core.vfs
      .expand(path_globs)
      .then(move |path_stats_res| match path_stats_res {
        Ok(path_stats) => {
          // And then create a Snapshot.
          let snapshot_res =
            context.core.snapshots.create(
              &context.core.vfs,
              path_stats
            );
          match snapshot_res {
            Ok(snapshot) =>
              Ok(context.store_snapshot(&snapshot)),
            Err(err) =>
              Err(context.throw(&format!("Snapshot failed: {}", err)))
          }
        },
        Err(e) =>
          Err(context.throw(&format!("PathGlobs expansion failed: {:?}", e))),
      })
      .boxed()
  }
}

impl Step for Snapshot {
  fn step(&self, context: Context) -> StepFuture {
    // Compute and parse PathGlobs for the subject.
    context
      .get(
        &Node::create(
          Selector::select(context.type_path_globs().clone()),
          self.subject.clone(),
          self.variants.clone()
        )
      )
      .then(move |path_globs_res| match path_globs_res {
        Ok(path_globs_val) => {
          match context.lift_path_globs(&path_globs_val) {
            Ok(pgs) =>
              Snapshot::create(context, pgs),
            Err(e) =>
              context.err(context.throw(&format!("Failed to parse PathGlobs: {}", e))),
          }
        },
        Err(failure) =>
          context.err(context.was_optional(failure, "No source of PathGlobs."))
      })
      .boxed()
  }
}

#[derive(Clone, Debug, Eq, Hash, PartialEq)]
pub struct FilesContent {
  subject: Key,
  product: TypeConstraint,
  variants: Variants,
}

impl Step for FilesContent {
  fn step(&self, context: Context) -> StepFuture {
    // Request a Snapshot for the subject.
    context
      .get(
        &Node::create(
          Selector::select(context.type_snapshot().clone()),
          self.subject.clone(),
          self.variants.clone()
        )
      )
      .then(move |snapshot_res| match snapshot_res {
        Ok(snapshot_val) => {
          // Request the file contents of the Snapshot, and then store them.
          let fingerprint = context.lift_snapshot_fingerprint(&snapshot_val);
          context.core.snapshots.contents_for(&context.core.vfs, fingerprint)
            .then(move |files_content_res| match files_content_res {
              Ok(files_content) => Ok(context.store_files_content(&files_content)),
              Err(e) => Err(context.throw(&e)),
            })
            .boxed()
        },
        Err(failure) =>
          context.err(context.was_optional(failure, "No source of Snapshot."))
      })
      .boxed()
  }
}

#[derive(Clone, Debug, Eq, Hash, PartialEq)]
pub struct Task {
  subject: Key,
  product: TypeConstraint,
  variants: Variants,
  selector: selectors::Task,
}

impl Step for Task {
  fn step(&self, context: Context) -> StepFuture {
    let deps =
      future::join_all(
        self.selector.clause.iter()
          .map(|selector| {
            context.get(&Node::create(selector.clone(), self.subject.clone(), self.variants.clone()))
          })
          .collect::<Vec<_>>()
      );

    let selector = self.selector.clone();
    deps
      .then(move |deps_result| {
        match deps_result {
          Ok(deps) =>
            context.invoke_runnable(
<<<<<<< HEAD
              &selector.func,
              &deps.iter().map(|v| context.clone_val(v)).collect(),
              selector.cacheable,
=======
              Runnable {
                func: context.tasks.externs.val_for_id(selector.func.0),
                args: deps.iter().map(|v| context.clone_val(v)).collect(),
                cacheable: selector.cacheable,
              }
>>>>>>> 9ae05fc1
            ),
          Err(err) =>
            Err(context.was_optional(err, "Missing at least one input.")),
        }
      })
      .boxed()
  }
}

// TODO: Likely that these could be inline struct definitions, rather than independently
// defined structs.
#[derive(Clone, Debug, Eq, Hash, PartialEq)]
pub enum Node {
  Select(Select),
  SelectLiteral(SelectLiteral),
  SelectDependencies(SelectDependencies),
  SelectProjection(SelectProjection),
  Snapshot(Snapshot),
  FilesContent(FilesContent),
  Task(Task),
}

impl Node {
  pub fn format(&self, externs: &Externs) -> String {
    match self {
      &Node::Select(_) => "Select".to_string(),
      &Node::SelectLiteral(_) => "Literal".to_string(),
      &Node::SelectDependencies(_) => "Dependencies".to_string(),
      &Node::SelectProjection(_) => "Projection".to_string(),
      &Node::Task(ref t) => format!("Task({})", externs.id_to_str(t.selector.func.0)),
      &Node::Snapshot(_) => "Snapshot".to_string(),
      &Node::FilesContent(_) => "FilesContent".to_string(),
    }
  }

  pub fn subject(&self) -> &Key {
    match self {
      &Node::Select(ref s) => &s.subject,
      &Node::SelectLiteral(ref s) => &s.subject,
      &Node::SelectDependencies(ref s) => &s.subject,
      &Node::SelectProjection(ref s) => &s.subject,
      &Node::Task(ref t) => &t.subject,
      &Node::Snapshot(ref t) => &t.subject,
      &Node::FilesContent(ref t) => &t.subject,
    }
  }

  pub fn product(&self) -> &TypeConstraint {
    match self {
      &Node::Select(ref s) => &s.selector.product,
      &Node::SelectLiteral(ref s) => &s.selector.product,
      &Node::SelectDependencies(ref s) => &s.selector.product,
      &Node::SelectProjection(ref s) => &s.selector.product,
      &Node::Task(ref t) => &t.selector.product,
      &Node::Snapshot(ref t) => &t.product,
      &Node::FilesContent(ref t) => &t.product,
    }
  }

  pub fn create(selector: Selector, subject: Key, variants: Variants) -> Node {
    match selector {
      Selector::Select(s) =>
        Node::Select(Select {
          subject: subject,
          variants: variants,
          selector: s,
        }),
      Selector::SelectLiteral(s) =>
        // NB: Intentionally ignores subject parameter to provide a literal subject.
        Node::SelectLiteral(SelectLiteral {
          subject: s.subject.clone(),
          variants: variants,
          selector: s,
        }),
      Selector::SelectDependencies(s) =>
        Node::SelectDependencies(SelectDependencies {
          subject: subject,
          variants: variants,
          selector: s,
        }),
      Selector::SelectProjection(s) =>
        Node::SelectProjection(SelectProjection {
          subject: subject,
          variants: variants,
          selector: s,
        }),
    }
  }

  pub fn step(&self, context: Context) -> StepFuture {
    // TODO: Odd place for this... could do it periodically in the background?
    maybe_drain_handles().map(|handles| {
      context.core.externs.drop_handles(handles);
    });

    match self {
      &Node::Select(ref n) => n.step(context),
      &Node::SelectDependencies(ref n) => n.step(context),
      &Node::SelectLiteral(ref n) => n.step(context),
      &Node::SelectProjection(ref n) => n.step(context),
      &Node::Task(ref n) => n.step(context),
      &Node::Snapshot(ref n) => n.step(context),
      &Node::FilesContent(ref n) => n.step(context),
    }
  }
}<|MERGE_RESOLUTION|>--- conflicted
+++ resolved
@@ -8,12 +8,8 @@
 
 use futures::future::{self, BoxFuture, Future};
 
-<<<<<<< HEAD
 use context::Core;
 use core::{Function, Key, TypeConstraint, TypeId, Value, Variants};
-=======
-use core::{Key, TypeConstraint, TypeId, Value, Variants};
->>>>>>> 9ae05fc1
 use externs::Externs;
 use fs::{
   self,
@@ -31,16 +27,6 @@
 
 
 #[derive(Debug)]
-<<<<<<< HEAD
-=======
-pub struct Runnable {
-  pub func: Value,
-  pub args: Vec<Value>,
-  pub cacheable: bool,
-}
-
-#[derive(Debug)]
->>>>>>> 9ae05fc1
 pub enum Failure {
   Noop(&'static str, Option<Node>),
   Throw(Value),
@@ -165,7 +151,8 @@
    * those configured in types::Types.
    */
   fn invoke_unsafe(&self, func: &Function, args: &Vec<Value>) -> Value {
-    self.core.externs.invoke_runnable(func, args, false)
+    let func_val = self.core.externs.val_for_id(func.0);
+    self.core.externs.invoke_runnable(&func_val, args, false)
       .unwrap_or_else(|e| {
         panic!(
           "Core function `{}` failed: {}",
@@ -310,7 +297,7 @@
     Failure::Throw(self.core.externs.create_exception(msg))
   }
 
-  fn invoke_runnable(&self, func: &Function, args: &Vec<Value>, cacheable: bool) -> Result<Value, Failure> {
+  fn invoke_runnable(&self, func: &Value, args: &Vec<Value>, cacheable: bool) -> Result<Value, Failure> {
     self.core.externs.invoke_runnable(func, args, cacheable)
       .map_err(|v| Failure::Throw(v))
   }
@@ -825,17 +812,9 @@
         match deps_result {
           Ok(deps) =>
             context.invoke_runnable(
-<<<<<<< HEAD
-              &selector.func,
+              &context.core.externs.val_for_id(selector.func.0),
               &deps.iter().map(|v| context.clone_val(v)).collect(),
               selector.cacheable,
-=======
-              Runnable {
-                func: context.tasks.externs.val_for_id(selector.func.0),
-                args: deps.iter().map(|v| context.clone_val(v)).collect(),
-                cacheable: selector.cacheable,
-              }
->>>>>>> 9ae05fc1
             ),
           Err(err) =>
             Err(context.was_optional(err, "Missing at least one input.")),
