--- conflicted
+++ resolved
@@ -239,13 +239,14 @@
           if product == types.snapshot && input == types.directory_digest =>
         {
           let core = context.core.clone();
+          let store = context.core.store();
           self
             .select_product(&context, types.directory_digest, "intrinsic")
             .and_then(|directory_digest_val| {
               lift_digest(&directory_digest_val).map_err(|str| throw(&str))
             })
             .and_then(move |digest| {
-              store::Snapshot::from_digest(context.core.store(), digest, workunit_store)
+              store::Snapshot::from_digest(store, digest, workunit_store)
                 .map_err(|str| throw(&str))
             })
             .map(move |snapshot| Snapshot::store_snapshot(&core, &snapshot))
@@ -299,27 +300,18 @@
             })
             .to_boxed()
         }
-<<<<<<< HEAD
-        &tasks::Rule::Intrinsic(Intrinsic { product, input })
-          if product == context.core.types.process_result
-            && input == context.core.types.multi_platform_process_request =>
-=======
         &Rule::Intrinsic(Intrinsic { product, input })
-          if product == types.process_result && input == types.process_request =>
->>>>>>> ec87f43e
+          if product == types.process_result
+            && input == types.multi_platform_process_request =>
         {
           let context = context.clone();
           let core = context.core.clone();
           self
-<<<<<<< HEAD
             .select_product(
               &context,
-              context.core.types.multi_platform_process_request,
+              types.multi_platform_process_request,
               "intrinsic",
             )
-=======
-            .select_product(&context, types.process_request, "intrinsic")
->>>>>>> ec87f43e
             .and_then(|request| {
               MultiPlatformExecuteProcess::lift(&request).map_err(|str| {
                 throw(&format!(
