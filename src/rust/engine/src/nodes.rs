// Copyright 2017 Pants project contributors (see CONTRIBUTORS.md).
// Licensed under the Apache License, Version 2.0 (see LICENSE).

use std::fmt;
use std::os::unix::ffi::OsStrExt;
use std::path::{Path, PathBuf};

use futures::future::{self, BoxFuture, loop_fn, Future, Loop};
use ordermap::OrderMap;

use context::Context;
use core::{Failure, Key, Noop, TypeConstraint, Value, Variants};
use externs;
use fs::{
  self,
  Dir,
  File,
  FileContent,
  Link,
  PathGlobs,
  PathStat,
  VFS,
};
use handles::maybe_drain_handles;
use selectors::{self, Selector};
use tasks;


pub type NodeFuture<T> = BoxFuture<T, Failure>;

fn ok<O: Send + 'static>(value: O) -> NodeFuture<O> {
  future::ok(value).boxed()
}

fn err<O: Send + 'static>(failure: Failure) -> NodeFuture<O> {
  future::err(failure).boxed()
}

fn throw(msg: &str) -> Failure {
  Failure::Throw(externs::create_exception(msg))
}

/**
 * A helper to indicate that the value represented by the Failure was required, and thus
 * fatal if not present.
 */
fn was_required(failure: Failure) -> Failure {
  match failure {
    Failure::Noop(noop) =>
      throw(&format!("No source of required dependency: {:?}", noop)),
    f => f,
  }
}

trait GetNode {
  fn get<N: Node>(&self, node: N) -> NodeFuture<N::Output>;
}

impl GetNode for Context {
  /**
   * Get the future value for the given Node implementation.
   */
  fn get<N: Node>(&self, node: N) -> NodeFuture<N::Output> {
    if N::is_inline() {
      node.run(self.clone())
    } else {
      // TODO: Odd place for this... could do it periodically in the background?
      maybe_drain_handles().map(|handles| {
          externs::drop_handles(handles);
      });
      self.core.graph.get(self.entry_id, self, node)
    }
  }
}

impl VFS<Failure> for Context {
  fn read_link(&self, link: Link) -> NodeFuture<PathBuf> {
    self.get(ReadLink(link)).map(|res| res.0).boxed()
  }

  fn scandir(&self, dir: Dir) -> NodeFuture<Vec<fs::Stat>> {
    self.get(Scandir(dir)).map(|res| res.0).boxed()
  }

  fn ignore<P: AsRef<Path>>(&self, path: P, is_dir: bool) -> bool {
    !self.core.vfs.ignore.matched(path, is_dir).is_none()
  }

  fn mk_error(msg: &str) -> Failure {
    Failure::Throw(externs::create_exception(msg))
  }
}

/**
 * Defines executing a cacheable/memoizable step for the given context.
 *
 * The Output type of a Node is bounded to values that can be stored and retrieved from
 * the NodeResult enum. Due to the semantics of memoization, retrieving the typed result
 * stored inside the NodeResult requires an implementation of TryFrom<NodeResult>. But the
 * combination of bounds at usage sites should mean that a failure to unwrap the result is
 * exceedingly rare.
 */
pub trait Node: Into<NodeKey> {
  type Output: Clone + fmt::Debug + Into<NodeResult> + TryFrom<NodeResult> + Send + 'static;

  fn run(self, context: Context) -> NodeFuture<Self::Output>;
  fn is_inline() -> bool;
}

/**
 * A Node that selects a product for a subject.
 *
 * A Select can be satisfied by multiple sources, but fails if multiple sources produce a value. The
 * 'variants' field represents variant configuration that is propagated to dependencies. When
 * a task needs to consume a product as configured by the variants map, it can pass variant_key,
 * which matches a 'variant' value to restrict the names of values selected by a SelectNode.
 */
#[derive(Clone, Debug, Eq, Hash, PartialEq)]
pub struct Select {
  pub subject: Key,
  pub variants: Variants,
  pub selector: selectors::Select,
}

impl Select {
  pub fn new(product: TypeConstraint, subject: Key, variants: Variants) -> Select {
    Select {
      selector: selectors::Select { product: product, variant_key: None },
      subject: subject,
      variants: variants,
    }
  }

  fn product(&self) -> &TypeConstraint {
    &self.selector.product
  }

  fn select_literal_single<'a>(
    &self,
    candidate: &'a Value,
    variant_value: &Option<String>
  ) -> bool {
    if !externs::satisfied_by(&self.selector.product, candidate) {
      return false;
    }
    return match variant_value {
      &Some(ref vv) if externs::project_str(candidate, "name") != *vv =>
        // There is a variant value, and it doesn't match.
        false,
      _ =>
        true,
    }
  }

  /**
   * Looks for has-a or is-a relationships between the given value and the requested product.
   *
   * Returns the resulting product value, or None if no match was made.
   */
  fn select_literal(
    &self,
    context: &Context,
    candidate: Value,
    variant_value: &Option<String>
  ) -> Option<Value> {
    // Check whether the subject is-a instance of the product.
    if self.select_literal_single(&candidate, variant_value) {
      return Some(candidate)
    }

    // Else, check whether it has-a instance of the product.
    // TODO: returning only the first literal configuration of a given type/variant. Need to
    // define mergeability for products.
    if externs::satisfied_by(&context.core.types.has_products, &candidate) {
      for child in externs::project_multi(&candidate, "products") {
        if self.select_literal_single(&child, variant_value) {
          return Some(child);
        }
      }
    }
    return None;
  }

  /**
   * Given the results of configured Task nodes, select a single successful value, or fail.
   */
  fn choose_task_result(
    &self,
    context: Context,
    results: Vec<Result<Value, Failure>>,
    variant_value: &Option<String>,
  ) -> Result<Value, Failure> {
    let mut matches = Vec::new();
    let mut max_noop = Noop::NoTask;
    for result in results {
      match result {
        Ok(value) => {
          if let Some(v) = self.select_literal(&context, value, variant_value) {
            matches.push(v);
          }
        },
        Err(err) => {
          match err {
            Failure::Noop(noop) => {
              // Record the highest priority Noop value.
              if noop > max_noop {
                max_noop = noop;
              }
              continue
            },
            f @ Failure::Throw(_) =>
              return Err(f),
          }
        },
      }
    }

    if matches.len() > 1 {
      // TODO: Multiple successful tasks are not currently supported. We could allow for this
      // by adding support for "mergeable" products. see:
      //   https://github.com/pantsbuild/pants/issues/2526
      return Err(throw("Conflicting values produced for subject and type."));
    }

    match matches.pop() {
      Some(matched) =>
        // Exactly one value was available.
        Ok(matched),
      None =>
        // Propagate the highest priority Noop value.
        Err(Failure::Noop(max_noop)),
    }
  }

  /**
   * Gets a Snapshot for the current subject.
   */
  fn get_snapshot(&self, context: &Context) -> NodeFuture<fs::Snapshot> {
    // TODO: Hacky... should have an intermediate Node to Select PathGlobs for the subject
    // before executing, and then treat this as an intrinsic. Otherwise, Snapshots for
    // different subjects but identical PathGlobs will cause redundant work.
    context.get(
      Snapshot {
        subject: self.subject.clone(),
        product: self.product().clone(),
        variants: self.variants.clone(),
      }
    )
  }

  /**
   * Return Futures for each Task/Node that might be able to compute the given product for the
   * given subject and variants.
   */
  fn gen_nodes(&self, context: &Context) -> Vec<NodeFuture<Value>> {
    // TODO: These `product==` hooks are hacky.
    if self.product() == &context.core.types.snapshots {
      // TODO: re-storing the Snapshots object for each request.
      vec![
        future::ok(Snapshot::store_snapshots(context)).boxed()
      ]
    } else if self.product() == &context.core.types.snapshot {
      // If the requested product is a Snapshot, execute a Snapshot Node and then lower to a Value
      // for this caller.
      let context = context.clone();
      vec![
        self.get_snapshot(&context)
          .map(move |snapshot| Snapshot::store_snapshot(&context, &snapshot))
          .boxed()
      ]
    } else if self.product() == &context.core.types.files_content {
      // If the requested product is FilesContent, request a Snapshot and lower it as FilesContent.
      let context = context.clone();
      vec![
        self.get_snapshot(&context)
          .and_then(move |snapshot|
            // Request the file contents of the Snapshot, and then store them.
            context.core.snapshots.contents_for(&context.core.vfs, snapshot)
              .then(move |files_content_res| match files_content_res {
                Ok(files_content) => Ok(Snapshot::store_files_content(&context, &files_content)),
                Err(e) => Err(throw(&e)),
              })
          )
          .boxed()
      ]
    } else {
      context.core.tasks.gen_tasks(self.subject.type_id(), self.product())
        .map(|tasks| {
          tasks.iter()
            .map(|task|
              context.get(
                Task {
                  subject: self.subject.clone(),
                  product: self.product().clone(),
                  variants: self.variants.clone(),
                  task: task.clone(),
                }
              )
            )
            .collect()
        })
        .unwrap_or_else(|| Vec::new())
    }
  }
}

impl Node for Select {
  type Output = Value;

  fn run(self, context: Context) -> NodeFuture<Value> {
    // TODO add back support for variants https://github.com/pantsbuild/pants/issues/4020

    // If there is a variant_key, see whether it has been configured; if not, no match.
    let variant_value: Option<String> =
      match self.selector.variant_key {
        Some(ref variant_key) => {
          let variant_value = self.variants.find(variant_key);
          if variant_value.is_none() {
            return err(Failure::Noop(Noop::NoVariant));
          }
          variant_value.map(|v| v.to_string())
        },
        None => None,
      };

    // If the Subject "is a" or "has a" Product, then we're done.
    if let Some(literal_value) = self.select_literal(&context, externs::val_for(&self.subject), &variant_value) {
      return ok(literal_value);
    }

    // Else, attempt to use the configured tasks to compute the value.
    let deps_future =
      future::join_all(
        self.gen_nodes(&context).into_iter()
          .map(|node_future| {
            // Don't fail the join if one fails.
            node_future.then(|r| future::ok(r))
          })
          .collect::<Vec<_>>()
      );

    let variant_value = variant_value.map(|s| s.to_string());
    deps_future
      .and_then(move |dep_results| {
        future::result(self.choose_task_result(context, dep_results, &variant_value))
      })
      .boxed()
  }

  fn is_inline() -> bool {
    true
  }
}

impl From<Select> for NodeKey {
  fn from(n: Select) -> Self {
    NodeKey::Select(n)
  }
}

#[derive(Clone, Debug, Eq, Hash, PartialEq)]
pub struct SelectLiteral {
  variants: Variants,
  selector: selectors::SelectLiteral,
}

impl Node for SelectLiteral {
  type Output = Value;

  fn run(self, _: Context) -> NodeFuture<Value> {
    ok(externs::val_for(&self.selector.subject))
  }

  fn is_inline() -> bool {
    true
  }
}

impl From<SelectLiteral> for NodeKey {
  fn from(n: SelectLiteral) -> Self {
    NodeKey::SelectLiteral(n)
  }
}

/**
 * A Node that selects the given Product for each of the items in `field` on `dep_product`.
 *
 * Begins by selecting the `dep_product` for the subject, and then selects a product for each
 * member of a collection named `field` on the dep_product.
 *
 * The value produced by this Node guarantees that the order of the provided values matches the
 * order of declaration in the list `field` of the `dep_product`.
 */
#[derive(Clone, Debug, Eq, Hash, PartialEq)]
pub struct SelectDependencies {
  pub subject: Key,
  pub variants: Variants,
  pub selector: selectors::SelectDependencies,
}

impl SelectDependencies {
  pub fn new(
    selector: selectors::SelectDependencies,
    subject: Key,
    variants: Variants
  ) -> SelectDependencies {
    SelectDependencies {
      subject: subject,
      variants: variants,
      selector: selector,
    }
  }

  fn get_dep(&self, context: &Context, dep_subject: &Value) -> NodeFuture<Value> {
    // TODO: This method needs to consider whether the `dep_subject` is an Address,
    // and if so, attempt to parse Variants there. See:
    //   https://github.com/pantsbuild/pants/issues/4020

    let dep_subject_key = externs::key_for(dep_subject);
    context.get(Select::new(self.selector.product.clone(), dep_subject_key, self.variants.clone()))
  }
}

impl Node for SelectDependencies {
  type Output = Value;

  fn run(self, context: Context) -> NodeFuture<Value> {
    context
      .get(
        // Select the product holding the dependency list.
        Select::new(self.selector.dep_product, self.subject.clone(), self.variants.clone())
      )
      .then(move |dep_product_res| {
        match dep_product_res {
          Ok(dep_product) => {
            // The product and its dependency list are available: project them.
            let deps =
              future::join_all(
                externs::project_multi(&dep_product, &self.selector.field).iter()
                  .map(|dep_subject| self.get_dep(&context, &dep_subject))
                  .collect::<Vec<_>>()
              );
            deps
              .then(move |dep_values_res| {
                // Finally, store the resulting values.
                match dep_values_res {
                  Ok(dep_values) => {
                    Ok(externs::store_list(dep_values.iter().collect(), false))
                  },
                  Err(failure) =>
                    Err(was_required(failure)),
                }
              })
              .boxed()
          },
          Err(failure) =>
            err(failure),
        }
      })
      .boxed()
  }

  fn is_inline() -> bool {
    true
  }
}

impl From<SelectDependencies> for NodeKey {
  fn from(n: SelectDependencies) -> Self {
    NodeKey::SelectDependencies(n)
  }
}

/**
 * A node that recursively selects the dependencies of requested type and merge them.
 */
#[derive(Clone, Debug, Eq, Hash, PartialEq)]
pub struct SelectTransitive {
  pub subject: Key,
  pub variants: Variants,
  pub selector: selectors::SelectTransitive,
}

impl SelectTransitive {

  /**
   * Process single subject.
   *
   * Return tuple of (processed subject_key, product output, dependencies to be processed in future iterations).
   */
  fn expand_transitive(&self, context: &Context, subject_key: Key) -> NodeFuture<(Key, Value, Vec<Value>)> {
    let field_name = self.selector.field.to_owned();
    context
      .get(
        Select::new(self.selector.product.clone(), subject_key, self.variants.clone())
      )
      .map(move |product| {
        let deps = externs::project_multi(&product, &field_name);
        (subject_key, product, deps)
      })
      .boxed()
  }
}

/**
 * Track states when processing `SelectTransitive` iteratively.
 */
#[derive(Debug)]
struct TransitiveExpansion {
  // Subjects to be processed.
  todo: Vec<Key>,

  // Mapping from processed subject `Key` to its product.
  // Products will be collected at the end of iterations.
  outputs: OrderMap<Key, Value>,
}

impl Node for SelectTransitive {
  type Output = Value;

  fn run(self, context: Context) -> NodeFuture<Value> {
    context
      .get(
        // Select the product holding the dependency list.
        Select::new(self.selector.dep_product, self.subject.clone(), self.variants.clone())
      )
      .then(move |dep_product_res| {
        match dep_product_res {
          Ok(dep_product) => {
<<<<<<< HEAD
            let subject_keys = externs::project_multi(&dep_product, &self.selector.field).iter()
              .map(|subject| externs::key_for(&subject))
              .collect();

            let init = TransitiveExpansion {
              todo: subject_keys,
              outputs: OrderMap::default()
            };

            loop_fn(init, move |mut expansion| {
              let round = future::join_all({
                 expansion.todo.drain(..)
                   .map(|subject_key| self.expand_transitive(&context, subject_key))
                   .collect::<Vec<_>>()
              });

              round
                .map(move |finished_items| {
                  for (subject_key, product, more_deps) in finished_items.into_iter() {

                    expansion.outputs.insert(subject_key, product);

                    let outputs = &mut expansion.outputs;
                    expansion.todo.extend(more_deps.into_iter()
                      .map(|dep| externs::key_for(&dep))
                      .filter(|dep_key| !outputs.contains_key(dep_key))
                      .collect::<Vec<_>>());
                  }

                  if expansion.todo.is_empty() {
                    Loop::Break(expansion)
                  } else {
                    Loop::Continue(expansion)
                  }
                })
            })
            .map(|expansion| {
              externs::store_list(expansion.outputs.values().collect::<Vec<_>>(), false)
            })
            .boxed()
=======
            // The product and its dependency list are available: project them.
            let deps =
              future::join_all(
                externs::project_multi(&dep_product, &self.selector.field).iter()
                  .map(|dep_subject| self.get_dep(&context, &dep_subject))
                  .collect::<Vec<_>>()
              );
            deps
              .then(move |dep_values_res| {
                // Finally, store the resulting values.
                match dep_values_res {
                  Ok(dep_values) => {
                    Ok(self.store(&dep_product, dep_values.iter().collect()))
                  },
                  Err(failure) =>
                    Err(was_required(failure)),
                }
              })
              .boxed()
>>>>>>> fd3f8a86
          },
          Err(failure) =>
            err(failure),
        }
      })
      .boxed()
  }

  fn is_inline() -> bool {
    false
  }
}

impl From<SelectTransitive> for NodeKey {
  fn from(n: SelectTransitive) -> Self {
    NodeKey::SelectTransitive(n)
  }
}

#[derive(Clone, Debug, Eq, Hash, PartialEq)]
pub struct SelectProjection {
  subject: Key,
  variants: Variants,
  selector: selectors::SelectProjection,
}

impl Node for SelectProjection {
  type Output = Value;

  fn run(self, context: Context) -> NodeFuture<Value> {

    context
      .get(
        // Request the product we need to compute the subject.
        Select::new(self.selector.input_product, self.subject.clone(), self.variants.clone())
      )
      .then(move |dep_product_res| {
        match dep_product_res {
          Ok(dep_product) => {
            // And then project the relevant field.
            let projected_subject =
              externs::project(
                &dep_product,
                &self.selector.field,
                &self.selector.projected_subject
              );
            context
              .get(
                Select::new(
                  self.selector.product,
                  externs::key_for(&projected_subject),
                  self.variants.clone()
                )
              )
              .then(move |output_res| {
                // If the output product is available, return it.
                match output_res {
                  Ok(output) => Ok(output),
                  Err(failure) => Err(was_required(failure)),
                }
              })
              .boxed()
          },
          Err(failure) =>
            err(failure),
        }
      })
      .boxed()
  }

  fn is_inline() -> bool {
    true
  }
}

impl From<SelectProjection> for NodeKey {
  fn from(n: SelectProjection) -> Self {
    NodeKey::SelectProjection(n)
  }
}

/**
 * A Node that represents reading the destination of a symlink (non-recursively).
 */
#[derive(Clone, Debug, Eq, Hash, PartialEq)]
pub struct ReadLink(Link);

#[derive(Clone, Debug)]
pub struct LinkDest(PathBuf);

impl Node for ReadLink {
  type Output = LinkDest;

  fn run(self, context: Context) -> NodeFuture<LinkDest> {
    let link = self.0.clone();
    context.core.vfs.read_link(&self.0)
      .map(|dest_path| LinkDest(dest_path))
      .map_err(move |e|
        throw(&format!("Failed to read_link for {:?}: {:?}", link, e))
      )
      .boxed()
  }
  fn is_inline() -> bool {
    false
  }
}

impl From<ReadLink> for NodeKey {
  fn from(n: ReadLink) -> Self {
    NodeKey::ReadLink(n)
  }
}

/**
 * A Node that represents consuming the stat for some path.
 *
 * NB: Because the `Scandir` operation gets the stats for a parent directory in a single syscall,
 * this operation results in no data, and is simply a placeholder for `Snapshot` Nodes to use to
 * declare a dependency on the existence/content of a particular path. This makes them more error
 * prone, unfortunately.
 */
#[derive(Clone, Debug, Eq, Hash, PartialEq)]
pub struct Stat(PathBuf);

impl Node for Stat {
  type Output = ();

  fn run(self, _: Context) -> NodeFuture<()> {
    future::ok(()).boxed()
  }

  fn is_inline() -> bool {
    false
  }
}

impl From<Stat> for NodeKey {
  fn from(n: Stat) -> Self {
    NodeKey::Stat(n)
  }
}

/**
 * A Node that represents executing a directory listing that returns a Stat per directory
 * entry (generally in one syscall). No symlinks are expanded.
 */
#[derive(Clone, Debug, Eq, Hash, PartialEq)]
pub struct Scandir(Dir);

#[derive(Clone, Debug)]
pub struct DirectoryListing(Vec<fs::Stat>);

impl Node for Scandir {
  type Output = DirectoryListing;

  fn run(self, context: Context) -> NodeFuture<DirectoryListing> {
    let dir = self.0.clone();
    context.core.vfs.scandir(&self.0)
      .then(move |listing_res| match listing_res {
        Ok(listing) => {
          Ok(DirectoryListing(listing))
        },
        Err(e) =>
          Err(throw(&format!("Failed to scandir for {:?}: {:?}", dir, e))),
      })
      .boxed()
  }
  fn is_inline() -> bool {
    false
  }
}

impl From<Scandir> for NodeKey {
  fn from(n: Scandir) -> Self {
    NodeKey::Scandir(n)
  }
}

/**
 * A Node that captures an fs::Snapshot for the given subject.
 *
 * Begins by selecting PathGlobs for the subject, and then computes a Snapshot for the
 * PathStats matched by the PathGlobs.
 */
#[derive(Clone, Debug, Eq, Hash, PartialEq)]
pub struct Snapshot {
  subject: Key,
  product: TypeConstraint,
  variants: Variants,
}

impl Snapshot {
  fn create(context: Context, path_globs: PathGlobs) -> NodeFuture<fs::Snapshot> {
    // Recursively expand PathGlobs into PathStats while tracking their dependencies.
    context
      .expand(path_globs)
      .then(move |path_stats_res| match path_stats_res {
        Ok(path_stats) => {
          // Declare dependencies on the relevant Stats, and then create a Snapshot.
          let stats =
            future::join_all(
              path_stats.iter()
                .map(|path_stat|
                  context.get(Stat(path_stat.path().to_owned())) // for recording only
                )
                .collect::<Vec<_>>()
            );
          // And then create a Snapshot.
          stats
            .and_then(move |_| {
              context.core.snapshots
                .create(&context.core.vfs, path_stats)
                .map_err(move |e| {
                  throw(&format!("Snapshot failed: {}", e))
                })
            })
            .boxed()
        },
        Err(e) =>
          err(throw(&format!("PathGlobs expansion failed: {:?}", e))),
      })
      .boxed()
  }

  fn lift_path_globs(item: &Value) -> Result<PathGlobs, String> {
    let include = externs::project_multi_strs(item, "include");
    let exclude = externs::project_multi_strs(item, "exclude");
    PathGlobs::create(&include, &exclude)
      .map_err(|e| {
        format!("Failed to parse PathGlobs for include({:?}), exclude({:?}): {}", include, exclude, e)
      })
  }

  fn store_snapshot(context: &Context, item: &fs::Snapshot) -> Value {
    let path_stats: Vec<_> =
      item.path_stats.iter()
        .map(|ps| Self::store_path_stat(context, ps))
        .collect();
    externs::invoke_unsafe(
      &context.core.types.construct_snapshot,
      &vec![
        externs::store_bytes(&item.fingerprint.0),
        externs::store_list(path_stats.iter().collect(), false),
      ],
    )
  }

  fn store_snapshots(context: &Context) -> Value {
    externs::invoke_unsafe(
      &context.core.types.construct_snapshots,
      &vec![
        externs::store_bytes(
          &context.core.snapshots.path().as_os_str().as_bytes()
        ),
      ],
    )
  }

  fn store_path(item: &Path) -> Value {
    externs::store_bytes(item.as_os_str().as_bytes())
  }

  fn store_dir(context: &Context, item: &Dir) -> Value {
    let args = vec![Self::store_path(item.0.as_path())];
    externs::invoke_unsafe(&context.core.types.construct_dir, &args)
  }

  fn store_file(context: &Context, item: &File) -> Value {
    let args = vec![Self::store_path(item.0.as_path())];
    externs::invoke_unsafe(&context.core.types.construct_file, &args)
  }

  fn store_path_stat(context: &Context, item: &PathStat) -> Value {
    let args =
      match item {
        &PathStat::Dir { ref path, ref stat } =>
          vec![Self::store_path(path), Self::store_dir(context, stat)],
        &PathStat::File { ref path, ref stat } =>
          vec![Self::store_path(path), Self::store_file(context, stat)],
      };
    externs::invoke_unsafe(&context.core.types.construct_path_stat, &args)
  }

  fn store_file_content(context: &Context, item: &FileContent) -> Value {
    externs::invoke_unsafe(
      &context.core.types.construct_file_content,
      &vec![
        Self::store_path(&item.path),
        externs::store_bytes(&item.content),
      ],
    )
  }

  fn store_files_content(context: &Context, item: &Vec<FileContent>) -> Value {
    let entries: Vec<_> = item.iter().map(|e| Self::store_file_content(context, e)).collect();
    externs::invoke_unsafe(
      &context.core.types.construct_files_content,
      &vec![
        externs::store_list(entries.iter().collect(), false),
      ],
    )
  }
}

impl Node for Snapshot {
  type Output = fs::Snapshot;

  fn run(self, context: Context) -> NodeFuture<fs::Snapshot> {
    // Compute and parse PathGlobs for the subject.
    context
      .get(
        Select::new(
          context.core.types.path_globs.clone(),
          self.subject.clone(),
          self.variants.clone()
        )
      )
      .then(move |path_globs_res| match path_globs_res {
        Ok(path_globs_val) => {
          match Self::lift_path_globs(&path_globs_val) {
            Ok(pgs) =>
              Snapshot::create(context, pgs),
            Err(e) =>
              err(throw(&format!("Failed to parse PathGlobs: {}", e))),
          }
        },
        Err(failure) =>
          err(failure)
      })
      .boxed()
  }
  fn is_inline() -> bool {
    false
  }
}

impl From<Snapshot> for NodeKey {
  fn from(n: Snapshot) -> Self {
    NodeKey::Snapshot(n)
  }
}

#[derive(Clone, Debug, Eq, Hash, PartialEq)]
pub struct Task {
  subject: Key,
  product: TypeConstraint,
  variants: Variants,
  task: tasks::Task,
}

impl Task {
  /**
   * TODO: Can/should inline execution of all of these.
   */
  fn get(&self, context: &Context, selector: Selector) -> NodeFuture<Value> {
    match selector {
      Selector::Select(s) =>
        context.get(Select {
          subject: self.subject.clone(),
          variants: self.variants.clone(),
          selector: s,
        }),
      Selector::SelectDependencies(s) =>
        context.get(SelectDependencies {
          subject: self.subject.clone(),
          variants: self.variants.clone(),
          selector: s,
        }),
      Selector::SelectTransitive(s) =>
        context.get(SelectTransitive {
          subject: self.subject.clone(),
          variants: self.variants.clone(),
          selector: s,
        }),
      Selector::SelectProjection(s) =>
        context.get(SelectProjection {
          subject: self.subject.clone(),
          variants: self.variants.clone(),
          selector: s,
        }),
      Selector::SelectLiteral(s) =>
        context.get(SelectLiteral {
          variants: self.variants.clone(),
          selector: s,
        }),
    }
  }
}

impl Node for Task {
  type Output = Value;

  fn run(self, context: Context) -> NodeFuture<Value> {
    let deps =
      future::join_all(
        self.task.clause.iter()
          .map(|selector| self.get(&context, selector.clone()))
          .collect::<Vec<_>>()
      );

    let task = self.task.clone();
    deps
      .then(move |deps_result| match deps_result {
        Ok(deps) =>
          externs::invoke_runnable(
            &externs::val_for_id(task.func.0),
            &deps,
            task.cacheable,
          ),
        Err(err) =>
          Err(err),
      })
      .boxed()
  }

  fn is_inline() -> bool {
    false
  }
}

impl From<Task> for NodeKey {
  fn from(n: Task) -> Self {
    NodeKey::Task(n)
  }
}

#[derive(Clone, Debug, Eq, Hash, PartialEq)]
pub enum NodeKey {
  ReadLink(ReadLink),
  Scandir(Scandir),
  Stat(Stat),
  Select(Select),
  SelectDependencies(SelectDependencies),
  SelectTransitive(SelectTransitive),
  SelectLiteral(SelectLiteral),
  SelectProjection(SelectProjection),
  Snapshot(Snapshot),
  Task(Task),
}

impl NodeKey {
  pub fn format(&self) -> String {
    fn keystr(key: &Key) -> String {
      externs::id_to_str(key.id())
    }
    fn typstr(tc: &TypeConstraint) -> String {
      externs::id_to_str(tc.0)
    }
    match self {
      &NodeKey::ReadLink(ref s) =>
        format!("ReadLink({:?})", s.0),
      &NodeKey::Scandir(ref s) =>
        format!("Scandir({:?})", s.0),
      &NodeKey::Stat(ref s) =>
        format!("Stat({:?})", s.0),
      &NodeKey::Select(ref s) =>
        format!("Select({}, {})", keystr(&s.subject), typstr(&s.selector.product)),
      &NodeKey::SelectLiteral(ref s) =>
        format!("Literal({})", keystr(&s.selector.subject)),
      &NodeKey::SelectDependencies(ref s) =>
        format!("Dependencies({}, {})", keystr(&s.subject), typstr(&s.selector.product)),
      &NodeKey::SelectTransitive(ref s) =>
        format!("TransitiveDependencies({}, {})", keystr(&s.subject), typstr(&s.selector.product)),
      &NodeKey::SelectProjection(ref s) =>
        format!("Projection({}, {})", keystr(&s.subject), typstr(&s.selector.product)),
      &NodeKey::Task(ref s) =>
        format!(
          "Task({}, {}, {})",
          externs::id_to_str(s.task.func.0),
          keystr(&s.subject),
          typstr(&s.product)
        ),
      &NodeKey::Snapshot(ref s) =>
        format!("Snapshot({})", keystr(&s.subject)),
    }
  }

  pub fn product_str(&self) -> String {
    fn typstr(tc: &TypeConstraint) -> String {
      externs::id_to_str(tc.0)
    }
    match self {
      &NodeKey::Select(ref s) => typstr(&s.selector.product),
      &NodeKey::SelectLiteral(ref s) => typstr(&s.selector.product),
      &NodeKey::SelectDependencies(ref s) => typstr(&s.selector.product),
      &NodeKey::SelectTransitive(ref s) => typstr(&s.selector.product),
      &NodeKey::SelectProjection(ref s) => typstr(&s.selector.product),
      &NodeKey::Task(ref s) => typstr(&s.product),
      &NodeKey::Snapshot(..) => "Snapshot".to_string(),
      &NodeKey::ReadLink(..) => "LinkDest".to_string(),
      &NodeKey::Scandir(..) => "DirectoryListing".to_string(),
      &NodeKey::Stat(..) => "Stat".to_string(),
    }
  }

  /**
   * If this NodeKey represents an FS operation, returns its Path.
   */
  pub fn fs_subject(&self) -> Option<&Path> {
    match self {
      &NodeKey::ReadLink(ref s) => Some((s.0).0.as_path()),
      &NodeKey::Scandir(ref s) => Some((s.0).0.as_path()),
      &NodeKey::Stat(ref s) => Some(s.0.as_path()),
      _ => None,
    }
  }
}

impl Node for NodeKey {
  type Output = NodeResult;

  fn run(self, context: Context) -> NodeFuture<NodeResult> {
    match self {
      NodeKey::ReadLink(n) => n.run(context).map(|v| v.into()).boxed(),
      NodeKey::Stat(n) => n.run(context).map(|v| v.into()).boxed(),
      NodeKey::Scandir(n) => n.run(context).map(|v| v.into()).boxed(),
      NodeKey::Select(n) => n.run(context).map(|v| v.into()).boxed(),
      NodeKey::SelectTransitive(n) => n.run(context).map(|v| v.into()).boxed(),
      NodeKey::SelectDependencies(n) => n.run(context).map(|v| v.into()).boxed(),
      NodeKey::SelectLiteral(n) => n.run(context).map(|v| v.into()).boxed(),
      NodeKey::SelectProjection(n) => n.run(context).map(|v| v.into()).boxed(),
      NodeKey::Snapshot(n) => n.run(context).map(|v| v.into()).boxed(),
      NodeKey::Task(n) => n.run(context).map(|v| v.into()).boxed(),
    }
  }

  fn is_inline() -> bool {
    true
  }
}

#[derive(Clone, Debug)]
pub enum NodeResult {
  Unit,
  DirectoryListing(DirectoryListing),
  LinkDest(LinkDest),
  Snapshot(fs::Snapshot),
  Value(Value),
}

impl From<()> for NodeResult {
  fn from(_: ()) -> Self {
    NodeResult::Unit
  }
}

impl From<Value> for NodeResult {
  fn from(v: Value) -> Self {
    NodeResult::Value(v)
  }
}

impl From<fs::Snapshot> for NodeResult {
  fn from(v: fs::Snapshot) -> Self {
    NodeResult::Snapshot(v)
  }
}

impl From<LinkDest> for NodeResult {
  fn from(v: LinkDest) -> Self {
    NodeResult::LinkDest(v)
  }
}

impl From<DirectoryListing> for NodeResult {
  fn from(v: DirectoryListing) -> Self {
    NodeResult::DirectoryListing(v)
  }
}

// TODO: These traits exist in the stdlib, but are marked unstable.
//   see https://github.com/rust-lang/rust/issues/33417
pub trait TryFrom<T>: Sized {
  type Err;
  fn try_from(T) -> Result<Self, Self::Err>;
}

pub trait TryInto<T>: Sized {
  type Err;
  fn try_into(self) -> Result<T, Self::Err>;
}

impl<T, U> TryInto<U> for T where U: TryFrom<T> {
  type Err = U::Err;

  fn try_into(self) -> Result<U, U::Err> {
    U::try_from(self)
  }
}

impl TryFrom<NodeResult> for NodeResult {
  type Err = ();

  fn try_from(nr: NodeResult) -> Result<Self, ()> {
    Ok(nr)
  }
}

impl TryFrom<NodeResult> for () {
  type Err = ();

  fn try_from(nr: NodeResult) -> Result<Self, ()> {
    match nr {
      NodeResult::Unit => Ok(()),
      _ => Err(()),
    }
  }
}

impl TryFrom<NodeResult> for Value {
  type Err = ();

  fn try_from(nr: NodeResult) -> Result<Self, ()> {
    match nr {
      NodeResult::Value(v) => Ok(v),
      _ => Err(()),
    }
  }
}

impl TryFrom<NodeResult> for fs::Snapshot {
  type Err = ();

  fn try_from(nr: NodeResult) -> Result<Self, ()> {
    match nr {
      NodeResult::Snapshot(v) => Ok(v),
      _ => Err(()),
    }
  }
}

impl TryFrom<NodeResult> for LinkDest {
  type Err = ();

  fn try_from(nr: NodeResult) -> Result<Self, ()> {
    match nr {
      NodeResult::LinkDest(v) => Ok(v),
      _ => Err(()),
    }
  }
}

impl TryFrom<NodeResult> for DirectoryListing {
  type Err = ();

  fn try_from(nr: NodeResult) -> Result<Self, ()> {
    match nr {
      NodeResult::DirectoryListing(v) => Ok(v),
      _ => Err(()),
    }
  }
}<|MERGE_RESOLUTION|>--- conflicted
+++ resolved
@@ -527,7 +527,6 @@
       .then(move |dep_product_res| {
         match dep_product_res {
           Ok(dep_product) => {
-<<<<<<< HEAD
             let subject_keys = externs::project_multi(&dep_product, &self.selector.field).iter()
               .map(|subject| externs::key_for(&subject))
               .collect();
@@ -568,27 +567,6 @@
               externs::store_list(expansion.outputs.values().collect::<Vec<_>>(), false)
             })
             .boxed()
-=======
-            // The product and its dependency list are available: project them.
-            let deps =
-              future::join_all(
-                externs::project_multi(&dep_product, &self.selector.field).iter()
-                  .map(|dep_subject| self.get_dep(&context, &dep_subject))
-                  .collect::<Vec<_>>()
-              );
-            deps
-              .then(move |dep_values_res| {
-                // Finally, store the resulting values.
-                match dep_values_res {
-                  Ok(dep_values) => {
-                    Ok(self.store(&dep_product, dep_values.iter().collect()))
-                  },
-                  Err(failure) =>
-                    Err(was_required(failure)),
-                }
-              })
-              .boxed()
->>>>>>> fd3f8a86
           },
           Err(failure) =>
             err(failure),
