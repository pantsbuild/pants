--- conflicted
+++ resolved
@@ -4,9 +4,6 @@
 use std::collections::HashMap;
 
 use core::{Field, Function, FNV, Key, TypeConstraint, TypeId};
-<<<<<<< HEAD
-use selectors::{Selector, Select, SelectDependencies, SelectLiteral, SelectProjection, Task};
-=======
 use selectors::{Selector, Select, SelectDependencies, SelectLiteral, SelectProjection};
 
 
@@ -17,7 +14,6 @@
   pub func: Function,
   pub cacheable: bool,
 }
->>>>>>> c2db3ddb
 
 /**
  * Registry of tasks able to produce each type, along with a few fundamental python
