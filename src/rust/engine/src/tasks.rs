--- conflicted
+++ resolved
@@ -86,19 +86,6 @@
     ));
   }
 
-<<<<<<< HEAD
-  // TODO: Only exists in order to support the `Snapshots` singleton replacement in `context.rs`:
-  // Fix by porting isolated processes to rust:
-  //   see: https://github.com/pantsbuild/pants/issues/4397
-  pub fn singleton_replace(&mut self, value: Value, product: TypeConstraint) {
-    self.singletons.insert(product, (
-      externs::key_for(value.clone()),
-      value,
-    ));
-  }
-
-=======
->>>>>>> 11f8112a
   ///
   /// The following methods define the Task registration lifecycle.
   ///
