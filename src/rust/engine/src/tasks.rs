// Copyright 2017 Pants project contributors (see CONTRIBUTORS.md).
// Licensed under the Apache License, Version 2.0 (see LICENSE).

use std::collections::{HashMap, HashSet};

use crate::core::{Function, TypeId, FNV};
use crate::selectors::{Get, Select};
use crate::types::Types;

#[derive(Clone, Debug, Eq, Hash, PartialEq)]
pub struct Task {
  pub product: TypeId,
  pub clause: Vec<Select>,
  pub gets: Vec<Get>,
  pub func: Function,
  pub cacheable: bool,
}

///
/// Registry of native (rust) Intrinsic tasks and user (python) Tasks.
///
#[derive(Clone, Debug)]
pub struct Tasks {
  // output product type -> Intrinsic providing it
  intrinsics: HashMap<TypeId, Vec<Intrinsic>, FNV>,
  // output product type -> list of tasks providing it
  tasks: HashMap<TypeId, Vec<Task>, FNV>,
  // Used during the construction of the tasks map.
  preparing: Option<Task>,
}

///
/// Defines a stateful lifecycle for defining tasks via the C api. Call in order:
///   1. task_begin() - once per task
///   2. add_*() - zero or more times per task to add input clauses
///   3. task_end() - once per task
///
/// (This protocol was original defined in a Builder, but that complicated the C lifecycle.)
///
impl Tasks {
  pub fn new() -> Tasks {
    Tasks {
      intrinsics: HashMap::default(),
      tasks: HashMap::default(),
      preparing: None,
    }
  }

  pub fn all_product_types(&self) -> HashSet<TypeId> {
    self
      .tasks
      .keys()
      .chain(self.intrinsics.keys())
      .cloned()
      .collect::<HashSet<_>>()
  }

  pub fn all_tasks(&self) -> Vec<&Task> {
    self.tasks.values().flat_map(|tasks| tasks).collect()
  }

  pub fn gen_intrinsic(&self, product: TypeId) -> Option<&Vec<Intrinsic>> {
    self.intrinsics.get(&product)
  }

  pub fn gen_tasks(&self, product: TypeId) -> Option<&Vec<Task>> {
    self.tasks.get(&product)
  }

  pub fn intrinsics_set(&mut self, types: &Types) {
    let intrinsics = vec![
      Intrinsic {
        product: types.snapshot,
        input: types.path_globs,
      },
      Intrinsic {
        product: types.snapshot,
        input: types.url_to_fetch,
      },
      Intrinsic {
        product: types.files_content,
        input: types.directory_digest,
      },
      Intrinsic {
        product: types.directory_digest,
        input: types.merged_directories,
      },
      Intrinsic {
        product: types.directory_digest,
<<<<<<< HEAD
        input: types.prefix_stripped_directory,
=======
        input: types.directory_with_prefix_to_strip,
>>>>>>> 55f11c66
      },
      Intrinsic {
        product: types.process_result,
        input: types.process_request,
      },
    ];

    self.intrinsics = vec![].into_iter().collect();
    for intrinsic in intrinsics {
      self
        .intrinsics
        .entry(intrinsic.product)
        .or_insert_with(Vec::new)
        .push(intrinsic)
    }
  }

  ///
  /// The following methods define the Task registration lifecycle.
  ///
  pub fn task_begin(&mut self, func: Function, product: TypeId, cacheable: bool) {
    assert!(
      self.preparing.is_none(),
      "Must `end()` the previous task creation before beginning a new one!"
    );

    self.preparing = Some(Task {
      cacheable: cacheable,
      product: product,
      clause: Vec::new(),
      gets: Vec::new(),
      func: func,
    });
  }

  pub fn add_get(&mut self, product: TypeId, subject: TypeId) {
    self
      .preparing
      .as_mut()
      .expect("Must `begin()` a task creation before adding gets!")
      .gets
      .push(Get {
        product: product,
        subject: subject,
      });
  }

  pub fn add_select(&mut self, product: TypeId) {
    self
      .preparing
      .as_mut()
      .expect("Must `begin()` a task creation before adding clauses!")
      .clause
      .push(Select::new(product));
  }

  pub fn task_end(&mut self) {
    // Move the task from `preparing` to the Tasks map
    let mut task = self
      .preparing
      .take()
      .expect("Must `begin()` a task creation before ending it!");
    let tasks = self.tasks.entry(task.product).or_insert_with(Vec::new);
    assert!(
      !tasks.contains(&task),
      "{:?} was double-registered for {:?}: {:?}",
      task,
      task.product,
      tasks,
    );
    task.clause.shrink_to_fit();
    task.gets.shrink_to_fit();
    tasks.push(task);
  }
}

#[derive(Eq, Hash, PartialEq, Clone, Copy, Debug)]
pub struct Intrinsic {
  pub product: TypeId,
  pub input: TypeId,
}<|MERGE_RESOLUTION|>--- conflicted
+++ resolved
@@ -87,11 +87,7 @@
       },
       Intrinsic {
         product: types.directory_digest,
-<<<<<<< HEAD
-        input: types.prefix_stripped_directory,
-=======
         input: types.directory_with_prefix_to_strip,
->>>>>>> 55f11c66
       },
       Intrinsic {
         product: types.process_result,
