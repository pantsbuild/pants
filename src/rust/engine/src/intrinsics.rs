--- conflicted
+++ resolved
@@ -509,10 +509,7 @@
 }
 
 fn session_values(context: Context, _args: Vec<Value>) -> BoxFuture<'static, NodeResult<Value>> {
-<<<<<<< HEAD
   async move { context.get(SessionValues).await? }.boxed()
-=======
-  async move { context.get(SessionValues).await }.boxed()
 }
 
 fn run_id(context: Context, _args: Vec<Value>) -> BoxFuture<'static, NodeResult<Value>> {
@@ -735,5 +732,4 @@
     Ok(result)
   }
   .boxed()
->>>>>>> fd8a9df0
 }