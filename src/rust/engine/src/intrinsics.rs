--- conflicted
+++ resolved
@@ -31,9 +31,7 @@
 use fs::{DigestTrie, DirectoryDigest, RelativePath, TypedPath};
 use hashing::{Digest, EMPTY_DIGEST};
 use process_execution::docker::{ImagePullPolicy, ImagePullScope, DOCKER, IMAGE_PULL_CACHE};
-use process_execution::local::{
-  apply_chroot, create_sandbox, prepare_workdir, setup_run_sh_script, KeepSandboxes,
-};
+use process_execution::local::{apply_chroot, create_sandbox, prepare_workdir, setup_run_sh_script, KeepSandboxes};
 use process_execution::{ManagedChild, Platform, ProcessExecutionStrategy};
 use rule_graph::DependencyKey;
 use stdio::TryCloneAsFile;
@@ -593,13 +591,8 @@
         command.arg(arg);
       }
 
-<<<<<<< HEAD
-    command.env_clear();
-    command.envs(&process.env);
-=======
       command.env_clear();
-      command.envs(process.env);
->>>>>>> 2b427689
+      command.envs(&process.env);
 
       if !restartable {
           task_side_effected()?;
@@ -653,28 +646,21 @@
         })
         .await?;
 
-<<<<<<< HEAD
-    let code = exit_status.code().unwrap_or(-1);
-    if keep_sandboxes == KeepSandboxes::Always
+      let code = exit_status.code().unwrap_or(-1);
+      if keep_sandboxes == KeepSandboxes::Always
         || keep_sandboxes == KeepSandboxes::OnFailure && code != 0 {
-      tempdir.keep("interactive process");
-      let do_setup_run_sh_script = |workdir_path| -> Result<(), String> {
-        setup_run_sh_script(tempdir.path(), &process.env, &process.working_directory, &process.argv, workdir_path)
-      };
-      if run_in_workspace {
-        let cwd = current_dir()
-            .map_err(|e| format!("Could not detect current working directory: {err}", err = e))?;
-        do_setup_run_sh_script(cwd.as_path())?;
-      } else {
-        do_setup_run_sh_script(tempdir.path())?;
+        tempdir.keep("interactive process");
+        let do_setup_run_sh_script = |workdir_path| -> Result<(), String> {
+          setup_run_sh_script(tempdir.path(), &process.env, &process.working_directory, &process.argv, workdir_path)
+        };
+        if run_in_workspace {
+          let cwd = current_dir()
+          .map_err(|e| format!("Could not detect current working directory: {err}", err = e))?;
+          do_setup_run_sh_script(cwd.as_path())?;
+        } else {
+          do_setup_run_sh_script(tempdir.path())?;
+        }
       }
-    }
-=======
-      let code = exit_status.code().unwrap_or(-1);
-      if keep_sandboxes == KeepSandboxes::OnFailure && code != 0 {
-        tempdir.keep("interactive process");
-      }
->>>>>>> 2b427689
 
       let result = {
         let gil = Python::acquire_gil();
