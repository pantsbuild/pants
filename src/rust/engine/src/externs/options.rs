// Copyright 2024 Pants project contributors (see CONTRIBUTORS.md).
// Licensed under the Apache License, Version 2.0 (see LICENSE).

<<<<<<< HEAD
use pyo3::exceptions::PyException;
use pyo3::prelude::*;
=======
>>>>>>> fa0e7179
use pyo3::types::{PyBool, PyDict, PyFloat, PyInt, PyList, PyString, PyTuple};
use pyo3::{prelude::*, BoundObject};

use options::{
    apply_dict_edits, apply_list_edits, Args, ConfigSource, DictEdit, DictEditAction, Env,
    ListEdit, ListEditAction, ListOptionValue, OptionId, OptionParser, OptionalOptionValue, Scope,
    Source, Val,
};

use itertools::Itertools;
use std::collections::{HashMap, HashSet};

pyo3::import_exception!(pants.option.errors, ParseError);

pub(crate) fn register(m: &Bound<'_, PyModule>) -> PyResult<()> {
    m.add_class::<PyOptionId>()?;
    m.add_class::<PyConfigSource>()?;
    m.add_class::<PyOptionParser>()?;
    Ok(())
}

// The (nested) values of a dict-valued option are represented by Val.
// This function converts them to equivalent Python types.
fn val_to_py_object(py: Python, val: &Val) -> PyResult<PyObject> {
    let res = match val {
        Val::Bool(b) => b.into_pyobject(py)?.into_any().unbind(),
        Val::Int(i) => i.into_pyobject(py)?.into_any().unbind(),
        Val::Float(f) => f.into_pyobject(py)?.into_any().unbind(),
        Val::String(s) => s.into_pyobject(py)?.into_any().unbind(),
        Val::List(list) => {
            let pylist = PyList::empty(py);
            for m in list {
                pylist.append(val_to_py_object(py, m)?)?;
            }
            pylist.into_pyobject(py)?.into_any().unbind()
        }
        Val::Dict(dict) => {
            let pydict = PyDict::new(py);
            for (k, v) in dict {
                pydict.set_item(k.into_pyobject(py)?, val_to_py_object(py, v)?)?;
            }
            pydict.into_pyobject(py)?.into_any().unbind()
        }
    };
    Ok(res)
}

// Converts a string->Val dict into a Python type.
fn dict_into_py(py: Python, vals: HashMap<String, Val>) -> PyResult<PyDictVal> {
    vals.into_iter()
        .map(|(k, v)| match val_to_py_object(py, &v) {
            Ok(pyobj) => Ok((k, pyobj)),
            Err(err) => Err(err),
        })
        .collect::<PyResult<HashMap<String, PyObject>>>()
}

// Converts a Python object into a Val, which is necessary for receiving
// the default values of dict-valued options from Python.
pub(crate) fn py_object_to_val(obj: &Bound<'_, PyAny>) -> Result<Val, PyErr> {
    // TODO: If this is_instance_of chain shows up as significant in CPU profiles,
    //  we can use a lookup table of PyTypeObject -> conversion func instead.
    //  Alternatively, we could type-parameterize DictEdit to create a variant that contains
    //  Py* types directly,instead of Vals, for when dict-valued options are consumed by
    //  Python code, while retaining the current Val-based DictEdit for when dict-valued
    //  options are consumed in Rust code.
    //  However we don't have many dict-typed options, and even fewer with non-empty or non-tiny
    //  defaults (this function is only used to convert option default values), so it's
    //  very unlikely that this is a problem in practice.

    // NB: We check these in rough order of likelihood of the type appearing in a dict value,
    // but it is vital that we check bool before int, because bool is a subclass of int.
    if obj.is_instance_of::<PyString>() {
        Ok(Val::String(obj.extract()?))
    } else if obj.is_instance_of::<PyBool>() {
        Ok(Val::Bool(obj.extract()?))
    } else if obj.is_instance_of::<PyInt>() {
        Ok(Val::Int(obj.extract()?))
    } else if obj.is_instance_of::<PyFloat>() {
        Ok(Val::Float(obj.extract()?))
    } else if obj.is_instance_of::<PyDict>() {
        Ok(Val::Dict(
            obj.downcast::<PyDict>()?
                .iter()
                .map(|(k, v)| {
                    Ok::<(String, Val), PyErr>((k.extract::<String>()?, py_object_to_val(&v)?))
                })
                .collect::<Result<HashMap<_, _>, _>>()?,
        ))
    } else if obj.is_instance_of::<PyList>() {
        Ok(Val::List(
            obj.downcast::<PyList>()?
                .iter()
                .map(|v| py_object_to_val(&v))
                .collect::<Result<Vec<_>, _>>()?,
        ))
    } else if obj.is_instance_of::<PyTuple>() {
        Ok(Val::List(
            obj.downcast::<PyTuple>()?
                .iter()
                .map(|v| py_object_to_val(&v))
                .collect::<Result<Vec<_>, _>>()?,
        ))
    } else {
        Err(ParseError::new_err(format!(
            "Unsupported Python type in option default: {}",
            obj.get_type().name()?
        )))
    }
}

#[pyclass]
struct PyOptionId(OptionId);

#[pymethods]
impl PyOptionId {
    #[new]
    #[pyo3(signature = (*components, scope = None, switch = None))]
    fn __new__(
        components: &Bound<'_, PyTuple>,
        scope: Option<&str>,
        switch: Option<&str>,
    ) -> PyResult<Self> {
        let components = components
            .iter()
            .map(|c| c.extract::<String>())
            .collect::<Result<Vec<_>, _>>()?;
        let scope = scope.map(Scope::named).unwrap_or(Scope::Global);
        let switch = match switch {
            Some(switch) if switch.len() == 1 => switch.chars().next(),
            None => None,
            Some(s) => {
                return Err(ParseError::new_err(format!(
                    "Switch value should contain a single character, but was: {}",
                    s
                )))
            }
        };
        let option_id =
            OptionId::new(scope, components.into_iter(), switch).map_err(ParseError::new_err)?;
        Ok(Self(option_id))
    }
}

#[pyclass]
struct PyConfigSource(ConfigSource);

#[pymethods]
impl PyConfigSource {
    #[new]
    fn __new__(path: &str, content: &[u8]) -> PyResult<Self> {
        Ok(Self(ConfigSource {
            path: path.into(),
            content: std::str::from_utf8(content).map(str::to_string)?,
        }))
    }
}

#[pyclass]
struct PyOptionParser(OptionParser);

// The pythonic value of a dict-typed option.
type PyDictVal = HashMap<String, PyObject>;

// The derivation of the option value, as a vec of (value, rank, details string) tuples.
type OptionValueDerivation<'py, T> = Vec<(T, isize, Option<Bound<'py, PyString>>)>;

// A tuple (final value, rank of final value, optional derivation of value).
//
// Note: The final value and its rank could be computed from the derivation (see above),
// but the full derivation is not itself computed in normal usage.
// We could get rid of this tuple type by representing the final value and its rank as
// a singleton derivation (in the case where we don't otherwise need the full derivation).
// But that would allocate two unnecessary Vecs for every option.
type OptionValue<'py, T> = (Option<T>, isize, Option<OptionValueDerivation<'py, T>>);

fn source_to_details(source: &Source) -> Option<&str> {
    match source {
        Source::Default => None,
        Source::Config { ordinal: _, path } => Some(path),
        Source::Env => Some("env var"),
        Source::Flag => Some("command-line flag"),
    }
}

fn to_details<'py>(py: Python<'py>, sources: Vec<&'py Source>) -> Option<Bound<'py, PyString>> {
    if sources.is_empty() {
        return None;
    }
    if sources.len() == 1 {
        return source_to_details(sources.first().unwrap()).map(|s| PyString::intern(py, s));
    }
    #[allow(unstable_name_collisions)]
    // intersperse is provided by itertools::Itertools, but is also in the Rust nightly
    // as an experimental feature of standard Iterator. If/when that becomes standard we
    // can use it, but for now we must squelch the name collision.
    Some(PyString::intern(
        py,
        &sources
            .into_iter()
            .filter_map(source_to_details)
            .intersperse(", ")
            .collect::<String>(),
    ))
}

// Condense list value derivation across sources, so that it reflects merges vs. replacements
// in a useful way. E.g., if we merge [a, b] and [c], and then replace it with [d, e],
// the derivation will show:
//   - [d, e] (from command-line flag)
//   - [a, b, c] (from env var, from config)
fn condense_list_value_derivation<'py, T: PartialEq>(
    py: Python<'py>,
    derivation: Vec<(&'py Source, Vec<ListEdit<T>>)>,
) -> OptionValueDerivation<'py, Vec<T>> {
    let mut ret: OptionValueDerivation<'py, Vec<T>> = vec![];
    let mut cur_group: Vec<ListEdit<T>> = vec![];
    let mut cur_sources: Vec<&Source> = vec![];

    // In this case, for simplicity, we always use the "inefficient" O(M*N) remover,
    // even for hashable values. This is very unlikely to have a noticeable performance impact
    // in practice. And if it does, it would only be when we generate option value derivation
    // for help display, and not in regular usage.
    // See comments on OptionParser::parse_list_hashable() for context.
    fn remover<T: PartialEq>(list: &mut Vec<T>, to_remove: &[T]) {
        list.retain(|item| !to_remove.contains(item));
    }

    for (source, list_edits) in derivation.into_iter() {
        for list_edit in list_edits {
            if list_edit.action == ListEditAction::Replace {
                if !cur_sources.is_empty() {
                    ret.push((
                        apply_list_edits::<T>(remover, cur_group.into_iter()),
                        cur_sources.last().unwrap().rank() as isize,
                        to_details(py, cur_sources),
                    ));
                }
                cur_group = vec![];
                cur_sources = vec![];
            }
            cur_group.push(list_edit);
            cur_sources.push(source);
        }
    }
    if !cur_sources.is_empty() {
        ret.push((
            apply_list_edits::<T>(remover, cur_group.into_iter()),
            cur_sources.last().unwrap().rank() as isize,
            to_details(py, cur_sources),
        ));
    }

    ret
}

// Condense dict value derivation across sources, so that it reflects merges vs. replacements
//  in a useful way. E.g., if we merge {a: 1, b: 2] and {c: 3}, and then replace it with {d: 4},
// the derivation will show:
//   - {d: 4} (from command-line flag)
//   - {a: 1, b: 2, c: 3} (from env var, from config)
fn condense_dict_value_derivation<'py>(
    py: Python<'py>,
    derivation: Vec<(&'py Source, Vec<DictEdit>)>,
) -> PyResult<OptionValueDerivation<'py, PyDictVal>> {
    let mut ret: OptionValueDerivation<'py, PyDictVal> = vec![];
    let mut cur_group: Vec<DictEdit> = vec![];
    let mut cur_sources: Vec<&Source> = vec![];

    for (source, dict_edits) in derivation.into_iter() {
        for dict_edit in dict_edits {
            if dict_edit.action == DictEditAction::Replace {
                if !cur_group.is_empty() {
                    ret.push((
                        dict_into_py(py, apply_dict_edits(cur_group.into_iter()))?,
                        cur_sources.last().unwrap().rank() as isize,
                        to_details(py, cur_sources),
                    ));
                }
                cur_group = vec![];
                cur_sources = vec![];
            }
            cur_group.push(dict_edit);
            cur_sources.push(source);
        }
    }
    if !cur_group.is_empty() {
        ret.push((
            dict_into_py(py, apply_dict_edits(cur_group.into_iter()))?,
            cur_sources.last().unwrap().rank() as isize,
            to_details(py, cur_sources),
        ));
    }

    Ok(ret)
}

fn into_py<'py, T>(
    py: Python<'py>,
    res: Result<OptionalOptionValue<'py, T>, String>,
) -> PyResult<OptionValue<'py, T>> {
    let val = res.map_err(ParseError::new_err)?;
    Ok((
        val.value,
        val.source.rank() as isize,
        val.derivation.map(|d| {
            d.into_iter()
                .map(|(source, val)| (val, source.rank() as isize, to_details(py, vec![source])))
                .collect()
        }),
    ))
}

#[allow(clippy::type_complexity)]
impl PyOptionParser {
    fn get_list<'py, T: ToOwned + ?Sized>(
        &'py self,
        py: Python<'py>,
        option_id: &Bound<'_, PyOptionId>,
        default: Vec<T::Owned>,
        getter: fn(
            &'py OptionParser,
            &OptionId,
            Vec<T::Owned>,
        ) -> Result<ListOptionValue<'py, T::Owned>, String>,
    ) -> PyResult<OptionValue<'py, Vec<T::Owned>>>
    where
        <T as ToOwned>::Owned: PartialEq,
    {
        let opt_val =
            getter(&self.0, &option_id.borrow().0, default).map_err(ParseError::new_err)?;
        Ok((
            Some(opt_val.value),
            opt_val.source.rank() as isize,
            opt_val
                .derivation
                .map(|d| condense_list_value_derivation(py, d)),
        ))
    }
}

#[pymethods]
impl PyOptionParser {
    #[new]
    #[pyo3(signature = (args, env, configs, allow_pantsrc, include_derivation))]
    fn __new__<'py>(
        args: Vec<String>,
        env: &Bound<'py, PyDict>,
        configs: Option<Vec<Bound<'py, PyConfigSource>>>,
        allow_pantsrc: bool,
        include_derivation: bool,
    ) -> PyResult<Self> {
        let env = env
            .items()
            .into_iter()
            .map(|kv_pair| kv_pair.extract::<(String, String)>())
            .collect::<Result<HashMap<_, _>, _>>()?;

        let option_parser = OptionParser::new(
            Args::new(args),
            Env::new(env),
            configs.map(|cs| cs.iter().map(|c| c.borrow().0.clone()).collect()),
            allow_pantsrc,
            include_derivation,
            None,
        )
        .map_err(ParseError::new_err)?;
        Ok(Self(option_parser))
    }

    #[pyo3(signature = (option_id, default))]
    fn get_bool<'py>(
        &'py self,
        py: Python<'py>,
        option_id: &Bound<'_, PyOptionId>,
        default: Option<bool>,
    ) -> PyResult<OptionValue<'py, bool>> {
        into_py(
            py,
            self.0.parse_bool_optional(&option_id.borrow().0, default),
        )
    }

    #[pyo3(signature = (option_id, default))]
    fn get_int<'py>(
        &'py self,
        py: Python<'py>,
        option_id: &Bound<'_, PyOptionId>,
        default: Option<i64>,
    ) -> PyResult<OptionValue<'py, i64>> {
        into_py(
            py,
            self.0.parse_int_optional(&option_id.borrow().0, default),
        )
    }

    #[pyo3(signature = (option_id, default))]
    fn get_float<'py>(
        &'py self,
        py: Python<'py>,
        option_id: &Bound<'_, PyOptionId>,
        default: Option<f64>,
    ) -> PyResult<OptionValue<'py, f64>> {
        into_py(
            py,
            self.0.parse_float_optional(&option_id.borrow().0, default),
        )
    }

    #[pyo3(signature = (option_id, default))]
    fn get_string<'py>(
        &'py self,
        py: Python<'py>,
        option_id: &Bound<'_, PyOptionId>,
        default: Option<&str>,
    ) -> PyResult<OptionValue<'py, String>> {
        into_py(
            py,
            self.0.parse_string_optional(&option_id.borrow().0, default),
        )
    }

    fn get_bool_list<'py>(
        &'py self,
        py: Python<'py>,
        option_id: &Bound<'_, PyOptionId>,
        default: Vec<bool>,
    ) -> PyResult<OptionValue<'py, Vec<bool>>> {
        self.get_list::<bool>(py, option_id, default, |op, oid, def| {
            op.parse_bool_list(oid, def)
        })
    }

    fn get_int_list<'py>(
        &'py self,
        py: Python<'py>,
        option_id: &Bound<'_, PyOptionId>,
        default: Vec<i64>,
    ) -> PyResult<OptionValue<'py, Vec<i64>>> {
        self.get_list::<i64>(py, option_id, default, |op, oid, def| {
            op.parse_int_list(oid, def)
        })
    }

    fn get_float_list<'py>(
        &'py self,
        py: Python<'py>,
        option_id: &Bound<'_, PyOptionId>,
        default: Vec<f64>,
    ) -> PyResult<OptionValue<'py, Vec<f64>>> {
        self.get_list::<f64>(py, option_id, default, |op, oid, def| {
            op.parse_float_list(oid, def)
        })
    }

    fn get_string_list<'py>(
        &'py self,
        py: Python<'py>,
        option_id: &Bound<'_, PyOptionId>,
        default: Vec<String>,
    ) -> PyResult<OptionValue<'py, Vec<String>>> {
        self.get_list::<String>(py, option_id, default, |op, oid, def| {
            op.parse_string_list(oid, def)
        })
    }

    fn get_dict<'py>(
        &'py self,
        py: Python<'py>,
        option_id: &Bound<'_, PyOptionId>,
        default: &Bound<'_, PyDict>,
    ) -> PyResult<OptionValue<'py, PyDictVal>> {
        let default = default
            .items()
            .into_iter()
            .map(|kv_pair| {
                let (k, v) = kv_pair.extract::<(String, Bound<'_, PyAny>)>()?;
                Ok::<(String, Val), PyErr>((k, py_object_to_val(&v)?))
            })
            .collect::<Result<HashMap<_, _>, _>>()?;

        let opt_val = self
            .0
            .parse_dict(&option_id.borrow().0, default)
            .map_err(ParseError::new_err)?;
        let opt_val_py = dict_into_py(py, opt_val.value)?;

        Ok((
            Some(opt_val_py),
            opt_val.source.rank() as isize,
            match opt_val.derivation {
                Some(d) => Some(condense_dict_value_derivation(py, d)?),
                None => None,
            },
        ))
    }

    fn get_passthrough_args(&self) -> PyResult<Option<Vec<String>>> {
        self.0.get_passthrough_args().map_err(PyException::new_err)
    }

    fn get_unconsumed_flags(&self) -> PyResult<HashMap<String, Vec<String>>> {
        // The python side expects an empty string to represent the GLOBAL scope.
        Ok(self
            .0
            .get_unconsumed_flags()
            .map_err(PyException::new_err)?
            .into_iter()
            .map(|(k, v)| {
                (
                    (if k.name() == "GLOBAL" { "" } else { k.name() }).to_string(),
                    v,
                )
            })
            .collect())
    }

    fn validate_config(
        &self,
        py: Python<'_>,
        py_valid_keys: HashMap<String, PyObject>,
    ) -> PyResult<Vec<String>> {
        let mut valid_keys = HashMap::new();

        for (section_name, keys) in py_valid_keys.into_iter() {
            let keys_set = keys.extract::<HashSet<String>>(py)?;
            valid_keys.insert(section_name, keys_set);
        }

        Ok(self.0.validate_config(&valid_keys))
    }
}<|MERGE_RESOLUTION|>--- conflicted
+++ resolved
@@ -1,11 +1,7 @@
 // Copyright 2024 Pants project contributors (see CONTRIBUTORS.md).
 // Licensed under the Apache License, Version 2.0 (see LICENSE).
 
-<<<<<<< HEAD
 use pyo3::exceptions::PyException;
-use pyo3::prelude::*;
-=======
->>>>>>> fa0e7179
 use pyo3::types::{PyBool, PyDict, PyFloat, PyInt, PyList, PyString, PyTuple};
 use pyo3::{prelude::*, BoundObject};
 
