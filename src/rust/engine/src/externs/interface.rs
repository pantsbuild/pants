// Copyright 2020 Pants project contributors (see CONTRIBUTORS.md).
// Licensed under the Apache License, Version 2.0 (see LICENSE).

// File-specific allowances to silence internal warnings of `[pyclass]`.
#![allow(clippy::used_underscore_binding)]

/// This crate is a wrapper around the engine crate which exposes a Python module via PyO3.
use std::any::Any;
use std::cell::RefCell;
use std::collections::hash_map::HashMap;
use std::convert::TryInto;
use std::fs::File;
use std::io;
use std::panic;
use std::path::{Path, PathBuf};
use std::str::FromStr;
use std::sync::Arc;
use std::time::Duration;

use async_latch::AsyncLatch;
use futures::future::FutureExt;
use futures::future::{self, TryFutureExt};
use futures::Future;
use hashing::Digest;
use log::{self, debug, error, warn, Log};
use logging::logger::PANTS_LOGGER;
use logging::{Logger, PythonLogLevel};
use petgraph::graph::{DiGraph, Graph};
use process_execution::RemoteCacheWarningsBehavior;
use pyo3::exceptions::{PyException, PyIOError, PyKeyboardInterrupt, PyValueError};
use pyo3::prelude::{
  pyclass, pyfunction, pymethods, pymodule, wrap_pyfunction, Py, PyModule, PyObject,
  PyResult as PyO3Result, Python,
};
use pyo3::types::{PyBytes, PyDict, PyList, PyString, PyTuple, PyType};
use pyo3::{create_exception, IntoPy, PyAny};
use regex::Regex;
use rule_graph::{self, RuleGraph};
use task_executor::Executor;
use workunit_store::{
  ArtifactOutput, ObservationMetric, UserMetadataItem, Workunit, WorkunitState,
};

use crate::{
  externs, nodes, Context, Core, ExecutionRequest, ExecutionStrategyOptions, ExecutionTermination,
  Failure, Function, Intrinsic, Intrinsics, Key, LocalStoreOptions, Params, RemotingOptions, Rule,
  Scheduler, Session, Tasks, TypeId, Types, Value,
};

#[pymodule]
fn native_engine(py: Python, m: &PyModule) -> PyO3Result<()> {
  m.add("PollTimeout", py.get_type::<PollTimeout>())?;

  m.add_class::<PyExecutionRequest>()?;
  m.add_class::<PyExecutionStrategyOptions>()?;
  m.add_class::<PyExecutor>()?;
  m.add_class::<PyNailgunServer>()?;
  m.add_class::<PyRemotingOptions>()?;
  m.add_class::<PyLocalStoreOptions>()?;
  m.add_class::<PyResult>()?;
  m.add_class::<PyScheduler>()?;
  m.add_class::<PySession>()?;
  m.add_class::<PySessionCancellationLatch>()?;
  m.add_class::<PyStdioDestination>()?;
  m.add_class::<PyTasks>()?;
  m.add_class::<PyTypes>()?;

  m.add_class::<externs::PyGeneratorResponseBreak>()?;
  m.add_class::<externs::PyGeneratorResponseGet>()?;
  m.add_class::<externs::PyGeneratorResponseGetMulti>()?;

  m.add_class::<externs::fs::PyDigest>()?;
  m.add_class::<externs::fs::PySnapshot>()?;

  m.add_function(wrap_pyfunction!(stdio_initialize, m)?)?;
  m.add_function(wrap_pyfunction!(stdio_thread_console_set, m)?)?;
  m.add_function(wrap_pyfunction!(stdio_thread_console_color_mode_set, m)?)?;
  m.add_function(wrap_pyfunction!(stdio_thread_console_clear, m)?)?;
  m.add_function(wrap_pyfunction!(stdio_thread_get_destination, m)?)?;
  m.add_function(wrap_pyfunction!(stdio_thread_set_destination, m)?)?;

  m.add_function(wrap_pyfunction!(flush_log, m)?)?;
  m.add_function(wrap_pyfunction!(write_log, m)?)?;
  m.add_function(wrap_pyfunction!(set_per_run_log_path, m)?)?;
  m.add_function(wrap_pyfunction!(teardown_dynamic_ui, m)?)?;
  m.add_function(wrap_pyfunction!(maybe_set_panic_handler, m)?)?;

  m.add_function(wrap_pyfunction!(task_side_effected, m)?)?;

  m.add_function(wrap_pyfunction!(tasks_task_begin, m)?)?;
  m.add_function(wrap_pyfunction!(tasks_task_end, m)?)?;
  m.add_function(wrap_pyfunction!(tasks_add_get, m)?)?;
  m.add_function(wrap_pyfunction!(tasks_add_union, m)?)?;
  m.add_function(wrap_pyfunction!(tasks_add_select, m)?)?;
  m.add_function(wrap_pyfunction!(tasks_add_query, m)?)?;

  m.add_function(wrap_pyfunction!(write_digest, m)?)?;
  m.add_function(wrap_pyfunction!(capture_snapshots, m)?)?;

  m.add_function(wrap_pyfunction!(graph_invalidate_paths, m)?)?;
  m.add_function(wrap_pyfunction!(graph_invalidate_all_paths, m)?)?;
  m.add_function(wrap_pyfunction!(graph_invalidate_all, m)?)?;
  m.add_function(wrap_pyfunction!(graph_len, m)?)?;
  m.add_function(wrap_pyfunction!(graph_visualize, m)?)?;

  m.add_function(wrap_pyfunction!(nailgun_server_create, m)?)?;
  m.add_function(wrap_pyfunction!(nailgun_server_await_shutdown, m)?)?;

  m.add_function(wrap_pyfunction!(garbage_collect_store, m)?)?;
  m.add_function(wrap_pyfunction!(lease_files_in_graph, m)?)?;
  m.add_function(wrap_pyfunction!(check_invalidation_watcher_liveness, m)?)?;

  m.add_function(wrap_pyfunction!(validate_reachability, m)?)?;
  m.add_function(wrap_pyfunction!(rule_graph_consumed_types, m)?)?;
  m.add_function(wrap_pyfunction!(rule_graph_visualize, m)?)?;
  m.add_function(wrap_pyfunction!(rule_subgraph_visualize, m)?)?;

  m.add_function(wrap_pyfunction!(execution_add_root_select, m)?)?;

  m.add_function(wrap_pyfunction!(session_new_run_id, m)?)?;
  m.add_function(wrap_pyfunction!(session_poll_workunits, m)?)?;
  m.add_function(wrap_pyfunction!(session_run_interactive_process, m)?)?;
  m.add_function(wrap_pyfunction!(session_get_observation_histograms, m)?)?;
  m.add_function(wrap_pyfunction!(session_record_test_observation, m)?)?;
  m.add_function(wrap_pyfunction!(session_isolated_shallow_clone, m)?)?;

  m.add_function(wrap_pyfunction!(single_file_digests_to_bytes, m)?)?;
  m.add_function(wrap_pyfunction!(ensure_remote_has_recursive, m)?)?;

  m.add_function(wrap_pyfunction!(scheduler_execute, m)?)?;
  m.add_function(wrap_pyfunction!(scheduler_metrics, m)?)?;
  m.add_function(wrap_pyfunction!(scheduler_create, m)?)?;
  m.add_function(wrap_pyfunction!(scheduler_shutdown, m)?)?;

  m.add_function(wrap_pyfunction!(strongly_connected_components, m)?)?;

  Ok(())
}

create_exception!(native_engine, PollTimeout, PyException);

#[pyclass]
struct PyTasks(RefCell<Tasks>);

#[pymethods]
impl PyTasks {
  #[new]
  fn __new__() -> Self {
    Self(RefCell::new(Tasks::new()))
  }
}

#[pyclass]
struct PyTypes(RefCell<Option<Types>>);

#[pymethods]
impl PyTypes {
  #[new]
  fn __new__(
    file_digest: &PyType,
    snapshot: &PyType,
    paths: &PyType,
    file_content: &PyType,
    file_entry: &PyType,
    directory: &PyType,
    digest_contents: &PyType,
    digest_entries: &PyType,
    path_globs: &PyType,
    merge_digests: &PyType,
    add_prefix: &PyType,
    remove_prefix: &PyType,
    create_digest: &PyType,
    digest_subset: &PyType,
    download_file: &PyType,
    platform: &PyType,
    multi_platform_process: &PyType,
    process_result: &PyType,
    process_result_metadata: &PyType,
    coroutine: &PyType,
    session_values: &PyType,
    run_id: &PyType,
    interactive_process: &PyType,
    interactive_process_result: &PyType,
    engine_aware_parameter: &PyType,
    py: Python,
  ) -> Self {
    Self(RefCell::new(Some(Types {
      directory_digest: TypeId::new(py.get_type::<externs::fs::PyDigest>()),
      file_digest: TypeId::new(file_digest),
      snapshot: TypeId::new(snapshot),
      paths: TypeId::new(paths),
      file_content: TypeId::new(file_content),
      file_entry: TypeId::new(file_entry),
      directory: TypeId::new(directory),
      digest_contents: TypeId::new(digest_contents),
      digest_entries: TypeId::new(digest_entries),
      path_globs: TypeId::new(path_globs),
      merge_digests: TypeId::new(merge_digests),
      add_prefix: TypeId::new(add_prefix),
      remove_prefix: TypeId::new(remove_prefix),
      create_digest: TypeId::new(create_digest),
      digest_subset: TypeId::new(digest_subset),
      download_file: TypeId::new(download_file),
      platform: TypeId::new(platform),
      multi_platform_process: TypeId::new(multi_platform_process),
      process_result: TypeId::new(process_result),
      process_result_metadata: TypeId::new(process_result_metadata),
      coroutine: TypeId::new(coroutine),
      session_values: TypeId::new(session_values),
      run_id: TypeId::new(run_id),
      interactive_process: TypeId::new(interactive_process),
      interactive_process_result: TypeId::new(interactive_process_result),
      engine_aware_parameter: TypeId::new(engine_aware_parameter),
    })))
  }
}

#[pyclass]
struct PyExecutor(task_executor::Executor);

#[pymethods]
impl PyExecutor {
  #[new]
  fn __new__(core_threads: usize, max_threads: usize) -> PyO3Result<Self> {
    let executor = Executor::global(core_threads, max_threads).map_err(PyException::new_err)?;
    Ok(Self(executor))
  }
}

#[pyclass]
struct PyScheduler(Scheduler);

#[pyclass]
struct PyStdioDestination(Arc<stdio::Destination>);

/// Represents configuration related to process execution strategies.
///
/// The data stored by PyExecutionStrategyOptions originally was passed directly into
/// scheduler_create but has been broken out separately because the large number of options
/// became unwieldy.
#[pyclass]
struct PyExecutionStrategyOptions(ExecutionStrategyOptions);

#[pymethods]
impl PyExecutionStrategyOptions {
  #[new]
  fn __new__(
    local_parallelism: usize,
    remote_parallelism: usize,
    local_cleanup: bool,
    local_cache: bool,
    local_enable_nailgun: bool,
    remote_cache_read: bool,
    remote_cache_write: bool,
  ) -> Self {
    Self(ExecutionStrategyOptions {
      local_parallelism,
      remote_parallelism,
      local_cleanup,
      local_cache,
      local_enable_nailgun,
      remote_cache_read,
      remote_cache_write,
    })
  }
}

/// Represents configuration related to remote execution and caching.
#[pyclass]
struct PyRemotingOptions(RemotingOptions);

#[pymethods]
impl PyRemotingOptions {
  #[new]
  fn __new__(
    execution_enable: bool,
    store_address: Option<String>,
    execution_address: Option<String>,
    execution_process_cache_namespace: Option<String>,
    instance_name: Option<String>,
    root_ca_certs_path: Option<String>,
    store_headers: Vec<(String, String)>,
    store_chunk_bytes: usize,
    store_chunk_upload_timeout: u64,
    store_rpc_retries: usize,
    store_rpc_concurrency: usize,
    store_batch_api_size_limit: usize,
    cache_warnings_behavior: String,
    cache_eager_fetch: bool,
    cache_rpc_concurrency: usize,
    execution_extra_platform_properties: Vec<(String, String)>,
    execution_headers: Vec<(String, String)>,
    execution_overall_deadline_secs: u64,
    execution_rpc_concurrency: usize,
  ) -> Self {
    Self(RemotingOptions {
      execution_enable,
      store_address,
      execution_address,
      execution_process_cache_namespace,
      instance_name,
      root_ca_certs_path: root_ca_certs_path.map(PathBuf::from),
      store_headers: store_headers.into_iter().collect(),
      store_chunk_bytes,
      store_chunk_upload_timeout: Duration::from_secs(store_chunk_upload_timeout),
      store_rpc_retries,
      store_rpc_concurrency,
      store_batch_api_size_limit,
      cache_warnings_behavior: RemoteCacheWarningsBehavior::from_str(&cache_warnings_behavior)
        .unwrap(),
      cache_eager_fetch,
      cache_rpc_concurrency,
      execution_extra_platform_properties,
      execution_headers: execution_headers.into_iter().collect(),
      execution_overall_deadline: Duration::from_secs(execution_overall_deadline_secs),
      execution_rpc_concurrency,
    })
  }
}

#[pyclass]
struct PyLocalStoreOptions(LocalStoreOptions);

#[pymethods]
impl PyLocalStoreOptions {
  #[new]
  fn __new__(
    store_dir: String,
    process_cache_max_size_bytes: usize,
    files_max_size_bytes: usize,
    directories_max_size_bytes: usize,
    lease_time_millis: u64,
    shard_count: u8,
  ) -> PyO3Result<Self> {
    if shard_count.count_ones() != 1 {
      return Err(PyValueError::new_err(format!(
        "The local store shard count must be a power of two: got {}",
        shard_count
      )));
    }
    Ok(Self(LocalStoreOptions {
      store_dir: PathBuf::from(store_dir),
      process_cache_max_size_bytes,
      files_max_size_bytes,
      directories_max_size_bytes,
      lease_time: Duration::from_millis(lease_time_millis),
      shard_count,
    }))
  }
}

#[pyclass]
struct PySession(Session);

#[pymethods]
impl PySession {
  #[new]
  fn __new__(
    scheduler: &PyScheduler,
    should_render_ui: bool,
    build_id: String,
    session_values: PyObject,
    cancellation_latch: &PySessionCancellationLatch,
    py: Python,
  ) -> PyO3Result<Self> {
    let core = scheduler.0.core.clone();
    let cancellation_latch = cancellation_latch.0.clone();
    // NB: Session creation interacts with the Graph, which must not be accessed while the GIL is
    // held.
    let session = py
      .allow_threads(|| {
        Session::new(
          core,
          should_render_ui,
          build_id,
          session_values.into(),
          cancellation_latch,
        )
      })
      .map_err(PyException::new_err)?;
    Ok(Self(session))
  }

  fn cancel(&self) {
    self.0.cancel()
  }

  fn is_cancelled(&self) -> bool {
    self.0.is_cancelled()
  }
}

#[pyclass]
struct PySessionCancellationLatch(AsyncLatch);

#[pymethods]
impl PySessionCancellationLatch {
  #[new]
  fn __new__() -> Self {
    Self(AsyncLatch::new())
  }

  fn is_cancelled(&self) -> bool {
    self.0.poll_triggered()
  }
}

#[pyclass]
struct PyNailgunServer {
  server: RefCell<Option<nailgun::Server>>,
  executor: Executor,
}

#[pymethods]
impl PyNailgunServer {
  fn port(&self) -> PyO3Result<u16> {
    let borrowed_server = self.server.borrow();
    let server = borrowed_server.as_ref().ok_or_else(|| {
      PyException::new_err("Cannot get the port of a server that has already shut down.")
    })?;
    Ok(server.port())
  }
}

#[pyclass]
struct PyExecutionRequest(RefCell<ExecutionRequest>);

#[pymethods]
impl PyExecutionRequest {
  #[new]
  fn __new__(poll: bool, poll_delay_in_ms: Option<u64>, timeout_in_ms: Option<u64>) -> Self {
    let request = ExecutionRequest {
      poll,
      poll_delay: poll_delay_in_ms.map(Duration::from_millis),
      timeout: timeout_in_ms.map(Duration::from_millis),
      ..ExecutionRequest::default()
    };
    Self(RefCell::new(request))
  }
}

#[pyclass]
struct PyResult {
  #[pyo3(get)]
  is_throw: bool,
  #[pyo3(get)]
  result: PyObject,
  #[pyo3(get)]
  python_traceback: Option<String>,
  #[pyo3(get)]
  engine_traceback: Vec<String>,
}

fn py_result_from_root(py: Python, result: Result<Value, Failure>) -> PyResult {
  match result {
    Ok(val) => PyResult {
      is_throw: false,
      result: val.into(),
      python_traceback: None,
      engine_traceback: vec![],
    },
    Err(f) => {
      let (val, python_traceback, engine_traceback) = match f {
        f @ Failure::Invalidated => {
          let msg = format!("{}", f);
          let python_traceback = Failure::native_traceback(&msg);
          (
            externs::create_exception(py, msg),
            python_traceback,
            Vec::new(),
          )
        }
        Failure::Throw {
          val,
          python_traceback,
          engine_traceback,
        } => (val, python_traceback, engine_traceback),
      };
      PyResult {
        is_throw: true,
        result: val.into(),
        python_traceback: Some(python_traceback),
        engine_traceback,
      }
    }
  }
}

#[pyfunction]
fn nailgun_server_create(
  executor_ptr: &PyExecutor,
  port: u16,
  runner: PyObject,
) -> PyO3Result<PyNailgunServer> {
  with_executor(executor_ptr, |executor| {
    let server_future = {
      let executor = executor.clone();
      nailgun::Server::new(executor, port, move |exe: nailgun::RawFdExecution| {
        let gil = Python::acquire_gil();
        let py = gil.python();
        let result = runner.as_ref(py).call1((
          exe.cmd.command,
          PyTuple::new(py, exe.cmd.args),
          exe.cmd.env.into_iter().collect::<HashMap<String, String>>(),
          PySessionCancellationLatch(exe.cancelled),
          exe.stdin_fd as i64,
          exe.stdout_fd as i64,
          exe.stderr_fd as i64,
        ));
        match result {
          Ok(exit_code) => {
            let code: i32 = exit_code.extract().unwrap();
            nailgun::ExitCode(code)
          }
          Err(e) => {
            error!(
              "Uncaught exception in nailgun handler: {:#?}",
              Failure::from_py_err_with_gil(py, e)
            );
            nailgun::ExitCode(1)
          }
        }
      })
    };

    let server = executor
      .block_on(server_future)
      .map_err(PyException::new_err)?;
    Ok(PyNailgunServer {
      server: RefCell::new(Some(server)),
      executor: executor.clone(),
    })
  })
}

#[pyfunction]
fn nailgun_server_await_shutdown(
  py: Python,
  nailgun_server_ptr: &PyNailgunServer,
) -> PyO3Result<()> {
  if let Some(server) = nailgun_server_ptr.server.borrow_mut().take() {
    let executor = nailgun_server_ptr.executor.clone();
    py.allow_threads(|| executor.block_on(server.shutdown()))
      .map_err(PyException::new_err)
  } else {
    Ok(())
  }
}

#[pyfunction]
fn strongly_connected_components(
  py: Python,
  adjacency_lists: Vec<(PyObject, Vec<PyObject>)>,
) -> PyO3Result<Vec<Vec<PyObject>>> {
  let mut graph: DiGraph<Key, (), u32> = Graph::new();
  let mut node_ids: HashMap<Key, _> = HashMap::new();

  for (node, adjacency_list) in adjacency_lists {
    let node_key = Key::from_value(node.into())?;
    let node_id = *node_ids
      .entry(node_key)
      .or_insert_with(|| graph.add_node(node_key));
    for dependency in adjacency_list {
      let dependency_key = Key::from_value(dependency.into())?;
      let dependency_id = node_ids
        .entry(dependency_key)
        .or_insert_with(|| graph.add_node(dependency_key));
      graph.add_edge(node_id, *dependency_id, ());
    }
  }

  Ok(
    petgraph::algo::tarjan_scc(&graph)
      .into_iter()
      .map(|component| {
        component
          .into_iter()
          .map(|node_id| graph[node_id].to_value().consume_into_py_object(py))
          .collect::<Vec<_>>()
      })
      .collect(),
  )
}

///
/// Given a set of Tasks and type information, creates a Scheduler.
///
/// The given Tasks struct will be cloned, so no additional mutation of the reference will
/// affect the created Scheduler.
///
#[pyfunction]
fn scheduler_create(
  executor_ptr: &PyExecutor,
  tasks_ptr: &PyTasks,
  types_ptr: &PyTypes,
  build_root_buf: String,
  local_execution_root_dir_buf: String,
  named_caches_dir_buf: String,
  ca_certs_path_buf: Option<String>,
  ignore_patterns: Vec<String>,
  use_gitignore: bool,
  watch_filesystem: bool,
  remoting_options: &PyRemotingOptions,
  local_store_options: &PyLocalStoreOptions,
  exec_strategy_opts: &PyExecutionStrategyOptions,
) -> PyO3Result<PyScheduler> {
  match fs::increase_limits() {
    Ok(msg) => debug!("{}", msg),
    Err(e) => warn!("{}", e),
  }
  let core: Result<Core, String> = with_executor(executor_ptr, |executor| {
    let types = types_ptr
      .0
      .borrow_mut()
      .take()
      .ok_or_else(|| "An instance of PyTypes may only be used once.".to_owned())?;
    let intrinsics = Intrinsics::new(&types);
    let mut tasks = tasks_ptr.0.replace(Tasks::new());
    tasks.intrinsics_set(&intrinsics);

    // NOTE: Enter the Tokio runtime so that libraries like Tonic (for gRPC) are able to
    // use `tokio::spawn` since Python does not setup Tokio for the main thread. This also
    // ensures that the correct executor is used by those libraries.
    executor.enter(|| {
      Core::new(
        executor.clone(),
        tasks,
        types,
        intrinsics,
        PathBuf::from(build_root_buf),
        ignore_patterns,
        use_gitignore,
        watch_filesystem,
        PathBuf::from(local_execution_root_dir_buf),
        PathBuf::from(named_caches_dir_buf),
        ca_certs_path_buf.map(PathBuf::from),
        local_store_options.0.clone(),
        remoting_options.0.clone(),
        exec_strategy_opts.0.clone(),
      )
    })
  });
  let scheduler = Scheduler::new(core.map_err(PyValueError::new_err)?);
  Ok(PyScheduler(scheduler))
}

async fn workunit_to_py_value(
  workunit: &Workunit,
  core: &Arc<Core>,
  session: &Session,
) -> PyO3Result<Value> {
  let mut dict_entries = {
    let gil = Python::acquire_gil();
    let py = gil.python();
    let mut dict_entries = vec![
      (
        externs::store_utf8(py, "name"),
        externs::store_utf8(py, &workunit.name),
      ),
      (
        externs::store_utf8(py, "span_id"),
        externs::store_utf8(py, &format!("{}", workunit.span_id)),
      ),
      (
        externs::store_utf8(py, "level"),
        externs::store_utf8(py, &workunit.metadata.level.to_string()),
      ),
    ];

    if let Some(parent_id) = workunit.parent_id {
      dict_entries.push((
        externs::store_utf8(py, "parent_id"),
        externs::store_utf8(py, &format!("{}", parent_id)),
      ));
    }

    match workunit.state {
      WorkunitState::Started { start_time, .. } => {
        let duration = start_time
          .duration_since(std::time::UNIX_EPOCH)
          .unwrap_or_else(|_| Duration::default());
        dict_entries.extend_from_slice(&[
          (
            externs::store_utf8(py, "start_secs"),
            externs::store_u64(py, duration.as_secs()),
          ),
          (
            externs::store_utf8(py, "start_nanos"),
            externs::store_u64(py, duration.subsec_nanos() as u64),
          ),
        ])
      }
      WorkunitState::Completed { time_span } => {
        dict_entries.extend_from_slice(&[
          (
            externs::store_utf8(py, "start_secs"),
            externs::store_u64(py, time_span.start.secs),
          ),
          (
            externs::store_utf8(py, "start_nanos"),
            externs::store_u64(py, u64::from(time_span.start.nanos)),
          ),
          (
            externs::store_utf8(py, "duration_secs"),
            externs::store_u64(py, time_span.duration.secs),
          ),
          (
            externs::store_utf8(py, "duration_nanos"),
            externs::store_u64(py, u64::from(time_span.duration.nanos)),
          ),
        ]);
      }
    };

    if let Some(desc) = &workunit.metadata.desc.as_ref() {
      dict_entries.push((
        externs::store_utf8(py, "description"),
        externs::store_utf8(py, desc),
      ));
    }
    dict_entries
  };

  let mut artifact_entries = Vec::new();

  for (artifact_name, digest) in workunit.metadata.artifacts.iter() {
    let store = core.store();
    let py_val = match digest {
      ArtifactOutput::FileDigest(digest) => {
        let gil = Python::acquire_gil();
        crate::nodes::Snapshot::store_file_digest(gil.python(), &core.types, digest)
      }
      ArtifactOutput::Snapshot(digest) => {
        let snapshot = store::Snapshot::from_digest(store, *digest)
          .await
          .map_err(PyException::new_err)?;
        let gil = Python::acquire_gil();
        let py = gil.python();
        crate::nodes::Snapshot::store_snapshot(py, snapshot).map_err(PyException::new_err)?
      }
    };

    let gil = Python::acquire_gil();
    artifact_entries.push((
      externs::store_utf8(gil.python(), artifact_name.as_str()),
      py_val,
    ))
  }

  let gil = Python::acquire_gil();
  let py = gil.python();

  let mut user_metadata_entries = Vec::with_capacity(workunit.metadata.user_metadata.len());
  for (user_metadata_key, user_metadata_item) in workunit.metadata.user_metadata.iter() {
    let value = match user_metadata_item {
      UserMetadataItem::ImmediateString(v) => externs::store_utf8(py, v),
      UserMetadataItem::ImmediateInt(n) => externs::store_i64(py, *n),
      UserMetadataItem::PyValue(py_val_handle) => {
        match session.with_metadata_map(|map| map.get(py_val_handle).cloned()) {
          None => {
            log::warn!(
              "Workunit metadata() value not found for key: {}",
              user_metadata_key
            );
            continue;
          }
          Some(v) => v,
        }
      }
    };
    user_metadata_entries.push((externs::store_utf8(py, user_metadata_key.as_str()), value));
  }

  dict_entries.push((
    externs::store_utf8(py, "metadata"),
    externs::store_dict(py, user_metadata_entries)?,
  ));

  if let Some(stdout_digest) = &workunit.metadata.stdout.as_ref() {
    artifact_entries.push((
      externs::store_utf8(py, "stdout_digest"),
      crate::nodes::Snapshot::store_file_digest(py, &core.types, stdout_digest),
    ));
  }

  if let Some(stderr_digest) = &workunit.metadata.stderr.as_ref() {
    artifact_entries.push((
      externs::store_utf8(py, "stderr_digest"),
      crate::nodes::Snapshot::store_file_digest(py, &core.types, stderr_digest),
    ));
  }

  dict_entries.push((
    externs::store_utf8(py, "artifacts"),
    externs::store_dict(py, artifact_entries)?,
  ));

  if !workunit.counters.is_empty() {
    let counters_entries = workunit
      .counters
      .iter()
      .map(|(counter_name, counter_value)| {
        (
          externs::store_utf8(py, counter_name.as_ref()),
          externs::store_u64(py, *counter_value),
        )
      })
      .collect();

    dict_entries.push((
      externs::store_utf8(py, "counters"),
      externs::store_dict(py, counters_entries)?,
    ));
  }

  externs::store_dict(py, dict_entries)
}

async fn workunits_to_py_tuple_value(
  py: Python<'_>,
  workunits: Vec<Workunit>,
  core: &Arc<Core>,
  session: &Session,
) -> PyO3Result<Value> {
  let mut workunit_values = Vec::new();
  for workunit in workunits {
    let py_value = workunit_to_py_value(&workunit, core, session).await?;
    workunit_values.push(py_value);
  }

  Ok(externs::store_tuple(py, workunit_values))
}

#[pyfunction]
fn session_poll_workunits(
  py: Python,
  scheduler_ptr: &PyScheduler,
  session_ptr: &PySession,
  max_log_verbosity_level: u64,
) -> PyO3Result<PyObject> {
  let py_level: PythonLogLevel = max_log_verbosity_level
    .try_into()
    .map_err(|e| PyException::new_err(format!("{}", e)))?;
  let (started, completed) = with_scheduler(scheduler_ptr, |scheduler| {
    with_session(session_ptr, |session| {
      let core = scheduler.core.clone();
<<<<<<< HEAD
      py.allow_threads(|| {
        session
          .workunit_store()
          .with_latest_workunits(py_level.into(), |started, completed| {
            let mut started_iter = started.iter();
            let started = core.executor.block_on(workunits_to_py_tuple_value(
              &mut started_iter,
              &scheduler.core,
              session,
            ))?;

            let mut completed_iter = completed.iter();
            let completed = core.executor.block_on(workunits_to_py_tuple_value(
              &mut completed_iter,
              &scheduler.core,
              session,
            ))?;
            let res: PyO3Result<(Value, Value)> = Ok((started, completed));
            res
          })
      })
=======
      let (started, completed) =
        py.allow_threads(|| session.workunit_store().latest_workunits(py_level.into()));

      let started_val = core.executor.block_on(workunits_to_py_tuple_value(
        py,
        started,
        &scheduler.core,
        session,
      ))?;
      let completed_val = core.executor.block_on(workunits_to_py_tuple_value(
        py,
        completed,
        &scheduler.core,
        session,
      ))?;
      Ok(externs::store_tuple(py, vec![started_val, completed_val]).into())
>>>>>>> 996ff41f
    })
  })?;
  Ok(externs::store_tuple(py, vec![started, completed]).into())
}

#[pyfunction]
fn session_run_interactive_process(
  py: Python,
  session_ptr: &PySession,
  interactive_process: PyObject,
) -> PyO3Result<PyObject> {
  with_session(session_ptr, |session| {
    let core = session.core().clone();
    let context = Context::new(core.clone(), session.clone());
    let interactive_process: Value = interactive_process.into();
    py.allow_threads(|| {
      context
        .core
        .executor
        .clone()
        .block_on(nodes::maybe_side_effecting(
          true,
          &Arc::new(std::sync::atomic::AtomicBool::new(true)),
          core.intrinsics.run(
            Intrinsic {
              product: context.core.types.interactive_process_result,
              inputs: vec![context.core.types.interactive_process],
            },
            context,
            vec![interactive_process],
          ),
        ))
    })
    .map(|v| v.into())
    .map_err(|e| PyException::new_err(e.to_string()))
  })
}

#[pyfunction]
fn scheduler_metrics(
  py: Python,
  scheduler_ptr: &PyScheduler,
  session_ptr: &PySession,
) -> PyO3Result<PyObject> {
  with_scheduler(scheduler_ptr, |scheduler| {
    with_session(session_ptr, |session| {
      let values = scheduler
        .metrics(session)
        .into_iter()
        .map(|(metric, value)| {
          (
            externs::store_utf8(py, metric),
            externs::store_i64(py, value),
          )
        })
        .collect::<Vec<_>>();
      externs::store_dict(py, values).map(|d| d.consume_into_py_object(py))
    })
  })
}

#[pyfunction]
fn scheduler_shutdown(py: Python, scheduler_ptr: &PyScheduler, timeout_secs: u64) {
  with_scheduler(scheduler_ptr, |scheduler| {
    py.allow_threads(|| {
      scheduler
        .core
        .executor
        .block_on(scheduler.core.shutdown(Duration::from_secs(timeout_secs)));
    })
  });
}

#[pyfunction]
fn scheduler_execute<'py>(
  py: Python<'py>,
  scheduler_ptr: &PyScheduler,
  session_ptr: &PySession,
  execution_request_ptr: &PyExecutionRequest,
) -> PyO3Result<&'py PyTuple> {
  with_scheduler(scheduler_ptr, |scheduler| {
    with_execution_request(execution_request_ptr, |execution_request| {
      with_session(session_ptr, |session| {
        // TODO: A parent_id should be an explicit argument.
        session.workunit_store().init_thread_state(None);
        let execute_result = py.allow_threads(|| scheduler.execute(execution_request, session));
        execute_result
          .map(|root_results| {
            let py_results = root_results
              .into_iter()
              .map(|err| Py::new(py, py_result_from_root(py, err)).unwrap())
              .collect::<Vec<_>>();
            PyTuple::new(py, &py_results)
          })
          .map_err(|e| match e {
            ExecutionTermination::KeyboardInterrupt => PyKeyboardInterrupt::new_err(()),
            ExecutionTermination::PollTimeout => PollTimeout::new_err(()),
            ExecutionTermination::Fatal(msg) => PyException::new_err(msg),
          })
      })
    })
  })
}

#[pyfunction]
fn execution_add_root_select(
  scheduler_ptr: &PyScheduler,
  execution_request_ptr: &PyExecutionRequest,
  param_vals: Vec<PyObject>,
  product: &PyType,
) -> PyO3Result<()> {
  with_scheduler(scheduler_ptr, |scheduler| {
    with_execution_request(execution_request_ptr, |execution_request| {
      let product = TypeId::new(product);
      let keys = param_vals
        .into_iter()
        .map(|p| Key::from_value(p.into()))
        .collect::<Result<Vec<_>, _>>()?;
      Params::new(keys)
        .and_then(|params| scheduler.add_root_select(execution_request, params, product))
        .map_err(PyException::new_err)
    })
  })
}

#[pyfunction]
fn tasks_task_begin(
  tasks_ptr: &PyTasks,
  func: PyObject,
  output_type: &PyType,
  side_effecting: bool,
  engine_aware_return_type: bool,
  cacheable: bool,
  name: String,
  desc: String,
  level: u64,
) -> PyO3Result<()> {
  let py_level: PythonLogLevel = level
    .try_into()
    .map_err(|e| PyException::new_err(format!("{}", e)))?;
  with_tasks(tasks_ptr, |tasks| {
    let func = Function(Key::from_value(func.into())?);
    let output_type = TypeId::new(output_type);
    tasks.task_begin(
      func,
      output_type,
      side_effecting,
      engine_aware_return_type,
      cacheable,
      name,
      if desc.is_empty() { None } else { Some(desc) },
      py_level.into(),
    );
    Ok(())
  })
}

#[pyfunction]
fn tasks_task_end(tasks_ptr: &PyTasks) {
  with_tasks(tasks_ptr, |tasks| {
    tasks.task_end();
  })
}

#[pyfunction]
fn tasks_add_get(tasks_ptr: &PyTasks, output: &PyType, input: &PyType) {
  with_tasks(tasks_ptr, |tasks| {
    let output = TypeId::new(output);
    let input = TypeId::new(input);
    tasks.add_get(output, input);
  })
}

#[pyfunction]
fn tasks_add_union(tasks_ptr: &PyTasks, output_type: &PyType, input_types: Vec<&PyType>) {
  with_tasks(tasks_ptr, |tasks| {
    tasks.add_union(
      TypeId::new(output_type),
      input_types
        .into_iter()
        .map(|type_id| TypeId::new(type_id))
        .collect(),
    );
  })
}

#[pyfunction]
fn tasks_add_select(tasks_ptr: &PyTasks, selector: &PyType) {
  with_tasks(tasks_ptr, |tasks| {
    let selector = TypeId::new(selector);
    tasks.add_select(selector);
  })
}

#[pyfunction]
fn tasks_add_query(tasks_ptr: &PyTasks, output_type: &PyType, input_types: Vec<&PyType>) {
  with_tasks(tasks_ptr, |tasks| {
    tasks.query_add(
      TypeId::new(output_type),
      input_types
        .into_iter()
        .map(|type_id| TypeId::new(type_id))
        .collect(),
    );
  })
}

#[pyfunction]
fn graph_invalidate_paths(py: Python, scheduler_ptr: &PyScheduler, paths: Vec<String>) -> u64 {
  with_scheduler(scheduler_ptr, |scheduler| {
    let paths = paths.into_iter().map(PathBuf::from).collect();
    py.allow_threads(|| scheduler.invalidate_paths(&paths) as u64)
  })
}

#[pyfunction]
fn graph_invalidate_all_paths(py: Python, scheduler_ptr: &PyScheduler) -> u64 {
  with_scheduler(scheduler_ptr, |scheduler| {
    py.allow_threads(|| scheduler.invalidate_all_paths() as u64)
  })
}

#[pyfunction]
fn graph_invalidate_all(py: Python, scheduler_ptr: &PyScheduler) {
  with_scheduler(scheduler_ptr, |scheduler| {
    py.allow_threads(|| scheduler.invalidate_all());
  })
}

#[pyfunction]
fn check_invalidation_watcher_liveness(scheduler_ptr: &PyScheduler) -> PyO3Result<()> {
  with_scheduler(scheduler_ptr, |scheduler| {
    scheduler.is_valid().map_err(PyException::new_err)
  })
}

#[pyfunction]
fn graph_len(py: Python, scheduler_ptr: &PyScheduler) -> u64 {
  with_scheduler(scheduler_ptr, |scheduler| {
    py.allow_threads(|| scheduler.core.graph.len() as u64)
  })
}

#[pyfunction]
fn graph_visualize(
  py: Python,
  scheduler_ptr: &PyScheduler,
  session_ptr: &PySession,
  path: String,
) -> PyO3Result<()> {
  with_scheduler(scheduler_ptr, |scheduler| {
    with_session(session_ptr, |session| {
      let path = PathBuf::from(path);
      // NB: See the note on with_scheduler re: allow_threads.
      py.allow_threads(|| scheduler.visualize(session, path.as_path()))
        .map_err(|e| {
          PyException::new_err(format!(
            "Failed to visualize to {}: {:?}",
            path.display(),
            e
          ))
        })
    })
  })
}

#[pyfunction]
fn session_new_run_id(session_ptr: &PySession) {
  with_session(session_ptr, |session| {
    session.new_run_id();
  })
}

#[pyfunction]
fn session_get_observation_histograms<'py>(
  py: Python<'py>,
  scheduler_ptr: &PyScheduler,
  session_ptr: &PySession,
) -> PyO3Result<&'py PyDict> {
  // Encoding version to return to callers. This should be bumped when the encoded histograms
  // are encoded in a backwards-incompatible manner.
  const OBSERVATIONS_VERSION: u64 = 0;

  with_scheduler(scheduler_ptr, |_scheduler| {
    with_session(session_ptr, |session| {
      let observations = session
        .workunit_store()
        .encode_observations()
        .map_err(PyException::new_err)?;

      let encoded_observations = PyDict::new(py);
      for (metric, encoded_histogram) in &observations {
        encoded_observations.set_item(
          PyString::new(py, metric.as_str()),
          PyBytes::new(py, &encoded_histogram[..]),
        )?;
      }

      let result = PyDict::new(py);
      result.set_item(PyString::new(py, "version"), OBSERVATIONS_VERSION)?;
      result.set_item(PyString::new(py, "histograms"), encoded_observations)?;
      Ok(result)
    })
  })
}

#[pyfunction]
fn session_record_test_observation(
  scheduler_ptr: &PyScheduler,
  session_ptr: &PySession,
  value: u64,
) {
  with_scheduler(scheduler_ptr, |_scheduler| {
    with_session(session_ptr, |session| {
      session
        .workunit_store()
        .record_observation(ObservationMetric::TestObservation, value);
    })
  })
}

#[pyfunction]
fn session_isolated_shallow_clone(
  session_ptr: &PySession,
  build_id: String,
) -> PyO3Result<PySession> {
  with_session(session_ptr, |session| {
    let session_clone = session
      .isolated_shallow_clone(build_id)
      .map_err(PyException::new_err)?;
    Ok(PySession(session_clone))
  })
}

#[pyfunction]
fn validate_reachability(scheduler_ptr: &PyScheduler) -> PyO3Result<()> {
  with_scheduler(scheduler_ptr, |scheduler| {
    scheduler
      .core
      .rule_graph
      .validate_reachability()
      .map_err(PyException::new_err)
  })
}

#[pyfunction]
fn rule_graph_consumed_types<'py>(
  py: Python<'py>,
  scheduler_ptr: &PyScheduler,
  param_types: Vec<&PyType>,
  product_type: &PyType,
) -> PyO3Result<Vec<&'py PyType>> {
  with_scheduler(scheduler_ptr, |scheduler| {
    let param_types = param_types
      .into_iter()
      .map(|type_id| TypeId::new(type_id))
      .collect::<Vec<_>>();

    let subgraph = scheduler
      .core
      .rule_graph
      .subgraph(param_types, TypeId::new(product_type))
      .map_err(PyValueError::new_err)?;

    Ok(
      subgraph
        .consumed_types()
        .into_iter()
        .map(|type_id| type_id.as_py_type(py))
        .collect(),
    )
  })
}

#[pyfunction]
fn rule_graph_visualize(scheduler_ptr: &PyScheduler, path: String) -> PyO3Result<()> {
  with_scheduler(scheduler_ptr, |scheduler| {
    let path = PathBuf::from(path);

    // TODO(#7117): we want to represent union types in the graph visualizer somehow!!!
    write_to_file(path.as_path(), &scheduler.core.rule_graph).map_err(|e| {
      PyIOError::new_err(format!(
        "Failed to visualize to {}: {:?}",
        path.display(),
        e
      ))
    })
  })
}

#[pyfunction]
fn rule_subgraph_visualize(
  scheduler_ptr: &PyScheduler,
  param_types: Vec<&PyType>,
  product_type: &PyType,
  path: String,
) -> PyO3Result<()> {
  with_scheduler(scheduler_ptr, |scheduler| {
    let param_types = param_types
      .into_iter()
      .map(|py_type| TypeId::new(py_type))
      .collect::<Vec<_>>();
    let product_type = TypeId::new(product_type);
    let path = PathBuf::from(path);

    // TODO(#7117): we want to represent union types in the graph visualizer somehow!!!
    let subgraph = scheduler
      .core
      .rule_graph
      .subgraph(param_types, product_type)
      .map_err(PyValueError::new_err)?;

    write_to_file(path.as_path(), &subgraph).map_err(|e| {
      PyIOError::new_err(format!(
        "Failed to visualize to {}: {:?}",
        path.display(),
        e
      ))
    })
  })
}

pub(crate) fn generate_panic_string(payload: &(dyn Any + Send)) -> String {
  match payload
    .downcast_ref::<String>()
    .cloned()
    .or_else(|| payload.downcast_ref::<&str>().map(|&s| s.to_string()))
  {
    Some(ref s) => format!("panic at '{}'", s),
    None => format!("Non-string panic payload at {:p}", payload),
  }
}

/// Set up a panic handler, unless RUST_BACKTRACE is set.
#[pyfunction]
fn maybe_set_panic_handler() {
  if std::env::var("RUST_BACKTRACE").unwrap_or_else(|_| "0".to_owned()) != "0" {
    return;
  }
  panic::set_hook(Box::new(|panic_info| {
    let payload = panic_info.payload();
    let mut panic_str = generate_panic_string(payload);

    if let Some(location) = panic_info.location() {
      let panic_location_str = format!(", {}:{}", location.file(), location.line());
      panic_str.push_str(&panic_location_str);
    }

    error!("{}", panic_str);

    let panic_file_bug_str = "Please set RUST_BACKTRACE=1, re-run, and then file a bug at https://github.com/pantsbuild/pants/issues.";
    error!("{}", panic_file_bug_str);
  }));
}

#[pyfunction]
fn garbage_collect_store(
  py: Python,
  scheduler_ptr: &PyScheduler,
  target_size_bytes: usize,
) -> PyO3Result<()> {
  with_scheduler(scheduler_ptr, |scheduler| {
    py.allow_threads(|| {
      scheduler
        .core
        .store()
        .garbage_collect(target_size_bytes, store::ShrinkBehavior::Fast)
    })
    .map_err(PyException::new_err)
  })
}

#[pyfunction]
fn lease_files_in_graph(
  py: Python,
  scheduler_ptr: &PyScheduler,
  session_ptr: &PySession,
) -> PyO3Result<()> {
  with_scheduler(scheduler_ptr, |scheduler| {
    with_session(session_ptr, |session| {
      // NB: See the note on with_scheduler re: allow_threads.
      py.allow_threads(|| {
        let digests = scheduler.all_digests(session);
        scheduler
          .core
          .executor
          .block_on(scheduler.core.store().lease_all_recursively(digests.iter()))
      })
      .map_err(PyException::new_err)
    })
  })
}

#[pyfunction]
fn capture_snapshots(
  py: Python,
  scheduler_ptr: &PyScheduler,
  session_ptr: &PySession,
  path_globs_and_root_tuple_wrapper: &PyAny,
) -> PyO3Result<PyObject> {
  with_scheduler(scheduler_ptr, |scheduler| {
    with_session(session_ptr, |session| {
      // TODO: A parent_id should be an explicit argument.
      session.workunit_store().init_thread_state(None);
      let core = scheduler.core.clone();

      let values = externs::collect_iterable(path_globs_and_root_tuple_wrapper).unwrap();
      let path_globs_and_roots = values
        .into_iter()
        .map(|value| {
          let root = PathBuf::from(externs::getattr::<String>(value, "root").unwrap());
          let path_globs = nodes::Snapshot::lift_prepared_path_globs(
            externs::getattr(value, "path_globs").unwrap(),
          );
          let digest_hint = {
            let maybe_digest: &PyAny = externs::getattr(value, "digest_hint").unwrap();
            if maybe_digest.is_none() {
              None
            } else {
              Some(nodes::lift_directory_digest(maybe_digest)?)
            }
          };
          path_globs.map(|path_globs| (path_globs, root, digest_hint))
        })
        .collect::<Result<Vec<_>, _>>()
        .map_err(PyValueError::new_err)?;

      let snapshot_futures = path_globs_and_roots
        .into_iter()
        .map(|(path_globs, root, digest_hint)| {
          let core = core.clone();
          async move {
            let snapshot = store::Snapshot::capture_snapshot_from_arbitrary_root(
              core.store(),
              core.executor.clone(),
              root,
              path_globs,
              digest_hint,
            )
            .await?;
            let gil = Python::acquire_gil();
            nodes::Snapshot::store_snapshot(gil.python(), snapshot)
          }
        })
        .collect::<Vec<_>>();
      py.allow_threads(|| {
        let gil = Python::acquire_gil();
        core.executor.block_on(
          future::try_join_all(snapshot_futures)
            .map_ok(|values| externs::store_tuple(gil.python(), values).into()),
        )
      })
      .map_err(PyException::new_err)
    })
  })
}

#[pyfunction]
fn ensure_remote_has_recursive(
  py: Python,
  scheduler_ptr: &PyScheduler,
  py_digests: &PyList,
) -> PyO3Result<()> {
  with_scheduler(scheduler_ptr, |scheduler| {
    let core = scheduler.core.clone();
    let store = core.store();

    // NB: Supports either a FileDigest or Digest as input.
    let digests: Vec<Digest> = py_digests
      .iter()
      .map(|value| {
        crate::nodes::lift_directory_digest(value)
          .or_else(|_| crate::nodes::lift_file_digest(&core.types, value))
      })
      .collect::<Result<Vec<Digest>, _>>()
      .map_err(PyException::new_err)?;

    py.allow_threads(|| {
      core
        .executor
        .block_on(store.ensure_remote_has_recursive(digests))
    })
    .map_err(PyException::new_err)?;
    Ok(())
  })
}

/// This functions assumes that the Digest in question represents the contents of a single File rather than a Directory,
/// and will fail on Digests representing a Directory.
#[pyfunction]
fn single_file_digests_to_bytes<'py>(
  py: Python<'py>,
  scheduler_ptr: &PyScheduler,
  py_file_digests: &PyList,
) -> PyO3Result<&'py PyList> {
  with_scheduler(scheduler_ptr, |scheduler| {
    let core = scheduler.core.clone();

    let digests: Vec<Digest> = py_file_digests
      .iter()
      .map(|item| crate::nodes::lift_file_digest(&core.types, item))
      .collect::<Result<Vec<Digest>, _>>()
      .map_err(PyException::new_err)?;

    let digest_futures = digests.into_iter().map(|digest| {
      let store = core.store();
      async move {
        store
          .load_file_bytes_with(digest, |bytes| {
            let gil = Python::acquire_gil();
            let py = gil.python();
            externs::store_bytes(py, bytes)
          })
          .await
          .and_then(|maybe_bytes| {
            maybe_bytes.ok_or_else(|| format!("Error loading bytes from digest: {:?}", digest))
          })
      }
    });

    let bytes_values: Vec<PyObject> = py
      .allow_threads(|| {
        core.executor.block_on(
          future::try_join_all(digest_futures)
            .map_ok(|values: Vec<Value>| values.into_iter().map(|val| val.into()).collect()),
        )
      })
      .map_err(PyException::new_err)?;

    let output_list = PyList::new(py, &bytes_values);
    Ok(output_list)
  })
}

#[pyfunction]
fn write_digest(
  py: Python,
  scheduler_ptr: &PyScheduler,
  session_ptr: &PySession,
  digest: &PyAny,
  path_prefix: String,
) -> PyO3Result<()> {
  with_scheduler(scheduler_ptr, |scheduler| {
    with_session(session_ptr, |session| {
      // TODO: A parent_id should be an explicit argument.
      session.workunit_store().init_thread_state(None);

      let lifted_digest = nodes::lift_directory_digest(digest).map_err(PyValueError::new_err)?;

      // Python will have already validated that path_prefix is a relative path.
      let mut destination = PathBuf::new();
      destination.push(scheduler.core.build_root.clone());
      destination.push(path_prefix);

      block_in_place_and_wait(py, || {
        scheduler
          .core
          .store()
          .materialize_directory(destination.clone(), lifted_digest)
      })
      .map_err(PyValueError::new_err)
    })
  })
}

#[pyfunction]
fn stdio_initialize(
  py: Python,
  level: u64,
  show_rust_3rdparty_logs: bool,
  show_target: bool,
  log_levels_by_target: HashMap<String, u64>,
  literal_filters: Vec<String>,
  regex_filters: Vec<String>,
  log_file: String,
) -> PyO3Result<&PyTuple> {
  let regex_filters = regex_filters
    .iter()
    .map(|re| {
      Regex::new(re).map_err(|e| {
        PyException::new_err(
          format!(
            "Failed to parse warning filter. Please check the global option `--ignore-warnings`.\n\n{}",
            e,
          )
        )
      })
    })
    .collect::<Result<Vec<Regex>, _>>()?;

  Logger::init(
    level,
    show_rust_3rdparty_logs,
    show_target,
    log_levels_by_target,
    literal_filters,
    regex_filters,
    PathBuf::from(log_file),
  )
  .map_err(|s| PyException::new_err(format!("Could not initialize logging: {}", s)))?;

  Ok(PyTuple::new(
    py,
    &[
      Py::new(py, externs::stdio::PyStdioRead)?.into_py(py),
      Py::new(py, externs::stdio::PyStdioWrite { is_stdout: true })?.into_py(py),
      Py::new(py, externs::stdio::PyStdioWrite { is_stdout: false })?.into_py(py),
    ],
  ))
}

#[pyfunction]
fn stdio_thread_console_set(stdin_fileno: i32, stdout_fileno: i32, stderr_fileno: i32) {
  let destination = stdio::new_console_destination(stdin_fileno, stdout_fileno, stderr_fileno);
  stdio::set_thread_destination(destination);
}

#[pyfunction]
fn stdio_thread_console_color_mode_set(use_color: bool) {
  stdio::get_destination().stderr_set_use_color(use_color);
}

#[pyfunction]
fn stdio_thread_console_clear() {
  stdio::get_destination().console_clear();
}

#[pyfunction]
fn stdio_thread_get_destination() -> PyStdioDestination {
  let dest = stdio::get_destination();
  PyStdioDestination(dest)
}

#[pyfunction]
fn stdio_thread_set_destination(stdio_destination: &PyStdioDestination) {
  stdio::set_thread_destination(stdio_destination.0.clone());
}

// TODO: Needs to be thread-local / associated with the Console.
#[pyfunction]
fn set_per_run_log_path(py: Python, log_path: Option<String>) {
  py.allow_threads(|| {
    PANTS_LOGGER.set_per_run_logs(log_path.map(PathBuf::from));
  })
}

#[pyfunction]
fn write_log(py: Python, msg: String, level: u64, target: String) {
  py.allow_threads(|| {
    Logger::log_from_python(&msg, level, &target).expect("Error logging message");
  })
}

#[pyfunction]
fn task_side_effected() -> PyO3Result<()> {
  nodes::task_side_effected().map_err(PyException::new_err)
}

#[pyfunction]
fn teardown_dynamic_ui(py: Python, scheduler_ptr: &PyScheduler, session_ptr: &PySession) {
  with_scheduler(scheduler_ptr, |_scheduler| {
    with_session(session_ptr, |session| {
      let _ = block_in_place_and_wait(py, || {
        session.maybe_display_teardown().unit_error().boxed_local()
      });
    })
  })
}

#[pyfunction]
fn flush_log(py: Python) {
  py.allow_threads(|| {
    PANTS_LOGGER.flush();
  })
}

fn write_to_file(path: &Path, graph: &RuleGraph<Rule>) -> io::Result<()> {
  let file = File::create(path)?;
  let mut f = io::BufWriter::new(file);
  graph.visualize(&mut f)
}

///
/// Calling `wait()` in the context of a @goal_rule blocks a thread that is owned by the tokio
/// runtime. To do that safely, we need to relinquish it.
///   see https://github.com/pantsbuild/pants/issues/9476
///
/// TODO: The alternative to blocking the runtime would be to have the Python code `await` special
/// methods for things like `write_digest` and etc.
///
fn block_in_place_and_wait<T, E, F>(py: Python, f: impl FnOnce() -> F + Sync + Send) -> Result<T, E>
where
  F: Future<Output = Result<T, E>>,
  T: Send,
  E: Send,
{
  py.allow_threads(|| {
    let future = f();
    tokio::task::block_in_place(|| futures::executor::block_on(future))
  })
}

///
/// Scheduler, Session, and nailgun::Server are intended to be shared between threads, and so their
/// context methods provide immutable references. The remaining types are not intended to be shared
/// between threads, so mutable access is provided.
///
/// TODO: The `Scheduler` and `Session` objects both have lots of internal locks: in general, the GIL
/// should be released (using `py.allow_thread(|| ..)`) before any non-trivial interactions with
/// them. In particular: methods that use the `Graph` should be called outside the GIL. We should
/// make this less error prone: see https://github.com/pantsbuild/pants/issues/11722.
///
fn with_scheduler<F, T>(py_scheduler: &PyScheduler, f: F) -> T
where
  F: FnOnce(&Scheduler) -> T,
{
  py_scheduler.0.core.executor.enter(|| f(&py_scheduler.0))
}

/// See `with_scheduler`.
fn with_executor<F, T>(py_executor: &PyExecutor, f: F) -> T
where
  F: FnOnce(&Executor) -> T,
{
  f(&py_executor.0)
}

/// See `with_scheduler`.
fn with_session<F, T>(py_session: &PySession, f: F) -> T
where
  F: FnOnce(&Session) -> T,
{
  f(&py_session.0)
}

/// See `with_scheduler`.
fn with_execution_request<F, T>(execution_request_ptr: &PyExecutionRequest, f: F) -> T
where
  F: FnOnce(&mut ExecutionRequest) -> T,
{
  let mut execution_request = execution_request_ptr.0.borrow_mut();
  f(&mut execution_request)
}

/// See `with_scheduler`.
fn with_tasks<F, T>(tasks_ptr: &PyTasks, f: F) -> T
where
  F: FnOnce(&mut Tasks) -> T,
{
  let mut tasks = tasks_ptr.0.borrow_mut();
  f(&mut tasks)
}<|MERGE_RESOLUTION|>--- conflicted
+++ resolved
@@ -841,32 +841,9 @@
   let py_level: PythonLogLevel = max_log_verbosity_level
     .try_into()
     .map_err(|e| PyException::new_err(format!("{}", e)))?;
-  let (started, completed) = with_scheduler(scheduler_ptr, |scheduler| {
+  with_scheduler(scheduler_ptr, |scheduler| {
     with_session(session_ptr, |session| {
       let core = scheduler.core.clone();
-<<<<<<< HEAD
-      py.allow_threads(|| {
-        session
-          .workunit_store()
-          .with_latest_workunits(py_level.into(), |started, completed| {
-            let mut started_iter = started.iter();
-            let started = core.executor.block_on(workunits_to_py_tuple_value(
-              &mut started_iter,
-              &scheduler.core,
-              session,
-            ))?;
-
-            let mut completed_iter = completed.iter();
-            let completed = core.executor.block_on(workunits_to_py_tuple_value(
-              &mut completed_iter,
-              &scheduler.core,
-              session,
-            ))?;
-            let res: PyO3Result<(Value, Value)> = Ok((started, completed));
-            res
-          })
-      })
-=======
       let (started, completed) =
         py.allow_threads(|| session.workunit_store().latest_workunits(py_level.into()));
 
@@ -883,10 +860,8 @@
         session,
       ))?;
       Ok(externs::store_tuple(py, vec![started_val, completed_val]).into())
->>>>>>> 996ff41f
-    })
-  })?;
-  Ok(externs::store_tuple(py, vec![started, completed]).into())
+    })
+  })
 }
 
 #[pyfunction]
