// Copyright 2020 Pants project contributors (see CONTRIBUTORS.md).
// Licensed under the Apache License, Version 2.0 (see LICENSE).

// File-specific allowances to silence internal warnings of `[pyclass]`.
#![allow(clippy::used_underscore_binding)]

/// This crate is a wrapper around the engine crate which exposes a Python module via PyO3.
use std::any::Any;
use std::cell::RefCell;
use std::collections::hash_map::HashMap;
use std::collections::{BTreeMap, BTreeSet, HashSet};
use std::convert::TryInto;
use std::fs::File;
use std::hash::Hasher;
use std::io;
use std::panic;
use std::path::{Path, PathBuf};
use std::str::FromStr;
use std::sync::Arc;
use std::time::Duration;

use async_latch::AsyncLatch;
use fnv::FnvHasher;
use fs::DirectoryDigest;
use futures::future::{self, FutureExt};
use futures::Future;
use hashing::Digest;
use log::{self, debug, error, warn, Log};
use logging::logger::PANTS_LOGGER;
use logging::{Logger, PythonLogLevel};
use petgraph::graph::{DiGraph, Graph};
use process_execution::CacheContentBehavior;
use pyo3::exceptions::{PyException, PyIOError, PyKeyboardInterrupt, PyValueError};
use pyo3::prelude::{
    pyclass, pyfunction, pymethods, pymodule, wrap_pyfunction, PyModule, PyObject,
    PyResult as PyO3Result, Python, ToPyObject,
};
<<<<<<< HEAD
use pyo3::types::{PyBytes, PyDict, PyDictMethods, PyList, PyListMethods, PyTuple, PyType};
=======
use pyo3::types::{PyAnyMethods, PyBytes, PyDict, PyList, PyTuple, PyType};
>>>>>>> de590198
use pyo3::{create_exception, AsPyPointer, Bound, IntoPy, PyAny, PyNativeType, PyRef};
use regex::Regex;
use remote::remote_cache::RemoteCacheWarningsBehavior;
use rule_graph::{self, RuleGraph};
use store::RemoteProvider;
use task_executor::Executor;
use workunit_store::{
    ArtifactOutput, ObservationMetric, UserMetadataItem, Workunit, WorkunitState, WorkunitStore,
    WorkunitStoreHandle,
};

use crate::externs::fs::{possible_store_missing_digest, PyFileDigest};
use crate::externs::process::PyProcessExecutionEnvironment;
use crate::intrinsics;
use crate::{
    externs, nodes, Core, ExecutionRequest, ExecutionStrategyOptions, ExecutionTermination,
    Failure, Function, Key, LocalStoreOptions, Params, RemotingOptions, Rule, Scheduler, Session,
    SessionCore, Tasks, TypeId, Types, Value,
};

#[pymodule]
fn native_engine(py: Python, m: &Bound<'_, PyModule>) -> PyO3Result<()> {
    intrinsics::register(py, m)?;
    externs::register(py, m)?;
    externs::address::register(py, m)?;
    externs::fs::register(m)?;
    externs::nailgun::register(py, m)?;
    externs::options::register(m)?;
    externs::process::register(m)?;
    externs::pantsd::register(py, m)?;
    externs::scheduler::register(m)?;
    externs::target::register(m)?;
    externs::testutil::register(m)?;
    externs::workunits::register(m)?;
    externs::dep_inference::register(m)?;

    m.add("PollTimeout", py.get_type::<PollTimeout>())?;

    m.add_class::<PyExecutionRequest>()?;
    m.add_class::<PyExecutionStrategyOptions>()?;
    m.add_class::<PyLocalStoreOptions>()?;
    m.add_class::<PyNailgunServer>()?;
    m.add_class::<PyRemotingOptions>()?;
    m.add_class::<PyResult>()?;
    m.add_class::<PyScheduler>()?;
    m.add_class::<PySession>()?;
    m.add_class::<PySessionCancellationLatch>()?;
    m.add_class::<PyStdioDestination>()?;
    m.add_class::<PyTasks>()?;
    m.add_class::<PyThreadLocals>()?;
    m.add_class::<PyTypes>()?;

    m.add_function(wrap_pyfunction!(initialize, m)?)?;

    m.add_function(wrap_pyfunction!(stdio_initialize, m)?)?;
    m.add_function(wrap_pyfunction!(stdio_thread_console_set, m)?)?;
    m.add_function(wrap_pyfunction!(stdio_thread_console_color_mode_set, m)?)?;
    m.add_function(wrap_pyfunction!(stdio_thread_console_clear, m)?)?;
    m.add_function(wrap_pyfunction!(stdio_thread_get_destination, m)?)?;
    m.add_function(wrap_pyfunction!(stdio_thread_set_destination, m)?)?;

    m.add_function(wrap_pyfunction!(flush_log, m)?)?;
    m.add_function(wrap_pyfunction!(write_log, m)?)?;
    m.add_function(wrap_pyfunction!(set_per_run_log_path, m)?)?;
    m.add_function(wrap_pyfunction!(teardown_dynamic_ui, m)?)?;
    m.add_function(wrap_pyfunction!(maybe_set_panic_handler, m)?)?;

    m.add_function(wrap_pyfunction!(task_side_effected, m)?)?;

    m.add_function(wrap_pyfunction!(tasks_task_begin, m)?)?;
    m.add_function(wrap_pyfunction!(tasks_task_end, m)?)?;
    m.add_function(wrap_pyfunction!(tasks_add_call, m)?)?;
    m.add_function(wrap_pyfunction!(tasks_add_get, m)?)?;
    m.add_function(wrap_pyfunction!(tasks_add_get_union, m)?)?;
    m.add_function(wrap_pyfunction!(tasks_add_query, m)?)?;

    m.add_function(wrap_pyfunction!(write_digest, m)?)?;
    m.add_function(wrap_pyfunction!(capture_snapshots, m)?)?;

    m.add_function(wrap_pyfunction!(graph_invalidate_paths, m)?)?;
    m.add_function(wrap_pyfunction!(graph_invalidate_all_paths, m)?)?;
    m.add_function(wrap_pyfunction!(graph_invalidate_all, m)?)?;
    m.add_function(wrap_pyfunction!(graph_len, m)?)?;
    m.add_function(wrap_pyfunction!(graph_visualize, m)?)?;

    m.add_function(wrap_pyfunction!(nailgun_server_create, m)?)?;
    m.add_function(wrap_pyfunction!(nailgun_server_await_shutdown, m)?)?;

    m.add_function(wrap_pyfunction!(garbage_collect_store, m)?)?;
    m.add_function(wrap_pyfunction!(lease_files_in_graph, m)?)?;
    m.add_function(wrap_pyfunction!(check_invalidation_watcher_liveness, m)?)?;

    m.add_function(wrap_pyfunction!(validate_reachability, m)?)?;
    m.add_function(wrap_pyfunction!(rule_graph_consumed_types, m)?)?;
    m.add_function(wrap_pyfunction!(rule_graph_rule_gets, m)?)?;
    m.add_function(wrap_pyfunction!(rule_graph_visualize, m)?)?;
    m.add_function(wrap_pyfunction!(rule_subgraph_visualize, m)?)?;

    m.add_function(wrap_pyfunction!(execution_add_root_select, m)?)?;

    m.add_function(wrap_pyfunction!(session_new_run_id, m)?)?;
    m.add_function(wrap_pyfunction!(session_poll_workunits, m)?)?;
    m.add_function(wrap_pyfunction!(session_run_interactive_process, m)?)?;
    m.add_function(wrap_pyfunction!(session_get_metrics, m)?)?;
    m.add_function(wrap_pyfunction!(session_get_observation_histograms, m)?)?;
    m.add_function(wrap_pyfunction!(session_record_test_observation, m)?)?;
    m.add_function(wrap_pyfunction!(session_isolated_shallow_clone, m)?)?;
    m.add_function(wrap_pyfunction!(session_wait_for_tail_tasks, m)?)?;

    m.add_function(wrap_pyfunction!(single_file_digests_to_bytes, m)?)?;
    m.add_function(wrap_pyfunction!(ensure_remote_has_recursive, m)?)?;
    m.add_function(wrap_pyfunction!(ensure_directory_digest_persisted, m)?)?;

    m.add_function(wrap_pyfunction!(scheduler_execute, m)?)?;
    m.add_function(wrap_pyfunction!(scheduler_metrics, m)?)?;
    m.add_function(wrap_pyfunction!(scheduler_live_items, m)?)?;
    m.add_function(wrap_pyfunction!(scheduler_create, m)?)?;
    m.add_function(wrap_pyfunction!(scheduler_shutdown, m)?)?;

    m.add_function(wrap_pyfunction!(strongly_connected_components, m)?)?;
    m.add_function(wrap_pyfunction!(hash_prefix_zero_bits, m)?)?;

    Ok(())
}

create_exception!(native_engine, PollTimeout, PyException);

#[pyfunction]
pub fn initialize() -> PyO3Result<()> {
    grpc_util::initialize().expect("startup initialization failed");
    Ok(())
}

#[pyclass]
struct PyTasks(RefCell<Tasks>);

#[pymethods]
impl PyTasks {
    #[new]
    fn __new__() -> Self {
        Self(RefCell::new(Tasks::new()))
    }
}

#[pyclass]
struct PyTypes(RefCell<Option<Types>>);

#[pymethods]
impl PyTypes {
    #[new]
    fn __new__(
        paths: &Bound<'_, PyType>,
        path_metadata_request: &Bound<'_, PyType>,
        path_metadata_result: &Bound<'_, PyType>,
        file_content: &Bound<'_, PyType>,
        file_entry: &Bound<'_, PyType>,
        symlink_entry: &Bound<'_, PyType>,
        directory: &Bound<'_, PyType>,
        digest_contents: &Bound<'_, PyType>,
        digest_entries: &Bound<'_, PyType>,
        path_globs: &Bound<'_, PyType>,
        create_digest: &Bound<'_, PyType>,
        digest_subset: &Bound<'_, PyType>,
        native_download_file: &Bound<'_, PyType>,
        platform: &Bound<'_, PyType>,
        process: &Bound<'_, PyType>,
        process_result: &Bound<'_, PyType>,
        process_result_metadata: &Bound<'_, PyType>,
        coroutine: &Bound<'_, PyType>,
        session_values: &Bound<'_, PyType>,
        run_id: &Bound<'_, PyType>,
        interactive_process: &Bound<'_, PyType>,
        interactive_process_result: &Bound<'_, PyType>,
        engine_aware_parameter: &Bound<'_, PyType>,
        docker_resolve_image_request: &Bound<'_, PyType>,
        docker_resolve_image_result: &Bound<'_, PyType>,
        parsed_python_deps_result: &Bound<'_, PyType>,
        parsed_javascript_deps_result: &Bound<'_, PyType>,
        parsed_dockerfile_info_result: &Bound<'_, PyType>,
        parsed_javascript_deps_candidate_result: &Bound<'_, PyType>,
        py: Python,
    ) -> Self {
        Self(RefCell::new(Some(Types {
            directory_digest: TypeId::new(&py.get_type_bound::<externs::fs::PyDigest>()),
            file_digest: TypeId::new(&py.get_type_bound::<externs::fs::PyFileDigest>()),
            snapshot: TypeId::new(&py.get_type_bound::<externs::fs::PySnapshot>()),
            paths: TypeId::new(paths),
            path_metadata_request: TypeId::new(path_metadata_request),
            path_metadata_result: TypeId::new(path_metadata_result),
            file_content: TypeId::new(file_content),
            file_entry: TypeId::new(file_entry),
            symlink_entry: TypeId::new(symlink_entry),
            directory: TypeId::new(directory),
            digest_contents: TypeId::new(digest_contents),
            digest_entries: TypeId::new(digest_entries),
            path_globs: TypeId::new(path_globs),
            merge_digests: TypeId::new(&py.get_type_bound::<externs::fs::PyMergeDigests>()),
            add_prefix: TypeId::new(&py.get_type_bound::<externs::fs::PyAddPrefix>()),
            remove_prefix: TypeId::new(&py.get_type_bound::<externs::fs::PyRemovePrefix>()),
            create_digest: TypeId::new(create_digest),
            digest_subset: TypeId::new(digest_subset),
            native_download_file: TypeId::new(native_download_file),
            platform: TypeId::new(platform),
            process: TypeId::new(process),
            process_result: TypeId::new(process_result),
            process_config_from_environment: TypeId::new(
                &py.get_type_bound::<externs::process::PyProcessExecutionEnvironment>(),
            ),
            process_result_metadata: TypeId::new(process_result_metadata),
            coroutine: TypeId::new(coroutine),
            session_values: TypeId::new(session_values),
            run_id: TypeId::new(run_id),
            interactive_process: TypeId::new(interactive_process),
            interactive_process_result: TypeId::new(interactive_process_result),
            engine_aware_parameter: TypeId::new(engine_aware_parameter),
            docker_resolve_image_request: TypeId::new(docker_resolve_image_request),
            docker_resolve_image_result: TypeId::new(docker_resolve_image_result),
            parsed_python_deps_result: TypeId::new(parsed_python_deps_result),
            parsed_javascript_deps_result: TypeId::new(parsed_javascript_deps_result),
            parsed_dockerfile_info_result: TypeId::new(parsed_dockerfile_info_result),
            parsed_javascript_deps_candidate_result: TypeId::new(
                parsed_javascript_deps_candidate_result,
            ),
            deps_request: TypeId::new(
                &py.get_type_bound::<externs::dep_inference::PyNativeDependenciesRequest>(),
            ),
        })))
    }
}

#[pyclass]
struct PyScheduler(Scheduler);

#[pyclass]
struct PyStdioDestination(PyThreadLocals);

/// Represents configuration related to process execution strategies.
///
/// The data stored by PyExecutionStrategyOptions originally was passed directly into
/// scheduler_create but has been broken out separately because the large number of options
/// became unwieldy.
#[pyclass]
struct PyExecutionStrategyOptions(ExecutionStrategyOptions);

#[pymethods]
impl PyExecutionStrategyOptions {
    #[new]
    fn __new__(
        local_parallelism: usize,
        remote_parallelism: usize,
        local_keep_sandboxes: String,
        local_cache: bool,
        local_enable_nailgun: bool,
        remote_cache_read: bool,
        remote_cache_write: bool,
        child_default_memory: usize,
        child_max_memory: usize,
        graceful_shutdown_timeout: usize,
    ) -> Self {
        Self(ExecutionStrategyOptions {
            local_parallelism,
            remote_parallelism,
            local_keep_sandboxes: process_execution::local::KeepSandboxes::from_str(
                &local_keep_sandboxes,
            )
            .unwrap(),
            local_cache,
            local_enable_nailgun,
            remote_cache_read,
            remote_cache_write,
            child_default_memory,
            child_max_memory,
            graceful_shutdown_timeout: Duration::from_secs(
                graceful_shutdown_timeout.try_into().unwrap(),
            ),
        })
    }
}

/// Represents configuration related to remote execution and caching.
#[pyclass]
struct PyRemotingOptions(RemotingOptions);

#[pymethods]
impl PyRemotingOptions {
    #[new]
    fn __new__(
        provider: String,
        execution_enable: bool,
        store_headers: BTreeMap<String, String>,
        store_chunk_bytes: usize,
        store_rpc_retries: usize,
        store_rpc_concurrency: usize,
        store_rpc_timeout_millis: u64,
        store_batch_api_size_limit: usize,
        cache_warnings_behavior: String,
        cache_content_behavior: String,
        cache_rpc_concurrency: usize,
        cache_rpc_timeout_millis: u64,
        execution_headers: BTreeMap<String, String>,
        execution_overall_deadline_secs: u64,
        execution_rpc_concurrency: usize,
        store_address: Option<String>,
        execution_address: Option<String>,
        execution_process_cache_namespace: Option<String>,
        instance_name: Option<String>,
        root_ca_certs_path: Option<PathBuf>,
        client_certs_path: Option<PathBuf>,
        client_key_path: Option<PathBuf>,
        append_only_caches_base_path: Option<String>,
    ) -> Self {
        Self(RemotingOptions {
            provider: RemoteProvider::from_str(&provider).unwrap(),
            execution_enable,
            store_address,
            execution_address,
            execution_process_cache_namespace,
            instance_name,
            root_ca_certs_path,
            client_certs_path,
            client_key_path,
            store_headers,
            store_chunk_bytes,
            store_rpc_retries,
            store_rpc_concurrency,
            store_rpc_timeout: Duration::from_millis(store_rpc_timeout_millis),
            store_batch_api_size_limit,
            cache_warnings_behavior: RemoteCacheWarningsBehavior::from_str(
                &cache_warnings_behavior,
            )
            .unwrap(),
            cache_content_behavior: CacheContentBehavior::from_str(&cache_content_behavior)
                .unwrap(),
            cache_rpc_concurrency,
            cache_rpc_timeout: Duration::from_millis(cache_rpc_timeout_millis),
            execution_headers,
            execution_overall_deadline: Duration::from_secs(execution_overall_deadline_secs),
            execution_rpc_concurrency,
            append_only_caches_base_path,
        })
    }
}

#[pyclass]
struct PyLocalStoreOptions(LocalStoreOptions);

#[pymethods]
impl PyLocalStoreOptions {
    #[new]
    fn __new__(
        store_dir: PathBuf,
        process_cache_max_size_bytes: usize,
        files_max_size_bytes: usize,
        directories_max_size_bytes: usize,
        lease_time_millis: u64,
        shard_count: u8,
    ) -> PyO3Result<Self> {
        if shard_count.count_ones() != 1 {
            return Err(PyValueError::new_err(format!(
                "The local store shard count must be a power of two: got {shard_count}"
            )));
        }
        Ok(Self(LocalStoreOptions {
            store_dir,
            process_cache_max_size_bytes,
            files_max_size_bytes,
            directories_max_size_bytes,
            lease_time: Duration::from_millis(lease_time_millis),
            shard_count,
        }))
    }
}

#[pyclass]
struct PySession(Session);

#[pymethods]
impl PySession {
    #[new]
    fn __new__(
        scheduler: &Bound<'_, PyScheduler>,
        dynamic_ui: bool,
        ui_use_prodash: bool,
        max_workunit_level: u64,
        build_id: String,
        session_values: PyObject,
        cancellation_latch: &Bound<'_, PySessionCancellationLatch>,
        py: Python,
    ) -> PyO3Result<Self> {
        let core = scheduler.borrow().0.core.clone();
        let cancellation_latch = cancellation_latch.borrow().0.clone();
        let py_level: PythonLogLevel = max_workunit_level
            .try_into()
            .map_err(|e| PyException::new_err(format!("{e}")))?;
        // NB: Session creation interacts with the Graph, which must not be accessed while the GIL is
        // held.
        let session = py
            .allow_threads(|| {
                Session::new(
                    core,
                    dynamic_ui,
                    ui_use_prodash,
                    py_level.into(),
                    build_id,
                    session_values,
                    cancellation_latch,
                )
            })
            .map_err(PyException::new_err)?;
        Ok(Self(session))
    }

    fn cancel(&self) {
        self.0.cancel()
    }

    fn is_cancelled(&self) -> bool {
        self.0.is_cancelled()
    }

    #[getter]
    fn session_values(&self) -> PyObject {
        self.0.session_values()
    }
}

#[pyclass]
struct PySessionCancellationLatch(AsyncLatch);

#[pymethods]
impl PySessionCancellationLatch {
    #[new]
    fn __new__() -> Self {
        Self(AsyncLatch::new())
    }

    fn is_cancelled(&self) -> bool {
        self.0.poll_triggered()
    }
}

#[pyclass]
struct PyNailgunServer {
    server: RefCell<Option<nailgun::Server>>,
    executor: Executor,
}

#[pymethods]
impl PyNailgunServer {
    fn port(&self) -> PyO3Result<u16> {
        let borrowed_server = self.server.borrow();
        let server = borrowed_server.as_ref().ok_or_else(|| {
            PyException::new_err("Cannot get the port of a server that has already shut down.")
        })?;
        Ok(server.port())
    }
}

#[pyclass]
struct PyExecutionRequest(RefCell<ExecutionRequest>);

#[pymethods]
impl PyExecutionRequest {
    #[new]
    fn __new__(poll: bool, poll_delay_in_ms: Option<u64>, timeout_in_ms: Option<u64>) -> Self {
        let request = ExecutionRequest {
            poll,
            poll_delay: poll_delay_in_ms.map(Duration::from_millis),
            timeout: timeout_in_ms.map(Duration::from_millis),
            ..ExecutionRequest::default()
        };
        Self(RefCell::new(request))
    }
}

#[pyclass]
struct PyResult {
    #[pyo3(get)]
    is_throw: bool,
    #[pyo3(get)]
    result: PyObject,
    #[pyo3(get)]
    python_traceback: Option<String>,
    #[pyo3(get)]
    engine_traceback: Vec<(String, Option<String>)>,
}

fn py_result_from_root(py: Python, result: Result<Value, Failure>) -> PyResult {
    match result {
        Ok(val) => PyResult {
            is_throw: false,
            result: val.into(),
            python_traceback: None,
            engine_traceback: vec![],
        },
        Err(f) => {
            let (val, python_traceback, engine_traceback) = match f {
                f @ (Failure::Invalidated | Failure::MissingDigest { .. }) => {
                    let msg = format!("{f}");
                    let python_traceback = Failure::native_traceback(&msg);
                    (
                        externs::create_exception(py, msg),
                        python_traceback,
                        Vec::new(),
                    )
                }
                Failure::Throw {
                    val,
                    python_traceback,
                    engine_traceback,
                } => (val, python_traceback, engine_traceback),
            };
            PyResult {
                is_throw: true,
                result: val.into(),
                python_traceback: Some(python_traceback),
                engine_traceback: engine_traceback
                    .into_iter()
                    .map(|ff| (ff.name, ff.desc))
                    .collect(),
            }
        }
    }
}

#[pyclass]
struct PyThreadLocals(Arc<stdio::Destination>, Option<WorkunitStoreHandle>);

impl PyThreadLocals {
    fn get() -> Self {
        let stdio_dest = stdio::get_destination();
        let workunit_store_handle = workunit_store::get_workunit_store_handle();
        Self(stdio_dest, workunit_store_handle)
    }
}

#[pymethods]
impl PyThreadLocals {
    #[classmethod]
    fn get_for_current_thread(_cls: &Bound<'_, PyType>) -> Self {
        Self::get()
    }

    fn set_for_current_thread(&self) {
        stdio::set_thread_destination(self.0.clone());
        workunit_store::set_thread_workunit_store_handle(self.1.clone());
    }
}

#[pyfunction]
fn nailgun_server_create(
    py_executor: &externs::scheduler::PyExecutor,
    port: u16,
    runner: PyObject,
) -> PyO3Result<PyNailgunServer> {
    let server_future = {
        let executor = py_executor.0.clone();
        nailgun::Server::new(executor, port, move |exe: nailgun::RawFdExecution| {
            Python::with_gil(|py| {
                let result = runner.as_ref(py).call1((
                    exe.cmd.command,
                    PyTuple::new(py, exe.cmd.args),
                    exe.cmd.env.into_iter().collect::<HashMap<String, String>>(),
                    exe.cmd.working_dir,
                    PySessionCancellationLatch(exe.cancelled),
                    exe.stdin_fd as i64,
                    exe.stdout_fd as i64,
                    exe.stderr_fd as i64,
                ));
                match result {
                    Ok(exit_code) => {
                        let code: i32 = exit_code.extract().unwrap();
                        nailgun::ExitCode(code)
                    }
                    Err(e) => {
                        error!(
                            "Uncaught exception in nailgun handler: {:#?}",
                            Failure::from_py_err_with_gil(py, e)
                        );
                        nailgun::ExitCode(1)
                    }
                }
            })
        })
    };

    let server = py_executor
        .0
        .block_on(server_future)
        .map_err(PyException::new_err)?;
    Ok(PyNailgunServer {
        server: RefCell::new(Some(server)),
        executor: py_executor.0.clone(),
    })
}

#[pyfunction]
fn nailgun_server_await_shutdown(
    py: Python,
    nailgun_server_ptr: &Bound<'_, PyNailgunServer>,
) -> PyO3Result<()> {
    if let Some(server) = nailgun_server_ptr.borrow().server.borrow_mut().take() {
        let executor = nailgun_server_ptr.borrow().executor.clone();
        py.allow_threads(|| executor.block_on(server.shutdown()))
            .map_err(PyException::new_err)
    } else {
        Ok(())
    }
}

#[pyfunction]
fn strongly_connected_components(
    py: Python,
    adjacency_lists: Vec<(PyObject, Vec<PyObject>)>,
) -> PyO3Result<Vec<Vec<PyObject>>> {
    let mut graph: DiGraph<Key, (), u32> = Graph::new();
    let mut node_ids: HashMap<Key, _> = HashMap::new();

    for (node, adjacency_list) in adjacency_lists {
        let node_key = Key::from_value(node.into())?;
        let node_id = *node_ids
            .entry(node_key.clone())
            .or_insert_with(|| graph.add_node(node_key));
        for dependency in adjacency_list {
            let dependency_key = Key::from_value(dependency.into())?;
            let dependency_id = node_ids
                .entry(dependency_key.clone())
                .or_insert_with(|| graph.add_node(dependency_key));
            graph.add_edge(node_id, *dependency_id, ());
        }
    }

    Ok(petgraph::algo::tarjan_scc(&graph)
        .into_iter()
        .map(|component| {
            component
                .into_iter()
                .map(|node_id| graph[node_id].to_value().consume_into_py_object(py))
                .collect::<Vec<_>>()
        })
        .collect())
}

/// Return the number of zero bits prefixed on an (undefined, but well balanced) hash of the given
/// string.
///
/// This is mostly in rust because of the convenience of the `leading_zeros` builtin method.
#[pyfunction]
fn hash_prefix_zero_bits(item: &str) -> u32 {
    let mut hasher = FnvHasher::default();
    hasher.write(item.as_bytes());
    hasher.finish().leading_zeros()
}

///
/// Given a set of Tasks and type information, creates a Scheduler.
///
/// The given Tasks struct will be cloned, so no additional mutation of the reference will
/// affect the created Scheduler.
///
#[pyfunction]
fn scheduler_create(
    py_executor: &Bound<'_, externs::scheduler::PyExecutor>,
    py_tasks: &Bound<'_, PyTasks>,
    types_ptr: &Bound<'_, PyTypes>,
    build_root: PathBuf,
    local_execution_root_dir: PathBuf,
    named_caches_dir: PathBuf,
    ignore_patterns: Vec<String>,
    use_gitignore: bool,
    watch_filesystem: bool,
    remoting_options: &Bound<'_, PyRemotingOptions>,
    local_store_options: &Bound<'_, PyLocalStoreOptions>,
    exec_strategy_opts: &Bound<'_, PyExecutionStrategyOptions>,
    ca_certs_path: Option<PathBuf>,
) -> PyO3Result<PyScheduler> {
    match fs::increase_limits() {
        Ok(msg) => debug!("{}", msg),
        Err(e) => warn!("{}", e),
    }
    let types = types_ptr
        .borrow()
        .0
        .borrow_mut()
        .take()
        .ok_or_else(|| PyException::new_err("An instance of PyTypes may only be used once."))?;
    let tasks = py_tasks.borrow().0.replace(Tasks::new());

    // NOTE: Enter the Tokio runtime so that libraries like Tonic (for gRPC) are able to
    // use `tokio::spawn` since Python does not setup Tokio for the main thread. This also
    // ensures that the correct executor is used by those libraries.
    let py_executor = py_executor.borrow();
    let core = py_executor
        .0
        .enter(|| {
            py_executor.0.block_on(async {
                Core::new(
                    py_executor.0.clone(),
                    tasks,
                    types,
                    build_root,
                    ignore_patterns,
                    use_gitignore,
                    watch_filesystem,
                    local_execution_root_dir,
                    named_caches_dir,
                    ca_certs_path,
                    local_store_options.borrow().0.clone(),
                    remoting_options.borrow().0.clone(),
                    exec_strategy_opts.borrow().0.clone(),
                )
                .await
            })
        })
        .map_err(PyValueError::new_err)?;
    Ok(PyScheduler(Scheduler::new(core)))
}

async fn workunit_to_py_value(
    workunit_store: &WorkunitStore,
    workunit: Workunit,
    core: &Arc<Core>,
) -> PyO3Result<Value> {
    let metadata = workunit.metadata.ok_or_else(|| {
        PyException::new_err(format!(
            // TODO: It would be better for this to be typesafe, but it isn't currently worth it to
            // split the Workunit struct.
            "Workunit for {} was disabled. Please file an issue at \
            [https://github.com/pantsbuild/pants/issues/new].",
            workunit.span_id
        ))
    })?;
    let has_parent_ids = !workunit.parent_ids.is_empty();
    let mut dict_entries = Python::with_gil(|py| {
        let mut dict_entries = vec![
            (
                externs::store_utf8(py, "name"),
                externs::store_utf8(py, workunit.name),
            ),
            (
                externs::store_utf8(py, "span_id"),
                externs::store_utf8(py, &format!("{}", workunit.span_id)),
            ),
            (
                externs::store_utf8(py, "level"),
                externs::store_utf8(py, &workunit.level.to_string()),
            ),
        ];

        let parent_ids = workunit
            .parent_ids
            .into_iter()
            .map(|parent_id| externs::store_utf8(py, &parent_id.to_string()))
            .collect::<Vec<_>>();

        if has_parent_ids {
            // TODO: Remove the single-valued `parent_id` field around version 2.16.0.dev0.
            dict_entries.push((externs::store_utf8(py, "parent_id"), parent_ids[0].clone()));
        }
        dict_entries.push((
            externs::store_utf8(py, "parent_ids"),
            externs::store_tuple(py, parent_ids),
        ));

        match workunit.state {
            WorkunitState::Started { start_time, .. } => {
                let duration = start_time
                    .duration_since(std::time::UNIX_EPOCH)
                    .unwrap_or_else(|_| Duration::default());
                dict_entries.extend_from_slice(&[
                    (
                        externs::store_utf8(py, "start_secs"),
                        externs::store_u64(py, duration.as_secs()),
                    ),
                    (
                        externs::store_utf8(py, "start_nanos"),
                        externs::store_u64(py, duration.subsec_nanos() as u64),
                    ),
                ])
            }
            WorkunitState::Completed { time_span } => {
                dict_entries.extend_from_slice(&[
                    (
                        externs::store_utf8(py, "start_secs"),
                        externs::store_u64(py, time_span.start.secs),
                    ),
                    (
                        externs::store_utf8(py, "start_nanos"),
                        externs::store_u64(py, u64::from(time_span.start.nanos)),
                    ),
                    (
                        externs::store_utf8(py, "duration_secs"),
                        externs::store_u64(py, time_span.duration.secs),
                    ),
                    (
                        externs::store_utf8(py, "duration_nanos"),
                        externs::store_u64(py, u64::from(time_span.duration.nanos)),
                    ),
                ]);
            }
        };

        if let Some(desc) = &metadata.desc.as_ref() {
            dict_entries.push((
                externs::store_utf8(py, "description"),
                externs::store_utf8(py, desc),
            ));
        }
        dict_entries
    });

    let mut artifact_entries = Vec::new();

    for (artifact_name, digest) in metadata.artifacts.iter() {
        let store = core.store();
        let py_val = match digest {
            ArtifactOutput::FileDigest(digest) => Python::with_gil(|py| {
                crate::nodes::Snapshot::store_file_digest(py, *digest).map_err(PyException::new_err)
            })?,
            ArtifactOutput::Snapshot(digest_handle) => {
                let digest = (**digest_handle)
                    .as_any()
                    .downcast_ref::<DirectoryDigest>()
                    .ok_or_else(|| {
                        PyException::new_err(format!(
                            "Failed to convert {digest_handle:?} to a DirectoryDigest."
                        ))
                    })?;
                let snapshot = store::Snapshot::from_digest(store, digest.clone())
                    .await
                    .map_err(possible_store_missing_digest)?;

                Python::with_gil(|py| {
                    crate::nodes::Snapshot::store_snapshot(py, snapshot)
                        .map_err(PyException::new_err)
                })?
            }
        };

        Python::with_gil(|py| {
            artifact_entries.push((externs::store_utf8(py, artifact_name.as_str()), py_val))
        })
    }

    Python::with_gil(|py| {
        let mut user_metadata_entries = Vec::with_capacity(metadata.user_metadata.len());
        for (user_metadata_key, user_metadata_item) in metadata.user_metadata.iter() {
            let value = match user_metadata_item {
                UserMetadataItem::String(v) => v.into_py(py),
                UserMetadataItem::Int(n) => n.into_py(py),
                UserMetadataItem::PyValue(py_val_handle) => (**py_val_handle)
                    .as_any()
                    .downcast_ref::<Value>()
                    .ok_or_else(|| {
                        PyException::new_err(format!(
                            "Failed to convert {py_val_handle:?} to a Value."
                        ))
                    })?
                    .to_object(py),
            };
            user_metadata_entries.push((
                externs::store_utf8(py, user_metadata_key.as_str()),
                Value::new(value),
            ));
        }

        dict_entries.push((
            externs::store_utf8(py, "metadata"),
            externs::store_dict(py, user_metadata_entries)?,
        ));

        if let Some(stdout_digest) = metadata.stdout {
            artifact_entries.push((
                externs::store_utf8(py, "stdout_digest"),
                crate::nodes::Snapshot::store_file_digest(py, stdout_digest)
                    .map_err(PyException::new_err)?,
            ));
        }

        if let Some(stderr_digest) = metadata.stderr {
            artifact_entries.push((
                externs::store_utf8(py, "stderr_digest"),
                crate::nodes::Snapshot::store_file_digest(py, stderr_digest)
                    .map_err(PyException::new_err)?,
            ));
        }

        dict_entries.push((
            externs::store_utf8(py, "artifacts"),
            externs::store_dict(py, artifact_entries)?,
        ));

        // TODO: Temporarily attaching the global counters to the "root" workunit. Callers should
        // switch to consuming `StreamingWorkunitContext.get_metrics`.
        // Remove this deprecation after 2.14.0.dev0.
        if !has_parent_ids {
            let mut metrics = workunit_store.get_metrics();

            metrics.insert("DEPRECATED_ConsumeGlobalCountersInstead", 0);
            let counters_entries: Vec<_> = metrics
                .into_iter()
                .map(|(counter_name, counter_value)| {
                    (
                        externs::store_utf8(py, counter_name),
                        externs::store_u64(py, counter_value),
                    )
                })
                .collect();

            dict_entries.push((
                externs::store_utf8(py, "counters"),
                externs::store_dict(py, counters_entries)?,
            ));
        }
        externs::store_dict(py, dict_entries)
    })
}

async fn workunits_to_py_tuple_value(
    py: Python<'_>,
    workunit_store: &WorkunitStore,
    workunits: Vec<Workunit>,
    core: &Arc<Core>,
) -> PyO3Result<Value> {
    let mut workunit_values = Vec::new();
    for workunit in workunits {
        let py_value = workunit_to_py_value(workunit_store, workunit, core).await?;
        workunit_values.push(py_value);
    }

    Ok(externs::store_tuple(py, workunit_values))
}

#[pyfunction]
fn session_poll_workunits(
    py_scheduler: PyObject,
    py_session: PyObject,
    max_log_verbosity_level: u64,
) -> PyO3Result<PyObject> {
    // TODO: Black magic. PyObject is not marked UnwindSafe, and contains an UnsafeCell. Since PyO3
    // only allows us to receive `pyfunction` arguments as `PyObject` (or references under a held
    // GIL), we cannot do what it does to use `catch_unwind` which would be interacting with
    // `catch_unwind` while the object is still a raw pointer, and unchecked.
    //
    // Instead, we wrap the call, and assert that it is safe. It really might not be though. So this
    // code should only live long enough to shake out the current issue, and an upstream issue with
    // PyO3 will be the long term solution.
    //
    // see https://github.com/PyO3/pyo3/issues/2102 for more info.
    let py_scheduler = std::panic::AssertUnwindSafe(py_scheduler);
    let py_session = std::panic::AssertUnwindSafe(py_session);
    std::panic::catch_unwind(|| {
        let (core, session, py_level) = {
            Python::with_gil(|py| -> PyO3Result<_> {
                let py_scheduler = py_scheduler.extract::<PyRef<PyScheduler>>(py)?;
                let py_session = py_session.extract::<PyRef<PySession>>(py)?;
                let py_level: PythonLogLevel = max_log_verbosity_level
                    .try_into()
                    .map_err(|e| PyException::new_err(format!("{e}")))?;
                Ok((py_scheduler.0.core.clone(), py_session.0.clone(), py_level))
            })?
        };
        core.executor.enter(|| {
            let workunit_store = session.workunit_store();
            let (started, completed) = workunit_store.latest_workunits(py_level.into());

            Python::with_gil(|py| -> PyO3Result<_> {
                let started_val = core.executor.block_on(workunits_to_py_tuple_value(
                    py,
                    &workunit_store,
                    started,
                    &core,
                ))?;
                let completed_val = core.executor.block_on(workunits_to_py_tuple_value(
                    py,
                    &workunit_store,
                    completed,
                    &core,
                ))?;
                Ok(externs::store_tuple(py, vec![started_val, completed_val]).into())
            })
        })
    })
    .unwrap_or_else(|e| {
        log::warn!("Panic in `session_poll_workunits`: {:?}", e);
        std::panic::resume_unwind(e);
    })
}

#[pyfunction]
fn session_run_interactive_process(
    py: Python,
    py_session: &Bound<'_, PySession>,
    interactive_process: PyObject,
    process_config_from_environment: PyProcessExecutionEnvironment,
) -> PyO3Result<PyObject> {
    let core = py_session.borrow().0.core().clone();
    let session = &py_session.borrow().0;
    let context = core.graph.context(SessionCore::new(session.clone()));

    let interactive_process: Value = interactive_process.into();
    let process_config = Value::new(process_config_from_environment.into_py(py));

    py.allow_threads(|| {
        core.executor.clone().block_on(nodes::task_context(
            context.clone(),
            true,
            &Arc::new(std::sync::atomic::AtomicBool::new(true)),
            intrinsics::interactive_process_inner(&context, interactive_process, process_config),
        ))
    })
    .map(|v| v.into())
    .map_err(|e| PyException::new_err(e.to_string()))
}

#[pyfunction]
fn scheduler_metrics<'py>(
    py: Python<'py>,
    py_scheduler: &Bound<'py, PyScheduler>,
    py_session: &Bound<'py, PySession>,
) -> HashMap<String, i64> {
    let core = py_session.borrow().0.core().clone();
    let scheduler = &py_scheduler.borrow().0;
    let session = &py_session.borrow().0;

    core.executor.enter(|| {
        py.allow_threads(|| {
            let result = scheduler.metrics(session);
            result.into_iter().map(|(k, v)| (k.to_owned(), v)).collect()
        })
    })
}

#[pyfunction]
fn scheduler_live_items<'py>(
    py: Python<'py>,
    py_scheduler: &Bound<'py, PyScheduler>,
    py_session: &Bound<'_, PySession>,
) -> (Vec<PyObject>, HashMap<&'static str, (usize, usize)>) {
    let core = py_scheduler.borrow().0.core.clone();
    let scheduler = &py_scheduler.borrow().0;
    let session = &py_session.borrow().0;

    let (items, sizes) = core
        .executor
        .enter(|| py.allow_threads(|| scheduler.live_items(session)));
    let py_items = items.into_iter().map(|value| value.to_object(py)).collect();
    (py_items, sizes)
}

#[pyfunction]
fn scheduler_shutdown(py: Python, py_scheduler: &Bound<'_, PyScheduler>, timeout_secs: u64) {
    let core = py_scheduler.borrow().0.core.clone();
    core.executor.enter(|| {
        py.allow_threads(|| {
            core.executor
                .block_on(core.shutdown(Duration::from_secs(timeout_secs)));
        })
    })
}

#[pyfunction]
fn scheduler_execute(
    py: Python<'_>,
    py_scheduler: &Bound<'_, PyScheduler>,
    py_session: &Bound<'_, PySession>,
    py_execution_request: &Bound<'_, PyExecutionRequest>,
) -> PyO3Result<Vec<PyResult>> {
    let scheduler = &py_scheduler.borrow().0;
    let session = &py_session.borrow().0;
    let execution_request_cell = &mut py_execution_request.borrow_mut().0;
    let execution_request: &mut ExecutionRequest = execution_request_cell.get_mut();

    scheduler.core.executor.enter(|| {
        // TODO: A parent_id should be an explicit argument.
        session.workunit_store().init_thread_state(None);

        Ok(py
            .allow_threads(|| {
                scheduler
                    .execute(execution_request, session)
                    .map_err(|e| match e {
                        ExecutionTermination::KeyboardInterrupt => PyKeyboardInterrupt::new_err(()),
                        ExecutionTermination::PollTimeout => PollTimeout::new_err(()),
                        ExecutionTermination::Fatal(msg) => PyException::new_err(msg),
                    })
            })?
            .into_iter()
            .map(|root_result| py_result_from_root(py, root_result))
            .collect())
    })
}

#[pyfunction]
fn execution_add_root_select(
    py_scheduler: &Bound<'_, PyScheduler>,
    py_execution_request: &Bound<'_, PyExecutionRequest>,
    param_vals: Vec<PyObject>,
    product: &Bound<'_, PyType>,
) -> PyO3Result<()> {
    let scheduler = &py_scheduler.borrow().0;
    let execution_request_cell = &mut py_execution_request.borrow_mut().0;
    let execution_request: &mut ExecutionRequest = execution_request_cell.get_mut();

    scheduler.core.executor.enter(|| {
        let product = TypeId::new(product);
        let keys = param_vals
            .into_iter()
            .map(|p| Key::from_value(p.into()))
            .collect::<Result<Vec<_>, _>>()?;
        Params::new(keys)
            .and_then(|params| scheduler.add_root_select(execution_request, params, product))
            .map_err(PyException::new_err)
    })
}

#[pyfunction]
fn tasks_task_begin(
    py_tasks: &Bound<'_, PyTasks>,
    func: PyObject,
    output_type: &Bound<'_, PyType>,
    arg_types: Vec<(String, Bound<'_, PyType>)>,
    masked_types: Vec<Bound<'_, PyType>>,
    side_effecting: bool,
    engine_aware_return_type: bool,
    cacheable: bool,
    name: String,
    desc: String,
    level: u64,
) -> PyO3Result<()> {
    let py_level: PythonLogLevel = level
        .try_into()
        .map_err(|e| PyException::new_err(format!("{e}")))?;
    let func = Function(Key::from_value(func.into())?);
    let output_type = TypeId::new(output_type);
    let arg_types = arg_types
        .into_iter()
        .map(|(name, typ)| (name, TypeId::new(&typ.as_borrowed())))
        .collect();
    let masked_types = masked_types.into_iter().map(|t| TypeId::new(&t)).collect();
    py_tasks.borrow_mut().0.borrow_mut().task_begin(
        func,
        output_type,
        side_effecting,
        engine_aware_return_type,
        arg_types,
        masked_types,
        cacheable,
        name,
        if desc.is_empty() { None } else { Some(desc) },
        py_level.into(),
    );
    Ok(())
}

#[pyfunction]
fn tasks_task_end(py_tasks: &Bound<'_, PyTasks>) {
    py_tasks.borrow_mut().0.borrow_mut().task_end();
}

#[pyfunction]
fn tasks_add_call(
    py_tasks: &Bound<'_, PyTasks>,
    output: &Bound<'_, PyType>,
    inputs: Vec<Bound<'_, PyType>>,
    rule_id: String,
    explicit_args_arity: u16,
) {
    let output = TypeId::new(output);
    let inputs = inputs.into_iter().map(|t| TypeId::new(&t)).collect();
    py_tasks
        .borrow_mut()
        .0
        .borrow_mut()
        .add_call(output, inputs, rule_id, explicit_args_arity);
}

#[pyfunction]
fn tasks_add_get(
    py_tasks: &Bound<'_, PyTasks>,
    output: &Bound<'_, PyType>,
    inputs: Vec<Bound<'_, PyType>>,
) {
    let output = TypeId::new(output);
    let inputs = inputs.into_iter().map(|t| TypeId::new(&t)).collect();
    py_tasks.borrow_mut().0.borrow_mut().add_get(output, inputs);
}

#[pyfunction]
fn tasks_add_get_union(
    py_tasks: &Bound<'_, PyTasks>,
    output_type: &Bound<'_, PyType>,
    input_types: Vec<Bound<'_, PyType>>,
    in_scope_types: Vec<Bound<'_, PyType>>,
) {
    let product = TypeId::new(output_type);
    let input_types = input_types.into_iter().map(|t| TypeId::new(&t)).collect();
    let in_scope_types = in_scope_types
        .into_iter()
        .map(|t| TypeId::new(&t))
        .collect();
    py_tasks
        .borrow_mut()
        .0
        .borrow_mut()
        .add_get_union(product, input_types, in_scope_types);
}

#[pyfunction]
fn tasks_add_query(
    py_tasks: &Bound<'_, PyTasks>,
    output_type: &Bound<'_, PyType>,
    input_types: Vec<Bound<'_, PyType>>,
) {
    let product = TypeId::new(output_type);
    let params = input_types.into_iter().map(|t| TypeId::new(&t)).collect();
    py_tasks
        .borrow_mut()
        .0
        .borrow_mut()
        .query_add(product, params);
}

#[pyfunction]
fn graph_invalidate_paths(
    py: Python,
    py_scheduler: &Bound<'_, PyScheduler>,
    paths: HashSet<PathBuf>,
) -> u64 {
    let scheduler = &py_scheduler.borrow().0;
    scheduler
        .core
        .executor
        .enter(|| py.allow_threads(|| scheduler.invalidate_paths(&paths) as u64))
}

#[pyfunction]
fn graph_invalidate_all_paths(py: Python, py_scheduler: &Bound<'_, PyScheduler>) -> u64 {
    let scheduler = &py_scheduler.borrow().0;
    scheduler
        .core
        .executor
        .enter(|| py.allow_threads(|| scheduler.invalidate_all_paths() as u64))
}

#[pyfunction]
fn graph_invalidate_all(py: Python, py_scheduler: &Bound<'_, PyScheduler>) {
    let scheduler = &py_scheduler.borrow().0;
    scheduler
        .core
        .executor
        .enter(|| py.allow_threads(|| scheduler.invalidate_all()))
}

#[pyfunction]
fn check_invalidation_watcher_liveness(py_scheduler: &Bound<'_, PyScheduler>) -> PyO3Result<()> {
    let scheduler = &py_scheduler.borrow().0;
    scheduler
        .core
        .executor
        .enter(|| scheduler.is_valid().map_err(PyException::new_err))
}

#[pyfunction]
fn graph_len(py: Python, py_scheduler: &Bound<'_, PyScheduler>) -> u64 {
    let core = &py_scheduler.borrow().0.core;
    core.executor
        .enter(|| py.allow_threads(|| core.graph.len() as u64))
}

#[pyfunction]
fn graph_visualize(
    py: Python<'_>,
    py_scheduler: &Bound<'_, PyScheduler>,
    py_session: &Bound<'_, PySession>,
    path: PathBuf,
) -> PyO3Result<()> {
    let scheduler = &py_scheduler.borrow().0;
    let session = &py_session.borrow().0;
    scheduler.core.executor.enter(|| {
        py.allow_threads(|| scheduler.visualize(session, path.as_path()))
            .map_err(|e| {
                PyException::new_err(format!(
                    "Failed to visualize to {}: {:?}",
                    path.display(),
                    e
                ))
            })
    })
}

#[pyfunction]
fn session_new_run_id(py_session: &Bound<'_, PySession>) {
    py_session.borrow().0.new_run_id();
}

#[pyfunction]
fn session_get_metrics(
    py: Python<'_>,
    py_session: &Bound<'_, PySession>,
) -> HashMap<&'static str, u64> {
    let session = &py_session.borrow().0;
    py.allow_threads(|| session.workunit_store().get_metrics())
}

#[pyfunction]
fn session_get_observation_histograms<'py>(
    py: Python<'py>,
    py_scheduler: &Bound<'py, PyScheduler>,
    py_session: &Bound<'py, PySession>,
) -> PyO3Result<Bound<'py, PyDict>> {
    // Encoding version to return to callers. This should be bumped when the encoded histograms
    // are encoded in a backwards-incompatible manner.
    const OBSERVATIONS_VERSION: u64 = 0;

    let session = &py_session.borrow().0;
    py_scheduler.borrow().0.core.executor.enter(|| {
        let observations = py.allow_threads(|| {
            session
                .workunit_store()
                .encode_observations()
                .map_err(PyException::new_err)
        })?;

        let encoded_observations = PyDict::new_bound(py);
        for (metric, encoded_histogram) in &observations {
            encoded_observations
                .set_item(metric, PyBytes::new_bound(py, &encoded_histogram[..]))?;
        }

        let result = PyDict::new_bound(py);
        result.set_item("version", OBSERVATIONS_VERSION)?;
        result.set_item("histograms", encoded_observations)?;
        Ok(result)
    })
}

#[pyfunction]
fn session_record_test_observation(
    py_scheduler: &Bound<'_, PyScheduler>,
    py_session: &Bound<'_, PySession>,
    value: u64,
) {
    let session = &py_session.borrow().0;
    py_scheduler.borrow().0.core.executor.enter(|| {
        session
            .workunit_store()
            .record_observation(ObservationMetric::TestObservation, value);
    })
}

#[pyfunction]
fn session_isolated_shallow_clone(
    py_session: &Bound<'_, PySession>,
    build_id: String,
) -> PyO3Result<PySession> {
    let session_clone = py_session
        .borrow()
        .0
        .isolated_shallow_clone(build_id)
        .map_err(PyException::new_err)?;
    Ok(PySession(session_clone))
}

#[pyfunction]
fn session_wait_for_tail_tasks(
    py: Python<'_>,
    py_scheduler: &Bound<'_, PyScheduler>,
    py_session: &Bound<'_, PySession>,
    timeout: f64,
) -> PyO3Result<()> {
    let core = &py_scheduler.borrow().0.core;
    let timeout = Duration::from_secs_f64(timeout);
    let session = &py_session.borrow().0;

    core.executor.enter(|| {
        py.allow_threads(|| {
            core.executor.block_on(session.tail_tasks().wait(timeout));
        })
    });
    Ok(())
}

#[pyfunction]
fn validate_reachability(py_scheduler: &Bound<'_, PyScheduler>) -> PyO3Result<()> {
    let core = &py_scheduler.borrow().0.core;
    core.executor.enter(|| {
        core.rule_graph
            .validate_reachability()
            .map_err(PyException::new_err)
    })
}

#[pyfunction]
fn rule_graph_consumed_types<'py>(
    py: Python<'py>,
    py_scheduler: &PyScheduler,
    param_types: Vec<&PyType>,
    product_type: &Bound<'_, PyType>,
) -> PyO3Result<Vec<&'py PyType>> {
    let core = &py_scheduler.0.core;
    core.executor.enter(|| {
        let param_types = param_types
            .into_iter()
            .map(|t| TypeId::new(&t.as_borrowed()))
            .collect::<Vec<_>>();
        let subgraph = core
            .rule_graph
            .subgraph(param_types, TypeId::new(product_type))
            .map_err(PyValueError::new_err)?;

        Ok(subgraph
            .consumed_types()
            .into_iter()
            .map(|type_id| type_id.as_py_type(py))
            .collect())
    })
}

#[pyfunction]
fn rule_graph_rule_gets<'py>(
    py: Python<'py>,
    py_scheduler: &Bound<'py, PyScheduler>,
) -> PyO3Result<Bound<'py, PyDict>> {
    let core = &py_scheduler.borrow().0.core;
    core.executor.enter(|| {
        let result = PyDict::new_bound(py);
        for (rule, rule_dependencies) in core.rule_graph.rule_dependencies() {
            let task = rule.0;
            let function = &task.func;
            let mut dependencies = Vec::new();
            for (dependency_key, rule) in rule_dependencies {
                // NB: We are only migrating non-union Gets, which are those in the `gets` list
                // which do not have `in_scope_params` marking them as being for unions, or a call
                // signature marking them as already being call-by-name.
                if dependency_key.call_signature.is_some()
                    || dependency_key.in_scope_params.is_some()
                    || !task.gets.contains(dependency_key)
                {
                    continue;
                }
                let function = &rule.0.func;

                let provided_params = dependency_key
                    .provided_params
                    .iter()
                    .map(|p| p.as_py_type(py))
                    .collect::<Vec<_>>();
                dependencies.push((
                    dependency_key.product.as_py_type(py),
                    provided_params,
                    function.0.value.into_py(py),
                ));
            }
            if dependencies.is_empty() {
                continue;
            }
            result.set_item(function.0.value.into_py(py), dependencies.into_py(py))?;
        }
        Ok(result)
    })
}

#[pyfunction]
fn rule_graph_visualize(py_scheduler: &Bound<'_, PyScheduler>, path: PathBuf) -> PyO3Result<()> {
    let core = &py_scheduler.borrow().0.core;
    core.executor.enter(|| {
        // TODO(#7117): we want to represent union types in the graph visualizer somehow!!!
        write_to_file(path.as_path(), &core.rule_graph).map_err(|e| {
            PyIOError::new_err(format!(
                "Failed to visualize to {}: {:?}",
                path.display(),
                e
            ))
        })
    })
}

#[pyfunction]
fn rule_subgraph_visualize(
    py_scheduler: &Bound<'_, PyScheduler>,
    param_types: Vec<Bound<'_, PyType>>,
    product_type: &Bound<'_, PyType>,
    path: PathBuf,
) -> PyO3Result<()> {
    let scheduler = &py_scheduler.borrow().0;

    scheduler.core.executor.enter(|| {
        let param_types = param_types
            .into_iter()
            .map(|t| TypeId::new(&t.as_borrowed()))
            .collect::<Vec<_>>();
        let product_type = TypeId::new(product_type);

        // TODO(#7117): we want to represent union types in the graph visualizer somehow!!!
        let subgraph = scheduler
            .core
            .rule_graph
            .subgraph(param_types, product_type)
            .map_err(PyValueError::new_err)?;

        write_to_file(path.as_path(), &subgraph).map_err(|e| {
            PyIOError::new_err(format!(
                "Failed to visualize to {}: {:?}",
                path.display(),
                e
            ))
        })
    })
}

pub(crate) fn generate_panic_string(payload: &(dyn Any + Send)) -> String {
    match payload
        .downcast_ref::<String>()
        .cloned()
        .or_else(|| payload.downcast_ref::<&str>().map(|&s| s.to_string()))
    {
        Some(ref s) => format!("panic at '{s}'"),
        None => format!("Non-string panic payload at {payload:p}"),
    }
}

/// Set up a panic handler, unless RUST_BACKTRACE is set.
#[pyfunction]
fn maybe_set_panic_handler() {
    if std::env::var("RUST_BACKTRACE").unwrap_or_else(|_| "0".to_owned()) != "0" {
        return;
    }
    panic::set_hook(Box::new(|panic_info| {
        let payload = panic_info.payload();
        let mut panic_str = generate_panic_string(payload);

        if let Some(location) = panic_info.location() {
            let panic_location_str = format!(", {}:{}", location.file(), location.line());
            panic_str.push_str(&panic_location_str);
        }

        error!("{}", panic_str);

        let panic_file_bug_str = "Please set RUST_BACKTRACE=1, re-run, and then file a bug at https://github.com/pantsbuild/pants/issues.";
        error!("{}", panic_file_bug_str);
    }));
}

#[pyfunction]
fn garbage_collect_store(
    py: Python,
    py_scheduler: &Bound<'_, PyScheduler>,
    target_size_bytes: usize,
) -> PyO3Result<()> {
    let core = py_scheduler.borrow().0.core.clone();
    core.clone().executor.enter(|| {
        py.allow_threads(|| {
            core.executor.block_on(
                core.store()
                    .garbage_collect(target_size_bytes, store::ShrinkBehavior::Fast),
            )
        })
        .map_err(PyException::new_err)
    })
}

#[pyfunction]
fn lease_files_in_graph(
    py: Python,
    py_scheduler: &Bound<'_, PyScheduler>,
    py_session: &Bound<'_, PySession>,
) -> PyO3Result<()> {
    let core = py_scheduler.borrow().0.core.clone();
    let scheduler = &py_scheduler.borrow().0;
    let session = &py_session.borrow().0;

    core.executor.enter(|| {
        py.allow_threads(|| {
            let digests = scheduler.all_digests(session);
            core.executor
                .block_on(core.store().lease_all_recursively(digests.iter()))
        })
        .map_err(possible_store_missing_digest)
    })
}

#[pyfunction]
fn capture_snapshots(
    py: Python<'_>,
    py_scheduler: &Bound<'_, PyScheduler>,
    py_session: &Bound<'_, PySession>,
    path_globs_and_root_tuple_wrapper: &Bound<'_, PyAny>,
) -> PyO3Result<Vec<externs::fs::PySnapshot>> {
    let core = &py_scheduler.borrow().0.core;
    let session = &py_session.borrow().0;
    core.executor.enter(|| {
        // TODO: A parent_id should be an explicit argument.
        session.workunit_store().init_thread_state(None);

        let values = externs::collect_iterable_bound(path_globs_and_root_tuple_wrapper).unwrap();
        let path_globs_and_roots = values
            .into_iter()
            .map(|value| {
                let root: PathBuf = externs::getattr_bound(&value, "root")?;
                let path_globs = nodes::Snapshot::lift_prepared_path_globs(externs::getattr_bound(
                    &value,
                    "path_globs",
                )?);
                let digest_hint = {
                    let maybe_digest: Bound<'_, PyAny> =
                        externs::getattr_bound(&value, "digest_hint")?;
                    if maybe_digest.is_none() {
                        None
                    } else {
                        Some(nodes::lift_directory_digest_bound(&maybe_digest)?)
                    }
                };
                path_globs.map(|path_globs| (path_globs, root, digest_hint))
            })
            .collect::<Result<Vec<_>, _>>()
            .map_err(PyValueError::new_err)?;

        py.allow_threads(|| {
            let snapshot_futures = path_globs_and_roots
                .into_iter()
                .map(|(path_globs, root, digest_hint)| {
                    store::Snapshot::capture_snapshot_from_arbitrary_root(
                        core.store(),
                        core.executor.clone(),
                        root,
                        path_globs,
                        digest_hint,
                    )
                })
                .collect::<Vec<_>>();

            Ok(core
                .executor
                .block_on(future::try_join_all(snapshot_futures))
                .map_err(PyException::new_err)?
                .into_iter()
                .map(externs::fs::PySnapshot)
                .collect())
        })
    })
}

#[pyfunction]
fn ensure_remote_has_recursive(
    py: Python<'_>,
    py_scheduler: &Bound<'_, PyScheduler>,
    py_digests: &Bound<'_, PyList>,
) -> PyO3Result<()> {
    let core = &py_scheduler.borrow().0.core;
    core.executor.enter(|| {
        // NB: Supports either a PyFileDigest or PyDigest as input.
        let digests: Vec<Digest> = py_digests
            .iter()
            .map(|value| {
                crate::nodes::lift_directory_digest_bound(&value)
                    .map(|dd| dd.as_digest())
                    .or_else(|_| crate::nodes::lift_file_digest_bound(&value))
            })
            .collect::<Result<Vec<Digest>, _>>()
            .map_err(PyException::new_err)?;

        py.allow_threads(|| {
            core.executor
                .block_on(core.store().ensure_remote_has_recursive(digests))
        })
        .map_err(possible_store_missing_digest)?;
        Ok(())
    })
}

#[pyfunction]
fn ensure_directory_digest_persisted(
    py: Python<'_>,
    py_scheduler: &Bound<'_, PyScheduler>,
    py_digest: &Bound<'_, PyAny>,
) -> PyO3Result<()> {
    let core = &py_scheduler.borrow().0.core;
    core.executor.enter(|| {
        let digest =
            crate::nodes::lift_directory_digest_bound(py_digest).map_err(PyException::new_err)?;

        py.allow_threads(|| {
            core.executor
                .block_on(core.store().ensure_directory_digest_persisted(digest))
        })
        .map_err(possible_store_missing_digest)?;
        Ok(())
    })
}

#[pyfunction]
fn single_file_digests_to_bytes<'py>(
    py: Python<'py>,
    py_scheduler: &Bound<'py, PyScheduler>,
    py_file_digests: Vec<PyFileDigest>,
) -> PyO3Result<Bound<'py, PyList>> {
    let core = &py_scheduler.borrow().0.core;
    core.executor.enter(|| {
        let digest_futures = py_file_digests.into_iter().map(|py_file_digest| {
            let store = core.store();
            async move {
                store
                    .load_file_bytes_with(py_file_digest.0, |bytes| {
                        Python::with_gil(|py| externs::store_bytes(py, bytes))
                    })
                    .await
            }
        });

        let bytes_values: Vec<PyObject> = py
            .allow_threads(|| core.executor.block_on(future::try_join_all(digest_futures)))
            .map(|values| values.into_iter().map(|val| val.into()).collect())
            .map_err(possible_store_missing_digest)?;

        let output_list = PyList::new_bound(py, &bytes_values);
        Ok(output_list)
    })
}

fn ensure_path_doesnt_exist(path: &Path) -> io::Result<()> {
    match std::fs::remove_file(path) {
        Ok(()) => Ok(()),
        Err(e) if e.kind() == io::ErrorKind::NotFound => Ok(()),
        // Always fall through to remove_dir_all unless the path definitely doesn't exist, because
        // std::io::ErrorKind::IsADirectory is unstable https://github.com/rust-lang/rust/issues/86442
        //
        // NB. we don't need to check this returning NotFound because remove_file will identify that
        // above (except if there's a concurrent removal, which is out of scope)
        Err(_) => std::fs::remove_dir_all(path),
    }
}

#[pyfunction]
fn write_digest(
    py: Python<'_>,
    py_scheduler: &Bound<'_, PyScheduler>,
    py_session: &Bound<'_, PySession>,
    digest: &Bound<'_, PyAny>,
    path_prefix: String,
    clear_paths: Vec<String>,
) -> PyO3Result<()> {
    let scheduler = &py_scheduler.borrow().0;
    let session = &py_session.borrow().0;
    let store = scheduler.core.store();

    scheduler.core.executor.enter(|| {
        // TODO: A parent_id should be an explicit argument.
        session.workunit_store().init_thread_state(None);

        let lifted_digest =
            nodes::lift_directory_digest_bound(digest).map_err(PyValueError::new_err)?;

        // Python will have already validated that path_prefix is a relative path.
        let path_prefix = Path::new(&path_prefix);
        let mut destination = PathBuf::new();
        destination.push(&scheduler.core.build_root);
        destination.push(path_prefix);

        for subpath in &clear_paths {
            let resolved = destination.join(subpath);
            ensure_path_doesnt_exist(&resolved).map_err(|e| {
                PyIOError::new_err(format!(
                    "Failed to clear {} when writing digest: {e}",
                    resolved.display()
                ))
            })?;
        }

        block_in_place_and_wait(py, || async move {
            store
                .materialize_directory(
                    destination.clone(),
                    &scheduler.core.build_root,
                    lifted_digest.clone(),
                    true, // Force everything we write to be mutable
                    &BTreeSet::new(),
                    fs::Permissions::Writable,
                )
                .await?;

            // Invalidate all the paths we've changed within `path_prefix`: both the paths we cleared and
            // the files we've just written to.
            let snapshot = store::Snapshot::from_digest(store, lifted_digest).await?;
            let written_paths = snapshot.tree.leaf_paths();
            let written_paths = written_paths.iter().map(|p| p as &Path);

            let cleared_paths = clear_paths.iter().map(Path::new);

            let changed_paths = written_paths
                .chain(cleared_paths)
                .map(|p| path_prefix.join(p))
                .collect();

            scheduler.invalidate_paths(&changed_paths);

            Ok(())
        })
        .map_err(possible_store_missing_digest)
    })
}

#[pyfunction]
fn stdio_initialize(
    level: u64,
    show_rust_3rdparty_logs: bool,
    show_target: bool,
    log_levels_by_target: HashMap<String, u64>,
    literal_filters: Vec<String>,
    regex_filters: Vec<String>,
    log_file_path: PathBuf,
) -> PyO3Result<(
    externs::stdio::PyStdioRead,
    externs::stdio::PyStdioWrite,
    externs::stdio::PyStdioWrite,
)> {
    let regex_filters = regex_filters
    .iter()
    .map(|re| {
      Regex::new(re).map_err(|e| {
        PyException::new_err(
          format!(
            "Failed to parse warning filter. Please check the global option `--ignore-warnings`.\n\n{e}",
          )
        )
      })
    })
    .collect::<Result<Vec<Regex>, _>>()?;

    Logger::init(
        level,
        show_rust_3rdparty_logs,
        show_target,
        log_levels_by_target,
        literal_filters,
        regex_filters,
        log_file_path,
    )
    .map_err(|s| PyException::new_err(format!("Could not initialize logging: {s}")))?;

    Ok((
        externs::stdio::PyStdioRead,
        externs::stdio::PyStdioWrite { is_stdout: true },
        externs::stdio::PyStdioWrite { is_stdout: false },
    ))
}

#[pyfunction]
fn stdio_thread_console_set(stdin_fileno: i32, stdout_fileno: i32, stderr_fileno: i32) {
    let destination = stdio::new_console_destination(stdin_fileno, stdout_fileno, stderr_fileno);
    stdio::set_thread_destination(destination);
}

#[pyfunction]
fn stdio_thread_console_color_mode_set(use_color: bool) {
    stdio::get_destination().stderr_set_use_color(use_color);
}

#[pyfunction]
fn stdio_thread_console_clear() {
    stdio::get_destination().console_clear();
}

// TODO: Deprecated, but without easy access to the decorator. Use
// `PyThreadLocals::get_for_current_thread` instead. Remove in Pants 2.17.0.dev0.
#[pyfunction]
fn stdio_thread_get_destination() -> PyStdioDestination {
    PyStdioDestination(PyThreadLocals::get())
}

// TODO: Deprecated, but without easy access to the decorator. Use
// `PyThreadLocals::set_for_current_thread` instead. Remove in Pants 2.17.0.dev0.
#[pyfunction]
fn stdio_thread_set_destination(stdio_destination: &Bound<'_, PyStdioDestination>) {
    stdio_destination.borrow().0.set_for_current_thread();
}

// TODO: Needs to be thread-local / associated with the Console.
#[pyfunction]
fn set_per_run_log_path(py: Python, log_path: Option<PathBuf>) {
    py.allow_threads(|| {
        PANTS_LOGGER.set_per_run_logs(log_path);
    })
}

#[pyfunction]
fn write_log(py: Python, msg: String, level: u64, target: String) {
    py.allow_threads(|| {
        Logger::log_from_python(&msg, level, &target).expect("Error logging message");
    })
}

#[pyfunction]
fn task_side_effected() -> PyO3Result<()> {
    nodes::task_side_effected().map_err(PyException::new_err)
}

#[pyfunction]
fn teardown_dynamic_ui<'py>(
    py: Python<'py>,
    py_scheduler: &Bound<'py, PyScheduler>,
    py_session: &Bound<'py, PySession>,
) {
    let core = &py_scheduler.borrow().0.core;
    let session = &py_session.borrow().0;
    core.executor.enter(|| {
        let _ = block_in_place_and_wait(py, || {
            session.maybe_display_teardown().unit_error().boxed_local()
        });
    })
}

#[pyfunction]
fn flush_log(py: Python) {
    py.allow_threads(|| {
        PANTS_LOGGER.flush();
    })
}

fn write_to_file(path: &Path, graph: &RuleGraph<Rule>) -> io::Result<()> {
    let file = File::create(path)?;
    let mut f = io::BufWriter::new(file);
    graph.visualize(&mut f)
}

///
/// Calling `wait()` in the context of a @goal_rule blocks a thread that is owned by the tokio
/// runtime. To do that safely, we need to relinquish it.
///   see https://github.com/pantsbuild/pants/issues/9476
///
/// TODO: The alternative to blocking the runtime would be to have the Python code `await` special
/// methods for things like `write_digest` and etc.
///
fn block_in_place_and_wait<T, E, F>(py: Python, f: impl FnOnce() -> F + Sync + Send) -> Result<T, E>
where
    F: Future<Output = Result<T, E>>,
    T: Send,
    E: Send,
{
    py.allow_threads(|| {
        let future = f();
        tokio::task::block_in_place(|| futures::executor::block_on(future))
    })
}<|MERGE_RESOLUTION|>--- conflicted
+++ resolved
@@ -35,11 +35,7 @@
     pyclass, pyfunction, pymethods, pymodule, wrap_pyfunction, PyModule, PyObject,
     PyResult as PyO3Result, Python, ToPyObject,
 };
-<<<<<<< HEAD
-use pyo3::types::{PyBytes, PyDict, PyDictMethods, PyList, PyListMethods, PyTuple, PyType};
-=======
-use pyo3::types::{PyAnyMethods, PyBytes, PyDict, PyList, PyTuple, PyType};
->>>>>>> de590198
+use pyo3::types::{PyAnyMethods, PyBytes, PyDict, PyDictMethods, PyList, PyListMethods, PyTuple, PyType};
 use pyo3::{create_exception, AsPyPointer, Bound, IntoPy, PyAny, PyNativeType, PyRef};
 use regex::Regex;
 use remote::remote_cache::RemoteCacheWarningsBehavior;
