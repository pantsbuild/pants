// Copyright 2020 Pants project contributors (see CONTRIBUTORS.md).
// Licensed under the Apache License, Version 2.0 (see LICENSE).

#![deny(warnings)]
// Enable all clippy lints except for many of the pedantic ones. It's a shame this needs to be copied and pasted across crates, but there doesn't appear to be a way to include inner attributes from a common source.
#![deny(
  clippy::all,
  clippy::default_trait_access,
  clippy::expl_impl_clone_on_copy,
  clippy::if_not_else,
  clippy::needless_continue,
  clippy::unseparated_literal_suffix,
// TODO: Falsely triggers for async/await:
//   see https://github.com/rust-lang/rust-clippy/issues/5360
// clippy::used_underscore_binding
)]
// It is often more clear to show that nothing is being moved.
#![allow(clippy::match_ref_pats)]
// Subjective style.
#![allow(
  clippy::len_without_is_empty,
  clippy::redundant_field_names,
  clippy::too_many_arguments
)]
// Default isn't as big a deal as people seem to think it is.
#![allow(clippy::new_without_default, clippy::new_ret_no_self)]
// Arc<Mutex> can be more clear than needing to grok Orderings:
#![allow(clippy::mutex_atomic)]
// File-specific allowances to silence internal warnings of `py_class!`.
#![allow(
  unused_braces,
  clippy::used_underscore_binding,
  clippy::transmute_ptr_to_ptr,
  clippy::zero_ptr
)]

///
/// This crate is a wrapper around the engine crate which exposes a python module via cpython.
///
/// The engine crate contains some cpython interop which we use, notably externs which are functions
/// and types from Python which we can read from our Rust. This particular wrapper crate is just for
/// how we expose ourselves back to Python.
use std::any::Any;
use std::cell::RefCell;
use std::convert::TryInto;
use std::fs::File;
use std::io;
use std::os::unix::ffi::OsStrExt;
use std::panic;
use std::path::{Path, PathBuf};
use std::sync::Arc;
use std::time::Duration;

use cpython::{
  exc, py_class, py_exception, py_fn, py_module_initializer, NoArgs, PyClone, PyDict, PyErr,
  PyList, PyObject, PyResult as CPyResult, PyString, PyTuple, PyType, Python, PythonObject,
  ToPyObject,
};
use futures::compat::Future01CompatExt;
use futures::future::FutureExt;
use futures::future::{self as future03, TryFutureExt};
use futures01::Future;
use hashing::{Digest, EMPTY_DIGEST};
use log::{self, debug, error, warn, Log};
use logging::logger::PANTS_LOGGER;
use logging::{Destination, Logger, PythonLogLevel};
use rule_graph::{self, RuleGraph};
use std::collections::hash_map::HashMap;
use task_executor::Executor;
use tempfile::TempDir;
use workunit_store::{Workunit, WorkunitState};

use crate::{
  externs, nodes, Core, ExecutionRequest, ExecutionStrategyOptions, ExecutionTermination, Failure,
  Function, Intrinsics, Params, RemotingOptions, Rule, Scheduler, Session, Tasks, Types, Value,
};

py_exception!(native_engine, PollTimeout);

py_module_initializer!(native_engine, |py, m| {
  m.add(py, "PollTimeout", py.get_type::<PollTimeout>())
    .unwrap();

  m.add(py, "default_cache_path", py_fn!(py, default_cache_path()))?;

  m.add(py, "default_config_path", py_fn!(py, default_config_path()))?;

  m.add(
    py,
    "init_logging",
    py_fn!(
      py,
      init_logging(a: u64, b: bool, c: bool, d: bool, e: PyDict)
    ),
  )?;
  m.add(
    py,
    "setup_pantsd_logger",
    py_fn!(py, setup_pantsd_logger(a: String)),
  )?;
  m.add(py, "setup_stderr_logger", py_fn!(py, setup_stderr_logger()))?;
  m.add(py, "flush_log", py_fn!(py, flush_log()))?;
  m.add(
    py,
    "override_thread_logging_destination",
    py_fn!(py, override_thread_logging_destination(a: String)),
  )?;
  m.add(
    py,
    "write_log",
    py_fn!(py, write_log(a: String, b: u64, c: String)),
  )?;
  m.add(
    py,
    "write_stdout",
    py_fn!(py, write_stdout(a: PySession, b: String)),
  )?;
  m.add(
    py,
    "write_stderr",
    py_fn!(py, write_stderr(a: PySession, b: String)),
  )?;
  m.add(
    py,
    "teardown_dynamic_ui",
    py_fn!(py, teardown_dynamic_ui(a: PyScheduler, b: PySession)),
  )?;

  m.add(py, "set_panic_handler", py_fn!(py, set_panic_handler()))?;

  m.add(py, "externs_set", py_fn!(py, externs_set(a: PyObject)))?;

  m.add(
    py,
    "match_path_globs",
    py_fn!(py, match_path_globs(a: PyObject, b: Vec<String>)),
  )?;
  m.add(
    py,
    "write_digest",
    py_fn!(
      py,
      write_digest(a: PyScheduler, b: PySession, c: PyObject, d: String)
    ),
  )?;
  m.add(
    py,
    "capture_snapshots",
    py_fn!(
      py,
      capture_snapshots(a: PyScheduler, b: PySession, c: PyObject)
    ),
  )?;
  m.add(
    py,
    "run_local_interactive_process",
    py_fn!(
      py,
      run_local_interactive_process(a: PyScheduler, b: PySession, c: PyObject)
    ),
  )?;

  m.add(
    py,
    "graph_invalidate",
    py_fn!(py, graph_invalidate(a: PyScheduler, b: Vec<String>)),
  )?;
  m.add(
    py,
    "graph_invalidate_all_paths",
    py_fn!(py, graph_invalidate_all_paths(a: PyScheduler)),
  )?;
  m.add(py, "graph_len", py_fn!(py, graph_len(a: PyScheduler)))?;
  m.add(
    py,
    "graph_visualize",
    py_fn!(py, graph_visualize(a: PyScheduler, b: PySession, d: String)),
  )?;

  m.add(
    py,
    "nailgun_server_create",
    py_fn!(
      py,
      nailgun_server_create(a: PyExecutor, b: u16, c: PyObject)
    ),
  )?;
  m.add(
    py,
    "nailgun_server_await_shutdown",
    py_fn!(
      py,
      nailgun_server_await_shutdown(a: PyExecutor, b: PyNailgunServer)
    ),
  )?;

  m.add(
    py,
    "garbage_collect_store",
    py_fn!(py, garbage_collect_store(a: PyScheduler)),
  )?;
  m.add(
    py,
    "lease_files_in_graph",
    py_fn!(py, lease_files_in_graph(a: PyScheduler, b: PySession)),
  )?;
  m.add(
    py,
    "check_invalidation_watcher_liveness",
    py_fn!(py, check_invalidation_watcher_liveness(a: PyScheduler)),
  )?;

  m.add(
    py,
    "validate_reachability",
    py_fn!(py, validate_reachability(a: PyScheduler)),
  )?;
  m.add(
    py,
    "rule_graph_consumed_types",
    py_fn!(
      py,
      rule_graph_consumed_types(a: PyScheduler, b: Vec<PyType>, c: PyType)
    ),
  )?;
  m.add(
    py,
    "rule_graph_visualize",
    py_fn!(py, rule_graph_visualize(a: PyScheduler, b: String)),
  )?;
  m.add(
    py,
    "rule_subgraph_visualize",
    py_fn!(
      py,
      rule_subgraph_visualize(a: PyScheduler, b: Vec<PyType>, c: PyType, d: String)
    ),
  )?;

  m.add(
    py,
    "execution_add_root_select",
    py_fn!(
      py,
      execution_add_root_select(
        a: PyScheduler,
        b: PyExecutionRequest,
        c: Vec<PyObject>,
        d: PyType
      )
    ),
  )?;
  m.add(
    py,
    "execution_set_poll",
    py_fn!(py, execution_set_poll(a: PyExecutionRequest, b: bool)),
  )?;
  m.add(
    py,
    "execution_set_poll_delay",
    py_fn!(py, execution_set_poll_delay(a: PyExecutionRequest, b: u64)),
  )?;
  m.add(
    py,
    "execution_set_timeout",
    py_fn!(py, execution_set_timeout(a: PyExecutionRequest, b: u64)),
  )?;

  m.add(
    py,
    "session_new_run_id",
    py_fn!(py, session_new_run_id(a: PySession)),
  )?;
  m.add(
    py,
    "poll_session_workunits",
    py_fn!(
      py,
      poll_session_workunits(a: PyScheduler, b: PySession, c: u64)
    ),
  )?;

  m.add(
    py,
    "tasks_task_begin",
    py_fn!(
      py,
      tasks_task_begin(
        a: PyTasks,
        b: PyObject,
        c: PyType,
        d: bool,
        e: bool,
        f: String,
        g: String,
        h: u64
      )
    ),
  )?;
  m.add(
    py,
    "tasks_add_get",
    py_fn!(py, tasks_add_get(a: PyTasks, b: PyType, c: PyType)),
  )?;
  m.add(
    py,
    "tasks_add_select",
    py_fn!(py, tasks_add_select(a: PyTasks, b: PyType)),
  )?;
  m.add(py, "tasks_task_end", py_fn!(py, tasks_task_end(a: PyTasks)))?;
  m.add(
    py,
    "tasks_query_add",
    py_fn!(py, tasks_query_add(a: PyTasks, b: PyType, c: Vec<PyType>)),
  )?;

  m.add(
    py,
    "scheduler_execute",
    py_fn!(
      py,
      scheduler_execute(a: PyScheduler, b: PySession, c: PyExecutionRequest)
    ),
  )?;
  m.add(
    py,
    "scheduler_metrics",
    py_fn!(py, scheduler_metrics(a: PyScheduler, b: PySession)),
  )?;
  m.add(
    py,
    "scheduler_create",
    py_fn!(
      py,
      scheduler_create(
        executor_ptr: PyExecutor,
        tasks_ptr: PyTasks,
        types_ptr: PyTypes,
        build_root_buf: String,
        local_store_dir_buf: String,
        local_execution_root_dir_buf: String,
        named_caches_dir_buf: String,
        ignore_patterns: Vec<String>,
        use_gitignore: bool,
        remoting_options: PyRemotingOptions,
        exec_strategy_opts: PyExecutionStrategyOptions
      )
    ),
  )?;

  m.add(
    py,
    "single_file_digests_to_bytes",
    py_fn!(py, single_file_digests_to_bytes(a: PyScheduler, b: PyList)),
  )?;

  m.add(
    py,
    "ensure_remote_has_recursive",
    py_fn!(py, ensure_remote_has_recursive(a: PyScheduler, b: PyList)),
  )?;

  m.add_class::<PyExecutionRequest>(py)?;
  m.add_class::<PyExecutionStrategyOptions>(py)?;
  m.add_class::<PyExecutor>(py)?;
  m.add_class::<PyNailgunServer>(py)?;
  m.add_class::<PyRemotingOptions>(py)?;
  m.add_class::<PyResult>(py)?;
  m.add_class::<PyScheduler>(py)?;
  m.add_class::<PySession>(py)?;
  m.add_class::<PyTasks>(py)?;
  m.add_class::<PyTypes>(py)?;

  m.add_class::<externs::PyGeneratorResponseBreak>(py)?;
  m.add_class::<externs::PyGeneratorResponseGet>(py)?;
  m.add_class::<externs::PyGeneratorResponseGetMulti>(py)?;

  Ok(())
});

py_class!(class PyTasks |py| {
    data tasks: RefCell<Tasks>;
    def __new__(_cls) -> CPyResult<Self> {
      Self::create_instance(py, RefCell::new(Tasks::new()))
    }
});

py_class!(class PyTypes |py| {
  data types: RefCell<Option<Types>>;

  def __new__(
      _cls,
      directory_digest: PyType,
      snapshot: PyType,
      paths: PyType,
      file_content: PyType,
      digest_contents: PyType,
      path_globs: PyType,
      merge_digests: PyType,
      add_prefix: PyType,
      remove_prefix: PyType,
      create_digest: PyType,
      digest_subset: PyType,
      download_file: PyType,
      platform: PyType,
      multi_platform_process: PyType,
      process_result: PyType,
      coroutine: PyType,
      interactive_process_result: PyType,
      engine_aware_parameter: PyType
  ) -> CPyResult<Self> {
    Self::create_instance(
        py,
        RefCell::new(Some(Types {
        directory_digest: externs::type_for(directory_digest),
        snapshot: externs::type_for(snapshot),
        paths: externs::type_for(paths),
        file_content: externs::type_for(file_content),
        digest_contents: externs::type_for(digest_contents),
        path_globs: externs::type_for(path_globs),
        merge_digests: externs::type_for(merge_digests),
        add_prefix: externs::type_for(add_prefix),
        remove_prefix: externs::type_for(remove_prefix),
        create_digest: externs::type_for(create_digest),
        digest_subset: externs::type_for(digest_subset),
        download_file: externs::type_for(download_file),
        platform: externs::type_for(platform),
        multi_platform_process: externs::type_for(multi_platform_process),
        process_result: externs::type_for(process_result),
        coroutine: externs::type_for(coroutine),
        interactive_process_result: externs::type_for(interactive_process_result),
        engine_aware_parameter: externs::type_for(engine_aware_parameter),
    })),
    )
  }
});

py_class!(class PyExecutor |py| {
    data executor: Executor;
    def __new__(_cls) -> CPyResult<Self> {
      let executor = Executor::new_owned().map_err(|e| PyErr::new::<exc::Exception, _>(py, (e,)))?;
      Self::create_instance(py, executor)
    }
});

py_class!(class PyScheduler |py| {
    data scheduler: Scheduler;
});

// Represents configuration related to process execution strategies.
//
// The data stored by PyExecutionStrategyOptions originally was passed directly into
// scheduler_create but has been broken out separately because the large number of options
// became unwieldy.
py_class!(class PyExecutionStrategyOptions |py| {
  data options: ExecutionStrategyOptions;

  def __new__(
    _cls,
    local_parallelism: u64,
    remote_parallelism: u64,
    cleanup_local_dirs: bool,
    speculation_delay: f64,
    speculation_strategy: String,
    use_local_cache: bool,
    local_enable_nailgun: bool
  ) -> CPyResult<Self> {
    Self::create_instance(py,
      ExecutionStrategyOptions {
        local_parallelism: local_parallelism as usize,
        remote_parallelism: remote_parallelism as usize,
        cleanup_local_dirs,
        speculation_delay: Duration::from_millis((speculation_delay * 1000.0).round() as u64),
        speculation_strategy,
        use_local_cache,
        local_enable_nailgun,
      }
    )
  }
});

// Represents configuration related to remote execution and caching.
//
// The data stored by PyRemotingOptions originally was passed directly into scheduler_create
// but has been broken out separately because the large number of options became unwieldy.
py_class!(class PyRemotingOptions |py| {
  data options: RemotingOptions;

  def __new__(
    _cls,
    execution_enable: bool,
    store_servers: Vec<String>,
    execution_server: Option<String>,
    execution_process_cache_namespace: Option<String>,
    instance_name: Option<String>,
    root_ca_certs_path: Option<String>,
    oauth_bearer_token_path: Option<String>,
    store_thread_count: u64,
    store_chunk_bytes: u64,
    store_chunk_upload_timeout: u64,
    store_rpc_retries: u64,
    store_connection_limit: u64,
    execution_extra_platform_properties: Vec<(String, String)>,
    execution_headers: Vec<(String, String)>,
    execution_overall_deadline_secs: u64
  ) -> CPyResult<Self> {
    Self::create_instance(py,
      RemotingOptions {
        execution_enable,
        store_servers,
        execution_server,
        execution_process_cache_namespace,
        instance_name,
        root_ca_certs_path: root_ca_certs_path.map(PathBuf::from),
        oauth_bearer_token_path: oauth_bearer_token_path.map(PathBuf::from),
        store_thread_count: store_thread_count as usize,
        store_chunk_bytes: store_chunk_bytes as usize,
        store_chunk_upload_timeout: Duration::from_secs(store_chunk_upload_timeout),
        store_rpc_retries: store_rpc_retries as usize,
        store_connection_limit: store_connection_limit as usize,
        execution_extra_platform_properties,
        execution_headers: execution_headers.into_iter().collect(),
        execution_overall_deadline: Duration::from_secs(execution_overall_deadline_secs),
      }
    )
  }
});

py_class!(class PySession |py| {
    data session: Session;
    def __new__(_cls,
          scheduler_ptr: PyScheduler,
          should_render_ui: bool,
          build_id: String,
          should_report_workunits: bool
    ) -> CPyResult<Self> {
      Self::create_instance(py, Session::new(
          scheduler_ptr.scheduler(py),
          should_render_ui,
          build_id,
          should_report_workunits,
        )
      )
    }
});

py_class!(class PyNailgunServer |py| {
    data server: RefCell<Option<nailgun::Server>>;

    def port(&self) -> CPyResult<u16> {
        let borrowed_server = self.server(py).borrow();
        let server = borrowed_server.as_ref().ok_or_else(|| {
          PyErr::new::<exc::Exception, _>(py, ("Cannot get the port of a server that has already shut down.",))
        })?;
        Ok(server.port())
    }
});

py_class!(class PyExecutionRequest |py| {
    data execution_request: RefCell<ExecutionRequest>;
    def __new__(_cls) -> CPyResult<Self> {
      Self::create_instance(py, RefCell::new(ExecutionRequest::new()))
    }
});

py_class!(class PyResult |py| {
    data _is_throw: bool;
    data _result: PyObject;
    data _python_traceback: PyString;
    data _engine_traceback: PyList;

    def __new__(_cls, is_throw: bool, result: PyObject, python_traceback: PyString, engine_traceback: PyList) -> CPyResult<Self> {
      Self::create_instance(py, is_throw, result, python_traceback, engine_traceback)
    }

    def is_throw(&self) -> CPyResult<bool> {
        Ok(*self._is_throw(py))
    }

    def result(&self) -> CPyResult<PyObject> {
        Ok(self._result(py).clone_ref(py))
    }

    def python_traceback(&self) -> CPyResult<PyString> {
        Ok(self._python_traceback(py).clone_ref(py))
    }

    def engine_traceback(&self) -> CPyResult<PyList> {
        Ok(self._engine_traceback(py).clone_ref(py))
    }
});

fn py_result_from_root(py: Python, result: Result<Value, Failure>) -> CPyResult<PyResult> {
  match result {
    Ok(val) => {
      let engine_traceback: Vec<String> = vec![];
      PyResult::create_instance(
        py,
        false,
        val.into(),
        "".to_py_object(py),
        engine_traceback.to_py_object(py),
      )
    }
    Err(f) => {
      let (val, python_traceback, engine_traceback) = match f {
        f @ Failure::Invalidated => {
          let msg = format!("{}", f);
          (
            externs::create_exception(&msg),
            Failure::native_traceback(&msg),
            Vec::new(),
          )
        }
        Failure::Throw {
          val,
          python_traceback,
          engine_traceback,
        } => (val, python_traceback, engine_traceback),
      };
      PyResult::create_instance(
        py,
        true,
        val.into(),
        python_traceback.to_py_object(py),
        engine_traceback.to_py_object(py),
      )
    }
  }
}

// TODO: It's not clear how to return "nothing" (None) in a CPyResult, so this is a placeholder.
type PyUnitResult = CPyResult<Option<bool>>;

fn externs_set(_: Python, externs: PyObject) -> PyUnitResult {
  externs::set_externs(externs);
  Ok(None)
}

fn nailgun_server_create(
  py: Python,
  executor_ptr: PyExecutor,
  port: u16,
  runner: PyObject,
) -> CPyResult<PyNailgunServer> {
  with_executor(py, executor_ptr, |executor| {
    let server_future = {
      let runner: Value = runner.into();
      let executor = executor.clone();
      nailgun::Server::new(executor, port, move |exe: nailgun::RawFdExecution| {
        let command = externs::store_utf8(&exe.cmd.command);
        let args = externs::store_tuple(
          exe
            .cmd
            .args
            .iter()
            .map(|s| externs::store_utf8(s))
            .collect::<Vec<_>>(),
        );
        let env = externs::store_dict(
          exe
            .cmd
            .env
            .iter()
            .map(|(k, v)| (externs::store_utf8(k), externs::store_utf8(v)))
            .collect::<Vec<_>>(),
        )
        .unwrap();
        let working_dir = externs::store_bytes(exe.cmd.working_dir.as_os_str().as_bytes());
        let stdin_fd = externs::store_i64(exe.stdin_fd.into());
        let stdout_fd = externs::store_i64(exe.stdout_fd.into());
        let stderr_fd = externs::store_i64(exe.stderr_fd.into());
        let runner_args = vec![
          command,
          args,
          env,
          working_dir,
          stdin_fd,
          stdout_fd,
          stderr_fd,
        ];
        match externs::call(&runner, &runner_args) {
          Ok(exit_code_val) => {
            // TODO: We don't currently expose a "project_i32", but it will not be necessary with
            // https://github.com/pantsbuild/pants/pull/9593.
            nailgun::ExitCode(externs::val_to_str(&exit_code_val).parse().unwrap())
          }
          Err(e) => {
            error!("Uncaught exception in nailgun handler: {:#?}", e);
            nailgun::ExitCode(1)
          }
        }
      })
    };

    let server = executor
      .block_on(server_future)
      .map_err(|e| PyErr::new::<exc::Exception, _>(py, (e,)))?;
    PyNailgunServer::create_instance(py, RefCell::new(Some(server)))
  })
}

fn nailgun_server_await_shutdown(
  py: Python,
  executor_ptr: PyExecutor,
  nailgun_server_ptr: PyNailgunServer,
) -> PyUnitResult {
  with_executor(py, executor_ptr, |executor| {
    with_nailgun_server(py, nailgun_server_ptr, |nailgun_server| {
      let shutdown_result = if let Some(server) = nailgun_server.borrow_mut().take() {
        py.allow_threads(|| executor.block_on(server.shutdown()))
      } else {
        Ok(())
      };
      shutdown_result.map_err(|e| PyErr::new::<exc::Exception, _>(py, (e,)))?;
      Ok(None)
    })
  })
}

///
/// Given a set of Tasks and type information, creates a Scheduler.
///
/// The given Tasks struct will be cloned, so no additional mutation of the reference will
/// affect the created Scheduler.
///
fn scheduler_create(
  py: Python,
  executor_ptr: PyExecutor,
  tasks_ptr: PyTasks,
  types_ptr: PyTypes,
  build_root_buf: String,
  local_store_dir_buf: String,
  local_execution_root_dir_buf: String,
  named_caches_dir_buf: String,
  ignore_patterns: Vec<String>,
  use_gitignore: bool,
  remoting_options: PyRemotingOptions,
  exec_strategy_opts: PyExecutionStrategyOptions,
) -> CPyResult<PyScheduler> {
  match fs::increase_limits() {
    Ok(msg) => debug!("{}", msg),
    Err(e) => warn!("{}", e),
  }
  let core: Result<Core, String> = with_executor(py, executor_ptr, |executor| {
    let types = types_ptr
      .types(py)
      .borrow_mut()
      .take()
      .ok_or_else(|| "An instance of PyTypes may only be used once.".to_owned())?;
    let intrinsics = Intrinsics::new(&types);
    let mut tasks = tasks_ptr.tasks(py).replace(Tasks::new());
    tasks.intrinsics_set(&intrinsics);

    Core::new(
      executor.clone(),
      tasks,
      types,
      intrinsics,
      PathBuf::from(build_root_buf),
      ignore_patterns,
      use_gitignore,
      PathBuf::from(local_store_dir_buf),
      PathBuf::from(local_execution_root_dir_buf),
      PathBuf::from(named_caches_dir_buf),
      remoting_options.options(py).clone(),
      exec_strategy_opts.options(py).clone(),
    )
  });
  PyScheduler::create_instance(
    py,
    Scheduler::new(core.map_err(|e| PyErr::new::<exc::ValueError, _>(py, (e,)))?),
  )
}

async fn workunit_to_py_value(workunit: &Workunit, core: &Arc<Core>) -> CPyResult<Value> {
  use std::time::UNIX_EPOCH;

  let mut dict_entries = vec![
    (
      externs::store_utf8("name"),
      externs::store_utf8(&workunit.name),
    ),
    (
      externs::store_utf8("span_id"),
      externs::store_utf8(&format!("{}", workunit.span_id)),
    ),
    (
      externs::store_utf8("level"),
      externs::store_utf8(&workunit.metadata.level.to_string()),
    ),
  ];
  if let Some(parent_id) = workunit.parent_id {
    dict_entries.push((
      externs::store_utf8("parent_id"),
      externs::store_utf8(&format!("{}", parent_id)),
    ));
  }

  match workunit.state {
    WorkunitState::Started { start_time } => {
      let duration = start_time
        .duration_since(UNIX_EPOCH)
        .unwrap_or_else(|_| Duration::default());
      dict_entries.extend_from_slice(&[
        (
          externs::store_utf8("start_secs"),
          externs::store_u64(duration.as_secs()),
        ),
        (
          externs::store_utf8("start_nanos"),
          externs::store_u64(duration.subsec_nanos() as u64),
        ),
      ])
    }
    WorkunitState::Completed { time_span } => {
      dict_entries.extend_from_slice(&[
        (
          externs::store_utf8("start_secs"),
          externs::store_u64(time_span.start.secs),
        ),
        (
          externs::store_utf8("start_nanos"),
          externs::store_u64(u64::from(time_span.start.nanos)),
        ),
        (
          externs::store_utf8("duration_secs"),
          externs::store_u64(time_span.duration.secs),
        ),
        (
          externs::store_utf8("duration_nanos"),
          externs::store_u64(u64::from(time_span.duration.nanos)),
        ),
      ]);
    }
  };

  if let Some(desc) = &workunit.metadata.desc.as_ref() {
    dict_entries.push((
      externs::store_utf8("description"),
      externs::store_utf8(desc),
    ));
  }

  let mut artifact_entries = Vec::new();

  for (artifact_name, digest) in workunit.metadata.artifacts.iter() {
    let store = core.store();
    let snapshot = store::Snapshot::from_digest(store, *digest)
      .await
      .map_err(|err_str| {
        let gil = Python::acquire_gil();
        let py = gil.python();
        PyErr::new::<exc::Exception, _>(py, (err_str,))
      })?;
    artifact_entries.push((
      externs::store_utf8(artifact_name.as_str()),
      crate::nodes::Snapshot::store_snapshot(core, &snapshot).map_err(|err_str| {
        let gil = Python::acquire_gil();
        let py = gil.python();
        PyErr::new::<exc::Exception, _>(py, (err_str,))
      })?,
    ))
  }

  if let Some(stdout_digest) = &workunit.metadata.stdout.as_ref() {
    artifact_entries.push((
      externs::store_utf8("stdout_digest"),
      crate::nodes::Snapshot::store_directory_digest(core, stdout_digest),
    ));
  }

  if let Some(stderr_digest) = &workunit.metadata.stderr.as_ref() {
    artifact_entries.push((
      externs::store_utf8("stderr_digest"),
      crate::nodes::Snapshot::store_directory_digest(core, stderr_digest),
    ));
  }

  dict_entries.push((
    externs::store_utf8("artifacts"),
    externs::store_dict(artifact_entries)?,
  ));

  externs::store_dict(dict_entries)
}

async fn workunits_to_py_tuple_value<'a>(
  workunits: impl Iterator<Item = &'a Workunit>,
  core: &Arc<Core>,
) -> CPyResult<Value> {
  let mut workunit_values = Vec::new();
  for workunit in workunits {
    let py_value = workunit_to_py_value(workunit, core).await?;
    workunit_values.push(py_value);
  }
  Ok(externs::store_tuple(workunit_values))
}

fn poll_session_workunits(
  py: Python,
  scheduler_ptr: PyScheduler,
  session_ptr: PySession,
  max_log_verbosity_level: u64,
) -> CPyResult<PyObject> {
  let py_level: PythonLogLevel = max_log_verbosity_level
    .try_into()
    .map_err(|e| PyErr::new::<exc::Exception, _>(py, (format!("{}", e),)))?;
  with_scheduler(py, scheduler_ptr, |scheduler| {
    with_session(py, session_ptr, |session| {
      let core = scheduler.core.clone();
      py.allow_threads(|| {
        session
          .workunit_store()
          .with_latest_workunits(py_level.into(), |started, completed| {
            let mut started_iter = started.iter();
            let started = core.executor.block_on(workunits_to_py_tuple_value(
              &mut started_iter,
              &scheduler.core,
            ))?;

            let mut completed_iter = completed.iter();
            let completed = core.executor.block_on(workunits_to_py_tuple_value(
              &mut completed_iter,
              &scheduler.core,
            ))?;

            Ok(externs::store_tuple(vec![started, completed]).into())
          })
      })
    })
  })
}

fn scheduler_metrics(
  py: Python,
  scheduler_ptr: PyScheduler,
  session_ptr: PySession,
) -> CPyResult<PyObject> {
  with_scheduler(py, scheduler_ptr, |scheduler| {
    with_session(py, session_ptr, |session| {
      let values = scheduler
        .metrics(session)
        .into_iter()
        .map(|(metric, value)| (externs::store_utf8(metric), externs::store_i64(value)))
        .collect::<Vec<_>>();
      externs::store_dict(values).map(|d| d.consume_into_py_object(py))
    })
  })
}

fn scheduler_execute(
  py: Python,
  scheduler_ptr: PyScheduler,
  session_ptr: PySession,
  execution_request_ptr: PyExecutionRequest,
) -> CPyResult<PyTuple> {
  with_scheduler(py, scheduler_ptr, |scheduler| {
    with_execution_request(py, execution_request_ptr, |execution_request| {
      with_session(py, session_ptr, |session| {
        // TODO: A parent_id should be an explicit argument.
        session.workunit_store().init_thread_state(None);
        py.allow_threads(|| scheduler.execute(execution_request, session))
          .map(|root_results| {
            let py_results = root_results
              .into_iter()
              .map(|rr| py_result_from_root(py, rr).unwrap().into_object())
              .collect::<Vec<_>>();
            PyTuple::new(py, &py_results)
          })
          .map_err(|e| match e {
            ExecutionTermination::KeyboardInterrupt => {
              PyErr::new::<exc::KeyboardInterrupt, _>(py, NoArgs)
            }
            ExecutionTermination::PollTimeout => PyErr::new::<PollTimeout, _>(py, NoArgs),
            ExecutionTermination::Fatal(msg) => PyErr::new::<exc::Exception, _>(py, (msg,)),
          })
      })
    })
  })
}

fn execution_add_root_select(
  py: Python,
  scheduler_ptr: PyScheduler,
  execution_request_ptr: PyExecutionRequest,
  param_vals: Vec<PyObject>,
  product: PyType,
) -> PyUnitResult {
  with_scheduler(py, scheduler_ptr, |scheduler| {
    with_execution_request(py, execution_request_ptr, |execution_request| {
      let product = externs::type_for(product);
      let keys = param_vals
        .into_iter()
        .map(|p| externs::key_for(p.into()))
        .collect::<Result<Vec<_>, _>>()?;
      Params::new(keys)
        .and_then(|params| scheduler.add_root_select(execution_request, params, product))
        .map_err(|e| PyErr::new::<exc::Exception, _>(py, (e,)))
        .map(|()| None)
    })
  })
}

fn execution_set_poll(
  py: Python,
  execution_request_ptr: PyExecutionRequest,
  poll: bool,
) -> PyUnitResult {
  with_execution_request(py, execution_request_ptr, |execution_request| {
    execution_request.poll = poll;
  });
  Ok(None)
}

fn execution_set_poll_delay(
  py: Python,
  execution_request_ptr: PyExecutionRequest,
  poll_delay_in_ms: u64,
) -> PyUnitResult {
  with_execution_request(py, execution_request_ptr, |execution_request| {
    execution_request.poll_delay = Some(Duration::from_millis(poll_delay_in_ms));
  });
  Ok(None)
}

fn execution_set_timeout(
  py: Python,
  execution_request_ptr: PyExecutionRequest,
  timeout_in_ms: u64,
) -> PyUnitResult {
  with_execution_request(py, execution_request_ptr, |execution_request| {
    execution_request.timeout = Some(Duration::from_millis(timeout_in_ms));
  });
  Ok(None)
}

fn tasks_task_begin(
  py: Python,
  tasks_ptr: PyTasks,
  func: PyObject,
  output_type: PyType,
  can_modify_workunit: bool,
  cacheable: bool,
  name: String,
  desc: String,
  level: u64,
) -> PyUnitResult {
  let py_level: PythonLogLevel = level
    .try_into()
    .map_err(|e| PyErr::new::<exc::Exception, _>(py, (format!("{}", e),)))?;
  with_tasks(py, tasks_ptr, |tasks| {
    let func = Function(externs::key_for(func.into())?);
    let output_type = externs::type_for(output_type);
    tasks.task_begin(
      func,
      output_type,
      can_modify_workunit,
      cacheable,
      name,
      if desc.is_empty() { None } else { Some(desc) },
      py_level.into(),
    );
    Ok(None)
  })
}

fn tasks_add_get(py: Python, tasks_ptr: PyTasks, product: PyType, subject: PyType) -> PyUnitResult {
  with_tasks(py, tasks_ptr, |tasks| {
    let product = externs::type_for(product);
    let subject = externs::type_for(subject);
    tasks.add_get(product, subject);
    Ok(None)
  })
}

fn tasks_add_select(py: Python, tasks_ptr: PyTasks, product: PyType) -> PyUnitResult {
  with_tasks(py, tasks_ptr, |tasks| {
    let product = externs::type_for(product);
    tasks.add_select(product);
    Ok(None)
  })
}

fn tasks_task_end(py: Python, tasks_ptr: PyTasks) -> PyUnitResult {
  with_tasks(py, tasks_ptr, |tasks| {
    tasks.task_end();
    Ok(None)
  })
}

fn tasks_query_add(
  py: Python,
  tasks_ptr: PyTasks,
  output_type: PyType,
  input_types: Vec<PyType>,
) -> PyUnitResult {
  with_tasks(py, tasks_ptr, |tasks| {
    tasks.query_add(
      externs::type_for(output_type),
      input_types.into_iter().map(externs::type_for).collect(),
    );
    Ok(None)
  })
}

fn graph_invalidate(py: Python, scheduler_ptr: PyScheduler, paths: Vec<String>) -> CPyResult<u64> {
  with_scheduler(py, scheduler_ptr, |scheduler| {
    let paths = paths.into_iter().map(PathBuf::from).collect();
    py.allow_threads(|| Ok(scheduler.invalidate(&paths) as u64))
  })
}

fn graph_invalidate_all_paths(py: Python, scheduler_ptr: PyScheduler) -> CPyResult<u64> {
  with_scheduler(py, scheduler_ptr, |scheduler| {
    py.allow_threads(|| Ok(scheduler.invalidate_all_paths() as u64))
  })
}

fn check_invalidation_watcher_liveness(py: Python, scheduler_ptr: PyScheduler) -> PyUnitResult {
  with_scheduler(py, scheduler_ptr, |scheduler| {
    scheduler
      .is_valid()
      .map(|()| None)
      .map_err(|e| PyErr::new::<exc::Exception, _>(py, (e,)))
  })
}

fn graph_len(py: Python, scheduler_ptr: PyScheduler) -> CPyResult<u64> {
  with_scheduler(py, scheduler_ptr, |scheduler| {
    py.allow_threads(|| Ok(scheduler.core.graph.len() as u64))
  })
}

fn graph_visualize(
  py: Python,
  scheduler_ptr: PyScheduler,
  session_ptr: PySession,
  path: String,
) -> PyUnitResult {
  with_scheduler(py, scheduler_ptr, |scheduler| {
    with_session(py, session_ptr, |session| {
      let path = PathBuf::from(path);
      scheduler
        .visualize(session, path.as_path())
        .map_err(|e| {
          let e = format!("Failed to visualize to {}: {:?}", path.display(), e);
          PyErr::new::<exc::Exception, _>(py, (e,))
        })
        .map(|()| None)
    })
  })
}

fn session_new_run_id(py: Python, session_ptr: PySession) -> PyUnitResult {
  with_session(py, session_ptr, |session| {
    session.new_run_id();
    Ok(None)
  })
}

fn validate_reachability(py: Python, scheduler_ptr: PyScheduler) -> PyUnitResult {
  with_scheduler(py, scheduler_ptr, |scheduler| {
    scheduler
      .core
      .rule_graph
      .validate_reachability()
      .map_err(|e| PyErr::new::<exc::Exception, _>(py, (e,)))
      .map(|()| None)
  })
}

fn rule_graph_consumed_types(
  py: Python,
  scheduler_ptr: PyScheduler,
  param_types: Vec<PyType>,
  product_type: PyType,
) -> CPyResult<Vec<PyType>> {
  with_scheduler(py, scheduler_ptr, |scheduler| {
    let param_types = param_types
      .into_iter()
      .map(externs::type_for)
      .collect::<Vec<_>>();

    let subgraph = scheduler
      .core
      .rule_graph
      .subgraph(param_types, externs::type_for(product_type))
      .map_err(|e| PyErr::new::<exc::ValueError, _>(py, (e,)))?;

    Ok(
      subgraph
        .consumed_types()
        .into_iter()
        .map(externs::type_for_type_id)
        .collect(),
    )
  })
}

fn rule_graph_visualize(py: Python, scheduler_ptr: PyScheduler, path: String) -> PyUnitResult {
  with_scheduler(py, scheduler_ptr, |scheduler| {
    let path = PathBuf::from(path);

    // TODO(#7117): we want to represent union types in the graph visualizer somehow!!!
    write_to_file(path.as_path(), &scheduler.core.rule_graph)
      .map_err(|e| {
        let e = format!("Failed to visualize to {}: {:?}", path.display(), e);
        PyErr::new::<exc::IOError, _>(py, (e,))
      })
      .map(|()| None)
  })
}

fn rule_subgraph_visualize(
  py: Python,
  scheduler_ptr: PyScheduler,
  param_types: Vec<PyType>,
  product_type: PyType,
  path: String,
) -> PyUnitResult {
  with_scheduler(py, scheduler_ptr, |scheduler| {
    let param_types = param_types
      .into_iter()
      .map(externs::type_for)
      .collect::<Vec<_>>();
    let product_type = externs::type_for(product_type);
    let path = PathBuf::from(path);

    // TODO(#7117): we want to represent union types in the graph visualizer somehow!!!
    let subgraph = scheduler
      .core
      .rule_graph
      .subgraph(param_types, product_type)
      .map_err(|e| PyErr::new::<exc::ValueError, _>(py, (e,)))?;

    write_to_file(path.as_path(), &subgraph)
      .map_err(|e| {
        let e = format!("Failed to visualize to {}: {:?}", path.display(), e);
        PyErr::new::<exc::IOError, _>(py, (e,))
      })
      .map(|()| None)
  })
}

pub(crate) fn generate_panic_string(payload: &(dyn Any + Send)) -> String {
  match payload
    .downcast_ref::<String>()
    .cloned()
    .or_else(|| payload.downcast_ref::<&str>().map(|&s| s.to_string()))
  {
    Some(ref s) => format!("panic at '{}'", s),
    None => format!("Non-string panic payload at {:p}", payload),
  }
}

fn set_panic_handler(_: Python) -> PyUnitResult {
  panic::set_hook(Box::new(|panic_info| {
    let payload = panic_info.payload();
    let mut panic_str = generate_panic_string(payload);

    if let Some(location) = panic_info.location() {
      let panic_location_str = format!(", {}:{}", location.file(), location.line());
      panic_str.push_str(&panic_location_str);
    }

    error!("{}", panic_str);

    let panic_file_bug_str = "Please set RUST_BACKTRACE=1, re-run, and then file a bug at https://github.com/pantsbuild/pants/issues.";
    error!("{}", panic_file_bug_str);
  }));
  Ok(None)
}

fn garbage_collect_store(py: Python, scheduler_ptr: PyScheduler) -> PyUnitResult {
  with_scheduler(py, scheduler_ptr, |scheduler| {
    py.allow_threads(|| {
      scheduler.core.store().garbage_collect(
        store::DEFAULT_LOCAL_STORE_GC_TARGET_BYTES,
        store::ShrinkBehavior::Fast,
      )
    })
    .map_err(|e| PyErr::new::<exc::Exception, _>(py, (e,)))
    .map(|()| None)
  })
}

fn lease_files_in_graph(
  py: Python,
  scheduler_ptr: PyScheduler,
  session_ptr: PySession,
) -> PyUnitResult {
  with_scheduler(py, scheduler_ptr, |scheduler| {
    with_session(py, session_ptr, |session| {
      let digests = scheduler.all_digests(session);
      py.allow_threads(|| {
        scheduler
          .core
          .executor
          .block_on(scheduler.core.store().lease_all_recursively(digests.iter()))
      })
      .map_err(|e| PyErr::new::<exc::Exception, _>(py, (e,)))
      .map(|()| None)
    })
  })
}

fn match_path_globs(
  py: Python,
  path_globs: PyObject,
  paths: Vec<String>,
) -> CPyResult<Vec<String>> {
  let matches = py
    .allow_threads(|| {
      let path_globs = nodes::Snapshot::lift_path_globs(&path_globs.into())?;

      Ok(
        paths
          .into_iter()
          .map(PathBuf::from)
          .filter(|pb| path_globs.matches(pb.as_ref()))
          .collect::<Vec<_>>(),
      )
    })
    .map_err(|e: String| PyErr::new::<exc::ValueError, _>(py, (e,)))?;

  matches
    .into_iter()
    .map(|pb| {
      pb.into_os_string().into_string().map_err(|s| {
        PyErr::new::<exc::Exception, _>(py, (format!("Could not decode {:?} as a string.", s),))
      })
    })
    .collect::<Result<Vec<_>, _>>()
}

fn capture_snapshots(
  py: Python,
  scheduler_ptr: PyScheduler,
  session_ptr: PySession,
  path_globs_and_root_tuple_wrapper: PyObject,
) -> CPyResult<PyObject> {
  let values = externs::project_iterable(&path_globs_and_root_tuple_wrapper.into());
  let path_globs_and_roots = values
    .iter()
    .map(|value| {
      let root = PathBuf::from(externs::project_str(&value, "root"));
      let path_globs =
        nodes::Snapshot::lift_path_globs(&externs::project_ignoring_type(&value, "path_globs"));
      let digest_hint = {
        let maybe_digest = externs::project_ignoring_type(&value, "digest_hint");
        if maybe_digest == Value::from(externs::none()) {
          None
        } else {
          Some(nodes::lift_digest(&maybe_digest)?)
        }
      };
      path_globs.map(|path_globs| (path_globs, root, digest_hint))
    })
    .collect::<Result<Vec<_>, _>>()
    .map_err(|e| PyErr::new::<exc::ValueError, _>(py, (e,)))?;

  with_scheduler(py, scheduler_ptr, |scheduler| {
    with_session(py, session_ptr, |session| {
      // TODO: A parent_id should be an explicit argument.
      session.workunit_store().init_thread_state(None);
      let core = scheduler.core.clone();
      let snapshot_futures = path_globs_and_roots
        .into_iter()
        .map(|(path_globs, root, digest_hint)| {
          let core = core.clone();
          async move {
            let snapshot = store::Snapshot::capture_snapshot_from_arbitrary_root(
              core.store(),
              core.executor.clone(),
              root,
              path_globs,
              digest_hint,
            )
            .await?;
            nodes::Snapshot::store_snapshot(&core, &snapshot)
          }
        })
        .collect::<Vec<_>>();
      py.allow_threads(|| {
        core.executor.block_on(
          future03::try_join_all(snapshot_futures)
            .map_ok(|values| externs::store_tuple(values).into()),
        )
      })
      .map_err(|e| PyErr::new::<exc::Exception, _>(py, (e,)))
    })
  })
}

<<<<<<< HEAD
fn merge_directories(
  py: Python,
  scheduler_ptr: PyScheduler,
  session_ptr: PySession,
  directories_value: PyObject,
) -> CPyResult<PyObject> {
  let digests = externs::project_iterable(&directories_value.into())
    .iter()
    .map(|v| nodes::lift_digest(v))
    .collect::<Result<Vec<_>, _>>()
    .map_err(|e| PyErr::new::<exc::ValueError, _>(py, (e,)))?;

  with_scheduler(py, scheduler_ptr, |scheduler| {
    with_session(py, session_ptr, |session| {
      // TODO: A parent_id should be an explicit argument.
      session.workunit_store().init_thread_state(None);
      py.allow_threads(|| {
        scheduler
          .core
          .executor
          .block_on(scheduler.core.store().merge(digests))
          .map(|dir| nodes::Snapshot::store_directory_digest(&scheduler.core, &dir).into())
          .map_err(|e| format!("{:?}", e))
      })
      .map_err(|e| PyErr::new::<exc::Exception, _>(py, (e,)))
    })
  })
}

=======
>>>>>>> 98f9ca1b
fn ensure_remote_has_recursive(
  py: Python,
  scheduler_ptr: PyScheduler,
  py_digests: PyList,
) -> PyUnitResult {
  with_scheduler(py, scheduler_ptr, |scheduler| {
    let core = scheduler.core.clone();
    let store = core.store();

    let digests: Vec<Digest> = py_digests
      .iter(py)
      .map(|item| crate::nodes::lift_digest(&item.into()))
      .collect::<Result<Vec<Digest>, _>>()
      .map_err(|e| PyErr::new::<exc::Exception, _>(py, (e,)))?;

    let _upload_summary = py
      .allow_threads(|| {
        core
          .executor
          .block_on(store.ensure_remote_has_recursive(digests).compat())
      })
      .map_err(|e| PyErr::new::<exc::Exception, _>(py, (e,)))?;
    Ok(None)
  })
}

/// This functions assumes that the Digest in question represents the contents of a single File rather than a Directory,
/// and will fail on Digests representing a Directory.
fn single_file_digests_to_bytes(
  py: Python,
  scheduler_ptr: PyScheduler,
  py_digests: PyList,
) -> CPyResult<PyList> {
  with_scheduler(py, scheduler_ptr, |scheduler| {
    let core = scheduler.core.clone();

    let digests: Vec<Digest> = py_digests
      .iter(py)
      .map(|item| crate::nodes::lift_digest(&item.into()))
      .collect::<Result<Vec<Digest>, _>>()
      .map_err(|e| PyErr::new::<exc::Exception, _>(py, (e,)))?;

    let digest_futures = digests.into_iter().map(|digest| {
      let store = core.store();
      async move {
        store
          .load_file_bytes_with(digest, externs::store_bytes)
          .await
          .and_then(|maybe_bytes: Option<(Value, _)>| {
            maybe_bytes
              .map(|bytes_tuple| bytes_tuple.0)
              .ok_or_else(|| format!("Error loading bytes from digest: {:?}", digest))
          })
      }
    });

    let bytes_values: Vec<PyObject> = py
      .allow_threads(|| {
        core.executor.block_on(
          future03::try_join_all(digest_futures)
            .map_ok(|values: Vec<Value>| values.into_iter().map(|val| val.into()).collect()),
        )
      })
      .map_err(|e| PyErr::new::<exc::Exception, _>(py, (e,)))?;

    let output_list = PyList::new(py, &bytes_values);
    Ok(output_list)
  })
}

fn run_local_interactive_process(
  py: Python,
  scheduler_ptr: PyScheduler,
  session_ptr: PySession,
  request: PyObject,
) -> CPyResult<PyObject> {
  use std::process;

  with_scheduler(py, scheduler_ptr, |scheduler| {
    with_session(py, session_ptr, |session| {
      block_in_place_and_wait(py, ||
        session.with_console_ui_disabled(|| {
          let types = &scheduler.core.types;
          let interactive_process_result = types.interactive_process_result;

          let value: Value = request.into();

          let argv: Vec<String> = externs::project_multi_strs(&value, "argv");
          if argv.is_empty() {
            return Err("Empty argv list not permitted".to_string());
          }

          let run_in_workspace = externs::project_bool(&value, "run_in_workspace");
          let maybe_tempdir = if run_in_workspace {
            None
          } else {
            Some(TempDir::new().map_err(|err| format!("Error creating tempdir: {}", err))?)
          };

          let input_digest_value = externs::project_ignoring_type(&value, "input_digest");
          let digest: Digest = nodes::lift_digest(&input_digest_value)?;
          if digest != EMPTY_DIGEST {
            if run_in_workspace {
              warn!("Local interactive process should not attempt to materialize files when run in workspace");
            } else {
              let destination = match maybe_tempdir {
                Some(ref dir) => dir.path().to_path_buf(),
                None => unreachable!()
              };

              scheduler.core.store().materialize_directory(
                destination,
                digest,
              ).wait()?;
            }
          }

          let p = Path::new(&argv[0]);
          let program_name = match maybe_tempdir {
            Some(ref tempdir) if p.is_relative() =>  {
              let mut buf = PathBuf::new();
              buf.push(tempdir);
              buf.push(p);
              buf
            },
            _ => p.to_path_buf()
          };

          let mut command = process::Command::new(program_name);
          for arg in argv[1..].iter() {
            command.arg(arg);
          }

          if let Some(ref tempdir) = maybe_tempdir {
            command.current_dir(tempdir.path());
          }

          let hermetic_env = externs::project_bool(&value, "hermetic_env");
          if hermetic_env {
            command.env_clear();
          }
          let env = externs::project_frozendict(&value, "env");
          command.envs(env);

          let mut subprocess = command.spawn().map_err(|e| format!("Error executing interactive process: {}", e.to_string()))?;
          let exit_status = subprocess.wait().map_err(|e| e.to_string())?;
          let code = exit_status.code().unwrap_or(-1);

          Ok(externs::unsafe_call(
            interactive_process_result,
            &[externs::store_i64(i64::from(code))],
          ).into())
        })
        .boxed_local()
        .compat()
      )
    })
  })
  .map_err(|e| PyErr::new::<exc::Exception, _>(py, (e,)))
}

fn write_digest(
  py: Python,
  scheduler_ptr: PyScheduler,
  session_ptr: PySession,
  digest: PyObject,
  path_prefix: String,
) -> PyUnitResult {
  let lifted_digest =
    nodes::lift_digest(&digest.into()).map_err(|e| PyErr::new::<exc::ValueError, _>(py, (e,)))?;
  with_scheduler(py, scheduler_ptr, |scheduler| {
    with_session(py, session_ptr, |session| {
      // TODO: A parent_id should be an explicit argument.
      session.workunit_store().init_thread_state(None);

      // Python will have already validated that path_prefix is a relative path.
      let mut destination = PathBuf::new();
      destination.push(scheduler.core.build_root.clone());
      destination.push(path_prefix);

      block_in_place_and_wait(py, || {
        scheduler
          .core
          .store()
          .materialize_directory(destination.clone(), lifted_digest)
      })
      .map_err(|e| PyErr::new::<exc::ValueError, _>(py, (e,)))?;
      Ok(None)
    })
  })
}

fn default_cache_path(py: Python) -> CPyResult<String> {
  fs::default_cache_path()
    .into_os_string()
    .into_string()
    .map_err(|s| {
      PyErr::new::<exc::Exception, _>(
        py,
        (format!(
          "Default cache path {:?} could not be converted to a string.",
          s
        ),),
      )
    })
}

fn default_config_path(py: Python) -> CPyResult<String> {
  fs::default_config_path()
    .into_os_string()
    .into_string()
    .map_err(|s| {
      PyErr::new::<exc::Exception, _>(
        py,
        (format!(
          "Default config path {:?} could not be converted to a string.",
          s
        ),),
      )
    })
}

fn init_logging(
  py: Python,
  level: u64,
  show_rust_3rdparty_logs: bool,
  use_color: bool,
  show_target: bool,
  log_levels_by_target: PyDict,
) -> PyUnitResult {
  let log_levels_by_target = log_levels_by_target
    .items(py)
    .iter()
    .map(|(k, v)| {
      let k: String = k.extract(py).unwrap();
      let v: u64 = v.extract(py).unwrap();
      (k, v)
    })
    .collect::<HashMap<_, _>>();
  Logger::init(
    level,
    show_rust_3rdparty_logs,
    use_color,
    show_target,
    log_levels_by_target,
  );
  Ok(None)
}

fn setup_pantsd_logger(py: Python, log_file: String) -> CPyResult<i64> {
  logging::set_thread_destination(Destination::Pantsd);
  let path = PathBuf::from(log_file);
  PANTS_LOGGER
    .set_pantsd_logger(path)
    .map(i64::from)
    .map_err(|e| PyErr::new::<exc::Exception, _>(py, (e,)))
}

fn setup_stderr_logger(_: Python) -> PyUnitResult {
  logging::set_thread_destination(Destination::Stderr);
  Ok(None)
}

fn write_log(py: Python, msg: String, level: u64, path: String) -> PyUnitResult {
  py.allow_threads(|| {
    Logger::log_from_python(&msg, level, &path).expect("Error logging message");
    Ok(None)
  })
}

fn write_stdout(py: Python, session_ptr: PySession, msg: String) -> PyUnitResult {
  with_session(py, session_ptr, |session| {
    block_in_place_and_wait(py, || session.write_stdout(&msg).boxed_local().compat())
      .map_err(|e| PyErr::new::<exc::Exception, _>(py, (e,)))?;
    Ok(None)
  })
}

fn write_stderr(py: Python, session_ptr: PySession, msg: String) -> PyUnitResult {
  with_session(py, session_ptr, |session| {
    py.allow_threads(|| {
      session.write_stderr(&msg);
      Ok(None)
    })
  })
}

fn teardown_dynamic_ui(
  py: Python,
  scheduler_ptr: PyScheduler,
  session_ptr: PySession,
) -> PyUnitResult {
  with_scheduler(py, scheduler_ptr, |_scheduler| {
    with_session(py, session_ptr, |session| {
      let _ = block_in_place_and_wait(py, || {
        session
          .maybe_display_teardown()
          .unit_error()
          .boxed_local()
          .compat()
      });
      Ok(None)
    })
  })
}

fn flush_log(py: Python) -> PyUnitResult {
  py.allow_threads(|| {
    PANTS_LOGGER.flush();
    Ok(None)
  })
}

fn override_thread_logging_destination(py: Python, destination: String) -> PyUnitResult {
  let destination = destination
    .as_str()
    .try_into()
    .map_err(|e| PyErr::new::<exc::ValueError, _>(py, (e,)))?;
  logging::set_thread_destination(destination);
  Ok(None)
}

fn write_to_file(path: &Path, graph: &RuleGraph<Rule>) -> io::Result<()> {
  let file = File::create(path)?;
  let mut f = io::BufWriter::new(file);
  graph.visualize(&mut f)
}

///
/// Calling `wait()` in the context of a @goal_rule blocks a thread that is owned by the tokio
/// runtime. To do that safely, we need to relinquish it.
///   see https://github.com/pantsbuild/pants/issues/9476
///
/// TODO: The alternative to blocking the runtime would be to have the Python code `await` special
/// methods for things like `write_digest` and etc.
///
fn block_in_place_and_wait<T, E, F>(py: Python, f: impl FnOnce() -> F + Sync + Send) -> Result<T, E>
where
  F: Future<Item = T, Error = E>,
{
  py.allow_threads(|| {
    let future = f();
    tokio::task::block_in_place(|| future.wait())
  })
}

///
/// Scheduler, Session, and nailgun::Server are intended to be shared between threads, and so their
/// context methods provide immutable references. The remaining types are not intended to be shared
/// between threads, so mutable access is provided.
///
fn with_scheduler<F, T>(py: Python, scheduler_ptr: PyScheduler, f: F) -> T
where
  F: FnOnce(&Scheduler) -> T,
{
  let scheduler = scheduler_ptr.scheduler(py);
  scheduler.core.executor.enter(|| f(scheduler))
}

///
/// See `with_scheduler`.
///
fn with_executor<F, T>(py: Python, executor_ptr: PyExecutor, f: F) -> T
where
  F: FnOnce(&Executor) -> T,
{
  let executor = executor_ptr.executor(py);
  f(&executor)
}

///
/// See `with_scheduler`.
///
fn with_session<F, T>(py: Python, session_ptr: PySession, f: F) -> T
where
  F: FnOnce(&Session) -> T,
{
  let session = session_ptr.session(py);
  f(&session)
}

///
/// See `with_scheduler`.
///
fn with_nailgun_server<F, T>(py: Python, nailgun_server_ptr: PyNailgunServer, f: F) -> T
where
  F: FnOnce(&RefCell<Option<nailgun::Server>>) -> T,
{
  let nailgun_server = nailgun_server_ptr.server(py);
  f(&nailgun_server)
}

///
/// See `with_scheduler`.
///
fn with_execution_request<F, T>(py: Python, execution_request_ptr: PyExecutionRequest, f: F) -> T
where
  F: FnOnce(&mut ExecutionRequest) -> T,
{
  let mut execution_request = execution_request_ptr.execution_request(py).borrow_mut();
  f(&mut execution_request)
}

///
/// See `with_scheduler`.
///
fn with_tasks<F, T>(py: Python, tasks_ptr: PyTasks, f: F) -> T
where
  F: FnOnce(&mut Tasks) -> T,
{
  let mut tasks = tasks_ptr.tasks(py).borrow_mut();
  f(&mut tasks)
}<|MERGE_RESOLUTION|>--- conflicted
+++ resolved
@@ -1393,38 +1393,6 @@
   })
 }
 
-<<<<<<< HEAD
-fn merge_directories(
-  py: Python,
-  scheduler_ptr: PyScheduler,
-  session_ptr: PySession,
-  directories_value: PyObject,
-) -> CPyResult<PyObject> {
-  let digests = externs::project_iterable(&directories_value.into())
-    .iter()
-    .map(|v| nodes::lift_digest(v))
-    .collect::<Result<Vec<_>, _>>()
-    .map_err(|e| PyErr::new::<exc::ValueError, _>(py, (e,)))?;
-
-  with_scheduler(py, scheduler_ptr, |scheduler| {
-    with_session(py, session_ptr, |session| {
-      // TODO: A parent_id should be an explicit argument.
-      session.workunit_store().init_thread_state(None);
-      py.allow_threads(|| {
-        scheduler
-          .core
-          .executor
-          .block_on(scheduler.core.store().merge(digests))
-          .map(|dir| nodes::Snapshot::store_directory_digest(&scheduler.core, &dir).into())
-          .map_err(|e| format!("{:?}", e))
-      })
-      .map_err(|e| PyErr::new::<exc::Exception, _>(py, (e,)))
-    })
-  })
-}
-
-=======
->>>>>>> 98f9ca1b
 fn ensure_remote_has_recursive(
   py: Python,
   scheduler_ptr: PyScheduler,
