// Copyright 2020 Pants project contributors (see CONTRIBUTORS.md).
// Licensed under the Apache License, Version 2.0 (see LICENSE).

// File-specific allowances to silence internal warnings of `[pyclass]`.
#![allow(clippy::used_underscore_binding)]

/// This crate is a wrapper around the engine crate which exposes a Python module via PyO3.
use std::any::Any;
use std::cell::RefCell;
use std::collections::hash_map::HashMap;
use std::collections::{BTreeMap, BTreeSet, HashSet};
use std::convert::TryInto;
use std::fs::File;
use std::hash::Hasher;
use std::io;
use std::panic;
use std::path::{Path, PathBuf};
use std::str::FromStr;
use std::sync::Arc;
use std::time::Duration;

use async_latch::AsyncLatch;
use fnv::FnvHasher;
use fs::DirectoryDigest;
use futures::future::{self, FutureExt};
use futures::Future;
use hashing::Digest;
use log::{self, debug, error, warn, Log};
use logging::logger::PANTS_LOGGER;
use logging::{Logger, PythonLogLevel};
use petgraph::graph::{DiGraph, Graph};
use process_execution::{CacheContentBehavior, RemoteCacheWarningsBehavior};
use pyo3::exceptions::{PyException, PyIOError, PyKeyboardInterrupt, PyValueError};
use pyo3::prelude::{
  pyclass, pyfunction, pymethods, pymodule, wrap_pyfunction, PyModule, PyObject,
  PyResult as PyO3Result, Python, ToPyObject,
};
use pyo3::types::{PyBytes, PyDict, PyList, PyTuple, PyType};
use pyo3::{create_exception, IntoPy, PyAny, PyRef};
use regex::Regex;
use rule_graph::{self, DependencyKey, RuleGraph};
use task_executor::Executor;
use workunit_store::{
  ArtifactOutput, ObservationMetric, UserMetadataItem, Workunit, WorkunitState, WorkunitStore,
  WorkunitStoreHandle,
};

use crate::externs::fs::{possible_store_missing_digest, PyFileDigest};
use crate::externs::process::PyProcessConfigFromEnvironment;
use crate::{
  externs, nodes, Context, Core, ExecutionRequest, ExecutionStrategyOptions, ExecutionTermination,
  Failure, Function, Intrinsic, Intrinsics, Key, LocalStoreOptions, Params, RemotingOptions, Rule,
  Scheduler, Session, Tasks, TypeId, Types, Value,
};

<<<<<<< HEAD
py_exception!(native_engine, PollTimeout);
py_exception!(native_engine, NailgunConnectionException);
py_exception!(native_engine, NailgunClientException);

py_module_initializer!(native_engine, |py, m| {
  m.add(py, "PollTimeout", py.get_type::<PollTimeout>())
    .unwrap();

  m.add(
    py,
    "NailgunClientException",
    py.get_type::<NailgunClientException>(),
  )?;
  m.add(
    py,
    "NailgunConnectionException",
    py.get_type::<NailgunConnectionException>(),
  )?;

  m.add(py, "default_cache_path", py_fn!(py, default_cache_path()))?;

  m.add(py, "default_config_path", py_fn!(py, default_config_path()))?;

  m.add(
    py,
    "init_logging",
    py_fn!(
      py,
      init_logging(a: u64, b: bool, c: bool, d: bool, e: PyDict)
    ),
  )?;
  m.add(
    py,
    "setup_pantsd_logger",
    py_fn!(py, setup_pantsd_logger(a: String)),
  )?;
  m.add(py, "setup_stderr_logger", py_fn!(py, setup_stderr_logger()))?;
  m.add(py, "flush_log", py_fn!(py, flush_log()))?;
  m.add(
    py,
    "override_thread_logging_destination",
    py_fn!(py, override_thread_logging_destination(a: String)),
  )?;
  m.add(
    py,
    "write_log",
    py_fn!(py, write_log(a: String, b: u64, c: String)),
  )?;

  m.add(
    py,
    "set_per_run_log_path",
    py_fn!(py, set_per_run_log_path(a: Option<String>)),
  )?;

  m.add(
    py,
    "write_stdout",
    py_fn!(py, write_stdout(a: PySession, b: String)),
  )?;
  m.add(
    py,
    "write_stderr",
    py_fn!(py, write_stderr(a: PySession, b: String)),
  )?;
  m.add(
    py,
    "teardown_dynamic_ui",
    py_fn!(py, teardown_dynamic_ui(a: PyScheduler, b: PySession)),
  )?;

  m.add(py, "set_panic_handler", py_fn!(py, set_panic_handler()))?;

  m.add(py, "externs_set", py_fn!(py, externs_set(a: PyObject)))?;

  m.add(
    py,
    "match_path_globs",
    py_fn!(py, match_path_globs(a: PyObject, b: Vec<String>)),
  )?;
  m.add(
    py,
    "write_digest",
    py_fn!(
      py,
      write_digest(a: PyScheduler, b: PySession, c: PyObject, d: String)
    ),
  )?;
  m.add(
    py,
    "capture_snapshots",
    py_fn!(
      py,
      capture_snapshots(a: PyScheduler, b: PySession, c: PyObject)
    ),
  )?;
  m.add(
    py,
    "run_local_interactive_process",
    py_fn!(
      py,
      run_local_interactive_process(a: PyScheduler, b: PySession, c: PyObject)
    ),
  )?;

  m.add(
    py,
    "graph_invalidate",
    py_fn!(py, graph_invalidate(a: PyScheduler, b: Vec<String>)),
  )?;
  m.add(
    py,
    "graph_invalidate_all_paths",
    py_fn!(py, graph_invalidate_all_paths(a: PyScheduler)),
  )?;
  m.add(py, "graph_len", py_fn!(py, graph_len(a: PyScheduler)))?;
  m.add(
    py,
    "graph_visualize",
    py_fn!(py, graph_visualize(a: PyScheduler, b: PySession, d: String)),
  )?;

  m.add(
    py,
    "nailgun_client_create",
    py_fn!(py, nailgun_client_create(a: PyExecutor, b: u16)),
  )?;

  m.add(
    py,
    "nailgun_server_create",
    py_fn!(
      py,
      nailgun_server_create(a: PyExecutor, b: u16, c: PyObject)
    ),
  )?;
  m.add(
    py,
    "nailgun_server_await_shutdown",
    py_fn!(
      py,
      nailgun_server_await_shutdown(a: PyExecutor, b: PyNailgunServer)
    ),
  )?;

  m.add(
    py,
    "garbage_collect_store",
    py_fn!(py, garbage_collect_store(a: PyScheduler, b: usize)),
  )?;
  m.add(
    py,
    "lease_files_in_graph",
    py_fn!(py, lease_files_in_graph(a: PyScheduler, b: PySession)),
  )?;
  m.add(
    py,
    "check_invalidation_watcher_liveness",
    py_fn!(py, check_invalidation_watcher_liveness(a: PyScheduler)),
  )?;

  m.add(
    py,
    "validate_reachability",
    py_fn!(py, validate_reachability(a: PyScheduler)),
  )?;
  m.add(
    py,
    "rule_graph_consumed_types",
    py_fn!(
      py,
      rule_graph_consumed_types(a: PyScheduler, b: Vec<PyType>, c: PyType)
    ),
  )?;
  m.add(
    py,
    "rule_graph_visualize",
    py_fn!(py, rule_graph_visualize(a: PyScheduler, b: String)),
  )?;
  m.add(
    py,
    "rule_subgraph_visualize",
    py_fn!(
      py,
      rule_subgraph_visualize(a: PyScheduler, b: Vec<PyType>, c: PyType, d: String)
    ),
  )?;

  m.add(
    py,
    "execution_add_root_select",
    py_fn!(
      py,
      execution_add_root_select(
        a: PyScheduler,
        b: PyExecutionRequest,
        c: Vec<PyObject>,
        d: PyType
      )
    ),
  )?;
  m.add(
    py,
    "execution_set_poll",
    py_fn!(py, execution_set_poll(a: PyExecutionRequest, b: bool)),
  )?;
  m.add(
    py,
    "execution_set_poll_delay",
    py_fn!(py, execution_set_poll_delay(a: PyExecutionRequest, b: u64)),
  )?;
  m.add(
    py,
    "execution_set_timeout",
    py_fn!(py, execution_set_timeout(a: PyExecutionRequest, b: u64)),
  )?;

  m.add(
    py,
    "session_new_run_id",
    py_fn!(py, session_new_run_id(a: PySession)),
  )?;
  m.add(
    py,
    "poll_session_workunits",
    py_fn!(
      py,
      poll_session_workunits(a: PyScheduler, b: PySession, c: u64)
    ),
  )?;

  m.add(
    py,
    "tasks_task_begin",
    py_fn!(
      py,
      tasks_task_begin(
        a: PyTasks,
        b: PyObject,
        c: PyType,
        d: bool,
        e: bool,
        f: String,
        g: String,
        h: u64
      )
    ),
  )?;
  m.add(
    py,
    "tasks_add_get",
    py_fn!(py, tasks_add_get(a: PyTasks, b: PyType, c: PyType)),
  )?;
  m.add(
    py,
    "tasks_add_select",
    py_fn!(py, tasks_add_select(a: PyTasks, b: PyType)),
  )?;
  m.add(py, "tasks_task_end", py_fn!(py, tasks_task_end(a: PyTasks)))?;
  m.add(
    py,
    "tasks_query_add",
    py_fn!(py, tasks_query_add(a: PyTasks, b: PyType, c: Vec<PyType>)),
  )?;

  m.add(
    py,
    "scheduler_execute",
    py_fn!(
      py,
      scheduler_execute(
        a: PyScheduler,
        b: PySession,
        c: PyExecutionRequest,
        d: PyObject
      )
    ),
  )?;
  m.add(
    py,
    "scheduler_metrics",
    py_fn!(py, scheduler_metrics(a: PyScheduler, b: PySession)),
  )?;
  m.add(
    py,
    "scheduler_create",
    py_fn!(
      py,
      scheduler_create(
        executor_ptr: PyExecutor,
        tasks_ptr: PyTasks,
        types_ptr: PyTypes,
        build_root_buf: String,
        local_store_dir_buf: String,
        local_execution_root_dir_buf: String,
        named_caches_dir_buf: String,
        ca_certs_path: Option<String>,
        ignore_patterns: Vec<String>,
        use_gitignore: bool,
        remoting_options: PyRemotingOptions,
        exec_strategy_opts: PyExecutionStrategyOptions
      )
    ),
  )?;

  m.add(
    py,
    "single_file_digests_to_bytes",
    py_fn!(py, single_file_digests_to_bytes(a: PyScheduler, b: PyList)),
  )?;

  m.add(
    py,
    "ensure_remote_has_recursive",
    py_fn!(py, ensure_remote_has_recursive(a: PyScheduler, b: PyList)),
  )?;

  m.add_class::<PyExecutionRequest>(py)?;
  m.add_class::<PyExecutionStrategyOptions>(py)?;
  m.add_class::<PyExecutor>(py)?;
  m.add_class::<PyNailgunServer>(py)?;
  m.add_class::<PyNailgunClient>(py)?;
  m.add_class::<PyRemotingOptions>(py)?;
  m.add_class::<PyResult>(py)?;
  m.add_class::<PyScheduler>(py)?;
  m.add_class::<PySession>(py)?;
  m.add_class::<PyTasks>(py)?;
  m.add_class::<PyTypes>(py)?;

  m.add_class::<externs::PyGeneratorResponseBreak>(py)?;
  m.add_class::<externs::PyGeneratorResponseGet>(py)?;
  m.add_class::<externs::PyGeneratorResponseGetMulti>(py)?;
  m.add_class::<externs::PyGeneratorResponseThrow>(py)?;

  m.add_class::<externs::fs::PyDigest>(py)?;
=======
#[pymodule]
fn native_engine(py: Python, m: &PyModule) -> PyO3Result<()> {
  externs::register(py, m)?;
  externs::address::register(py, m)?;
  externs::fs::register(m)?;
  externs::nailgun::register(py, m)?;
  externs::process::register(m)?;
  externs::scheduler::register(m)?;
  externs::testutil::register(m)?;
  externs::workunits::register(m)?;

  m.add("PollTimeout", py.get_type::<PollTimeout>())?;

  m.add_class::<PyExecutionRequest>()?;
  m.add_class::<PyExecutionStrategyOptions>()?;
  m.add_class::<PyLocalStoreOptions>()?;
  m.add_class::<PyNailgunServer>()?;
  m.add_class::<PyRemotingOptions>()?;
  m.add_class::<PyResult>()?;
  m.add_class::<PyScheduler>()?;
  m.add_class::<PySession>()?;
  m.add_class::<PySessionCancellationLatch>()?;
  m.add_class::<PyStdioDestination>()?;
  m.add_class::<PyTasks>()?;
  m.add_class::<PyThreadLocals>()?;
  m.add_class::<PyTypes>()?;

  m.add_class::<externs::PyGeneratorResponseBreak>()?;
  m.add_class::<externs::PyGeneratorResponseGet>()?;
  m.add_class::<externs::PyGeneratorResponseGetMulti>()?;

  m.add_function(wrap_pyfunction!(stdio_initialize, m)?)?;
  m.add_function(wrap_pyfunction!(stdio_thread_console_set, m)?)?;
  m.add_function(wrap_pyfunction!(stdio_thread_console_color_mode_set, m)?)?;
  m.add_function(wrap_pyfunction!(stdio_thread_console_clear, m)?)?;
  m.add_function(wrap_pyfunction!(stdio_thread_get_destination, m)?)?;
  m.add_function(wrap_pyfunction!(stdio_thread_set_destination, m)?)?;

  m.add_function(wrap_pyfunction!(flush_log, m)?)?;
  m.add_function(wrap_pyfunction!(write_log, m)?)?;
  m.add_function(wrap_pyfunction!(set_per_run_log_path, m)?)?;
  m.add_function(wrap_pyfunction!(teardown_dynamic_ui, m)?)?;
  m.add_function(wrap_pyfunction!(maybe_set_panic_handler, m)?)?;

  m.add_function(wrap_pyfunction!(task_side_effected, m)?)?;

  m.add_function(wrap_pyfunction!(tasks_task_begin, m)?)?;
  m.add_function(wrap_pyfunction!(tasks_task_end, m)?)?;
  m.add_function(wrap_pyfunction!(tasks_add_get, m)?)?;
  m.add_function(wrap_pyfunction!(tasks_add_get_union, m)?)?;
  m.add_function(wrap_pyfunction!(tasks_add_query, m)?)?;

  m.add_function(wrap_pyfunction!(write_digest, m)?)?;
  m.add_function(wrap_pyfunction!(capture_snapshots, m)?)?;

  m.add_function(wrap_pyfunction!(graph_invalidate_paths, m)?)?;
  m.add_function(wrap_pyfunction!(graph_invalidate_all_paths, m)?)?;
  m.add_function(wrap_pyfunction!(graph_invalidate_all, m)?)?;
  m.add_function(wrap_pyfunction!(graph_len, m)?)?;
  m.add_function(wrap_pyfunction!(graph_visualize, m)?)?;

  m.add_function(wrap_pyfunction!(nailgun_server_create, m)?)?;
  m.add_function(wrap_pyfunction!(nailgun_server_await_shutdown, m)?)?;

  m.add_function(wrap_pyfunction!(garbage_collect_store, m)?)?;
  m.add_function(wrap_pyfunction!(lease_files_in_graph, m)?)?;
  m.add_function(wrap_pyfunction!(check_invalidation_watcher_liveness, m)?)?;

  m.add_function(wrap_pyfunction!(validate_reachability, m)?)?;
  m.add_function(wrap_pyfunction!(rule_graph_consumed_types, m)?)?;
  m.add_function(wrap_pyfunction!(rule_graph_visualize, m)?)?;
  m.add_function(wrap_pyfunction!(rule_subgraph_visualize, m)?)?;

  m.add_function(wrap_pyfunction!(execution_add_root_select, m)?)?;

  m.add_function(wrap_pyfunction!(session_new_run_id, m)?)?;
  m.add_function(wrap_pyfunction!(session_poll_workunits, m)?)?;
  m.add_function(wrap_pyfunction!(session_run_interactive_process, m)?)?;
  m.add_function(wrap_pyfunction!(session_get_metrics, m)?)?;
  m.add_function(wrap_pyfunction!(session_get_observation_histograms, m)?)?;
  m.add_function(wrap_pyfunction!(session_record_test_observation, m)?)?;
  m.add_function(wrap_pyfunction!(session_isolated_shallow_clone, m)?)?;
  m.add_function(wrap_pyfunction!(session_wait_for_tail_tasks, m)?)?;

  m.add_function(wrap_pyfunction!(single_file_digests_to_bytes, m)?)?;
  m.add_function(wrap_pyfunction!(ensure_remote_has_recursive, m)?)?;
  m.add_function(wrap_pyfunction!(ensure_directory_digest_persisted, m)?)?;

  m.add_function(wrap_pyfunction!(scheduler_execute, m)?)?;
  m.add_function(wrap_pyfunction!(scheduler_metrics, m)?)?;
  m.add_function(wrap_pyfunction!(scheduler_live_items, m)?)?;
  m.add_function(wrap_pyfunction!(scheduler_create, m)?)?;
  m.add_function(wrap_pyfunction!(scheduler_shutdown, m)?)?;

  m.add_function(wrap_pyfunction!(strongly_connected_components, m)?)?;
  m.add_function(wrap_pyfunction!(hash_prefix_zero_bits, m)?)?;
>>>>>>> fd8a9df0

  Ok(())
}

create_exception!(native_engine, PollTimeout, PyException);

#[pyclass]
struct PyTasks(RefCell<Tasks>);

#[pymethods]
impl PyTasks {
  #[new]
  fn __new__() -> Self {
    Self(RefCell::new(Tasks::new()))
  }
}

#[pyclass]
struct PyTypes(RefCell<Option<Types>>);

#[pymethods]
impl PyTypes {
  #[new]
  fn __new__(
    paths: &PyType,
    file_content: &PyType,
    file_entry: &PyType,
    symlink_entry: &PyType,
    directory: &PyType,
    digest_contents: &PyType,
    digest_entries: &PyType,
    path_globs: &PyType,
    create_digest: &PyType,
    digest_subset: &PyType,
    download_file: &PyType,
    platform: &PyType,
    process: &PyType,
    process_result: &PyType,
    process_result_metadata: &PyType,
    coroutine: &PyType,
    session_values: &PyType,
    run_id: &PyType,
    interactive_process: &PyType,
    interactive_process_result: &PyType,
    engine_aware_parameter: &PyType,
    docker_resolve_image_request: &PyType,
    docker_resolve_image_result: &PyType,
    py: Python,
  ) -> Self {
    Self(RefCell::new(Some(Types {
      directory_digest: TypeId::new(py.get_type::<externs::fs::PyDigest>()),
      file_digest: TypeId::new(py.get_type::<externs::fs::PyFileDigest>()),
      snapshot: TypeId::new(py.get_type::<externs::fs::PySnapshot>()),
      paths: TypeId::new(paths),
      file_content: TypeId::new(file_content),
      file_entry: TypeId::new(file_entry),
      symlink_entry: TypeId::new(symlink_entry),
      directory: TypeId::new(directory),
      digest_contents: TypeId::new(digest_contents),
      digest_entries: TypeId::new(digest_entries),
      path_globs: TypeId::new(path_globs),
      merge_digests: TypeId::new(py.get_type::<externs::fs::PyMergeDigests>()),
      add_prefix: TypeId::new(py.get_type::<externs::fs::PyAddPrefix>()),
      remove_prefix: TypeId::new(py.get_type::<externs::fs::PyRemovePrefix>()),
      create_digest: TypeId::new(create_digest),
      digest_subset: TypeId::new(digest_subset),
      download_file: TypeId::new(download_file),
      platform: TypeId::new(platform),
      process: TypeId::new(process),
      process_result: TypeId::new(process_result),
      process_config_from_environment: TypeId::new(
        py.get_type::<externs::process::PyProcessConfigFromEnvironment>(),
      ),
      process_result_metadata: TypeId::new(process_result_metadata),
      coroutine: TypeId::new(coroutine),
      session_values: TypeId::new(session_values),
      run_id: TypeId::new(run_id),
      interactive_process: TypeId::new(interactive_process),
      interactive_process_result: TypeId::new(interactive_process_result),
      engine_aware_parameter: TypeId::new(engine_aware_parameter),
      docker_resolve_image_request: TypeId::new(docker_resolve_image_request),
      docker_resolve_image_result: TypeId::new(docker_resolve_image_result),
    })))
  }
}

#[pyclass]
struct PyScheduler(Scheduler);

#[pyclass]
struct PyStdioDestination(PyThreadLocals);

/// Represents configuration related to process execution strategies.
///
/// The data stored by PyExecutionStrategyOptions originally was passed directly into
/// scheduler_create but has been broken out separately because the large number of options
/// became unwieldy.
#[pyclass]
struct PyExecutionStrategyOptions(ExecutionStrategyOptions);

#[pymethods]
impl PyExecutionStrategyOptions {
  #[new]
  fn __new__(
    local_parallelism: usize,
    remote_parallelism: usize,
    local_keep_sandboxes: String,
    local_cache: bool,
    local_enable_nailgun: bool,
    remote_cache_read: bool,
    remote_cache_write: bool,
    child_default_memory: usize,
    child_max_memory: usize,
    graceful_shutdown_timeout: usize,
  ) -> Self {
    Self(ExecutionStrategyOptions {
      local_parallelism,
      remote_parallelism,
      local_keep_sandboxes: process_execution::local::KeepSandboxes::from_str(
        &local_keep_sandboxes,
      )
      .unwrap(),
      local_cache,
      local_enable_nailgun,
      remote_cache_read,
      remote_cache_write,
      child_default_memory,
      child_max_memory,
      graceful_shutdown_timeout: Duration::from_secs(graceful_shutdown_timeout.try_into().unwrap()),
    })
  }
}

/// Represents configuration related to remote execution and caching.
#[pyclass]
struct PyRemotingOptions(RemotingOptions);

#[pymethods]
impl PyRemotingOptions {
  #[new]
  fn __new__(
    execution_enable: bool,
    store_address: Option<String>,
    execution_address: Option<String>,
    execution_process_cache_namespace: Option<String>,
    instance_name: Option<String>,
    root_ca_certs_path: Option<PathBuf>,
    store_headers: BTreeMap<String, String>,
    store_chunk_bytes: usize,
    store_chunk_upload_timeout: u64,
    store_rpc_retries: usize,
    store_rpc_concurrency: usize,
    store_batch_api_size_limit: usize,
    cache_warnings_behavior: String,
    cache_content_behavior: String,
    cache_rpc_concurrency: usize,
    cache_read_timeout_millis: u64,
    execution_headers: BTreeMap<String, String>,
    execution_overall_deadline_secs: u64,
    execution_rpc_concurrency: usize,
    append_only_caches_base_path: Option<String>,
  ) -> Self {
    Self(RemotingOptions {
      execution_enable,
      store_address,
      execution_address,
      execution_process_cache_namespace,
      instance_name,
      root_ca_certs_path,
      store_headers,
      store_chunk_bytes,
      store_chunk_upload_timeout: Duration::from_secs(store_chunk_upload_timeout),
      store_rpc_retries,
      store_rpc_concurrency,
      store_batch_api_size_limit,
      cache_warnings_behavior: RemoteCacheWarningsBehavior::from_str(&cache_warnings_behavior)
        .unwrap(),
      cache_content_behavior: CacheContentBehavior::from_str(&cache_content_behavior).unwrap(),
      cache_rpc_concurrency,
      cache_read_timeout: Duration::from_millis(cache_read_timeout_millis),
      execution_headers,
      execution_overall_deadline: Duration::from_secs(execution_overall_deadline_secs),
      execution_rpc_concurrency,
      append_only_caches_base_path,
    })
  }
<<<<<<< HEAD
});

py_class!(class PySession |py| {
    data session: Session;
    def __new__(_cls,
          scheduler: PyScheduler,
          should_render_ui: bool,
          build_id: String,
          should_report_workunits: bool,
          session_values: PyObject
    ) -> CPyResult<Self> {
      Self::create_instance(py, Session::new(
          scheduler.scheduler(py),
          should_render_ui,
          build_id,
          should_report_workunits,
          session_values.into(),
        ))
=======
}

#[pyclass]
struct PyLocalStoreOptions(LocalStoreOptions);

#[pymethods]
impl PyLocalStoreOptions {
  #[new]
  fn __new__(
    store_dir: PathBuf,
    process_cache_max_size_bytes: usize,
    files_max_size_bytes: usize,
    directories_max_size_bytes: usize,
    lease_time_millis: u64,
    shard_count: u8,
  ) -> PyO3Result<Self> {
    if shard_count.count_ones() != 1 {
      return Err(PyValueError::new_err(format!(
        "The local store shard count must be a power of two: got {}",
        shard_count
      )));
>>>>>>> fd8a9df0
    }
    Ok(Self(LocalStoreOptions {
      store_dir,
      process_cache_max_size_bytes,
      files_max_size_bytes,
      directories_max_size_bytes,
      lease_time: Duration::from_millis(lease_time_millis),
      shard_count,
    }))
  }
}

#[pyclass]
struct PySession(Session);

#[pymethods]
impl PySession {
  #[new]
  fn __new__(
    scheduler: &PyScheduler,
    dynamic_ui: bool,
    ui_use_prodash: bool,
    max_workunit_level: u64,
    build_id: String,
    session_values: PyObject,
    cancellation_latch: &PySessionCancellationLatch,
    py: Python,
  ) -> PyO3Result<Self> {
    let core = scheduler.0.core.clone();
    let cancellation_latch = cancellation_latch.0.clone();
    let py_level: PythonLogLevel = max_workunit_level
      .try_into()
      .map_err(|e| PyException::new_err(format!("{e}")))?;
    // NB: Session creation interacts with the Graph, which must not be accessed while the GIL is
    // held.
    let session = py
      .allow_threads(|| {
        Session::new(
          core,
          dynamic_ui,
          ui_use_prodash,
          py_level.into(),
          build_id,
          session_values,
          cancellation_latch,
        )
      })
      .map_err(PyException::new_err)?;
    Ok(Self(session))
  }

  fn cancel(&self) {
    self.0.cancel()
  }

  fn is_cancelled(&self) -> bool {
    self.0.is_cancelled()
  }

  #[getter]
  fn session_values(&self) -> PyObject {
    self.0.session_values()
  }
}

#[pyclass]
struct PySessionCancellationLatch(AsyncLatch);

#[pymethods]
impl PySessionCancellationLatch {
  #[new]
  fn __new__() -> Self {
    Self(AsyncLatch::new())
  }

  fn is_cancelled(&self) -> bool {
    self.0.poll_triggered()
  }
}

#[pyclass]
struct PyNailgunServer {
  server: RefCell<Option<nailgun::Server>>,
  executor: Executor,
}

#[pymethods]
impl PyNailgunServer {
  fn port(&self) -> PyO3Result<u16> {
    let borrowed_server = self.server.borrow();
    let server = borrowed_server.as_ref().ok_or_else(|| {
      PyException::new_err("Cannot get the port of a server that has already shut down.")
    })?;
    Ok(server.port())
  }
}

#[pyclass]
struct PyExecutionRequest(RefCell<ExecutionRequest>);

#[pymethods]
impl PyExecutionRequest {
  #[new]
  fn __new__(poll: bool, poll_delay_in_ms: Option<u64>, timeout_in_ms: Option<u64>) -> Self {
    let request = ExecutionRequest {
      poll,
      poll_delay: poll_delay_in_ms.map(Duration::from_millis),
      timeout: timeout_in_ms.map(Duration::from_millis),
      ..ExecutionRequest::default()
    };
    Self(RefCell::new(request))
  }
}

#[pyclass]
struct PyResult {
  #[pyo3(get)]
  is_throw: bool,
  #[pyo3(get)]
  result: PyObject,
  #[pyo3(get)]
  python_traceback: Option<String>,
  #[pyo3(get)]
  engine_traceback: Vec<(String, Option<String>)>,
}

fn py_result_from_root(py: Python, result: Result<Value, Failure>) -> PyResult {
  match result {
    Ok(val) => PyResult {
      is_throw: false,
      result: val.into(),
      python_traceback: None,
      engine_traceback: vec![],
    },
    Err(f) => {
      let (val, python_traceback, engine_traceback) = match f {
        f @ (Failure::Invalidated | Failure::MissingDigest { .. }) => {
          let msg = format!("{}", f);
          let python_traceback = Failure::native_traceback(&msg);
          (
<<<<<<< HEAD
            externs::create_value_error(&msg),
            Failure::native_traceback(&msg),
=======
            externs::create_exception(py, msg),
            python_traceback,
>>>>>>> fd8a9df0
            Vec::new(),
          )
        }
        Failure::Throw {
          val,
          python_traceback,
          engine_traceback,
        } => (val, python_traceback, engine_traceback),
      };
      PyResult {
        is_throw: true,
        result: val.into(),
        python_traceback: Some(python_traceback),
        engine_traceback: engine_traceback
          .into_iter()
          .map(|ff| (ff.name, ff.desc))
          .collect(),
      }
    }
  }
}

#[pyclass]
struct PyThreadLocals(Arc<stdio::Destination>, Option<WorkunitStoreHandle>);

impl PyThreadLocals {
  fn get() -> Self {
    let stdio_dest = stdio::get_destination();
    let workunit_store_handle = workunit_store::get_workunit_store_handle();
    Self(stdio_dest, workunit_store_handle)
  }
}

#[pymethods]
impl PyThreadLocals {
  #[classmethod]
  fn get_for_current_thread(_cls: &PyType) -> Self {
    Self::get()
  }

  fn set_for_current_thread(&self) {
    stdio::set_thread_destination(self.0.clone());
    workunit_store::set_thread_workunit_store_handle(self.1.clone());
  }
}

#[pyfunction]
fn nailgun_server_create(
  py_executor: &externs::scheduler::PyExecutor,
  port: u16,
  runner: PyObject,
) -> PyO3Result<PyNailgunServer> {
  let server_future = {
    let executor = py_executor.0.clone();
    nailgun::Server::new(executor, port, move |exe: nailgun::RawFdExecution| {
      let gil = Python::acquire_gil();
      let py = gil.python();
      let result = runner.as_ref(py).call1((
        exe.cmd.command,
        PyTuple::new(py, exe.cmd.args),
        exe.cmd.env.into_iter().collect::<HashMap<String, String>>(),
        PySessionCancellationLatch(exe.cancelled),
        exe.stdin_fd as i64,
        exe.stdout_fd as i64,
        exe.stderr_fd as i64,
      ));
      match result {
        Ok(exit_code) => {
          let code: i32 = exit_code.extract().unwrap();
          nailgun::ExitCode(code)
        }
        Err(e) => {
          error!(
            "Uncaught exception in nailgun handler: {:#?}",
            Failure::from_py_err_with_gil(py, e)
          );
          nailgun::ExitCode(1)
        }
      }
    })
  };

  let server = py_executor
    .0
    .block_on(server_future)
    .map_err(PyException::new_err)?;
  Ok(PyNailgunServer {
    server: RefCell::new(Some(server)),
    executor: py_executor.0.clone(),
  })
}

#[pyfunction]
fn nailgun_server_await_shutdown(
  py: Python,
  nailgun_server_ptr: &PyNailgunServer,
) -> PyO3Result<()> {
  if let Some(server) = nailgun_server_ptr.server.borrow_mut().take() {
    let executor = nailgun_server_ptr.executor.clone();
    py.allow_threads(|| executor.block_on(server.shutdown()))
      .map_err(PyException::new_err)
  } else {
    Ok(())
  }
}

#[pyfunction]
fn strongly_connected_components(
  py: Python,
  adjacency_lists: Vec<(PyObject, Vec<PyObject>)>,
) -> PyO3Result<Vec<Vec<PyObject>>> {
  let mut graph: DiGraph<Key, (), u32> = Graph::new();
  let mut node_ids: HashMap<Key, _> = HashMap::new();

  for (node, adjacency_list) in adjacency_lists {
    let node_key = Key::from_value(node.into())?;
    let node_id = *node_ids
      .entry(node_key.clone())
      .or_insert_with(|| graph.add_node(node_key));
    for dependency in adjacency_list {
      let dependency_key = Key::from_value(dependency.into())?;
      let dependency_id = node_ids
        .entry(dependency_key.clone())
        .or_insert_with(|| graph.add_node(dependency_key));
      graph.add_edge(node_id, *dependency_id, ());
    }
  }

  Ok(
    petgraph::algo::tarjan_scc(&graph)
      .into_iter()
      .map(|component| {
        component
          .into_iter()
          .map(|node_id| graph[node_id].to_value().consume_into_py_object(py))
          .collect::<Vec<_>>()
      })
      .collect(),
  )
}

/// Return the number of zero bits prefixed on an (undefined, but well balanced) hash of the given
/// string.
///
/// This is mostly in rust because of the convenience of the `leading_zeros` builtin method.
#[pyfunction]
fn hash_prefix_zero_bits(item: &str) -> u32 {
  let mut hasher = FnvHasher::default();
  hasher.write(item.as_bytes());
  hasher.finish().leading_zeros()
}

///
/// Given a set of Tasks and type information, creates a Scheduler.
///
/// The given Tasks struct will be cloned, so no additional mutation of the reference will
/// affect the created Scheduler.
///
#[pyfunction]
fn scheduler_create(
  py_executor: &externs::scheduler::PyExecutor,
  py_tasks: &PyTasks,
  types_ptr: &PyTypes,
  build_root: PathBuf,
  local_execution_root_dir: PathBuf,
  named_caches_dir: PathBuf,
  ca_certs_path: Option<PathBuf>,
  ignore_patterns: Vec<String>,
  use_gitignore: bool,
  watch_filesystem: bool,
  remoting_options: &PyRemotingOptions,
  local_store_options: &PyLocalStoreOptions,
  exec_strategy_opts: &PyExecutionStrategyOptions,
) -> PyO3Result<PyScheduler> {
  match fs::increase_limits() {
    Ok(msg) => debug!("{}", msg),
    Err(e) => warn!("{}", e),
  }
  let types = types_ptr
    .0
    .borrow_mut()
    .take()
    .ok_or_else(|| PyException::new_err("An instance of PyTypes may only be used once."))?;
  let intrinsics = Intrinsics::new(&types);
  let mut tasks = py_tasks.0.replace(Tasks::new());
  tasks.intrinsics_set(&intrinsics);

  // NOTE: Enter the Tokio runtime so that libraries like Tonic (for gRPC) are able to
  // use `tokio::spawn` since Python does not setup Tokio for the main thread. This also
  // ensures that the correct executor is used by those libraries.
  let core = py_executor
    .0
    .enter(|| {
      Core::new(
        py_executor.0.clone(),
        tasks,
        types,
        intrinsics,
        build_root,
        ignore_patterns,
        use_gitignore,
        watch_filesystem,
        local_execution_root_dir,
        named_caches_dir,
        ca_certs_path,
        local_store_options.0.clone(),
        remoting_options.0.clone(),
        exec_strategy_opts.0.clone(),
      )
    })
    .map_err(PyValueError::new_err)?;
  Ok(PyScheduler(Scheduler::new(core)))
}

async fn workunit_to_py_value(
  workunit_store: &WorkunitStore,
  workunit: Workunit,
  core: &Arc<Core>,
) -> PyO3Result<Value> {
  let metadata = workunit.metadata.ok_or_else(|| {
    PyException::new_err(format!(
      // TODO: It would be better for this to be typesafe, but it isn't currently worth it to
      // split the Workunit struct.
      "Workunit for {} was disabled. Please file an issue at \
            [https://github.com/pantsbuild/pants/issues/new].",
      workunit.span_id
    ))
  })?;
  let has_parent_ids = !workunit.parent_ids.is_empty();
  let mut dict_entries = {
    let gil = Python::acquire_gil();
    let py = gil.python();
    let mut dict_entries = vec![
      (
        externs::store_utf8(py, "name"),
        externs::store_utf8(py, workunit.name),
      ),
      (
        externs::store_utf8(py, "span_id"),
        externs::store_utf8(py, &format!("{}", workunit.span_id)),
      ),
      (
        externs::store_utf8(py, "level"),
        externs::store_utf8(py, &workunit.level.to_string()),
      ),
    ];

    let parent_ids = workunit
      .parent_ids
      .into_iter()
      .map(|parent_id| externs::store_utf8(py, &parent_id.to_string()))
      .collect::<Vec<_>>();

    if has_parent_ids {
      // TODO: Remove the single-valued `parent_id` field around version 2.16.0.dev0.
      dict_entries.push((externs::store_utf8(py, "parent_id"), parent_ids[0].clone()));
    }
    dict_entries.push((
      externs::store_utf8(py, "parent_ids"),
      externs::store_tuple(py, parent_ids),
    ));

    match workunit.state {
      WorkunitState::Started { start_time, .. } => {
        let duration = start_time
          .duration_since(std::time::UNIX_EPOCH)
          .unwrap_or_else(|_| Duration::default());
        dict_entries.extend_from_slice(&[
          (
            externs::store_utf8(py, "start_secs"),
            externs::store_u64(py, duration.as_secs()),
          ),
          (
            externs::store_utf8(py, "start_nanos"),
            externs::store_u64(py, duration.subsec_nanos() as u64),
          ),
        ])
      }
      WorkunitState::Completed { time_span } => {
        dict_entries.extend_from_slice(&[
          (
            externs::store_utf8(py, "start_secs"),
            externs::store_u64(py, time_span.start.secs),
          ),
          (
            externs::store_utf8(py, "start_nanos"),
            externs::store_u64(py, u64::from(time_span.start.nanos)),
          ),
          (
            externs::store_utf8(py, "duration_secs"),
            externs::store_u64(py, time_span.duration.secs),
          ),
          (
            externs::store_utf8(py, "duration_nanos"),
            externs::store_u64(py, u64::from(time_span.duration.nanos)),
          ),
        ]);
      }
    };

    if let Some(desc) = &metadata.desc.as_ref() {
      dict_entries.push((
        externs::store_utf8(py, "description"),
        externs::store_utf8(py, desc),
      ));
    }
    dict_entries
  };

  let mut artifact_entries = Vec::new();

  for (artifact_name, digest) in metadata.artifacts.iter() {
    let store = core.store();
    let py_val = match digest {
      ArtifactOutput::FileDigest(digest) => {
        let gil = Python::acquire_gil();
        crate::nodes::Snapshot::store_file_digest(gil.python(), *digest)
          .map_err(PyException::new_err)?
      }
      ArtifactOutput::Snapshot(digest_handle) => {
        let digest = (**digest_handle)
          .as_any()
          .downcast_ref::<DirectoryDigest>()
          .ok_or_else(|| {
            PyException::new_err(format!(
              "Failed to convert {digest_handle:?} to a DirectoryDigest."
            ))
          })?;
        let snapshot = store::Snapshot::from_digest(store, digest.clone())
          .await
          .map_err(possible_store_missing_digest)?;
        let gil = Python::acquire_gil();
        let py = gil.python();
        crate::nodes::Snapshot::store_snapshot(py, snapshot).map_err(PyException::new_err)?
      }
    };

    let gil = Python::acquire_gil();
    artifact_entries.push((
      externs::store_utf8(gil.python(), artifact_name.as_str()),
      py_val,
    ))
  }

  let gil = Python::acquire_gil();
  let py = gil.python();

  let mut user_metadata_entries = Vec::with_capacity(metadata.user_metadata.len());
  for (user_metadata_key, user_metadata_item) in metadata.user_metadata.iter() {
    let value = match user_metadata_item {
      UserMetadataItem::String(v) => v.into_py(py),
      UserMetadataItem::Int(n) => n.into_py(py),
      UserMetadataItem::PyValue(py_val_handle) => (**py_val_handle)
        .as_any()
        .downcast_ref::<Value>()
        .ok_or_else(|| {
          PyException::new_err(format!("Failed to convert {py_val_handle:?} to a Value."))
        })?
        .to_object(py),
    };
    user_metadata_entries.push((
      externs::store_utf8(py, user_metadata_key.as_str()),
      Value::new(value),
    ));
  }

  dict_entries.push((
    externs::store_utf8(py, "metadata"),
    externs::store_dict(py, user_metadata_entries)?,
  ));

  if let Some(stdout_digest) = metadata.stdout {
    artifact_entries.push((
      externs::store_utf8(py, "stdout_digest"),
      crate::nodes::Snapshot::store_file_digest(py, stdout_digest).map_err(PyException::new_err)?,
    ));
  }

  if let Some(stderr_digest) = metadata.stderr {
    artifact_entries.push((
      externs::store_utf8(py, "stderr_digest"),
      crate::nodes::Snapshot::store_file_digest(py, stderr_digest).map_err(PyException::new_err)?,
    ));
  }

  dict_entries.push((
    externs::store_utf8(py, "artifacts"),
    externs::store_dict(py, artifact_entries)?,
  ));

  // TODO: Temporarily attaching the global counters to the "root" workunit. Callers should
  // switch to consuming `StreamingWorkunitContext.get_metrics`.
  // Remove this deprecation after 2.14.0.dev0.
  if !has_parent_ids {
    let mut metrics = workunit_store.get_metrics();

    metrics.insert("DEPRECATED_ConsumeGlobalCountersInstead", 0);
    let counters_entries = metrics
      .into_iter()
      .map(|(counter_name, counter_value)| {
        (
          externs::store_utf8(py, counter_name),
          externs::store_u64(py, counter_value),
        )
      })
      .collect();

    dict_entries.push((
      externs::store_utf8(py, "counters"),
      externs::store_dict(py, counters_entries)?,
    ));
  }

  externs::store_dict(py, dict_entries)
}

async fn workunits_to_py_tuple_value(
  py: Python<'_>,
  workunit_store: &WorkunitStore,
  workunits: Vec<Workunit>,
  core: &Arc<Core>,
) -> PyO3Result<Value> {
  let mut workunit_values = Vec::new();
  for workunit in workunits {
    let py_value = workunit_to_py_value(workunit_store, workunit, core).await?;
    workunit_values.push(py_value);
  }

  Ok(externs::store_tuple(py, workunit_values))
}

#[pyfunction]
fn session_poll_workunits(
  py_scheduler: PyObject,
  py_session: PyObject,
  max_log_verbosity_level: u64,
) -> PyO3Result<PyObject> {
  // TODO: Black magic. PyObject is not marked UnwindSafe, and contains an UnsafeCell. Since PyO3
  // only allows us to receive `pyfunction` arguments as `PyObject` (or references under a held
  // GIL), we cannot do what it does to use `catch_unwind` which would be interacting with
  // `catch_unwind` while the object is still a raw pointer, and unchecked.
  //
  // Instead, we wrap the call, and assert that it is safe. It really might not be though. So this
  // code should only live long enough to shake out the current issue, and an upstream issue with
  // PyO3 will be the long term solution.
  //
  // see https://github.com/PyO3/pyo3/issues/2102 for more info.
  let py_scheduler = std::panic::AssertUnwindSafe(py_scheduler);
  let py_session = std::panic::AssertUnwindSafe(py_session);
  std::panic::catch_unwind(|| {
    let (core, session, py_level) = {
      let gil = Python::acquire_gil();
      let py = gil.python();

      let py_scheduler = py_scheduler.extract::<PyRef<PyScheduler>>(py)?;
      let py_session = py_session.extract::<PyRef<PySession>>(py)?;
      let py_level: PythonLogLevel = max_log_verbosity_level
        .try_into()
        .map_err(|e| PyException::new_err(format!("{}", e)))?;
      (py_scheduler.0.core.clone(), py_session.0.clone(), py_level)
    };
    core.executor.enter(|| {
      let workunit_store = session.workunit_store();
      let (started, completed) = workunit_store.latest_workunits(py_level.into());

      let gil = Python::acquire_gil();
      let py = gil.python();

      let started_val = core.executor.block_on(workunits_to_py_tuple_value(
        py,
        &workunit_store,
        started,
        &core,
      ))?;
      let completed_val = core.executor.block_on(workunits_to_py_tuple_value(
        py,
        &workunit_store,
        completed,
        &core,
      ))?;
      Ok(externs::store_tuple(py, vec![started_val, completed_val]).into())
    })
  })
  .unwrap_or_else(|e| {
    log::warn!("Panic in `session_poll_workunits`: {:?}", e);
    std::panic::resume_unwind(e);
  })
}

#[pyfunction]
fn session_run_interactive_process(
  py: Python,
  py_session: &PySession,
  interactive_process: PyObject,
  process_config_from_environment: PyProcessConfigFromEnvironment,
) -> PyO3Result<PyObject> {
  let core = py_session.0.core();
  let context = Context::new(core.clone(), py_session.0.clone());
  let interactive_process: Value = interactive_process.into();
  let process_config = Value::new(process_config_from_environment.into_py(py));
  py.allow_threads(|| {
    core.executor.clone().block_on(nodes::maybe_side_effecting(
      true,
      &Arc::new(std::sync::atomic::AtomicBool::new(true)),
      core.intrinsics.run(
        &Intrinsic {
          product: core.types.interactive_process_result,
          inputs: vec![
            DependencyKey::new(core.types.interactive_process),
            DependencyKey::new(core.types.process_config_from_environment),
          ],
        },
        context,
        vec![interactive_process, process_config],
      ),
    ))
  })
  .map(|v| v.into())
  .map_err(|e| PyException::new_err(e.to_string()))
}

#[pyfunction]
fn scheduler_metrics<'py>(
  py: Python<'py>,
  py_scheduler: &'py PyScheduler,
  py_session: &'py PySession,
) -> HashMap<&'py str, i64> {
  py_scheduler
    .0
    .core
    .executor
    .enter(|| py.allow_threads(|| py_scheduler.0.metrics(&py_session.0)))
}

#[pyfunction]
fn scheduler_live_items<'py>(
  py: Python<'py>,
  py_scheduler: &'py PyScheduler,
  py_session: &'py PySession,
) -> (Vec<PyObject>, HashMap<&'static str, (usize, usize)>) {
  let (items, sizes) = py_scheduler
    .0
    .core
    .executor
    .enter(|| py.allow_threads(|| py_scheduler.0.live_items(&py_session.0)));
  let py_items = items.into_iter().map(|value| value.to_object(py)).collect();
  (py_items, sizes)
}

#[pyfunction]
fn scheduler_shutdown(py: Python, py_scheduler: &PyScheduler, timeout_secs: u64) {
  let core = &py_scheduler.0.core;
  core.executor.enter(|| {
    py.allow_threads(|| {
      core
        .executor
        .block_on(core.shutdown(Duration::from_secs(timeout_secs)));
    })
  })
}

#[pyfunction]
fn scheduler_execute(
  py: Python,
  py_scheduler: &PyScheduler,
  py_session: &PySession,
  py_execution_request: &PyExecutionRequest,
) -> PyO3Result<Vec<PyResult>> {
  py_scheduler.0.core.executor.enter(|| {
    // TODO: A parent_id should be an explicit argument.
    py_session.0.workunit_store().init_thread_state(None);

    let execution_request: &mut ExecutionRequest = &mut py_execution_request.0.borrow_mut();
    Ok(
      py.allow_threads(|| {
        py_scheduler
          .0
          .execute(execution_request, &py_session.0)
          .map_err(|e| match e {
            ExecutionTermination::KeyboardInterrupt => PyKeyboardInterrupt::new_err(()),
            ExecutionTermination::PollTimeout => PollTimeout::new_err(()),
            ExecutionTermination::Fatal(msg) => PyException::new_err(msg),
          })
      })?
      .into_iter()
      .map(|root_result| py_result_from_root(py, root_result))
      .collect(),
    )
  })
}

#[pyfunction]
fn execution_add_root_select(
  py_scheduler: &PyScheduler,
  py_execution_request: &PyExecutionRequest,
  param_vals: Vec<PyObject>,
  product: &PyType,
) -> PyO3Result<()> {
  py_scheduler.0.core.executor.enter(|| {
    let product = TypeId::new(product);
    let keys = param_vals
      .into_iter()
      .map(|p| Key::from_value(p.into()))
      .collect::<Result<Vec<_>, _>>()?;
    Params::new(keys)
      .and_then(|params| {
        let mut execution_request = py_execution_request.0.borrow_mut();
        py_scheduler
          .0
          .add_root_select(&mut execution_request, params, product)
      })
      .map_err(PyException::new_err)
  })
}

#[pyfunction]
fn tasks_task_begin(
  py_tasks: &PyTasks,
  func: PyObject,
  output_type: &PyType,
  arg_types: Vec<&PyType>,
  masked_types: Vec<&PyType>,
  side_effecting: bool,
  engine_aware_return_type: bool,
  cacheable: bool,
  name: String,
  desc: String,
  level: u64,
) -> PyO3Result<()> {
  let py_level: PythonLogLevel = level
    .try_into()
    .map_err(|e| PyException::new_err(format!("{}", e)))?;
  let func = Function(Key::from_value(func.into())?);
  let output_type = TypeId::new(output_type);
  let arg_types = arg_types.into_iter().map(TypeId::new).collect();
  let masked_types = masked_types.into_iter().map(TypeId::new).collect();
  let mut tasks = py_tasks.0.borrow_mut();
  tasks.task_begin(
    func,
    output_type,
    side_effecting,
    engine_aware_return_type,
    arg_types,
    masked_types,
    cacheable,
    name,
    if desc.is_empty() { None } else { Some(desc) },
    py_level.into(),
  );
  Ok(())
}

#[pyfunction]
fn tasks_task_end(py_tasks: &PyTasks) {
  let mut tasks = py_tasks.0.borrow_mut();
  tasks.task_end();
}

#[pyfunction]
fn tasks_add_get(py_tasks: &PyTasks, output: &PyType, inputs: Vec<&PyType>) {
  let output = TypeId::new(output);
  let inputs = inputs.into_iter().map(TypeId::new).collect();
  let mut tasks = py_tasks.0.borrow_mut();
  tasks.add_get(output, inputs);
}

#[pyfunction]
fn tasks_add_get_union(
  py_tasks: &PyTasks,
  output_type: &PyType,
  input_types: Vec<&PyType>,
  in_scope_types: Vec<&PyType>,
) {
  let product = TypeId::new(output_type);
  let input_types = input_types.into_iter().map(TypeId::new).collect();
  let in_scope_types = in_scope_types.into_iter().map(TypeId::new).collect();
  let mut tasks = py_tasks.0.borrow_mut();
  tasks.add_get_union(product, input_types, in_scope_types);
}

#[pyfunction]
fn tasks_add_query(py_tasks: &PyTasks, output_type: &PyType, input_types: Vec<&PyType>) {
  let product = TypeId::new(output_type);
  let params = input_types.into_iter().map(TypeId::new).collect();
  let mut tasks = py_tasks.0.borrow_mut();
  tasks.query_add(product, params);
}

#[pyfunction]
fn graph_invalidate_paths(py: Python, py_scheduler: &PyScheduler, paths: HashSet<PathBuf>) -> u64 {
  py_scheduler
    .0
    .core
    .executor
    .enter(|| py.allow_threads(|| py_scheduler.0.invalidate_paths(&paths) as u64))
}

#[pyfunction]
fn graph_invalidate_all_paths(py: Python, py_scheduler: &PyScheduler) -> u64 {
  py_scheduler
    .0
    .core
    .executor
    .enter(|| py.allow_threads(|| py_scheduler.0.invalidate_all_paths() as u64))
}

#[pyfunction]
fn graph_invalidate_all(py: Python, py_scheduler: &PyScheduler) {
  py_scheduler
    .0
    .core
    .executor
    .enter(|| py.allow_threads(|| py_scheduler.0.invalidate_all()))
}

#[pyfunction]
fn check_invalidation_watcher_liveness(py_scheduler: &PyScheduler) -> PyO3Result<()> {
  py_scheduler
    .0
    .core
    .executor
    .enter(|| py_scheduler.0.is_valid().map_err(PyException::new_err))
}

#[pyfunction]
fn graph_len(py: Python, py_scheduler: &PyScheduler) -> u64 {
  let core = &py_scheduler.0.core;
  core
    .executor
    .enter(|| py.allow_threads(|| core.graph.len() as u64))
}

#[pyfunction]
fn graph_visualize(
  py: Python,
  py_scheduler: &PyScheduler,
  py_session: &PySession,
  path: PathBuf,
) -> PyO3Result<()> {
  py_scheduler.0.core.executor.enter(|| {
    py.allow_threads(|| py_scheduler.0.visualize(&py_session.0, path.as_path()))
      .map_err(|e| {
        PyException::new_err(format!(
          "Failed to visualize to {}: {:?}",
          path.display(),
          e
        ))
      })
  })
}

#[pyfunction]
fn session_new_run_id(py_session: &PySession) {
  py_session.0.new_run_id();
}

#[pyfunction]
fn session_get_metrics<'py>(py: Python<'py>, py_session: &PySession) -> HashMap<&'static str, u64> {
  py.allow_threads(|| py_session.0.workunit_store().get_metrics())
}

#[pyfunction]
fn session_get_observation_histograms<'py>(
  py: Python<'py>,
  py_scheduler: &PyScheduler,
  py_session: &PySession,
) -> PyO3Result<&'py PyDict> {
  // Encoding version to return to callers. This should be bumped when the encoded histograms
  // are encoded in a backwards-incompatible manner.
  const OBSERVATIONS_VERSION: u64 = 0;

  py_scheduler.0.core.executor.enter(|| {
    let observations = py.allow_threads(|| {
      py_session
        .0
        .workunit_store()
        .encode_observations()
        .map_err(PyException::new_err)
    })?;

    let encoded_observations = PyDict::new(py);
    for (metric, encoded_histogram) in &observations {
      encoded_observations.set_item(metric, PyBytes::new(py, &encoded_histogram[..]))?;
    }

    let result = PyDict::new(py);
    result.set_item("version", OBSERVATIONS_VERSION)?;
    result.set_item("histograms", encoded_observations)?;
    Ok(result)
  })
}

#[pyfunction]
fn session_record_test_observation(py_scheduler: &PyScheduler, py_session: &PySession, value: u64) {
  py_scheduler.0.core.executor.enter(|| {
    py_session
      .0
      .workunit_store()
      .record_observation(ObservationMetric::TestObservation, value);
  })
}

#[pyfunction]
fn session_isolated_shallow_clone(
  py_session: &PySession,
  build_id: String,
) -> PyO3Result<PySession> {
  let session_clone = py_session
    .0
    .isolated_shallow_clone(build_id)
    .map_err(PyException::new_err)?;
  Ok(PySession(session_clone))
}

#[pyfunction]
fn session_wait_for_tail_tasks(
  py: Python,
  py_scheduler: &PyScheduler,
  py_session: &PySession,
  timeout: f64,
) -> PyO3Result<()> {
  let core = &py_scheduler.0.core;
  let timeout = Duration::from_secs_f64(timeout);
  core.executor.enter(|| {
    py.allow_threads(|| {
      core
        .executor
        .block_on(py_session.0.tail_tasks().wait(timeout));
    })
  });
  Ok(())
}

#[pyfunction]
fn validate_reachability(py_scheduler: &PyScheduler) -> PyO3Result<()> {
  let core = &py_scheduler.0.core;
  core.executor.enter(|| {
    core
      .rule_graph
      .validate_reachability()
      .map_err(PyException::new_err)
  })
}

#[pyfunction]
fn rule_graph_consumed_types<'py>(
  py: Python<'py>,
  py_scheduler: &PyScheduler,
  param_types: Vec<&PyType>,
  product_type: &PyType,
) -> PyO3Result<Vec<&'py PyType>> {
  let core = &py_scheduler.0.core;
  core.executor.enter(|| {
    let param_types = param_types.into_iter().map(TypeId::new).collect::<Vec<_>>();
    let subgraph = core
      .rule_graph
      .subgraph(param_types, TypeId::new(product_type))
      .map_err(PyValueError::new_err)?;

    Ok(
      subgraph
        .consumed_types()
        .into_iter()
        .map(|type_id| type_id.as_py_type(py))
        .collect(),
    )
  })
}

#[pyfunction]
fn rule_graph_visualize(py_scheduler: &PyScheduler, path: PathBuf) -> PyO3Result<()> {
  let core = &py_scheduler.0.core;
  core.executor.enter(|| {
    // TODO(#7117): we want to represent union types in the graph visualizer somehow!!!
    write_to_file(path.as_path(), &core.rule_graph).map_err(|e| {
      PyIOError::new_err(format!(
        "Failed to visualize to {}: {:?}",
        path.display(),
        e
      ))
    })
  })
}

#[pyfunction]
fn rule_subgraph_visualize(
  py_scheduler: &PyScheduler,
  param_types: Vec<&PyType>,
  product_type: &PyType,
  path: PathBuf,
) -> PyO3Result<()> {
  py_scheduler.0.core.executor.enter(|| {
    let param_types = param_types.into_iter().map(TypeId::new).collect::<Vec<_>>();
    let product_type = TypeId::new(product_type);

    // TODO(#7117): we want to represent union types in the graph visualizer somehow!!!
    let subgraph = py_scheduler
      .0
      .core
      .rule_graph
      .subgraph(param_types, product_type)
      .map_err(PyValueError::new_err)?;

    write_to_file(path.as_path(), &subgraph).map_err(|e| {
      PyIOError::new_err(format!(
        "Failed to visualize to {}: {:?}",
        path.display(),
        e
      ))
    })
  })
}

pub(crate) fn generate_panic_string(payload: &(dyn Any + Send)) -> String {
  match payload
    .downcast_ref::<String>()
    .cloned()
    .or_else(|| payload.downcast_ref::<&str>().map(|&s| s.to_string()))
  {
    Some(ref s) => format!("panic at '{}'", s),
    None => format!("Non-string panic payload at {:p}", payload),
  }
}

/// Set up a panic handler, unless RUST_BACKTRACE is set.
#[pyfunction]
fn maybe_set_panic_handler() {
  if std::env::var("RUST_BACKTRACE").unwrap_or_else(|_| "0".to_owned()) != "0" {
    return;
  }
  panic::set_hook(Box::new(|panic_info| {
    let payload = panic_info.payload();
    let mut panic_str = generate_panic_string(payload);

    if let Some(location) = panic_info.location() {
      let panic_location_str = format!(", {}:{}", location.file(), location.line());
      panic_str.push_str(&panic_location_str);
    }

    error!("{}", panic_str);

    let panic_file_bug_str = "Please set RUST_BACKTRACE=1, re-run, and then file a bug at https://github.com/pantsbuild/pants/issues.";
    error!("{}", panic_file_bug_str);
  }));
}

#[pyfunction]
fn garbage_collect_store(
  py: Python,
  py_scheduler: &PyScheduler,
  target_size_bytes: usize,
) -> PyO3Result<()> {
  let core = &py_scheduler.0.core;
  core.executor.enter(|| {
    py.allow_threads(|| {
      core
        .store()
        .garbage_collect(target_size_bytes, store::ShrinkBehavior::Fast)
    })
    .map_err(PyException::new_err)
  })
}

#[pyfunction]
fn lease_files_in_graph(
  py: Python,
  py_scheduler: &PyScheduler,
  py_session: &PySession,
) -> PyO3Result<()> {
  let core = &py_scheduler.0.core;
  core.executor.enter(|| {
    py.allow_threads(|| {
      let digests = py_scheduler.0.all_digests(&py_session.0);
      core
        .executor
        .block_on(core.store().lease_all_recursively(digests.iter()))
    })
    .map_err(possible_store_missing_digest)
  })
}

#[pyfunction]
fn capture_snapshots(
  py: Python,
  py_scheduler: &PyScheduler,
  py_session: &PySession,
  path_globs_and_root_tuple_wrapper: &PyAny,
) -> PyO3Result<Vec<externs::fs::PySnapshot>> {
  let core = &py_scheduler.0.core;
  core.executor.enter(|| {
    // TODO: A parent_id should be an explicit argument.
    py_session.0.workunit_store().init_thread_state(None);

    let values = externs::collect_iterable(path_globs_and_root_tuple_wrapper).unwrap();
    let path_globs_and_roots = values
      .into_iter()
      .map(|value| {
        let root: PathBuf = externs::getattr(value, "root").unwrap();
        let path_globs =
          nodes::Snapshot::lift_prepared_path_globs(externs::getattr(value, "path_globs").unwrap());
        let digest_hint = {
          let maybe_digest: &PyAny = externs::getattr(value, "digest_hint").unwrap();
          if maybe_digest.is_none() {
            None
          } else {
            Some(nodes::lift_directory_digest(maybe_digest)?)
          }
        };
        path_globs.map(|path_globs| (path_globs, root, digest_hint))
      })
      .collect::<Result<Vec<_>, _>>()
      .map_err(PyValueError::new_err)?;

    py.allow_threads(|| {
      let snapshot_futures = path_globs_and_roots
        .into_iter()
        .map(|(path_globs, root, digest_hint)| {
          store::Snapshot::capture_snapshot_from_arbitrary_root(
            core.store(),
            core.executor.clone(),
            root,
            path_globs,
            digest_hint,
          )
        })
        .collect::<Vec<_>>();

      Ok(
        core
          .executor
          .block_on(future::try_join_all(snapshot_futures))
          .map_err(PyException::new_err)?
          .into_iter()
          .map(externs::fs::PySnapshot)
          .collect(),
      )
    })
  })
}

#[pyfunction]
fn ensure_remote_has_recursive(
  py: Python,
  py_scheduler: &PyScheduler,
  py_digests: &PyList,
) -> PyO3Result<()> {
  let core = &py_scheduler.0.core;
  core.executor.enter(|| {
    // NB: Supports either a PyFileDigest or PyDigest as input.
    let digests: Vec<Digest> = py_digests
      .iter()
      .map(|value| {
        crate::nodes::lift_directory_digest(value)
          .map(|dd| dd.as_digest())
          .or_else(|_| crate::nodes::lift_file_digest(value))
      })
      .collect::<Result<Vec<Digest>, _>>()
      .map_err(PyException::new_err)?;

    py.allow_threads(|| {
      core
        .executor
        .block_on(core.store().ensure_remote_has_recursive(digests))
    })
    .map_err(possible_store_missing_digest)?;
    Ok(())
  })
}

#[pyfunction]
fn ensure_directory_digest_persisted(
  py: Python,
  py_scheduler: &PyScheduler,
  py_digest: &PyAny,
) -> PyO3Result<()> {
  let core = &py_scheduler.0.core;
  core.executor.enter(|| {
    let digest = crate::nodes::lift_directory_digest(py_digest).map_err(PyException::new_err)?;

    py.allow_threads(|| {
      core
        .executor
        .block_on(core.store().ensure_directory_digest_persisted(digest))
    })
    .map_err(possible_store_missing_digest)?;
    Ok(())
  })
}

#[pyfunction]
fn single_file_digests_to_bytes<'py>(
  py: Python<'py>,
  py_scheduler: &PyScheduler,
  py_file_digests: Vec<PyFileDigest>,
) -> PyO3Result<&'py PyList> {
  let core = &py_scheduler.0.core;
  core.executor.enter(|| {
    let digest_futures = py_file_digests.into_iter().map(|py_file_digest| {
      let store = core.store();
      async move {
        store
          .load_file_bytes_with(py_file_digest.0, |bytes| {
            let gil = Python::acquire_gil();
            let py = gil.python();
            externs::store_bytes(py, bytes)
          })
          .await
      }
    });

    let bytes_values: Vec<PyObject> = py
      .allow_threads(|| core.executor.block_on(future::try_join_all(digest_futures)))
      .map(|values| values.into_iter().map(|val| val.into()).collect())
      .map_err(possible_store_missing_digest)?;

    let output_list = PyList::new(py, &bytes_values);
    Ok(output_list)
  })
}

#[pyfunction]
fn write_digest(
  py: Python,
  py_scheduler: &PyScheduler,
  py_session: &PySession,
  digest: &PyAny,
  path_prefix: String,
) -> PyO3Result<()> {
  let core = &py_scheduler.0.core;
  core.executor.enter(|| {
    // TODO: A parent_id should be an explicit argument.
    py_session.0.workunit_store().init_thread_state(None);

    let lifted_digest = nodes::lift_directory_digest(digest).map_err(PyValueError::new_err)?;

    // Python will have already validated that path_prefix is a relative path.
    let mut destination = PathBuf::new();
    destination.push(core.build_root.clone());
    destination.push(path_prefix);

    block_in_place_and_wait(py, || async move {
      core
        .store()
        .materialize_directory(
          destination.clone(),
          lifted_digest,
          &BTreeSet::new(),
          None,
          fs::Permissions::Writable,
        )
        .await
    })
    .map_err(possible_store_missing_digest)
  })
}

#[pyfunction]
fn stdio_initialize(
  level: u64,
  show_rust_3rdparty_logs: bool,
  show_target: bool,
  log_levels_by_target: HashMap<String, u64>,
  literal_filters: Vec<String>,
  regex_filters: Vec<String>,
  log_file_path: PathBuf,
) -> PyO3Result<(
  externs::stdio::PyStdioRead,
  externs::stdio::PyStdioWrite,
  externs::stdio::PyStdioWrite,
)> {
  let regex_filters = regex_filters
    .iter()
    .map(|re| {
      Regex::new(re).map_err(|e| {
        PyException::new_err(
          format!(
            "Failed to parse warning filter. Please check the global option `--ignore-warnings`.\n\n{}",
            e,
          )
        )
      })
    })
    .collect::<Result<Vec<Regex>, _>>()?;

  Logger::init(
    level,
    show_rust_3rdparty_logs,
    show_target,
    log_levels_by_target,
    literal_filters,
    regex_filters,
    log_file_path,
  )
  .map_err(|s| PyException::new_err(format!("Could not initialize logging: {}", s)))?;

  Ok((
    externs::stdio::PyStdioRead,
    externs::stdio::PyStdioWrite { is_stdout: true },
    externs::stdio::PyStdioWrite { is_stdout: false },
  ))
}

#[pyfunction]
fn stdio_thread_console_set(stdin_fileno: i32, stdout_fileno: i32, stderr_fileno: i32) {
  let destination = stdio::new_console_destination(stdin_fileno, stdout_fileno, stderr_fileno);
  stdio::set_thread_destination(destination);
}

#[pyfunction]
fn stdio_thread_console_color_mode_set(use_color: bool) {
  stdio::get_destination().stderr_set_use_color(use_color);
}

#[pyfunction]
fn stdio_thread_console_clear() {
  stdio::get_destination().console_clear();
}

// TODO: Deprecated, but without easy access to the decorator. Use
// `PyThreadLocals::get_for_current_thread` instead. Remove in Pants 2.17.0.dev0.
#[pyfunction]
fn stdio_thread_get_destination() -> PyStdioDestination {
  PyStdioDestination(PyThreadLocals::get())
}

// TODO: Deprecated, but without easy access to the decorator. Use
// `PyThreadLocals::set_for_current_thread` instead. Remove in Pants 2.17.0.dev0.
#[pyfunction]
fn stdio_thread_set_destination(stdio_destination: &PyStdioDestination) {
  stdio_destination.0.set_for_current_thread();
}

// TODO: Needs to be thread-local / associated with the Console.
#[pyfunction]
fn set_per_run_log_path(py: Python, log_path: Option<PathBuf>) {
  py.allow_threads(|| {
    PANTS_LOGGER.set_per_run_logs(log_path);
  })
}

#[pyfunction]
fn write_log(py: Python, msg: String, level: u64, target: String) {
  py.allow_threads(|| {
    Logger::log_from_python(&msg, level, &target).expect("Error logging message");
  })
}

#[pyfunction]
fn task_side_effected() -> PyO3Result<()> {
  nodes::task_side_effected().map_err(PyException::new_err)
}

#[pyfunction]
fn teardown_dynamic_ui(py: Python, py_scheduler: &PyScheduler, py_session: &PySession) {
  py_scheduler.0.core.executor.enter(|| {
    let _ = block_in_place_and_wait(py, || {
      py_session
        .0
        .maybe_display_teardown()
        .unit_error()
        .boxed_local()
    });
  })
}

#[pyfunction]
fn flush_log(py: Python) {
  py.allow_threads(|| {
    PANTS_LOGGER.flush();
  })
}

fn write_to_file(path: &Path, graph: &RuleGraph<Rule>) -> io::Result<()> {
  let file = File::create(path)?;
  let mut f = io::BufWriter::new(file);
  graph.visualize(&mut f)
}

///
/// Calling `wait()` in the context of a @goal_rule blocks a thread that is owned by the tokio
/// runtime. To do that safely, we need to relinquish it.
///   see https://github.com/pantsbuild/pants/issues/9476
///
/// TODO: The alternative to blocking the runtime would be to have the Python code `await` special
/// methods for things like `write_digest` and etc.
///
fn block_in_place_and_wait<T, E, F>(py: Python, f: impl FnOnce() -> F + Sync + Send) -> Result<T, E>
where
  F: Future<Output = Result<T, E>>,
  T: Send,
  E: Send,
{
  py.allow_threads(|| {
    let future = f();
    tokio::task::block_in_place(|| futures::executor::block_on(future))
  })
}<|MERGE_RESOLUTION|>--- conflicted
+++ resolved
@@ -53,343 +53,6 @@
   Scheduler, Session, Tasks, TypeId, Types, Value,
 };
 
-<<<<<<< HEAD
-py_exception!(native_engine, PollTimeout);
-py_exception!(native_engine, NailgunConnectionException);
-py_exception!(native_engine, NailgunClientException);
-
-py_module_initializer!(native_engine, |py, m| {
-  m.add(py, "PollTimeout", py.get_type::<PollTimeout>())
-    .unwrap();
-
-  m.add(
-    py,
-    "NailgunClientException",
-    py.get_type::<NailgunClientException>(),
-  )?;
-  m.add(
-    py,
-    "NailgunConnectionException",
-    py.get_type::<NailgunConnectionException>(),
-  )?;
-
-  m.add(py, "default_cache_path", py_fn!(py, default_cache_path()))?;
-
-  m.add(py, "default_config_path", py_fn!(py, default_config_path()))?;
-
-  m.add(
-    py,
-    "init_logging",
-    py_fn!(
-      py,
-      init_logging(a: u64, b: bool, c: bool, d: bool, e: PyDict)
-    ),
-  )?;
-  m.add(
-    py,
-    "setup_pantsd_logger",
-    py_fn!(py, setup_pantsd_logger(a: String)),
-  )?;
-  m.add(py, "setup_stderr_logger", py_fn!(py, setup_stderr_logger()))?;
-  m.add(py, "flush_log", py_fn!(py, flush_log()))?;
-  m.add(
-    py,
-    "override_thread_logging_destination",
-    py_fn!(py, override_thread_logging_destination(a: String)),
-  )?;
-  m.add(
-    py,
-    "write_log",
-    py_fn!(py, write_log(a: String, b: u64, c: String)),
-  )?;
-
-  m.add(
-    py,
-    "set_per_run_log_path",
-    py_fn!(py, set_per_run_log_path(a: Option<String>)),
-  )?;
-
-  m.add(
-    py,
-    "write_stdout",
-    py_fn!(py, write_stdout(a: PySession, b: String)),
-  )?;
-  m.add(
-    py,
-    "write_stderr",
-    py_fn!(py, write_stderr(a: PySession, b: String)),
-  )?;
-  m.add(
-    py,
-    "teardown_dynamic_ui",
-    py_fn!(py, teardown_dynamic_ui(a: PyScheduler, b: PySession)),
-  )?;
-
-  m.add(py, "set_panic_handler", py_fn!(py, set_panic_handler()))?;
-
-  m.add(py, "externs_set", py_fn!(py, externs_set(a: PyObject)))?;
-
-  m.add(
-    py,
-    "match_path_globs",
-    py_fn!(py, match_path_globs(a: PyObject, b: Vec<String>)),
-  )?;
-  m.add(
-    py,
-    "write_digest",
-    py_fn!(
-      py,
-      write_digest(a: PyScheduler, b: PySession, c: PyObject, d: String)
-    ),
-  )?;
-  m.add(
-    py,
-    "capture_snapshots",
-    py_fn!(
-      py,
-      capture_snapshots(a: PyScheduler, b: PySession, c: PyObject)
-    ),
-  )?;
-  m.add(
-    py,
-    "run_local_interactive_process",
-    py_fn!(
-      py,
-      run_local_interactive_process(a: PyScheduler, b: PySession, c: PyObject)
-    ),
-  )?;
-
-  m.add(
-    py,
-    "graph_invalidate",
-    py_fn!(py, graph_invalidate(a: PyScheduler, b: Vec<String>)),
-  )?;
-  m.add(
-    py,
-    "graph_invalidate_all_paths",
-    py_fn!(py, graph_invalidate_all_paths(a: PyScheduler)),
-  )?;
-  m.add(py, "graph_len", py_fn!(py, graph_len(a: PyScheduler)))?;
-  m.add(
-    py,
-    "graph_visualize",
-    py_fn!(py, graph_visualize(a: PyScheduler, b: PySession, d: String)),
-  )?;
-
-  m.add(
-    py,
-    "nailgun_client_create",
-    py_fn!(py, nailgun_client_create(a: PyExecutor, b: u16)),
-  )?;
-
-  m.add(
-    py,
-    "nailgun_server_create",
-    py_fn!(
-      py,
-      nailgun_server_create(a: PyExecutor, b: u16, c: PyObject)
-    ),
-  )?;
-  m.add(
-    py,
-    "nailgun_server_await_shutdown",
-    py_fn!(
-      py,
-      nailgun_server_await_shutdown(a: PyExecutor, b: PyNailgunServer)
-    ),
-  )?;
-
-  m.add(
-    py,
-    "garbage_collect_store",
-    py_fn!(py, garbage_collect_store(a: PyScheduler, b: usize)),
-  )?;
-  m.add(
-    py,
-    "lease_files_in_graph",
-    py_fn!(py, lease_files_in_graph(a: PyScheduler, b: PySession)),
-  )?;
-  m.add(
-    py,
-    "check_invalidation_watcher_liveness",
-    py_fn!(py, check_invalidation_watcher_liveness(a: PyScheduler)),
-  )?;
-
-  m.add(
-    py,
-    "validate_reachability",
-    py_fn!(py, validate_reachability(a: PyScheduler)),
-  )?;
-  m.add(
-    py,
-    "rule_graph_consumed_types",
-    py_fn!(
-      py,
-      rule_graph_consumed_types(a: PyScheduler, b: Vec<PyType>, c: PyType)
-    ),
-  )?;
-  m.add(
-    py,
-    "rule_graph_visualize",
-    py_fn!(py, rule_graph_visualize(a: PyScheduler, b: String)),
-  )?;
-  m.add(
-    py,
-    "rule_subgraph_visualize",
-    py_fn!(
-      py,
-      rule_subgraph_visualize(a: PyScheduler, b: Vec<PyType>, c: PyType, d: String)
-    ),
-  )?;
-
-  m.add(
-    py,
-    "execution_add_root_select",
-    py_fn!(
-      py,
-      execution_add_root_select(
-        a: PyScheduler,
-        b: PyExecutionRequest,
-        c: Vec<PyObject>,
-        d: PyType
-      )
-    ),
-  )?;
-  m.add(
-    py,
-    "execution_set_poll",
-    py_fn!(py, execution_set_poll(a: PyExecutionRequest, b: bool)),
-  )?;
-  m.add(
-    py,
-    "execution_set_poll_delay",
-    py_fn!(py, execution_set_poll_delay(a: PyExecutionRequest, b: u64)),
-  )?;
-  m.add(
-    py,
-    "execution_set_timeout",
-    py_fn!(py, execution_set_timeout(a: PyExecutionRequest, b: u64)),
-  )?;
-
-  m.add(
-    py,
-    "session_new_run_id",
-    py_fn!(py, session_new_run_id(a: PySession)),
-  )?;
-  m.add(
-    py,
-    "poll_session_workunits",
-    py_fn!(
-      py,
-      poll_session_workunits(a: PyScheduler, b: PySession, c: u64)
-    ),
-  )?;
-
-  m.add(
-    py,
-    "tasks_task_begin",
-    py_fn!(
-      py,
-      tasks_task_begin(
-        a: PyTasks,
-        b: PyObject,
-        c: PyType,
-        d: bool,
-        e: bool,
-        f: String,
-        g: String,
-        h: u64
-      )
-    ),
-  )?;
-  m.add(
-    py,
-    "tasks_add_get",
-    py_fn!(py, tasks_add_get(a: PyTasks, b: PyType, c: PyType)),
-  )?;
-  m.add(
-    py,
-    "tasks_add_select",
-    py_fn!(py, tasks_add_select(a: PyTasks, b: PyType)),
-  )?;
-  m.add(py, "tasks_task_end", py_fn!(py, tasks_task_end(a: PyTasks)))?;
-  m.add(
-    py,
-    "tasks_query_add",
-    py_fn!(py, tasks_query_add(a: PyTasks, b: PyType, c: Vec<PyType>)),
-  )?;
-
-  m.add(
-    py,
-    "scheduler_execute",
-    py_fn!(
-      py,
-      scheduler_execute(
-        a: PyScheduler,
-        b: PySession,
-        c: PyExecutionRequest,
-        d: PyObject
-      )
-    ),
-  )?;
-  m.add(
-    py,
-    "scheduler_metrics",
-    py_fn!(py, scheduler_metrics(a: PyScheduler, b: PySession)),
-  )?;
-  m.add(
-    py,
-    "scheduler_create",
-    py_fn!(
-      py,
-      scheduler_create(
-        executor_ptr: PyExecutor,
-        tasks_ptr: PyTasks,
-        types_ptr: PyTypes,
-        build_root_buf: String,
-        local_store_dir_buf: String,
-        local_execution_root_dir_buf: String,
-        named_caches_dir_buf: String,
-        ca_certs_path: Option<String>,
-        ignore_patterns: Vec<String>,
-        use_gitignore: bool,
-        remoting_options: PyRemotingOptions,
-        exec_strategy_opts: PyExecutionStrategyOptions
-      )
-    ),
-  )?;
-
-  m.add(
-    py,
-    "single_file_digests_to_bytes",
-    py_fn!(py, single_file_digests_to_bytes(a: PyScheduler, b: PyList)),
-  )?;
-
-  m.add(
-    py,
-    "ensure_remote_has_recursive",
-    py_fn!(py, ensure_remote_has_recursive(a: PyScheduler, b: PyList)),
-  )?;
-
-  m.add_class::<PyExecutionRequest>(py)?;
-  m.add_class::<PyExecutionStrategyOptions>(py)?;
-  m.add_class::<PyExecutor>(py)?;
-  m.add_class::<PyNailgunServer>(py)?;
-  m.add_class::<PyNailgunClient>(py)?;
-  m.add_class::<PyRemotingOptions>(py)?;
-  m.add_class::<PyResult>(py)?;
-  m.add_class::<PyScheduler>(py)?;
-  m.add_class::<PySession>(py)?;
-  m.add_class::<PyTasks>(py)?;
-  m.add_class::<PyTypes>(py)?;
-
-  m.add_class::<externs::PyGeneratorResponseBreak>(py)?;
-  m.add_class::<externs::PyGeneratorResponseGet>(py)?;
-  m.add_class::<externs::PyGeneratorResponseGetMulti>(py)?;
-  m.add_class::<externs::PyGeneratorResponseThrow>(py)?;
-
-  m.add_class::<externs::fs::PyDigest>(py)?;
-=======
 #[pymodule]
 fn native_engine(py: Python, m: &PyModule) -> PyO3Result<()> {
   externs::register(py, m)?;
@@ -486,7 +149,6 @@
 
   m.add_function(wrap_pyfunction!(strongly_connected_components, m)?)?;
   m.add_function(wrap_pyfunction!(hash_prefix_zero_bits, m)?)?;
->>>>>>> fd8a9df0
 
   Ok(())
 }
@@ -673,26 +335,6 @@
       append_only_caches_base_path,
     })
   }
-<<<<<<< HEAD
-});
-
-py_class!(class PySession |py| {
-    data session: Session;
-    def __new__(_cls,
-          scheduler: PyScheduler,
-          should_render_ui: bool,
-          build_id: String,
-          should_report_workunits: bool,
-          session_values: PyObject
-    ) -> CPyResult<Self> {
-      Self::create_instance(py, Session::new(
-          scheduler.scheduler(py),
-          should_render_ui,
-          build_id,
-          should_report_workunits,
-          session_values.into(),
-        ))
-=======
 }
 
 #[pyclass]
@@ -714,7 +356,6 @@
         "The local store shard count must be a power of two: got {}",
         shard_count
       )));
->>>>>>> fd8a9df0
     }
     Ok(Self(LocalStoreOptions {
       store_dir,
@@ -855,13 +496,8 @@
           let msg = format!("{}", f);
           let python_traceback = Failure::native_traceback(&msg);
           (
-<<<<<<< HEAD
-            externs::create_value_error(&msg),
-            Failure::native_traceback(&msg),
-=======
             externs::create_exception(py, msg),
             python_traceback,
->>>>>>> fd8a9df0
             Vec::new(),
           )
         }
