// Copyright 2020 Pants project contributors (see CONTRIBUTORS.md).
// Licensed under the Apache License, Version 2.0 (see LICENSE).

// File-specific allowances to silence internal warnings of `[pyclass]`.
#![allow(clippy::used_underscore_binding)]

/// This crate is a wrapper around the engine crate which exposes a Python module via PyO3.
use std::any::Any;
use std::cell::RefCell;
use std::collections::hash_map::HashMap;
use std::collections::{BTreeMap, BTreeSet, HashSet};
use std::convert::TryInto;
use std::fs::File;
use std::hash::Hasher;
use std::io;
use std::panic;
use std::path::{Path, PathBuf};
use std::str::FromStr;
use std::sync::Arc;
use std::time::Duration;

use async_latch::AsyncLatch;
use fnv::FnvHasher;
use fs::DirectoryDigest;
use futures::future::{self, FutureExt};
use futures::Future;
use hashing::Digest;
use log::{self, debug, error, warn, Log};
use logging::logger::PANTS_LOGGER;
use logging::{Logger, PythonLogLevel};
use petgraph::graph::{DiGraph, Graph};
use process_execution::CacheContentBehavior;
use pyo3::exceptions::{PyException, PyIOError, PyKeyboardInterrupt, PyValueError};
use pyo3::prelude::{
  pyclass, pyfunction, pymethods, pymodule, wrap_pyfunction, PyModule, PyObject,
  PyResult as PyO3Result, Python, ToPyObject,
};
use pyo3::types::{PyBytes, PyDict, PyList, PyTuple, PyType};
use pyo3::{create_exception, IntoPy, PyAny, PyRef};
use regex::Regex;
use remote::remote_cache::RemoteCacheWarningsBehavior;
use rule_graph::{self, DependencyKey, RuleGraph, RuleId};
use task_executor::Executor;
use workunit_store::{
  ArtifactOutput, ObservationMetric, UserMetadataItem, Workunit, WorkunitState, WorkunitStore,
  WorkunitStoreHandle,
};

use crate::externs::fs::{possible_store_missing_digest, PyFileDigest};
use crate::externs::process::PyProcessExecutionEnvironment;
use crate::{
  externs, nodes, Core, ExecutionRequest, ExecutionStrategyOptions, ExecutionTermination, Failure,
  Function, Intrinsic, Intrinsics, Key, LocalStoreOptions, Params, RemotingOptions, Rule,
  Scheduler, Session, SessionCore, Tasks, TypeId, Types, Value,
};

#[pymodule]
fn native_engine(py: Python, m: &PyModule) -> PyO3Result<()> {
  externs::register(py, m)?;
  externs::address::register(py, m)?;
  externs::fs::register(m)?;
  externs::nailgun::register(py, m)?;
  externs::process::register(m)?;
  externs::pantsd::register(py, m)?;
  externs::scheduler::register(m)?;
  externs::target::register(m)?;
  externs::testutil::register(m)?;
  externs::workunits::register(m)?;
  externs::dep_inference::register(m)?;

  m.add("PollTimeout", py.get_type::<PollTimeout>())?;

  m.add_class::<PyExecutionRequest>()?;
  m.add_class::<PyExecutionStrategyOptions>()?;
  m.add_class::<PyLocalStoreOptions>()?;
  m.add_class::<PyNailgunServer>()?;
  m.add_class::<PyRemotingOptions>()?;
  m.add_class::<PyResult>()?;
  m.add_class::<PyScheduler>()?;
  m.add_class::<PySession>()?;
  m.add_class::<PySessionCancellationLatch>()?;
  m.add_class::<PyStdioDestination>()?;
  m.add_class::<PyTasks>()?;
  m.add_class::<PyThreadLocals>()?;
  m.add_class::<PyTypes>()?;

  m.add_function(wrap_pyfunction!(stdio_initialize, m)?)?;
  m.add_function(wrap_pyfunction!(stdio_thread_console_set, m)?)?;
  m.add_function(wrap_pyfunction!(stdio_thread_console_color_mode_set, m)?)?;
  m.add_function(wrap_pyfunction!(stdio_thread_console_clear, m)?)?;
  m.add_function(wrap_pyfunction!(stdio_thread_get_destination, m)?)?;
  m.add_function(wrap_pyfunction!(stdio_thread_set_destination, m)?)?;

  m.add_function(wrap_pyfunction!(flush_log, m)?)?;
  m.add_function(wrap_pyfunction!(write_log, m)?)?;
  m.add_function(wrap_pyfunction!(set_per_run_log_path, m)?)?;
  m.add_function(wrap_pyfunction!(teardown_dynamic_ui, m)?)?;
  m.add_function(wrap_pyfunction!(maybe_set_panic_handler, m)?)?;

  m.add_function(wrap_pyfunction!(task_side_effected, m)?)?;

  m.add_function(wrap_pyfunction!(tasks_task_begin, m)?)?;
  m.add_function(wrap_pyfunction!(tasks_task_end, m)?)?;
  m.add_function(wrap_pyfunction!(tasks_add_get, m)?)?;
  m.add_function(wrap_pyfunction!(tasks_add_get_union, m)?)?;
  m.add_function(wrap_pyfunction!(tasks_add_query, m)?)?;

  m.add_function(wrap_pyfunction!(write_digest, m)?)?;
  m.add_function(wrap_pyfunction!(capture_snapshots, m)?)?;

  m.add_function(wrap_pyfunction!(graph_invalidate_paths, m)?)?;
  m.add_function(wrap_pyfunction!(graph_invalidate_all_paths, m)?)?;
  m.add_function(wrap_pyfunction!(graph_invalidate_all, m)?)?;
  m.add_function(wrap_pyfunction!(graph_len, m)?)?;
  m.add_function(wrap_pyfunction!(graph_visualize, m)?)?;

  m.add_function(wrap_pyfunction!(nailgun_server_create, m)?)?;
  m.add_function(wrap_pyfunction!(nailgun_server_await_shutdown, m)?)?;

  m.add_function(wrap_pyfunction!(garbage_collect_store, m)?)?;
  m.add_function(wrap_pyfunction!(lease_files_in_graph, m)?)?;
  m.add_function(wrap_pyfunction!(check_invalidation_watcher_liveness, m)?)?;

  m.add_function(wrap_pyfunction!(validate_reachability, m)?)?;
  m.add_function(wrap_pyfunction!(rule_graph_consumed_types, m)?)?;
  m.add_function(wrap_pyfunction!(rule_graph_visualize, m)?)?;
  m.add_function(wrap_pyfunction!(rule_subgraph_visualize, m)?)?;

  m.add_function(wrap_pyfunction!(execution_add_root_select, m)?)?;

  m.add_function(wrap_pyfunction!(session_new_run_id, m)?)?;
  m.add_function(wrap_pyfunction!(session_poll_workunits, m)?)?;
  m.add_function(wrap_pyfunction!(session_run_interactive_process, m)?)?;
  m.add_function(wrap_pyfunction!(session_get_metrics, m)?)?;
  m.add_function(wrap_pyfunction!(session_get_observation_histograms, m)?)?;
  m.add_function(wrap_pyfunction!(session_record_test_observation, m)?)?;
  m.add_function(wrap_pyfunction!(session_isolated_shallow_clone, m)?)?;
  m.add_function(wrap_pyfunction!(session_wait_for_tail_tasks, m)?)?;

  m.add_function(wrap_pyfunction!(single_file_digests_to_bytes, m)?)?;
  m.add_function(wrap_pyfunction!(ensure_remote_has_recursive, m)?)?;
  m.add_function(wrap_pyfunction!(ensure_directory_digest_persisted, m)?)?;

  m.add_function(wrap_pyfunction!(scheduler_execute, m)?)?;
  m.add_function(wrap_pyfunction!(scheduler_metrics, m)?)?;
  m.add_function(wrap_pyfunction!(scheduler_live_items, m)?)?;
  m.add_function(wrap_pyfunction!(scheduler_create, m)?)?;
  m.add_function(wrap_pyfunction!(scheduler_shutdown, m)?)?;

  m.add_function(wrap_pyfunction!(strongly_connected_components, m)?)?;
  m.add_function(wrap_pyfunction!(hash_prefix_zero_bits, m)?)?;

  Ok(())
}

create_exception!(native_engine, PollTimeout, PyException);

#[pyclass]
struct PyTasks(RefCell<Tasks>);

#[pymethods]
impl PyTasks {
  #[new]
  fn __new__() -> Self {
    Self(RefCell::new(Tasks::new()))
  }
}

#[pyclass]
struct PyTypes(RefCell<Option<Types>>);

#[pymethods]
impl PyTypes {
  #[new]
  fn __new__(
    paths: &PyType,
    file_content: &PyType,
    file_entry: &PyType,
    symlink_entry: &PyType,
    directory: &PyType,
    digest_contents: &PyType,
    digest_entries: &PyType,
    path_globs: &PyType,
    create_digest: &PyType,
    digest_subset: &PyType,
    native_download_file: &PyType,
    platform: &PyType,
    process: &PyType,
    process_result: &PyType,
    process_result_metadata: &PyType,
    coroutine: &PyType,
    session_values: &PyType,
    run_id: &PyType,
    interactive_process: &PyType,
    interactive_process_result: &PyType,
    engine_aware_parameter: &PyType,
    docker_resolve_image_request: &PyType,
    docker_resolve_image_result: &PyType,
    parsed_python_deps_result: &PyType,
    parsed_javascript_deps_result: &PyType,
    py: Python,
  ) -> Self {
    Self(RefCell::new(Some(Types {
      directory_digest: TypeId::new(py.get_type::<externs::fs::PyDigest>()),
      file_digest: TypeId::new(py.get_type::<externs::fs::PyFileDigest>()),
      snapshot: TypeId::new(py.get_type::<externs::fs::PySnapshot>()),
      paths: TypeId::new(paths),
      file_content: TypeId::new(file_content),
      file_entry: TypeId::new(file_entry),
      symlink_entry: TypeId::new(symlink_entry),
      directory: TypeId::new(directory),
      digest_contents: TypeId::new(digest_contents),
      digest_entries: TypeId::new(digest_entries),
      path_globs: TypeId::new(path_globs),
      merge_digests: TypeId::new(py.get_type::<externs::fs::PyMergeDigests>()),
      add_prefix: TypeId::new(py.get_type::<externs::fs::PyAddPrefix>()),
      remove_prefix: TypeId::new(py.get_type::<externs::fs::PyRemovePrefix>()),
      create_digest: TypeId::new(create_digest),
      digest_subset: TypeId::new(digest_subset),
      native_download_file: TypeId::new(native_download_file),
      platform: TypeId::new(platform),
      process: TypeId::new(process),
      process_result: TypeId::new(process_result),
      process_config_from_environment: TypeId::new(
        py.get_type::<externs::process::PyProcessExecutionEnvironment>(),
      ),
      process_result_metadata: TypeId::new(process_result_metadata),
      coroutine: TypeId::new(coroutine),
      session_values: TypeId::new(session_values),
      run_id: TypeId::new(run_id),
      interactive_process: TypeId::new(interactive_process),
      interactive_process_result: TypeId::new(interactive_process_result),
      engine_aware_parameter: TypeId::new(engine_aware_parameter),
      docker_resolve_image_request: TypeId::new(docker_resolve_image_request),
      docker_resolve_image_result: TypeId::new(docker_resolve_image_result),
      parsed_python_deps_result: TypeId::new(parsed_python_deps_result),
      parsed_javascript_deps_result: TypeId::new(parsed_javascript_deps_result),
      deps_request: TypeId::new(
        py.get_type::<externs::dep_inference::PyNativeDependenciesRequest>(),
      ),
    })))
  }
}

#[pyclass]
struct PyScheduler(Scheduler);

#[pyclass]
struct PyStdioDestination(PyThreadLocals);

/// Represents configuration related to process execution strategies.
///
/// The data stored by PyExecutionStrategyOptions originally was passed directly into
/// scheduler_create but has been broken out separately because the large number of options
/// became unwieldy.
#[pyclass]
struct PyExecutionStrategyOptions(ExecutionStrategyOptions);

#[pymethods]
impl PyExecutionStrategyOptions {
  #[new]
  fn __new__(
    local_parallelism: usize,
    remote_parallelism: usize,
    local_keep_sandboxes: String,
    local_cache: bool,
    local_enable_nailgun: bool,
    remote_cache_read: bool,
    remote_cache_write: bool,
    child_default_memory: usize,
    child_max_memory: usize,
    graceful_shutdown_timeout: usize,
  ) -> Self {
    Self(ExecutionStrategyOptions {
      local_parallelism,
      remote_parallelism,
      local_keep_sandboxes: process_execution::local::KeepSandboxes::from_str(
        &local_keep_sandboxes,
      )
      .unwrap(),
      local_cache,
      local_enable_nailgun,
      remote_cache_read,
      remote_cache_write,
      child_default_memory,
      child_max_memory,
      graceful_shutdown_timeout: Duration::from_secs(graceful_shutdown_timeout.try_into().unwrap()),
    })
  }
}

/// Represents configuration related to remote execution and caching.
#[pyclass]
struct PyRemotingOptions(RemotingOptions);

#[pymethods]
impl PyRemotingOptions {
  #[new]
  fn __new__(
    execution_enable: bool,
    store_headers: BTreeMap<String, String>,
    store_chunk_bytes: usize,
    store_rpc_retries: usize,
    store_rpc_concurrency: usize,
    store_rpc_timeout_millis: u64,
    store_batch_api_size_limit: usize,
    cache_warnings_behavior: String,
    cache_content_behavior: String,
    cache_rpc_concurrency: usize,
    cache_rpc_timeout_millis: u64,
    execution_headers: BTreeMap<String, String>,
    execution_overall_deadline_secs: u64,
    execution_rpc_concurrency: usize,
    store_address: Option<String>,
    execution_address: Option<String>,
    execution_process_cache_namespace: Option<String>,
    instance_name: Option<String>,
    root_ca_certs_path: Option<PathBuf>,
    append_only_caches_base_path: Option<String>,
  ) -> Self {
    Self(RemotingOptions {
      execution_enable,
      store_address,
      execution_address,
      execution_process_cache_namespace,
      instance_name,
      root_ca_certs_path,
      store_headers,
      store_chunk_bytes,
      store_rpc_retries,
      store_rpc_concurrency,
      store_rpc_timeout: Duration::from_millis(store_rpc_timeout_millis),
      store_batch_api_size_limit,
      cache_warnings_behavior: RemoteCacheWarningsBehavior::from_str(&cache_warnings_behavior)
        .unwrap(),
      cache_content_behavior: CacheContentBehavior::from_str(&cache_content_behavior).unwrap(),
      cache_rpc_concurrency,
      cache_rpc_timeout: Duration::from_millis(cache_rpc_timeout_millis),
      execution_headers,
      execution_overall_deadline: Duration::from_secs(execution_overall_deadline_secs),
      execution_rpc_concurrency,
      append_only_caches_base_path,
    })
  }
}

#[pyclass]
struct PyLocalStoreOptions(LocalStoreOptions);

#[pymethods]
impl PyLocalStoreOptions {
  #[new]
  fn __new__(
    store_dir: PathBuf,
    process_cache_max_size_bytes: usize,
    files_max_size_bytes: usize,
    directories_max_size_bytes: usize,
    lease_time_millis: u64,
    shard_count: u8,
  ) -> PyO3Result<Self> {
    if shard_count.count_ones() != 1 {
      return Err(PyValueError::new_err(format!(
        "The local store shard count must be a power of two: got {shard_count}"
      )));
    }
    Ok(Self(LocalStoreOptions {
      store_dir,
      process_cache_max_size_bytes,
      files_max_size_bytes,
      directories_max_size_bytes,
      lease_time: Duration::from_millis(lease_time_millis),
      shard_count,
    }))
  }
}

#[pyclass]
struct PySession(Session);

#[pymethods]
impl PySession {
  #[new]
  fn __new__(
    scheduler: &PyScheduler,
    dynamic_ui: bool,
    ui_use_prodash: bool,
    max_workunit_level: u64,
    build_id: String,
    session_values: PyObject,
    cancellation_latch: &PySessionCancellationLatch,
    py: Python,
  ) -> PyO3Result<Self> {
    let core = scheduler.0.core.clone();
    let cancellation_latch = cancellation_latch.0.clone();
    let py_level: PythonLogLevel = max_workunit_level
      .try_into()
      .map_err(|e| PyException::new_err(format!("{e}")))?;
    // NB: Session creation interacts with the Graph, which must not be accessed while the GIL is
    // held.
    let session = py
      .allow_threads(|| {
        Session::new(
          core,
          dynamic_ui,
          ui_use_prodash,
          py_level.into(),
          build_id,
          session_values,
          cancellation_latch,
        )
      })
      .map_err(PyException::new_err)?;
    Ok(Self(session))
  }

  fn cancel(&self) {
    self.0.cancel()
  }

  fn is_cancelled(&self) -> bool {
    self.0.is_cancelled()
  }

  #[getter]
  fn session_values(&self) -> PyObject {
    self.0.session_values()
  }
}

#[pyclass]
struct PySessionCancellationLatch(AsyncLatch);

#[pymethods]
impl PySessionCancellationLatch {
  #[new]
  fn __new__() -> Self {
    Self(AsyncLatch::new())
  }

  fn is_cancelled(&self) -> bool {
    self.0.poll_triggered()
  }
}

#[pyclass]
struct PyNailgunServer {
  server: RefCell<Option<nailgun::Server>>,
  executor: Executor,
}

#[pymethods]
impl PyNailgunServer {
  fn port(&self) -> PyO3Result<u16> {
    let borrowed_server = self.server.borrow();
    let server = borrowed_server.as_ref().ok_or_else(|| {
      PyException::new_err("Cannot get the port of a server that has already shut down.")
    })?;
    Ok(server.port())
  }
}

#[pyclass]
struct PyExecutionRequest(RefCell<ExecutionRequest>);

#[pymethods]
impl PyExecutionRequest {
  #[new]
  fn __new__(poll: bool, poll_delay_in_ms: Option<u64>, timeout_in_ms: Option<u64>) -> Self {
    let request = ExecutionRequest {
      poll,
      poll_delay: poll_delay_in_ms.map(Duration::from_millis),
      timeout: timeout_in_ms.map(Duration::from_millis),
      ..ExecutionRequest::default()
    };
    Self(RefCell::new(request))
  }
}

#[pyclass]
struct PyResult {
  #[pyo3(get)]
  is_throw: bool,
  #[pyo3(get)]
  result: PyObject,
  #[pyo3(get)]
  python_traceback: Option<String>,
  #[pyo3(get)]
  engine_traceback: Vec<(String, Option<String>)>,
}

fn py_result_from_root(py: Python, result: Result<Value, Failure>) -> PyResult {
  match result {
    Ok(val) => PyResult {
      is_throw: false,
      result: val.into(),
      python_traceback: None,
      engine_traceback: vec![],
    },
    Err(f) => {
      let (val, python_traceback, engine_traceback) = match f {
        f @ (Failure::Invalidated | Failure::MissingDigest { .. }) => {
          let msg = format!("{f}");
          let python_traceback = Failure::native_traceback(&msg);
          (
            externs::create_exception(py, msg),
            python_traceback,
            Vec::new(),
          )
        }
        Failure::Throw {
          val,
          python_traceback,
          engine_traceback,
        } => (val, python_traceback, engine_traceback),
      };
      PyResult {
        is_throw: true,
        result: val.into(),
        python_traceback: Some(python_traceback),
        engine_traceback: engine_traceback
          .into_iter()
          .map(|ff| (ff.name, ff.desc))
          .collect(),
      }
    }
  }
}

#[pyclass]
struct PyThreadLocals(Arc<stdio::Destination>, Option<WorkunitStoreHandle>);

impl PyThreadLocals {
  fn get() -> Self {
    let stdio_dest = stdio::get_destination();
    let workunit_store_handle = workunit_store::get_workunit_store_handle();
    Self(stdio_dest, workunit_store_handle)
  }
}

#[pymethods]
impl PyThreadLocals {
  #[classmethod]
  fn get_for_current_thread(_cls: &PyType) -> Self {
    Self::get()
  }

  fn set_for_current_thread(&self) {
    stdio::set_thread_destination(self.0.clone());
    workunit_store::set_thread_workunit_store_handle(self.1.clone());
  }
}

#[pyfunction]
fn nailgun_server_create(
  py_executor: &externs::scheduler::PyExecutor,
  port: u16,
  runner: PyObject,
) -> PyO3Result<PyNailgunServer> {
  let server_future = {
    let executor = py_executor.0.clone();
    nailgun::Server::new(executor, port, move |exe: nailgun::RawFdExecution| {
      Python::with_gil(|py| {
        let result = runner.as_ref(py).call1((
          exe.cmd.command,
          PyTuple::new(py, exe.cmd.args),
          exe.cmd.env.into_iter().collect::<HashMap<String, String>>(),
          exe.cmd.working_dir,
          PySessionCancellationLatch(exe.cancelled),
          exe.stdin_fd as i64,
          exe.stdout_fd as i64,
          exe.stderr_fd as i64,
        ));
        match result {
          Ok(exit_code) => {
            let code: i32 = exit_code.extract().unwrap();
            nailgun::ExitCode(code)
          }
          Err(e) => {
            error!(
              "Uncaught exception in nailgun handler: {:#?}",
              Failure::from_py_err_with_gil(py, e)
            );
            nailgun::ExitCode(1)
          }
        }
      })
    })
  };

  let server = py_executor
    .0
    .block_on(server_future)
    .map_err(PyException::new_err)?;
  Ok(PyNailgunServer {
    server: RefCell::new(Some(server)),
    executor: py_executor.0.clone(),
  })
}

#[pyfunction]
fn nailgun_server_await_shutdown(
  py: Python,
  nailgun_server_ptr: &PyNailgunServer,
) -> PyO3Result<()> {
  if let Some(server) = nailgun_server_ptr.server.borrow_mut().take() {
    let executor = nailgun_server_ptr.executor.clone();
    py.allow_threads(|| executor.block_on(server.shutdown()))
      .map_err(PyException::new_err)
  } else {
    Ok(())
  }
}

#[pyfunction]
fn strongly_connected_components(
  py: Python,
  adjacency_lists: Vec<(PyObject, Vec<PyObject>)>,
) -> PyO3Result<Vec<Vec<PyObject>>> {
  let mut graph: DiGraph<Key, (), u32> = Graph::new();
  let mut node_ids: HashMap<Key, _> = HashMap::new();

  for (node, adjacency_list) in adjacency_lists {
    let node_key = Key::from_value(node.into())?;
    let node_id = *node_ids
      .entry(node_key.clone())
      .or_insert_with(|| graph.add_node(node_key));
    for dependency in adjacency_list {
      let dependency_key = Key::from_value(dependency.into())?;
      let dependency_id = node_ids
        .entry(dependency_key.clone())
        .or_insert_with(|| graph.add_node(dependency_key));
      graph.add_edge(node_id, *dependency_id, ());
    }
  }

  Ok(
    petgraph::algo::tarjan_scc(&graph)
      .into_iter()
      .map(|component| {
        component
          .into_iter()
          .map(|node_id| graph[node_id].to_value().consume_into_py_object(py))
          .collect::<Vec<_>>()
      })
      .collect(),
  )
}

/// Return the number of zero bits prefixed on an (undefined, but well balanced) hash of the given
/// string.
///
/// This is mostly in rust because of the convenience of the `leading_zeros` builtin method.
#[pyfunction]
fn hash_prefix_zero_bits(item: &str) -> u32 {
  let mut hasher = FnvHasher::default();
  hasher.write(item.as_bytes());
  hasher.finish().leading_zeros()
}

///
/// Given a set of Tasks and type information, creates a Scheduler.
///
/// The given Tasks struct will be cloned, so no additional mutation of the reference will
/// affect the created Scheduler.
///
#[pyfunction]
fn scheduler_create(
  py_executor: &externs::scheduler::PyExecutor,
  py_tasks: &PyTasks,
  types_ptr: &PyTypes,
  build_root: PathBuf,
  local_execution_root_dir: PathBuf,
  named_caches_dir: PathBuf,
  ignore_patterns: Vec<String>,
  use_gitignore: bool,
  watch_filesystem: bool,
  remoting_options: &PyRemotingOptions,
  local_store_options: &PyLocalStoreOptions,
  exec_strategy_opts: &PyExecutionStrategyOptions,
  ca_certs_path: Option<PathBuf>,
) -> PyO3Result<PyScheduler> {
  match fs::increase_limits() {
    Ok(msg) => debug!("{}", msg),
    Err(e) => warn!("{}", e),
  }
  let types = types_ptr
    .0
    .borrow_mut()
    .take()
    .ok_or_else(|| PyException::new_err("An instance of PyTypes may only be used once."))?;
  let intrinsics = Intrinsics::new(&types);
  let mut tasks = py_tasks.0.replace(Tasks::new());
  tasks.intrinsics_set(&intrinsics);

  // NOTE: Enter the Tokio runtime so that libraries like Tonic (for gRPC) are able to
  // use `tokio::spawn` since Python does not setup Tokio for the main thread. This also
  // ensures that the correct executor is used by those libraries.
  let core = py_executor
    .0
    .enter(|| {
      py_executor.0.block_on(async {
        Core::new(
          py_executor.0.clone(),
          tasks,
          types,
          intrinsics,
          build_root,
          ignore_patterns,
          use_gitignore,
          watch_filesystem,
          local_execution_root_dir,
          named_caches_dir,
          ca_certs_path,
          local_store_options.0.clone(),
          remoting_options.0.clone(),
          exec_strategy_opts.0.clone(),
        )
        .await
      })
    })
    .map_err(PyValueError::new_err)?;
  Ok(PyScheduler(Scheduler::new(core)))
}

async fn workunit_to_py_value(
  workunit_store: &WorkunitStore,
  workunit: Workunit,
  core: &Arc<Core>,
) -> PyO3Result<Value> {
  let metadata = workunit.metadata.ok_or_else(|| {
    PyException::new_err(format!(
      // TODO: It would be better for this to be typesafe, but it isn't currently worth it to
      // split the Workunit struct.
      "Workunit for {} was disabled. Please file an issue at \
            [https://github.com/pantsbuild/pants/issues/new].",
      workunit.span_id
    ))
  })?;
  let has_parent_ids = !workunit.parent_ids.is_empty();
  let mut dict_entries = Python::with_gil(|py| {
    let mut dict_entries = vec![
      (
        externs::store_utf8(py, "name"),
        externs::store_utf8(py, workunit.name),
      ),
      (
        externs::store_utf8(py, "span_id"),
        externs::store_utf8(py, &format!("{}", workunit.span_id)),
      ),
      (
        externs::store_utf8(py, "level"),
        externs::store_utf8(py, &workunit.level.to_string()),
      ),
    ];

    let parent_ids = workunit
      .parent_ids
      .into_iter()
      .map(|parent_id| externs::store_utf8(py, &parent_id.to_string()))
      .collect::<Vec<_>>();

    if has_parent_ids {
      // TODO: Remove the single-valued `parent_id` field around version 2.16.0.dev0.
      dict_entries.push((externs::store_utf8(py, "parent_id"), parent_ids[0].clone()));
    }
    dict_entries.push((
      externs::store_utf8(py, "parent_ids"),
      externs::store_tuple(py, parent_ids),
    ));

    match workunit.state {
      WorkunitState::Started { start_time, .. } => {
        let duration = start_time
          .duration_since(std::time::UNIX_EPOCH)
          .unwrap_or_else(|_| Duration::default());
        dict_entries.extend_from_slice(&[
          (
            externs::store_utf8(py, "start_secs"),
            externs::store_u64(py, duration.as_secs()),
          ),
          (
            externs::store_utf8(py, "start_nanos"),
            externs::store_u64(py, duration.subsec_nanos() as u64),
          ),
        ])
      }
      WorkunitState::Completed { time_span } => {
        dict_entries.extend_from_slice(&[
          (
            externs::store_utf8(py, "start_secs"),
            externs::store_u64(py, time_span.start.secs),
          ),
          (
            externs::store_utf8(py, "start_nanos"),
            externs::store_u64(py, u64::from(time_span.start.nanos)),
          ),
          (
            externs::store_utf8(py, "duration_secs"),
            externs::store_u64(py, time_span.duration.secs),
          ),
          (
            externs::store_utf8(py, "duration_nanos"),
            externs::store_u64(py, u64::from(time_span.duration.nanos)),
          ),
        ]);
      }
    };

    if let Some(desc) = &metadata.desc.as_ref() {
      dict_entries.push((
        externs::store_utf8(py, "description"),
        externs::store_utf8(py, desc),
      ));
    }
    dict_entries
  });

  let mut artifact_entries = Vec::new();

  for (artifact_name, digest) in metadata.artifacts.iter() {
    let store = core.store();
    let py_val = match digest {
      ArtifactOutput::FileDigest(digest) => Python::with_gil(|py| {
        crate::nodes::Snapshot::store_file_digest(py, *digest).map_err(PyException::new_err)
      })?,
      ArtifactOutput::Snapshot(digest_handle) => {
        let digest = (**digest_handle)
          .as_any()
          .downcast_ref::<DirectoryDigest>()
          .ok_or_else(|| {
            PyException::new_err(format!(
              "Failed to convert {digest_handle:?} to a DirectoryDigest."
            ))
          })?;
        let snapshot = store::Snapshot::from_digest(store, digest.clone())
          .await
          .map_err(possible_store_missing_digest)?;

        Python::with_gil(|py| {
          crate::nodes::Snapshot::store_snapshot(py, snapshot).map_err(PyException::new_err)
        })?
      }
    };

    Python::with_gil(|py| {
      artifact_entries.push((externs::store_utf8(py, artifact_name.as_str()), py_val))
    })
  }

  Python::with_gil(|py| {
    let mut user_metadata_entries = Vec::with_capacity(metadata.user_metadata.len());
    for (user_metadata_key, user_metadata_item) in metadata.user_metadata.iter() {
      let value = match user_metadata_item {
        UserMetadataItem::String(v) => v.into_py(py),
        UserMetadataItem::Int(n) => n.into_py(py),
        UserMetadataItem::PyValue(py_val_handle) => (**py_val_handle)
          .as_any()
          .downcast_ref::<Value>()
          .ok_or_else(|| {
            PyException::new_err(format!("Failed to convert {py_val_handle:?} to a Value."))
          })?
          .to_object(py),
      };
      user_metadata_entries.push((
        externs::store_utf8(py, user_metadata_key.as_str()),
        Value::new(value),
      ));
    }

    dict_entries.push((
      externs::store_utf8(py, "metadata"),
      externs::store_dict(py, user_metadata_entries)?,
    ));

    if let Some(stdout_digest) = metadata.stdout {
      artifact_entries.push((
        externs::store_utf8(py, "stdout_digest"),
        crate::nodes::Snapshot::store_file_digest(py, stdout_digest)
          .map_err(PyException::new_err)?,
      ));
    }

    if let Some(stderr_digest) = metadata.stderr {
      artifact_entries.push((
        externs::store_utf8(py, "stderr_digest"),
        crate::nodes::Snapshot::store_file_digest(py, stderr_digest)
          .map_err(PyException::new_err)?,
      ));
    }

    dict_entries.push((
      externs::store_utf8(py, "artifacts"),
      externs::store_dict(py, artifact_entries)?,
    ));

    // TODO: Temporarily attaching the global counters to the "root" workunit. Callers should
    // switch to consuming `StreamingWorkunitContext.get_metrics`.
    // Remove this deprecation after 2.14.0.dev0.
    if !has_parent_ids {
      let mut metrics = workunit_store.get_metrics();

      metrics.insert("DEPRECATED_ConsumeGlobalCountersInstead", 0);
      let counters_entries = metrics
        .into_iter()
        .map(|(counter_name, counter_value)| {
          (
            externs::store_utf8(py, counter_name),
            externs::store_u64(py, counter_value),
          )
        })
        .collect();

      dict_entries.push((
        externs::store_utf8(py, "counters"),
        externs::store_dict(py, counters_entries)?,
      ));
    }
    externs::store_dict(py, dict_entries)
  })
}

async fn workunits_to_py_tuple_value(
  py: Python<'_>,
  workunit_store: &WorkunitStore,
  workunits: Vec<Workunit>,
  core: &Arc<Core>,
) -> PyO3Result<Value> {
  let mut workunit_values = Vec::new();
  for workunit in workunits {
    let py_value = workunit_to_py_value(workunit_store, workunit, core).await?;
    workunit_values.push(py_value);
  }

  Ok(externs::store_tuple(py, workunit_values))
}

#[pyfunction]
fn session_poll_workunits(
  py_scheduler: PyObject,
  py_session: PyObject,
  max_log_verbosity_level: u64,
) -> PyO3Result<PyObject> {
  // TODO: Black magic. PyObject is not marked UnwindSafe, and contains an UnsafeCell. Since PyO3
  // only allows us to receive `pyfunction` arguments as `PyObject` (or references under a held
  // GIL), we cannot do what it does to use `catch_unwind` which would be interacting with
  // `catch_unwind` while the object is still a raw pointer, and unchecked.
  //
  // Instead, we wrap the call, and assert that it is safe. It really might not be though. So this
  // code should only live long enough to shake out the current issue, and an upstream issue with
  // PyO3 will be the long term solution.
  //
  // see https://github.com/PyO3/pyo3/issues/2102 for more info.
  let py_scheduler = std::panic::AssertUnwindSafe(py_scheduler);
  let py_session = std::panic::AssertUnwindSafe(py_session);
  std::panic::catch_unwind(|| {
    let (core, session, py_level) = {
      Python::with_gil(|py| -> PyO3Result<_> {
        let py_scheduler = py_scheduler.extract::<PyRef<PyScheduler>>(py)?;
        let py_session = py_session.extract::<PyRef<PySession>>(py)?;
        let py_level: PythonLogLevel = max_log_verbosity_level
          .try_into()
          .map_err(|e| PyException::new_err(format!("{e}")))?;
        Ok((py_scheduler.0.core.clone(), py_session.0.clone(), py_level))
      })?
    };
    core.executor.enter(|| {
      let workunit_store = session.workunit_store();
      let (started, completed) = workunit_store.latest_workunits(py_level.into());

      Python::with_gil(|py| -> PyO3Result<_> {
        let started_val = core.executor.block_on(workunits_to_py_tuple_value(
          py,
          &workunit_store,
          started,
          &core,
        ))?;
        let completed_val = core.executor.block_on(workunits_to_py_tuple_value(
          py,
          &workunit_store,
          completed,
          &core,
        ))?;
        Ok(externs::store_tuple(py, vec![started_val, completed_val]).into())
      })
    })
  })
  .unwrap_or_else(|e| {
    log::warn!("Panic in `session_poll_workunits`: {:?}", e);
    std::panic::resume_unwind(e);
  })
}

#[pyfunction]
fn session_run_interactive_process(
  py: Python,
  py_session: &PySession,
  interactive_process: PyObject,
  process_config_from_environment: PyProcessExecutionEnvironment,
) -> PyO3Result<PyObject> {
  let core = py_session.0.core();
  let context = py_session
    .0
    .core()
    .graph
    .context(SessionCore::new(py_session.0.clone()));
  let interactive_process: Value = interactive_process.into();
  let process_config = Value::new(process_config_from_environment.into_py(py));
  py.allow_threads(|| {
    core.executor.clone().block_on(nodes::maybe_side_effecting(
      true,
      &Arc::new(std::sync::atomic::AtomicBool::new(true)),
      core.intrinsics.run(
        &Intrinsic {
          id: RuleId::new("interactive_process"),
          product: core.types.interactive_process_result,
          inputs: vec![
            DependencyKey::new(core.types.interactive_process),
            DependencyKey::new(core.types.process_config_from_environment),
          ],
        },
        context,
        vec![interactive_process, process_config],
      ),
    ))
  })
  .map(|v| v.into())
  .map_err(|e| PyException::new_err(e.to_string()))
}

#[pyfunction]
fn scheduler_metrics<'py>(
  py: Python<'py>,
  py_scheduler: &'py PyScheduler,
  py_session: &'py PySession,
) -> HashMap<&'py str, i64> {
  py_scheduler
    .0
    .core
    .executor
    .enter(|| py.allow_threads(|| py_scheduler.0.metrics(&py_session.0)))
}

#[pyfunction]
fn scheduler_live_items<'py>(
  py: Python<'py>,
  py_scheduler: &'py PyScheduler,
  py_session: &'py PySession,
) -> (Vec<PyObject>, HashMap<&'static str, (usize, usize)>) {
  let (items, sizes) = py_scheduler
    .0
    .core
    .executor
    .enter(|| py.allow_threads(|| py_scheduler.0.live_items(&py_session.0)));
  let py_items = items.into_iter().map(|value| value.to_object(py)).collect();
  (py_items, sizes)
}

#[pyfunction]
fn scheduler_shutdown(py: Python, py_scheduler: &PyScheduler, timeout_secs: u64) {
  let core = &py_scheduler.0.core;
  core.executor.enter(|| {
    py.allow_threads(|| {
      core
        .executor
        .block_on(core.shutdown(Duration::from_secs(timeout_secs)));
    })
  })
}

#[pyfunction]
fn scheduler_execute(
  py: Python,
  py_scheduler: &PyScheduler,
  py_session: &PySession,
  py_execution_request: &PyExecutionRequest,
) -> PyO3Result<Vec<PyResult>> {
  py_scheduler.0.core.executor.enter(|| {
    // TODO: A parent_id should be an explicit argument.
    py_session.0.workunit_store().init_thread_state(None);

    let execution_request: &mut ExecutionRequest = &mut py_execution_request.0.borrow_mut();
    Ok(
      py.allow_threads(|| {
        py_scheduler
          .0
          .execute(execution_request, &py_session.0)
          .map_err(|e| match e {
            ExecutionTermination::KeyboardInterrupt => PyKeyboardInterrupt::new_err(()),
            ExecutionTermination::PollTimeout => PollTimeout::new_err(()),
            ExecutionTermination::Fatal(msg) => PyException::new_err(msg),
          })
      })?
      .into_iter()
      .map(|root_result| py_result_from_root(py, root_result))
      .collect(),
    )
  })
}

#[pyfunction]
fn execution_add_root_select(
  py_scheduler: &PyScheduler,
  py_execution_request: &PyExecutionRequest,
  param_vals: Vec<PyObject>,
  product: &PyType,
) -> PyO3Result<()> {
  py_scheduler.0.core.executor.enter(|| {
    let product = TypeId::new(product);
    let keys = param_vals
      .into_iter()
      .map(|p| Key::from_value(p.into()))
      .collect::<Result<Vec<_>, _>>()?;
    Params::new(keys)
      .and_then(|params| {
        let mut execution_request = py_execution_request.0.borrow_mut();
        py_scheduler
          .0
          .add_root_select(&mut execution_request, params, product)
      })
      .map_err(PyException::new_err)
  })
}

#[pyfunction]
fn tasks_task_begin(
  py_tasks: &PyTasks,
  func: PyObject,
  output_type: &PyType,
  arg_types: Vec<&PyType>,
  masked_types: Vec<&PyType>,
  side_effecting: bool,
  engine_aware_return_type: bool,
  cacheable: bool,
  name: String,
  desc: String,
  level: u64,
) -> PyO3Result<()> {
  let py_level: PythonLogLevel = level
    .try_into()
    .map_err(|e| PyException::new_err(format!("{e}")))?;
  let func = Function(Key::from_value(func.into())?);
  let output_type = TypeId::new(output_type);
  let arg_types = arg_types.into_iter().map(TypeId::new).collect();
  let masked_types = masked_types.into_iter().map(TypeId::new).collect();
  let mut tasks = py_tasks.0.borrow_mut();
  tasks.task_begin(
    func,
    output_type,
    side_effecting,
    engine_aware_return_type,
    arg_types,
    masked_types,
    cacheable,
    name,
    if desc.is_empty() { None } else { Some(desc) },
    py_level.into(),
  );
  Ok(())
}

#[pyfunction]
fn tasks_task_end(py_tasks: &PyTasks) {
  let mut tasks = py_tasks.0.borrow_mut();
  tasks.task_end();
}

#[pyfunction]
fn tasks_add_get(py_tasks: &PyTasks, output: &PyType, inputs: Vec<&PyType>) {
  let output = TypeId::new(output);
  let inputs = inputs.into_iter().map(TypeId::new).collect();
  let mut tasks = py_tasks.0.borrow_mut();
  tasks.add_get(output, inputs);
}

#[pyfunction]
fn tasks_add_get_union(
  py_tasks: &PyTasks,
  output_type: &PyType,
  input_types: Vec<&PyType>,
  in_scope_types: Vec<&PyType>,
) {
  let product = TypeId::new(output_type);
  let input_types = input_types.into_iter().map(TypeId::new).collect();
  let in_scope_types = in_scope_types.into_iter().map(TypeId::new).collect();
  let mut tasks = py_tasks.0.borrow_mut();
  tasks.add_get_union(product, input_types, in_scope_types);
}

#[pyfunction]
fn tasks_add_query(py_tasks: &PyTasks, output_type: &PyType, input_types: Vec<&PyType>) {
  let product = TypeId::new(output_type);
  let params = input_types.into_iter().map(TypeId::new).collect();
  let mut tasks = py_tasks.0.borrow_mut();
  tasks.query_add(product, params);
}

#[pyfunction]
fn graph_invalidate_paths(py: Python, py_scheduler: &PyScheduler, paths: HashSet<PathBuf>) -> u64 {
  py_scheduler
    .0
    .core
    .executor
    .enter(|| py.allow_threads(|| py_scheduler.0.invalidate_paths(&paths) as u64))
}

#[pyfunction]
fn graph_invalidate_all_paths(py: Python, py_scheduler: &PyScheduler) -> u64 {
  py_scheduler
    .0
    .core
    .executor
    .enter(|| py.allow_threads(|| py_scheduler.0.invalidate_all_paths() as u64))
}

#[pyfunction]
fn graph_invalidate_all(py: Python, py_scheduler: &PyScheduler) {
  py_scheduler
    .0
    .core
    .executor
    .enter(|| py.allow_threads(|| py_scheduler.0.invalidate_all()))
}

#[pyfunction]
fn check_invalidation_watcher_liveness(py_scheduler: &PyScheduler) -> PyO3Result<()> {
  py_scheduler
    .0
    .core
    .executor
    .enter(|| py_scheduler.0.is_valid().map_err(PyException::new_err))
}

#[pyfunction]
fn graph_len(py: Python, py_scheduler: &PyScheduler) -> u64 {
  let core = &py_scheduler.0.core;
  core
    .executor
    .enter(|| py.allow_threads(|| core.graph.len() as u64))
}

#[pyfunction]
fn graph_visualize(
  py: Python,
  py_scheduler: &PyScheduler,
  py_session: &PySession,
  path: PathBuf,
) -> PyO3Result<()> {
  py_scheduler.0.core.executor.enter(|| {
    py.allow_threads(|| py_scheduler.0.visualize(&py_session.0, path.as_path()))
      .map_err(|e| {
        PyException::new_err(format!(
          "Failed to visualize to {}: {:?}",
          path.display(),
          e
        ))
      })
  })
}

#[pyfunction]
fn session_new_run_id(py_session: &PySession) {
  py_session.0.new_run_id();
}

#[pyfunction]
fn session_get_metrics(py: Python<'_>, py_session: &PySession) -> HashMap<&'static str, u64> {
  py.allow_threads(|| py_session.0.workunit_store().get_metrics())
}

#[pyfunction]
fn session_get_observation_histograms<'py>(
  py: Python<'py>,
  py_scheduler: &PyScheduler,
  py_session: &PySession,
) -> PyO3Result<&'py PyDict> {
  // Encoding version to return to callers. This should be bumped when the encoded histograms
  // are encoded in a backwards-incompatible manner.
  const OBSERVATIONS_VERSION: u64 = 0;

  py_scheduler.0.core.executor.enter(|| {
    let observations = py.allow_threads(|| {
      py_session
        .0
        .workunit_store()
        .encode_observations()
        .map_err(PyException::new_err)
    })?;

    let encoded_observations = PyDict::new(py);
    for (metric, encoded_histogram) in &observations {
      encoded_observations.set_item(metric, PyBytes::new(py, &encoded_histogram[..]))?;
    }

    let result = PyDict::new(py);
    result.set_item("version", OBSERVATIONS_VERSION)?;
    result.set_item("histograms", encoded_observations)?;
    Ok(result)
  })
}

#[pyfunction]
fn session_record_test_observation(py_scheduler: &PyScheduler, py_session: &PySession, value: u64) {
  py_scheduler.0.core.executor.enter(|| {
    py_session
      .0
      .workunit_store()
      .record_observation(ObservationMetric::TestObservation, value);
  })
}

#[pyfunction]
fn session_isolated_shallow_clone(
  py_session: &PySession,
  build_id: String,
) -> PyO3Result<PySession> {
  let session_clone = py_session
    .0
    .isolated_shallow_clone(build_id)
    .map_err(PyException::new_err)?;
  Ok(PySession(session_clone))
}

#[pyfunction]
fn session_wait_for_tail_tasks(
  py: Python,
  py_scheduler: &PyScheduler,
  py_session: &PySession,
  timeout: f64,
) -> PyO3Result<()> {
  let core = &py_scheduler.0.core;
  let timeout = Duration::from_secs_f64(timeout);
  core.executor.enter(|| {
    py.allow_threads(|| {
      core
        .executor
        .block_on(py_session.0.tail_tasks().wait(timeout));
    })
  });
  Ok(())
}

#[pyfunction]
fn validate_reachability(py_scheduler: &PyScheduler) -> PyO3Result<()> {
  let core = &py_scheduler.0.core;
  core.executor.enter(|| {
    core
      .rule_graph
      .validate_reachability()
      .map_err(PyException::new_err)
  })
}

#[pyfunction]
fn rule_graph_consumed_types<'py>(
  py: Python<'py>,
  py_scheduler: &PyScheduler,
  param_types: Vec<&PyType>,
  product_type: &PyType,
) -> PyO3Result<Vec<&'py PyType>> {
  let core = &py_scheduler.0.core;
  core.executor.enter(|| {
    let param_types = param_types.into_iter().map(TypeId::new).collect::<Vec<_>>();
    let subgraph = core
      .rule_graph
      .subgraph(param_types, TypeId::new(product_type))
      .map_err(PyValueError::new_err)?;

    Ok(
      subgraph
        .consumed_types()
        .into_iter()
        .map(|type_id| type_id.as_py_type(py))
        .collect(),
    )
  })
}

#[pyfunction]
fn rule_graph_visualize(py_scheduler: &PyScheduler, path: PathBuf) -> PyO3Result<()> {
  let core = &py_scheduler.0.core;
  core.executor.enter(|| {
    // TODO(#7117): we want to represent union types in the graph visualizer somehow!!!
    write_to_file(path.as_path(), &core.rule_graph).map_err(|e| {
      PyIOError::new_err(format!(
        "Failed to visualize to {}: {:?}",
        path.display(),
        e
      ))
    })
  })
}

#[pyfunction]
fn rule_subgraph_visualize(
  py_scheduler: &PyScheduler,
  param_types: Vec<&PyType>,
  product_type: &PyType,
  path: PathBuf,
) -> PyO3Result<()> {
  py_scheduler.0.core.executor.enter(|| {
    let param_types = param_types.into_iter().map(TypeId::new).collect::<Vec<_>>();
    let product_type = TypeId::new(product_type);

    // TODO(#7117): we want to represent union types in the graph visualizer somehow!!!
    let subgraph = py_scheduler
      .0
      .core
      .rule_graph
      .subgraph(param_types, product_type)
      .map_err(PyValueError::new_err)?;

    write_to_file(path.as_path(), &subgraph).map_err(|e| {
      PyIOError::new_err(format!(
        "Failed to visualize to {}: {:?}",
        path.display(),
        e
      ))
    })
  })
}

pub(crate) fn generate_panic_string(payload: &(dyn Any + Send)) -> String {
  match payload
    .downcast_ref::<String>()
    .cloned()
    .or_else(|| payload.downcast_ref::<&str>().map(|&s| s.to_string()))
  {
    Some(ref s) => format!("panic at '{s}'"),
    None => format!("Non-string panic payload at {payload:p}"),
  }
}

/// Set up a panic handler, unless RUST_BACKTRACE is set.
#[pyfunction]
fn maybe_set_panic_handler() {
  if std::env::var("RUST_BACKTRACE").unwrap_or_else(|_| "0".to_owned()) != "0" {
    return;
  }
  panic::set_hook(Box::new(|panic_info| {
    let payload = panic_info.payload();
    let mut panic_str = generate_panic_string(payload);

    if let Some(location) = panic_info.location() {
      let panic_location_str = format!(", {}:{}", location.file(), location.line());
      panic_str.push_str(&panic_location_str);
    }

    error!("{}", panic_str);

    let panic_file_bug_str = "Please set RUST_BACKTRACE=1, re-run, and then file a bug at https://github.com/pantsbuild/pants/issues.";
    error!("{}", panic_file_bug_str);
  }));
}

#[pyfunction]
fn garbage_collect_store(
  py: Python,
  py_scheduler: &PyScheduler,
  target_size_bytes: usize,
) -> PyO3Result<()> {
  let core = &py_scheduler.0.core;
  core.executor.enter(|| {
    py.allow_threads(|| {
      core.executor.block_on(
        core
          .store()
          .garbage_collect(target_size_bytes, store::ShrinkBehavior::Fast),
      )
    })
    .map_err(PyException::new_err)
  })
}

#[pyfunction]
fn lease_files_in_graph(
  py: Python,
  py_scheduler: &PyScheduler,
  py_session: &PySession,
) -> PyO3Result<()> {
  let core = &py_scheduler.0.core;
  core.executor.enter(|| {
    py.allow_threads(|| {
      let digests = py_scheduler.0.all_digests(&py_session.0);
      core
        .executor
        .block_on(core.store().lease_all_recursively(digests.iter()))
    })
    .map_err(possible_store_missing_digest)
  })
}

#[pyfunction]
fn capture_snapshots(
  py: Python,
  py_scheduler: &PyScheduler,
  py_session: &PySession,
  path_globs_and_root_tuple_wrapper: &PyAny,
) -> PyO3Result<Vec<externs::fs::PySnapshot>> {
  let core = &py_scheduler.0.core;
  core.executor.enter(|| {
    // TODO: A parent_id should be an explicit argument.
    py_session.0.workunit_store().init_thread_state(None);

    let values = externs::collect_iterable(path_globs_and_root_tuple_wrapper).unwrap();
    let path_globs_and_roots = values
      .into_iter()
      .map(|value| {
        let root: PathBuf = externs::getattr(value, "root")?;
        let path_globs =
          nodes::Snapshot::lift_prepared_path_globs(externs::getattr(value, "path_globs")?);
        let digest_hint = {
          let maybe_digest: &PyAny = externs::getattr(value, "digest_hint")?;
          if maybe_digest.is_none() {
            None
          } else {
            Some(nodes::lift_directory_digest(maybe_digest)?)
          }
        };
        path_globs.map(|path_globs| (path_globs, root, digest_hint))
      })
      .collect::<Result<Vec<_>, _>>()
      .map_err(PyValueError::new_err)?;

    py.allow_threads(|| {
      let snapshot_futures = path_globs_and_roots
        .into_iter()
        .map(|(path_globs, root, digest_hint)| {
          store::Snapshot::capture_snapshot_from_arbitrary_root(
            core.store(),
            core.executor.clone(),
            root,
            path_globs,
            digest_hint,
          )
        })
        .collect::<Vec<_>>();

      Ok(
        core
          .executor
          .block_on(future::try_join_all(snapshot_futures))
          .map_err(PyException::new_err)?
          .into_iter()
          .map(externs::fs::PySnapshot)
          .collect(),
      )
    })
  })
}

#[pyfunction]
fn ensure_remote_has_recursive(
  py: Python,
  py_scheduler: &PyScheduler,
  py_digests: &PyList,
) -> PyO3Result<()> {
  let core = &py_scheduler.0.core;
  core.executor.enter(|| {
    // NB: Supports either a PyFileDigest or PyDigest as input.
    let digests: Vec<Digest> = py_digests
      .iter()
      .map(|value| {
        crate::nodes::lift_directory_digest(value)
          .map(|dd| dd.as_digest())
          .or_else(|_| crate::nodes::lift_file_digest(value))
      })
      .collect::<Result<Vec<Digest>, _>>()
      .map_err(PyException::new_err)?;

    py.allow_threads(|| {
      core
        .executor
        .block_on(core.store().ensure_remote_has_recursive(digests))
    })
    .map_err(possible_store_missing_digest)?;
    Ok(())
  })
}

#[pyfunction]
fn ensure_directory_digest_persisted(
  py: Python,
  py_scheduler: &PyScheduler,
  py_digest: &PyAny,
) -> PyO3Result<()> {
  let core = &py_scheduler.0.core;
  core.executor.enter(|| {
    let digest = crate::nodes::lift_directory_digest(py_digest).map_err(PyException::new_err)?;

    py.allow_threads(|| {
      core
        .executor
        .block_on(core.store().ensure_directory_digest_persisted(digest))
    })
    .map_err(possible_store_missing_digest)?;
    Ok(())
  })
}

#[pyfunction]
fn single_file_digests_to_bytes<'py>(
  py: Python<'py>,
  py_scheduler: &PyScheduler,
  py_file_digests: Vec<PyFileDigest>,
) -> PyO3Result<&'py PyList> {
  let core = &py_scheduler.0.core;
  core.executor.enter(|| {
    let digest_futures = py_file_digests.into_iter().map(|py_file_digest| {
      let store = core.store();
      async move {
        store
          .load_file_bytes_with(py_file_digest.0, |bytes| {
            Python::with_gil(|py| externs::store_bytes(py, bytes))
          })
          .await
      }
    });

    let bytes_values: Vec<PyObject> = py
      .allow_threads(|| core.executor.block_on(future::try_join_all(digest_futures)))
      .map(|values| values.into_iter().map(|val| val.into()).collect())
      .map_err(possible_store_missing_digest)?;

    let output_list = PyList::new(py, &bytes_values);
    Ok(output_list)
  })
}

/// Delete `path` and anything under it (if a directory), without following symlinks, returning all
/// paths removed in `deleted` (even if there was an error part way through)
fn ensure_path_doesnt_exist(deleted: &mut Vec<PathBuf>, path: PathBuf) -> io::Result<()> {
  match std::fs::remove_file(&path) {
    Ok(()) => {
      deleted.push(path.to_owned());
      Ok(())
    }
    Err(e) if e.kind() == io::ErrorKind::NotFound => Ok(()),
    // Always fall through to remove_dir_all unless the path definitely doesn't exist, because
    // std::io::ErrorKind::IsADirectory is unstable https://github.com/rust-lang/rust/issues/86442
    //
    // NB. we don't need to check this returning NotFound because remove_file will identify that
    // above (except if there's a concurrent removal, which is out of scope)
    Err(_) => remove_dir_all_recursive(deleted, path),
  }
}

// This is very similar to std::fs::remove_dir_all's implementation, but we need to extract the
// paths that were deleted.
fn remove_dir_all_recursive(deleted: &mut Vec<PathBuf>, path: PathBuf) -> io::Result<()> {
  fn push_if_success(
    deleted: &mut Vec<PathBuf>,
    path: PathBuf,
    result: io::Result<()>,
  ) -> io::Result<()> {
    if let Ok(()) = result {
      deleted.push(path);
    }
    result
  }

  // TODO: convert this to be async to issue deletes concurrently
  for child in std::fs::read_dir(&path)? {
    let child = child?;
    let path = child.path();
    if child.file_type()?.is_dir() {
      remove_dir_all_recursive(deleted, path)?;
    } else {
      let result = std::fs::remove_file(&path);
      push_if_success(deleted, path, result)?;
    }
  }
  let result = std::fs::remove_dir(&path);
  push_if_success(deleted, path, result)
}

fn ensure_paths_dont_exist(
  deleted: &mut Vec<PathBuf>,
  base: &Path,
  paths: &[String],
) -> PyO3Result<()> {
  for subpath in paths {
    let resolved = base.join(subpath);
    ensure_path_doesnt_exist(deleted, resolved.clone()).map_err(|e| {
      PyIOError::new_err(format!(
        "Failed to clear {} when writing digest: {e}",
        resolved.display()
      ))
    })?;
  }

  Ok(())
}

#[pyfunction]
fn write_digest(
  py: Python,
  py_scheduler: &PyScheduler,
  py_session: &PySession,
  digest: &PyAny,
  path_prefix: String,
  clear_paths: Vec<String>,
) -> PyO3Result<()> {
  let core = &py_scheduler.0.core;
  core.executor.enter(|| {
    // TODO: A parent_id should be an explicit argument.
    py_session.0.workunit_store().init_thread_state(None);

    let lifted_digest = nodes::lift_directory_digest(digest).map_err(PyValueError::new_err)?;

    // Python will have already validated that path_prefix is a relative path.
    let path_prefix = Path::new(&path_prefix);
    let mut destination = PathBuf::new();
    destination.push(&core.build_root);
    destination.push(path_prefix);

    let mut cleared_paths = Vec::new();
    let result = ensure_paths_dont_exist(&mut cleared_paths, &destination, &clear_paths);

    let mut paths_to_invalidate = cleared_paths
      .into_iter()
      .map(|p| {
        // the deletes use absolute paths, but invalidation should use build-root relative ones, so
        // the build-root needs to be removed
        p.strip_prefix(&core.build_root)
          .unwrap_or_else(|err| {
            panic!(
              "all deleted paths must be within {:?}, found {:?}: {}",
              core.build_root, p, err
            )
          })
          .to_owned()
      })
      .collect();

    if result.is_err() {
      // we're bailing out, but we should still invalidate what's been changed on disk
      py_scheduler.0.invalidate_paths(&paths_to_invalidate);
      return result;
    }

    block_in_place_and_wait(py, || async move {
      let store = core.store();
      store
        .materialize_directory(
          destination.clone(),
<<<<<<< HEAD
          lifted_digest.clone(),
=======
          &core.build_root,
          lifted_digest,
>>>>>>> 74321871
          true, // Force everything we write to be mutable
          &BTreeSet::new(),
          fs::Permissions::Writable,
        )
        .await?;

      let snapshot = store::Snapshot::from_digest(store, lifted_digest).await?;
      paths_to_invalidate.extend(
        snapshot
          .tree
          .leaf_paths()
          .into_iter()
          .map(|p| path_prefix.join(p)),
      );
      py_scheduler.0.invalidate_paths(&paths_to_invalidate);

      Ok(())
    })
    .map_err(possible_store_missing_digest)
  })
}

#[pyfunction]
fn stdio_initialize(
  level: u64,
  show_rust_3rdparty_logs: bool,
  show_target: bool,
  log_levels_by_target: HashMap<String, u64>,
  literal_filters: Vec<String>,
  regex_filters: Vec<String>,
  log_file_path: PathBuf,
) -> PyO3Result<(
  externs::stdio::PyStdioRead,
  externs::stdio::PyStdioWrite,
  externs::stdio::PyStdioWrite,
)> {
  let regex_filters = regex_filters
    .iter()
    .map(|re| {
      Regex::new(re).map_err(|e| {
        PyException::new_err(
          format!(
            "Failed to parse warning filter. Please check the global option `--ignore-warnings`.\n\n{e}",
          )
        )
      })
    })
    .collect::<Result<Vec<Regex>, _>>()?;

  Logger::init(
    level,
    show_rust_3rdparty_logs,
    show_target,
    log_levels_by_target,
    literal_filters,
    regex_filters,
    log_file_path,
  )
  .map_err(|s| PyException::new_err(format!("Could not initialize logging: {s}")))?;

  Ok((
    externs::stdio::PyStdioRead,
    externs::stdio::PyStdioWrite { is_stdout: true },
    externs::stdio::PyStdioWrite { is_stdout: false },
  ))
}

#[pyfunction]
fn stdio_thread_console_set(stdin_fileno: i32, stdout_fileno: i32, stderr_fileno: i32) {
  let destination = stdio::new_console_destination(stdin_fileno, stdout_fileno, stderr_fileno);
  stdio::set_thread_destination(destination);
}

#[pyfunction]
fn stdio_thread_console_color_mode_set(use_color: bool) {
  stdio::get_destination().stderr_set_use_color(use_color);
}

#[pyfunction]
fn stdio_thread_console_clear() {
  stdio::get_destination().console_clear();
}

// TODO: Deprecated, but without easy access to the decorator. Use
// `PyThreadLocals::get_for_current_thread` instead. Remove in Pants 2.17.0.dev0.
#[pyfunction]
fn stdio_thread_get_destination() -> PyStdioDestination {
  PyStdioDestination(PyThreadLocals::get())
}

// TODO: Deprecated, but without easy access to the decorator. Use
// `PyThreadLocals::set_for_current_thread` instead. Remove in Pants 2.17.0.dev0.
#[pyfunction]
fn stdio_thread_set_destination(stdio_destination: &PyStdioDestination) {
  stdio_destination.0.set_for_current_thread();
}

// TODO: Needs to be thread-local / associated with the Console.
#[pyfunction]
fn set_per_run_log_path(py: Python, log_path: Option<PathBuf>) {
  py.allow_threads(|| {
    PANTS_LOGGER.set_per_run_logs(log_path);
  })
}

#[pyfunction]
fn write_log(py: Python, msg: String, level: u64, target: String) {
  py.allow_threads(|| {
    Logger::log_from_python(&msg, level, &target).expect("Error logging message");
  })
}

#[pyfunction]
fn task_side_effected() -> PyO3Result<()> {
  nodes::task_side_effected().map_err(PyException::new_err)
}

#[pyfunction]
fn teardown_dynamic_ui(py: Python, py_scheduler: &PyScheduler, py_session: &PySession) {
  py_scheduler.0.core.executor.enter(|| {
    let _ = block_in_place_and_wait(py, || {
      py_session
        .0
        .maybe_display_teardown()
        .unit_error()
        .boxed_local()
    });
  })
}

#[pyfunction]
fn flush_log(py: Python) {
  py.allow_threads(|| {
    PANTS_LOGGER.flush();
  })
}

fn write_to_file(path: &Path, graph: &RuleGraph<Rule>) -> io::Result<()> {
  let file = File::create(path)?;
  let mut f = io::BufWriter::new(file);
  graph.visualize(&mut f)
}

///
/// Calling `wait()` in the context of a @goal_rule blocks a thread that is owned by the tokio
/// runtime. To do that safely, we need to relinquish it.
///   see https://github.com/pantsbuild/pants/issues/9476
///
/// TODO: The alternative to blocking the runtime would be to have the Python code `await` special
/// methods for things like `write_digest` and etc.
///
fn block_in_place_and_wait<T, E, F>(py: Python, f: impl FnOnce() -> F + Sync + Send) -> Result<T, E>
where
  F: Future<Output = Result<T, E>>,
  T: Send,
  E: Send,
{
  py.allow_threads(|| {
    let future = f();
    tokio::task::block_in_place(|| futures::executor::block_on(future))
  })
}<|MERGE_RESOLUTION|>--- conflicted
+++ resolved
@@ -1743,12 +1743,8 @@
       store
         .materialize_directory(
           destination.clone(),
-<<<<<<< HEAD
+          &core.build_root,
           lifted_digest.clone(),
-=======
-          &core.build_root,
-          lifted_digest,
->>>>>>> 74321871
           true, // Force everything we write to be mutable
           &BTreeSet::new(),
           fs::Permissions::Writable,
