// Copyright 2020 Pants project contributors (see CONTRIBUTORS.md).
// Licensed under the Apache License, Version 2.0 (see LICENSE).

// File-specific allowances to silence internal warnings of `[pyclass]`.
#![allow(clippy::used_underscore_binding)]

use std::cell::RefCell;
use std::collections::BTreeMap;
<<<<<<< HEAD
use std::convert::{AsRef, Into, TryInto};
=======
use std::convert::TryInto;
>>>>>>> fd8a9df0
use std::fmt;

use lazy_static::lazy_static;
use pyo3::exceptions::{PyException, PyTypeError};
use pyo3::prelude::*;
use pyo3::types::{PyBytes, PyDict, PyTuple, PyType};
use pyo3::{import_exception, intern};
use pyo3::{FromPyObject, ToPyObject};
use smallvec::{smallvec, SmallVec};

use logging::PythonLogLevel;

use crate::interning::Interns;
use crate::python::{Failure, Key, TypeId, Value};

mod address;
pub mod engine_aware;
pub mod fs;
mod interface;
#[cfg(test)]
mod interface_tests;
pub mod nailgun;
pub mod process;
pub mod scheduler;
mod stdio;
pub mod testutil;
pub mod workunits;

pub fn register(_py: Python, m: &PyModule) -> PyResult<()> {
  m.add_class::<PyFailure>()?;
  Ok(())
}

#[derive(Clone)]
#[pyclass]
pub struct PyFailure(pub Failure);

// TODO: We import this exception type because `pyo3` doesn't support declaring exceptions with
// additional fields. See https://github.com/PyO3/pyo3/issues/295
import_exception!(pants.base.exceptions, NativeEngineFailure);

pub fn equals(h1: &PyAny, h2: &PyAny) -> bool {
  // NB: Although it does not precisely align with Python's definition of equality, we ban matches
  // between non-equal types to avoid legacy behavior like `assert True == 1`, which is very
  // surprising in interning, and would likely be surprising anywhere else in the engine where we
  // compare things.
  if !h1.get_type().is(h2.get_type()) {
    return false;
  }
  h1.eq(h2).unwrap()
}

/// Return true if the given type is a @union.
///
/// This function is also implemented in Python as `pants.engine.union.is_union`.
pub fn is_union(py: Python, v: &PyType) -> PyResult<bool> {
  let is_union_for_attr = intern!(py, "_is_union_for");
  if !v.hasattr(is_union_for_attr)? {
    return Ok(false);
  }

  let is_union_for = v.getattr(is_union_for_attr)?;
  Ok(is_union_for.is(v))
}

/// If the given type is a @union, return its in-scope types.
///
/// This function is also implemented in Python as `pants.engine.union.union_in_scope_types`.
pub fn union_in_scope_types<'p>(
  py: Python<'p>,
  v: &'p PyType,
) -> PyResult<Option<Vec<&'p PyType>>> {
  if !is_union(py, v)? {
    return Ok(None);
  }

  let union_in_scope_types: Vec<&PyType> =
    v.getattr(intern!(py, "_union_in_scope_types"))?.extract()?;
  Ok(Some(union_in_scope_types))
}

pub fn store_tuple(py: Python, values: Vec<Value>) -> Value {
  let arg_handles: Vec<_> = values
    .into_iter()
    .map(|v| v.consume_into_py_object(py))
    .collect();
  Value::from(PyTuple::new(py, &arg_handles).to_object(py))
}

/// Store a slice containing 2-tuples of (key, value) as a Python dictionary.
pub fn store_dict(py: Python, keys_and_values: Vec<(Value, Value)>) -> PyResult<Value> {
  let dict = PyDict::new(py);
  for (k, v) in keys_and_values {
    dict.set_item(k.consume_into_py_object(py), v.consume_into_py_object(py))?;
  }
  Ok(Value::from(dict.to_object(py)))
}

/// Store an opaque buffer of bytes to pass to Python. This will end up as a Python `bytes`.
pub fn store_bytes(py: Python, bytes: &[u8]) -> Value {
  Value::from(PyBytes::new(py, bytes).to_object(py))
}

/// Store a buffer of utf8 bytes to pass to Python. This will end up as a Python `str`.
pub fn store_utf8(py: Python, utf8: &str) -> Value {
  Value::from(utf8.to_object(py))
}

pub fn store_u64(py: Python, val: u64) -> Value {
  Value::from(val.to_object(py))
}

pub fn store_i64(py: Python, val: i64) -> Value {
  Value::from(val.to_object(py))
}

pub fn store_bool(py: Python, val: bool) -> Value {
  Value::from(val.to_object(py))
}

///
/// Gets an attribute of the given value as the given type.
///
pub fn getattr<'py, T>(value: &'py PyAny, field: &str) -> Result<T, String>
where
  T: FromPyObject<'py>,
{
  value
    .getattr(field)
    .map_err(|e| format!("Could not get field `{}`: {:?}", field, e))?
    .extract::<T>()
    .map_err(|e| {
      format!(
        "Field `{}` was not convertible to type {}: {:?}",
        field,
        core::any::type_name::<T>(),
        e
      )
    })
}

///
/// Collect the Values contained within an outer Python Iterable PyObject.
///
pub fn collect_iterable(value: &PyAny) -> Result<Vec<&PyAny>, String> {
  match value.iter() {
    Ok(py_iter) => py_iter
      .enumerate()
      .map(|(i, py_res)| {
        py_res.map_err(|py_err| {
          format!(
            "Could not iterate {}, failed to extract {}th item: {:?}",
            val_to_str(value),
            i,
            py_err
          )
        })
      })
      .collect(),
    Err(py_err) => Err(format!(
      "Could not iterate {}: {:?}",
      val_to_str(value),
      py_err
    )),
  }
}

/// Read a `FrozenDict[str, T]`.
pub fn getattr_from_str_frozendict<'p, T: FromPyObject<'p>>(
  value: &'p PyAny,
  field: &str,
) -> BTreeMap<String, T> {
  let frozendict = getattr(value, field).unwrap();
  let pydict: &PyDict = getattr(frozendict, "_data").unwrap();
  pydict
    .items()
    .into_iter()
    .map(|kv_pair| kv_pair.extract().unwrap())
    .collect()
}

pub fn getattr_as_optional_string(value: &PyAny, field: &str) -> Option<String> {
  let v = value.getattr(field).unwrap();
  if v.is_none() {
    return None;
  }
  // TODO: It's possible to view a python string as a `Cow<str>`, so we could avoid actually
  // cloning in some cases.
  Some(v.extract().unwrap())
}

/// Call the equivalent of `str()` on an arbitrary Python object.
///
/// Converts `None` to the empty string.
pub fn val_to_str(obj: &PyAny) -> String {
  if obj.is_none() {
    return "".to_string();
  }
  obj.str().unwrap().extract().unwrap()
}

pub fn val_to_log_level(obj: &PyAny) -> Result<log::Level, String> {
  let res: Result<PythonLogLevel, String> = getattr(obj, "_level").and_then(|n: u64| {
    n.try_into()
      .map_err(|e: num_enum::TryFromPrimitiveError<_>| {
        format!("Could not parse {:?} as a LogLevel: {}", val_to_str(obj), e)
      })
  });
  res.map(|py_level| py_level.into())
}

<<<<<<< HEAD
pub fn create_value_error(msg: &str) -> Value {
  Value::from(with_externs(|py, e| e.call_method(py, "create_value_error", (msg,), None)).unwrap())
}

pub fn create_type_error(msg: &str) -> Value {
  Value::from(with_externs(|py, e| e.call_method(py, "create_type_error", (msg,), None)).unwrap())
}

pub fn check_for_python_none(value: PyObject) -> Option<PyObject> {
  let gil = Python::acquire_gil();
  let py = gil.python();

  if value == py.None() {
    return None;
  }
  Some(value)
}

pub fn call_method(value: &PyObject, method: &str, args: &[Value]) -> Result<PyObject, PyErr> {
  let arg_handles: Vec<PyObject> = args.iter().map(|v| v.clone().into()).collect();
  let gil = Python::acquire_gil();
  let args_tuple = PyTuple::new(gil.python(), &arg_handles);
  value.call_method(gil.python(), method, args_tuple, None)
}

pub fn into_value_result(py_result: Result<PyObject, PyErr>) -> Result<Value, Failure> {
  match py_result {
    Ok(obj) => Ok(Value::from(obj)),
    Err(err) => Err(Failure::from_py_err(err)),
  }
}

pub fn call_function(func: &PyObject, args: &[Value]) -> Result<PyObject, PyErr> {
  let arg_handles: Vec<PyObject> = args.iter().map(|v| v.clone().into()).collect();
  let gil = Python::acquire_gil();
  let args_tuple = PyTuple::new(gil.python(), &arg_handles);
  func.call(gil.python(), args_tuple, None)
}

///
/// Call the .send() or .throw() method of the coroutine, depending upon whether the result was a
/// thrown exception.
///
pub fn generator_send(
  generator: &Value,
  arg: Result<Value, Failure>,
) -> Result<GeneratorResponse, Failure> {
  let response: PyObject = {
    let input: &Value = match &arg {
      // If we last received an raised exception from an inner coroutine, extract the exception
      // value, and send it to the current coroutine.
      Err(err) => err.as_py_err()?,
      Ok(obj) => obj,
    };
    with_externs(|py, e| {
      e.call_method(
        py,
        "generator_send",
        (generator as &PyObject, input as &PyObject),
        None,
      )
      // An exception should never be raised within the generator_send() method, so we want to
      // propagate it to the top level, and *not* treat it as a value.
      .map_err(|py_err| Failure::from_py_err_with_gil(py, py_err))
    })?
  };

  let gil = Python::acquire_gil();
  let py = gil.python();
  if let Ok(b) = response.cast_as::<PyGeneratorResponseBreak>(py) {
    Ok(GeneratorResponse::Break(Value::new(
      b.val(py).clone_ref(py),
    )))
  } else if let Ok(get) = response.cast_as::<PyGeneratorResponseGet>(py) {
    with_interns_mut(|interns| {
      let gil = Python::acquire_gil();
      Ok(GeneratorResponse::Get(Get::new(
        gil.python(),
        interns,
        get,
      )?))
    })
  } else if let Ok(get_multi) = response.cast_as::<PyGeneratorResponseGetMulti>(py) {
    with_interns_mut(|interns| {
      let gil = Python::acquire_gil();
      let py = gil.python();
      let gets = get_multi
        .gets(py)
        .iter(py)
        .map(|g| {
          let get = g
            .cast_as::<PyGeneratorResponseGet>(py)
            .map_err(|e| Failure::from_py_err_with_gil(py, e.into()))?;
          Ok(Get::new(py, interns, get)?)
        })
        .collect::<Result<Vec<_>, _>>()?;
      Ok(GeneratorResponse::GetMulti(gets))
    })
  } else if let Ok(throw) = response.cast_as::<PyGeneratorResponseThrow>(py) {
    let new_err_val = Value::new(throw.err(py).clone_ref(py));
    match arg {
      Err(err) => {
        // If this is the same error that we previously sent, then just return the previous error to
        // preserve the stacktraces.
        let err_is_same_as_last_time = err
          .as_py_err()
          .map(|previous_err_val| previous_err_val == &new_err_val)
          .unwrap_or(false);
        if err_is_same_as_last_time {
          Ok(GeneratorResponse::Throw(err))
        } else {
          // Otherwise, the error was handled, but another error was raised in that handling, so we
          // create a new Failure instance, and join the tracebacks.
          let new_failure = Failure::from_py_err_value(new_err_val);
          let joined_failure = err.join_tracebacks(new_failure);
          Ok(GeneratorResponse::Throw(joined_failure))
        }
      }
      // We didn't have an error before, but we do now, so just return a new Failure instance.
      Ok(_) => Ok(GeneratorResponse::Throw(Failure::from_py_err_value(
        new_err_val,
      ))),
    }
=======
/// Link to the Pants docs using the current version of Pants.
pub fn doc_url(py: Python, slug: &str) -> String {
  let docutil_module = py.import("pants.util.docutil").unwrap();
  let doc_url_func = docutil_module.getattr("doc_url").unwrap();
  doc_url_func.call1((slug,)).unwrap().extract().unwrap()
}

pub fn create_exception(py: Python, msg: String) -> Value {
  Value::new(PyException::new_err(msg).into_py(py))
}

pub fn call_function<'py>(func: &'py PyAny, args: &[Value]) -> PyResult<&'py PyAny> {
  let args: Vec<PyObject> = args.iter().map(|v| v.clone().into()).collect();
  let args_tuple = PyTuple::new(func.py(), &args);
  func.call1(args_tuple)
}

pub fn generator_send(
  py: Python,
  generator: &Value,
  arg: &Value,
) -> Result<GeneratorResponse, Failure> {
  let selectors = py.import("pants.engine.internals.selectors").unwrap();
  let native_engine_generator_send = selectors.getattr("native_engine_generator_send").unwrap();
  let response = native_engine_generator_send
    .call1((generator.to_object(py), arg.to_object(py)))
    .map_err(|py_err| Failure::from_py_err_with_gil(py, py_err))?;

  if let Ok(b) = response.extract::<PyRef<PyGeneratorResponseBreak>>() {
    Ok(GeneratorResponse::Break(
      Value::new(b.0.clone_ref(py)),
      TypeId::new(b.0.as_ref(py).get_type()),
    ))
  } else if let Ok(get) = response.extract::<PyRef<PyGeneratorResponseGet>>() {
    Ok(GeneratorResponse::Get(get.take()?))
  } else if let Ok(get_multi) = response.extract::<PyRef<PyGeneratorResponseGetMulti>>() {
    let gets = get_multi
      .0
      .as_ref(py)
      .iter()
      .map(|gr_get| {
        let get = gr_get
          .extract::<PyRef<PyGeneratorResponseGet>>()
          .map_err(|e| Failure::from_py_err_with_gil(py, e))?
          .take()?;
        Ok::<Get, Failure>(get)
      })
      .collect::<Result<Vec<_>, _>>()?;
    Ok(GeneratorResponse::GetMulti(gets))
>>>>>>> fd8a9df0
  } else {
    panic!(
      "native_engine_generator_send returned unrecognized type: {:?}",
      response
    );
  }
}

/// NB: Panics on failure. Only recommended for use with built-in types, such as
/// those configured in types::Types.
pub fn unsafe_call(py: Python, type_id: TypeId, args: &[Value]) -> Value {
  let py_type = type_id.as_py_type(py);
  call_function(py_type, args)
    .map(|obj| Value::new(obj.into_py(py)))
    .unwrap_or_else(|e| {
      panic!(
        "Core type constructor `{}` failed: {:?}",
        py_type.name().unwrap(),
        e
      );
    })
}

lazy_static! {
  pub static ref INTERNS: Interns = Interns::new();
}

#[pyclass]
pub struct PyGeneratorResponseBreak(PyObject);

#[pymethods]
impl PyGeneratorResponseBreak {
  #[new]
  fn __new__(val: PyObject) -> Self {
    Self(val)
  }
}

// Contains a `RefCell<Option<Get>>` in order to allow us to `take` the content without cloning.
#[pyclass(subclass)]
pub struct PyGeneratorResponseGet(RefCell<Option<Get>>);

impl PyGeneratorResponseGet {
  fn take(&self) -> Result<Get, String> {
    self
      .0
      .borrow_mut()
      .take()
      .ok_or_else(|| "A `Get` may only be consumed once.".to_owned())
  }
}

#[pymethods]
impl PyGeneratorResponseGet {
  #[new]
  fn __new__(
    py: Python,
    product: &PyAny,
    input_arg0: &PyAny,
    input_arg1: Option<&PyAny>,
  ) -> PyResult<Self> {
    let product = product.cast_as::<PyType>().map_err(|_| {
      let actual_type = product.get_type();
      PyTypeError::new_err(format!(
        "Invalid Get. The first argument (the output type) must be a type, but given \
        `{product}` with type {actual_type}."
      ))
    })?;
    let output = TypeId::new(product);

    let (input_types, inputs) = if let Some(input_arg1) = input_arg1 {
      let declared_type = input_arg0.cast_as::<PyType>().map_err(|_| {
        let input_arg0_type = input_arg0.get_type();
        PyTypeError::new_err(format!(
          "Invalid Get. Because you are using the longhand form Get(OutputType, InputType, \
          input), the second argument must be a type, but given `{input_arg0}` of type \
          {input_arg0_type}."
        ))
      })?;

      if input_arg1.is_instance_of::<PyType>()? {
        return Err(PyTypeError::new_err(format!(
          "Invalid Get. Because you are using the longhand form \
          Get(OutputType, InputType, input), the third argument should be \
          an object, rather than a type, but given {input_arg1}."
        )));
      }

      let actual_type = input_arg1.get_type();
      if !declared_type.is(actual_type) && !is_union(py, declared_type)? {
        return Err(PyTypeError::new_err(format!(
          "Invalid Get. The third argument `{input_arg1}` must have the exact same type as the \
          second argument, {declared_type}, but had the type {actual_type}."
        )));
      }

      (
        smallvec![TypeId::new(declared_type)],
        smallvec![INTERNS.key_insert(py, input_arg1.into())?],
      )
    } else if input_arg0.is_instance_of::<PyType>()? {
      return Err(PyTypeError::new_err(format!(
        "Invalid Get. Because you are using the shorthand form \
          Get(OutputType, InputType(constructor args)), the second argument should be \
          a constructor call, rather than a type, but given {input_arg0}."
      )));
    } else if let Ok(d) = input_arg0.cast_as::<PyDict>() {
      let mut input_types = SmallVec::new();
      let mut inputs = SmallVec::new();
      for (value, declared_type) in d.iter() {
        input_types.push(TypeId::new(declared_type.cast_as::<PyType>().map_err(
          |_| {
            PyTypeError::new_err(
              "Invalid Get. Because the second argument was a dict, we expected the keys of the \
            dict to be the Get inputs, and the values of the dict to be the declared \
            types of those inputs.",
            )
          },
        )?));
        inputs.push(INTERNS.key_insert(py, value.into())?);
      }
      (input_types, inputs)
    } else {
      (
        smallvec![TypeId::new(input_arg0.get_type())],
        smallvec![INTERNS.key_insert(py, input_arg0.into())?],
      )
    };

    Ok(Self(RefCell::new(Some(Get {
      output,
      input_types,
      inputs,
    }))))
  }

  #[getter]
  fn output_type<'p>(&'p self, py: Python<'p>) -> PyResult<&'p PyType> {
    Ok(
      self
        .0
        .borrow()
        .as_ref()
        .ok_or_else(|| {
          PyException::new_err(
            "A `Get` may not be consumed after being provided to the @rule engine.",
          )
        })?
        .output
        .as_py_type(py),
    )
  }

  #[getter]
  fn input_types<'p>(&'p self, py: Python<'p>) -> PyResult<Vec<&'p PyType>> {
    Ok(
      self
        .0
        .borrow()
        .as_ref()
        .ok_or_else(|| {
          PyException::new_err(
            "A `Get` may not be consumed after being provided to the @rule engine.",
          )
        })?
        .input_types
        .iter()
        .map(|t| t.as_py_type(py))
        .collect(),
    )
  }

  #[getter]
  fn inputs(&self) -> PyResult<Vec<PyObject>> {
    Ok(
      self
        .0
        .borrow()
        .as_ref()
        .ok_or_else(|| {
          PyException::new_err(
            "A `Get` may not be consumed after being provided to the @rule engine.",
          )
        })?
        .inputs
        .iter()
        .map(|k| {
          let pyo: PyObject = k.value.clone().into();
          pyo
        })
        .collect(),
    )
  }

  fn __repr__(&self) -> PyResult<String> {
    Ok(format!(
      "{}",
      self.0.borrow().as_ref().ok_or_else(|| {
        PyException::new_err(
          "A `Get` may not be consumed after being provided to the @rule engine.",
        )
      })?
    ))
  }
}

#[pyclass]
pub struct PyGeneratorResponseGetMulti(Py<PyTuple>);

#[pymethods]
impl PyGeneratorResponseGetMulti {
  #[new]
  fn __new__(gets: Py<PyTuple>) -> Self {
    Self(gets)
  }
}

py_class!(pub class PyGeneratorResponseThrow |py| {
    data err: PyObject;
    def __new__(_cls, err: PyObject) -> CPyResult<Self> {
      Self::create_instance(py, err)
    }
});

#[derive(Debug)]
pub struct Get {
  pub output: TypeId,
  pub input_types: SmallVec<[TypeId; 2]>,
  pub inputs: SmallVec<[Key; 2]>,
}

impl fmt::Display for Get {
  fn fmt(&self, f: &mut std::fmt::Formatter) -> Result<(), std::fmt::Error> {
    write!(f, "Get({}", self.output)?;
    match self.input_types.len() {
      0 => write!(f, ")"),
      1 => write!(f, ", {}, {})", self.input_types[0], self.inputs[0]),
      _ => write!(
        f,
        ", {{{}}})",
        self
          .input_types
          .iter()
          .zip(self.inputs.iter())
          .map(|(t, k)| { format!("{k}: {t}") })
          .collect::<Vec<_>>()
          .join(", ")
      ),
    }
  }
}

pub enum GeneratorResponse {
<<<<<<< HEAD
  Break(Value),
  Throw(Failure),
=======
  Break(Value, TypeId),
>>>>>>> fd8a9df0
  Get(Get),
  GetMulti(Vec<Get>),
}<|MERGE_RESOLUTION|>--- conflicted
+++ resolved
@@ -6,11 +6,7 @@
 
 use std::cell::RefCell;
 use std::collections::BTreeMap;
-<<<<<<< HEAD
-use std::convert::{AsRef, Into, TryInto};
-=======
 use std::convert::TryInto;
->>>>>>> fd8a9df0
 use std::fmt;
 
 use lazy_static::lazy_static;
@@ -222,131 +218,6 @@
   res.map(|py_level| py_level.into())
 }
 
-<<<<<<< HEAD
-pub fn create_value_error(msg: &str) -> Value {
-  Value::from(with_externs(|py, e| e.call_method(py, "create_value_error", (msg,), None)).unwrap())
-}
-
-pub fn create_type_error(msg: &str) -> Value {
-  Value::from(with_externs(|py, e| e.call_method(py, "create_type_error", (msg,), None)).unwrap())
-}
-
-pub fn check_for_python_none(value: PyObject) -> Option<PyObject> {
-  let gil = Python::acquire_gil();
-  let py = gil.python();
-
-  if value == py.None() {
-    return None;
-  }
-  Some(value)
-}
-
-pub fn call_method(value: &PyObject, method: &str, args: &[Value]) -> Result<PyObject, PyErr> {
-  let arg_handles: Vec<PyObject> = args.iter().map(|v| v.clone().into()).collect();
-  let gil = Python::acquire_gil();
-  let args_tuple = PyTuple::new(gil.python(), &arg_handles);
-  value.call_method(gil.python(), method, args_tuple, None)
-}
-
-pub fn into_value_result(py_result: Result<PyObject, PyErr>) -> Result<Value, Failure> {
-  match py_result {
-    Ok(obj) => Ok(Value::from(obj)),
-    Err(err) => Err(Failure::from_py_err(err)),
-  }
-}
-
-pub fn call_function(func: &PyObject, args: &[Value]) -> Result<PyObject, PyErr> {
-  let arg_handles: Vec<PyObject> = args.iter().map(|v| v.clone().into()).collect();
-  let gil = Python::acquire_gil();
-  let args_tuple = PyTuple::new(gil.python(), &arg_handles);
-  func.call(gil.python(), args_tuple, None)
-}
-
-///
-/// Call the .send() or .throw() method of the coroutine, depending upon whether the result was a
-/// thrown exception.
-///
-pub fn generator_send(
-  generator: &Value,
-  arg: Result<Value, Failure>,
-) -> Result<GeneratorResponse, Failure> {
-  let response: PyObject = {
-    let input: &Value = match &arg {
-      // If we last received an raised exception from an inner coroutine, extract the exception
-      // value, and send it to the current coroutine.
-      Err(err) => err.as_py_err()?,
-      Ok(obj) => obj,
-    };
-    with_externs(|py, e| {
-      e.call_method(
-        py,
-        "generator_send",
-        (generator as &PyObject, input as &PyObject),
-        None,
-      )
-      // An exception should never be raised within the generator_send() method, so we want to
-      // propagate it to the top level, and *not* treat it as a value.
-      .map_err(|py_err| Failure::from_py_err_with_gil(py, py_err))
-    })?
-  };
-
-  let gil = Python::acquire_gil();
-  let py = gil.python();
-  if let Ok(b) = response.cast_as::<PyGeneratorResponseBreak>(py) {
-    Ok(GeneratorResponse::Break(Value::new(
-      b.val(py).clone_ref(py),
-    )))
-  } else if let Ok(get) = response.cast_as::<PyGeneratorResponseGet>(py) {
-    with_interns_mut(|interns| {
-      let gil = Python::acquire_gil();
-      Ok(GeneratorResponse::Get(Get::new(
-        gil.python(),
-        interns,
-        get,
-      )?))
-    })
-  } else if let Ok(get_multi) = response.cast_as::<PyGeneratorResponseGetMulti>(py) {
-    with_interns_mut(|interns| {
-      let gil = Python::acquire_gil();
-      let py = gil.python();
-      let gets = get_multi
-        .gets(py)
-        .iter(py)
-        .map(|g| {
-          let get = g
-            .cast_as::<PyGeneratorResponseGet>(py)
-            .map_err(|e| Failure::from_py_err_with_gil(py, e.into()))?;
-          Ok(Get::new(py, interns, get)?)
-        })
-        .collect::<Result<Vec<_>, _>>()?;
-      Ok(GeneratorResponse::GetMulti(gets))
-    })
-  } else if let Ok(throw) = response.cast_as::<PyGeneratorResponseThrow>(py) {
-    let new_err_val = Value::new(throw.err(py).clone_ref(py));
-    match arg {
-      Err(err) => {
-        // If this is the same error that we previously sent, then just return the previous error to
-        // preserve the stacktraces.
-        let err_is_same_as_last_time = err
-          .as_py_err()
-          .map(|previous_err_val| previous_err_val == &new_err_val)
-          .unwrap_or(false);
-        if err_is_same_as_last_time {
-          Ok(GeneratorResponse::Throw(err))
-        } else {
-          // Otherwise, the error was handled, but another error was raised in that handling, so we
-          // create a new Failure instance, and join the tracebacks.
-          let new_failure = Failure::from_py_err_value(new_err_val);
-          let joined_failure = err.join_tracebacks(new_failure);
-          Ok(GeneratorResponse::Throw(joined_failure))
-        }
-      }
-      // We didn't have an error before, but we do now, so just return a new Failure instance.
-      Ok(_) => Ok(GeneratorResponse::Throw(Failure::from_py_err_value(
-        new_err_val,
-      ))),
-    }
-=======
 /// Link to the Pants docs using the current version of Pants.
 pub fn doc_url(py: Python, slug: &str) -> String {
   let docutil_module = py.import("pants.util.docutil").unwrap();
@@ -396,7 +267,6 @@
       })
       .collect::<Result<Vec<_>, _>>()?;
     Ok(GeneratorResponse::GetMulti(gets))
->>>>>>> fd8a9df0
   } else {
     panic!(
       "native_engine_generator_send returned unrecognized type: {:?}",
@@ -614,13 +484,6 @@
   }
 }
 
-py_class!(pub class PyGeneratorResponseThrow |py| {
-    data err: PyObject;
-    def __new__(_cls, err: PyObject) -> CPyResult<Self> {
-      Self::create_instance(py, err)
-    }
-});
-
 #[derive(Debug)]
 pub struct Get {
   pub output: TypeId,
@@ -650,12 +513,7 @@
 }
 
 pub enum GeneratorResponse {
-<<<<<<< HEAD
-  Break(Value),
-  Throw(Failure),
-=======
   Break(Value, TypeId),
->>>>>>> fd8a9df0
   Get(Get),
   GetMulti(Vec<Get>),
 }