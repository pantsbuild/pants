--- conflicted
+++ resolved
@@ -188,15 +188,8 @@
 ///
 /// Collect the Values contained within an outer Python Iterable PyObject.
 ///
-<<<<<<< HEAD
 pub fn collect_iterable<'py>(value: &Bound<'py, PyAny>) -> Result<Vec<Bound<'py, PyAny>>, String> {
-    match value.iter() {
-=======
-pub fn collect_iterable_bound<'py>(
-    value: &Bound<'py, PyAny>,
-) -> Result<Vec<Bound<'py, PyAny>>, String> {
     match value.try_iter() {
->>>>>>> 2e176f0f
         Ok(py_iter) => py_iter
             .enumerate()
             .map(|(i, py_res)| {
