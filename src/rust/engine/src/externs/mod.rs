// Copyright 2020 Pants project contributors (see CONTRIBUTORS.md).
// Licensed under the Apache License, Version 2.0 (see LICENSE).

// File-specific allowances to silence internal warnings of `py_class!`.
#![allow(
  clippy::used_underscore_binding,
  clippy::transmute_ptr_to_ptr,
  clippy::zero_ptr
)]

pub mod engine_aware;
pub mod fs;
mod interface;
<<<<<<< HEAD
#[cfg(test)]
mod interface_tests;
=======
>>>>>>> faf86ae9

use std::collections::BTreeMap;
use std::convert::AsRef;
use std::convert::TryInto;
use std::fmt;

use crate::core::{Failure, Key, TypeId, Value};
use crate::interning::Interns;

use cpython::{
  py_class, CompareOp, FromPyObject, ObjectProtocol, PyBool, PyBytes, PyClone, PyDict, PyErr,
  PyObject, PyResult as CPyResult, PyTuple, PyType, Python, PythonObject, ToPyObject,
};
use lazy_static::lazy_static;

use logging::PythonLogLevel;

/// Return the Python value None.
pub fn none() -> PyObject {
  let gil = Python::acquire_gil();
  gil.python().None()
}

pub fn get_type_for(val: &PyObject) -> TypeId {
  let gil = Python::acquire_gil();
  let py = gil.python();
  (&val.get_type(py)).into()
}

pub fn is_union(ty: TypeId) -> bool {
  let gil = Python::acquire_gil();
  let py = gil.python();
  let py_type = (&ty).as_py_type(py);
  let unions = py.import("pants.engine.unions").unwrap();
  unions
    .call(py, "is_union", (py_type,), None)
    .unwrap()
    .extract(py)
    .unwrap()
}

pub fn equals(h1: &PyObject, h2: &PyObject) -> bool {
  let gil = Python::acquire_gil();
  let py = gil.python();
  // NB: Although it does not precisely align with Python's definition of equality, we ban matches
  // between non-equal types to avoid legacy behavior like `assert True == 1`, which is very
  // surprising in interning, and would likely be surprising anywhere else in the engine where we
  // compare things.
  if h1.get_type(py) != h2.get_type(py) {
    return false;
  }
  h1.rich_compare(gil.python(), h2, CompareOp::Eq)
    .unwrap()
    .cast_as::<PyBool>(gil.python())
    .unwrap()
    .is_true()
}

pub fn type_for_type_id(ty: TypeId) -> PyType {
  let gil = Python::acquire_gil();
  (&ty).as_py_type(gil.python())
}

pub fn type_for(py_type: PyType) -> TypeId {
  (&py_type).into()
}

pub fn key_for(val: Value) -> Result<Key, PyErr> {
  let gil = Python::acquire_gil();
  INTERNS.key_insert(gil.python(), val)
}

pub fn val_for(key: &Key) -> Value {
  INTERNS.key_get(key)
}

pub fn store_tuple(values: Vec<Value>) -> Value {
  let gil = Python::acquire_gil();
  let arg_handles: Vec<_> = values
    .into_iter()
    .map(|v| v.consume_into_py_object(gil.python()))
    .collect();
  Value::from(PyTuple::new(gil.python(), &arg_handles).into_object())
}

/// Store a slice containing 2-tuples of (key, value) as a Python dictionary.
pub fn store_dict(keys_and_values: Vec<(Value, Value)>) -> Result<Value, PyErr> {
  let gil = Python::acquire_gil();
  let py = gil.python();
  let dict = PyDict::new(py);
  for (k, v) in keys_and_values {
    dict.set_item(
      gil.python(),
      k.consume_into_py_object(py),
      v.consume_into_py_object(py),
    )?;
  }
  Ok(Value::from(dict.into_object()))
}

///
/// Store an opaque buffer of bytes to pass to Python. This will end up as a Python `bytes`.
///
pub fn store_bytes(bytes: &[u8]) -> Value {
  let gil = Python::acquire_gil();
  Value::from(PyBytes::new(gil.python(), bytes).into_object())
}

///
/// Store an buffer of utf8 bytes to pass to Python. This will end up as a Python `unicode`.
///
pub fn store_utf8(utf8: &str) -> Value {
  let gil = Python::acquire_gil();
  Value::from(utf8.to_py_object(gil.python()).into_object())
}

pub fn store_u64(val: u64) -> Value {
  let gil = Python::acquire_gil();
  Value::from(val.to_py_object(gil.python()).into_object())
}

pub fn store_i64(val: i64) -> Value {
  let gil = Python::acquire_gil();
  Value::from(val.to_py_object(gil.python()).into_object())
}

pub fn store_bool(val: bool) -> Value {
  let gil = Python::acquire_gil();
  Value::from(val.to_py_object(gil.python()).into_object())
}

///
/// Check if a Python object has the specified field.
///
pub fn hasattr(value: &PyObject, field: &str) -> bool {
  let gil = Python::acquire_gil();
  let py = gil.python();
  value.hasattr(py, field).unwrap()
}

///
/// Gets an attribute of the given value as the given type.
///
pub fn getattr<T>(value: &PyObject, field: &str) -> Result<T, String>
where
  for<'a> T: FromPyObject<'a>,
{
  let gil = Python::acquire_gil();
  let py = gil.python();
  value
    .getattr(py, field)
    .map_err(|e| format!("Could not get field `{}`: {:?}", field, e))?
    .extract::<T>(py)
    .map_err(|e| {
      format!(
        "Field `{}` was not convertible to type {}: {:?}",
        field,
        core::any::type_name::<T>(),
        e
      )
    })
}

///
/// Collect the Values contained within an outer Python Iterable PyObject.
///
pub fn collect_iterable(value: &PyObject) -> Result<Vec<PyObject>, String> {
  let gil = Python::acquire_gil();
  let py = gil.python();
  match value.iter(py) {
    Ok(py_iter) => py_iter
      .enumerate()
      .map(|(i, py_res)| {
        py_res.map_err(|py_err| {
          format!(
            "Could not iterate {}, failed to extract {}th item: {:?}",
            val_to_str(value),
            i,
            py_err
          )
        })
      })
      .collect(),
    Err(py_err) => Err(format!(
      "Could not iterate {}: {:?}",
      val_to_str(value),
      py_err
    )),
  }
}

pub fn getattr_from_frozendict(value: &PyObject, field: &str) -> BTreeMap<String, String> {
  let frozendict = getattr(value, field).unwrap();
  let pydict: PyDict = getattr(&frozendict, "_data").unwrap();
  let gil = Python::acquire_gil();
  let py = gil.python();
  pydict
    .items(py)
    .into_iter()
    .map(|(k, v)| (val_to_str(&Value::new(k)), val_to_str(&Value::new(v))))
    .collect()
}

pub fn getattr_as_string(value: &PyObject, field: &str) -> String {
  // TODO: It's possible to view a python string as a `Cow<str>`, so we could avoid actually
  // cloning in some cases.
  // TODO: We can't directly extract as a string here, because val_to_str defaults to empty string
  // for None.
  val_to_str(&getattr(value, field).unwrap())
}

pub fn key_to_str(key: &Key) -> String {
  val_to_str(&val_for(key).as_ref())
}

pub fn type_to_str(type_id: TypeId) -> String {
  getattr_as_string(&type_for_type_id(type_id).into_object(), "__name__")
}

pub fn val_to_str(obj: &PyObject) -> String {
  let gil = Python::acquire_gil();
  let py = gil.python();

  if *obj == py.None() {
    return "".to_string();
  }

  let pystring = obj.str(py).unwrap();
  pystring.to_string(py).unwrap().into_owned()
}

pub fn val_to_log_level(obj: &PyObject) -> Result<log::Level, String> {
  let res: Result<PythonLogLevel, String> = getattr(obj, "_level").and_then(|n: u64| {
    n.try_into()
      .map_err(|e: num_enum::TryFromPrimitiveError<_>| {
        format!("Could not parse {:?} as a LogLevel: {}", val_to_str(obj), e)
      })
  });
  res.map(|py_level| py_level.into())
}

/// Link to the Pants docs using the current version of Pants.
pub fn bracketed_docs_url(slug: &str) -> String {
  let gil = Python::acquire_gil();
  let py = gil.python();
  let docutil = py.import("pants.util.docutil").unwrap();
  docutil
    .call(py, "bracketed_docs_url", (slug,), None)
    .unwrap()
    .extract(py)
    .unwrap()
}

pub fn create_exception(msg: &str) -> Value {
  let gil = Python::acquire_gil();
  let py = gil.python();
  Value::from(PyErr::new::<cpython::exc::Exception, _>(py, msg).instance(py))
}

pub fn check_for_python_none(value: PyObject) -> Option<PyObject> {
  let gil = Python::acquire_gil();
  let py = gil.python();
  if value == py.None() {
    return None;
  }
  Some(value)
}

pub fn call_method(value: &PyObject, method: &str, args: &[Value]) -> Result<PyObject, PyErr> {
  let arg_handles: Vec<PyObject> = args.iter().map(|v| v.clone().into()).collect();
  let gil = Python::acquire_gil();
  let args_tuple = PyTuple::new(gil.python(), &arg_handles);
  value.call_method(gil.python(), method, args_tuple, None)
}

pub fn call_function<T: AsRef<PyObject>>(func: T, args: &[Value]) -> Result<PyObject, PyErr> {
  let func: &PyObject = func.as_ref();
  let arg_handles: Vec<PyObject> = args.iter().map(|v| v.clone().into()).collect();
  let gil = Python::acquire_gil();
  let args_tuple = PyTuple::new(gil.python(), &arg_handles);
  func.call(gil.python(), args_tuple, None)
}

pub fn generator_send(generator: &Value, arg: &Value) -> Result<GeneratorResponse, Failure> {
  let gil = Python::acquire_gil();
  let py = gil.python();
  let selectors = py.import("pants.engine.internals.selectors").unwrap();
  let response = selectors
    .call(
      py,
      "native_engine_generator_send",
      (generator as &PyObject, arg as &PyObject),
      None,
    )
    .map_err(|py_err| Failure::from_py_err_with_gil(py, py_err))?;

  if let Ok(b) = response.cast_as::<PyGeneratorResponseBreak>(py) {
    Ok(GeneratorResponse::Break(Value::new(
      b.val(py).clone_ref(py),
    )))
  } else if let Ok(get) = response.cast_as::<PyGeneratorResponseGet>(py) {
    Ok(GeneratorResponse::Get(Get::new(py, get)?))
  } else if let Ok(get_multi) = response.cast_as::<PyGeneratorResponseGetMulti>(py) {
    let gets = get_multi
      .gets(py)
      .iter(py)
      .map(|g| {
        let get = g
          .cast_as::<PyGeneratorResponseGet>(py)
          .map_err(|e| Failure::from_py_err_with_gil(py, e.into()))?;
        Get::new(py, get)
      })
      .collect::<Result<Vec<_>, _>>()?;
    Ok(GeneratorResponse::GetMulti(gets))
  } else {
    panic!(
      "native_engine_generator_send returned unrecognized type: {:?}",
      response
    );
  }
}

///
/// NB: Panics on failure. Only recommended for use with built-in types, such as
/// those configured in types::Types.
///
pub fn unsafe_call(type_id: TypeId, args: &[Value]) -> Value {
  let py_type = type_for_type_id(type_id);
  let arg_handles: Vec<PyObject> = args.iter().map(|v| v.clone().into()).collect();
  let gil = Python::acquire_gil();
  let args_tuple = PyTuple::new(gil.python(), &arg_handles);
  py_type
    .call(gil.python(), args_tuple, None)
    .map(Value::from)
    .unwrap_or_else(|e| {
      let gil = Python::acquire_gil();
      panic!(
        "Core type constructor `{}` failed: {:?}",
        py_type.name(gil.python()),
        e
      );
    })
}

lazy_static! {
  static ref INTERNS: Interns = Interns::new();
}

py_class!(pub class PyGeneratorResponseBreak |py| {
    data val: PyObject;
    def __new__(_cls, val: PyObject) -> CPyResult<Self> {
      Self::create_instance(py, val)
    }
});

py_class!(pub class PyGeneratorResponseGet |py| {
    data product: PyType;
    data declared_subject: PyType;
    data subject: PyObject;
    def __new__(_cls, product: PyType, declared_subject: PyType, subject: PyObject) -> CPyResult<Self> {
      Self::create_instance(py, product, declared_subject, subject)
    }
});

py_class!(pub class PyGeneratorResponseGetMulti |py| {
    data gets: PyTuple;
    def __new__(_cls, gets: PyTuple) -> CPyResult<Self> {
      Self::create_instance(py, gets)
    }
});

#[derive(Debug)]
pub struct Get {
  pub output: TypeId,
  pub input: Key,
  pub input_type: TypeId,
}

impl Get {
  fn new(py: Python, get: &PyGeneratorResponseGet) -> Result<Get, Failure> {
    Ok(Get {
      output: get.product(py).into(),
      input: INTERNS
        .key_insert(py, get.subject(py).clone_ref(py).into())
        .map_err(|e| Failure::from_py_err_with_gil(py, e))?,
      input_type: get.declared_subject(py).into(),
    })
  }
}

impl fmt::Display for Get {
  fn fmt(&self, f: &mut std::fmt::Formatter) -> Result<(), std::fmt::Error> {
    write!(
      f,
      "Get({}, {})",
      type_to_str(self.output),
      key_to_str(&self.input)
    )
  }
}

pub enum GeneratorResponse {
  Break(Value),
  Get(Get),
  GetMulti(Vec<Get>),
}<|MERGE_RESOLUTION|>--- conflicted
+++ resolved
@@ -11,11 +11,6 @@
 pub mod engine_aware;
 pub mod fs;
 mod interface;
-<<<<<<< HEAD
-#[cfg(test)]
-mod interface_tests;
-=======
->>>>>>> faf86ae9
 
 use std::collections::BTreeMap;
 use std::convert::AsRef;
