// Copyright 2017 Pants project contributors (see CONTRIBUTORS.md).
// Licensed under the Apache License, Version 2.0 (see LICENSE).

<<<<<<< HEAD
=======
use core::{ANY_TYPE, Key, TypeConstraint, TypeId};

use externs;

use selectors::{Select, Selector};
>>>>>>> 31a8f645

use std::collections::{hash_map, HashMap, HashSet, VecDeque};
use std::hash::Hash;

<<<<<<< HEAD
use core::{ANY_TYPE, Key, TypeConstraint, TypeId};
use externs;
use selectors::{Select, Selector};
=======
>>>>>>> 31a8f645
use tasks::{Task, Tasks};

#[derive(Eq, Hash, PartialEq, Clone, Debug)]
enum Entry {
  SubjectIsProduct {
    subject_type: TypeId
  },

  Root(RootEntry),

  InnerEntry(InnerEntry),

  Literal {
    value: Key,
    product: TypeConstraint
  },

  Unreachable {
    // NB: unreachable is an error type, it might be better to name it error, but currently
    //     unreachable is the only error entry type.
    rule: Task,
    reason: Diagnostic
  }
}

#[derive(Eq, Hash, PartialEq, Clone, Debug)]
struct RootEntry {
  subject_type: TypeId,
  clause: Vec<Selector>,
}

impl From<RootEntry> for Entry {
  fn from(entry: RootEntry) -> Entry {
    Entry::Root(entry)
  }
}

#[derive(Eq, Hash, PartialEq, Clone, Debug)]
struct InnerEntry {
  subject_type: TypeId,
  rule: Task
}

impl From<InnerEntry> for Entry {
  fn from(entry: InnerEntry) -> Entry {
    Entry::InnerEntry(entry)
  }
}

impl Entry {

  fn new_inner(subject_type: TypeId, rule: &Task) -> Entry {
    Entry::InnerEntry(InnerEntry {
      subject_type: subject_type,
      rule: rule.clone(),
    })
  }

  fn new_subject_is_product(subject_type: TypeId) -> Entry {
    Entry::SubjectIsProduct {
      subject_type: subject_type,

    }
  }

  fn new_unreachable(rule: &Task) -> Entry {
    Entry::Unreachable {
      rule: rule.clone(),
      reason: Diagnostic { subject_type: ANY_TYPE, reason: "".to_string() },
    }
  }

  fn new_literal(value: Key, product: TypeConstraint) -> Entry {
    Entry::Literal {
      value: value,
      product: product
    }
  }

  fn can_have_dependencies(&self) -> bool {
    match self {
      &Entry::SubjectIsProduct {..} => false,
      &Entry::Literal { .. } => false,
      &Entry::InnerEntry(_) => true,
      &Entry::Root(_) => true,
      &Entry::Unreachable { .. } => false,
    }
  }

  fn can_be_dependency(&self) -> bool {
    match self {
      &Entry::SubjectIsProduct { .. } => true,
      &Entry::Literal { .. } => true,
      &Entry::InnerEntry(_) => true,
      &Entry::Root(_) => false,
      &Entry::Unreachable { .. } => false,
    }
  }

  fn subject_type(&self) -> TypeId {
    match self {
      &Entry::InnerEntry(ref inner) => inner.subject_type,
      &Entry::Root(ref root) => root.subject_type,
      &Entry::SubjectIsProduct { subject_type, .. } => subject_type,
      _ => panic!("has no subject type"),

    }
  }

  fn rule(&self) -> &Task {
    match self {
      &Entry::InnerEntry(ref inner) => &inner.rule,
      &Entry::Unreachable { ref rule, .. } => rule,
      _ => panic!("no rule"),
    }
  }
}

type Entries = Vec<Entry>;
type RootRuleDependencyEdges = HashMap<RootEntry, RuleEdges>;
type Rule = Task;
type RuleDependencyEdges = HashMap<InnerEntry, RuleEdges>;
type RuleDiagnostics = Vec<Diagnostic>;
type UnfulfillableRuleMap = HashMap<Entry, RuleDiagnostics>;

#[derive(Debug)]
pub struct RootSubjectTypes {
  pub subject_types: Vec<TypeId>
}

#[derive(Eq, Hash, PartialEq, Clone, Debug)]
pub struct Diagnostic {
  subject_type: TypeId,
  reason: String
}

// Given the task index and the root subjects, it produces a rule graph that allows dependency nodes
// to be found statically rather than dynamically.
pub struct GraphMaker<'t, 'e> {
  tasks: &'t Tasks,
  root_subject_types: RootSubjectTypes
}

impl <'t, 'e> GraphMaker<'t, 'e> {
  pub fn new(tasks: &'t Tasks, root_subject_types: RootSubjectTypes) -> GraphMaker<'t, 'e> {
    GraphMaker {
      tasks: tasks,
      root_subject_types: root_subject_types
    }
  }

  pub fn full_graph(&self) -> RuleGraph {
    let mut full_root_rule_dependency_edges: RootRuleDependencyEdges = HashMap::new();
    let mut full_dependency_edges: RuleDependencyEdges = HashMap::new();
    let mut full_unfulfillable_rules: UnfulfillableRuleMap = HashMap::new();

    let product_types = self.tasks.all_product_types();
    for beginning_root in self.gen_root_entries(&product_types) {
      let constructed_graph = self._construct_graph(
        beginning_root,
        full_root_rule_dependency_edges,
        full_dependency_edges,
        full_unfulfillable_rules
      );

      // less than ideal, the copying
      full_root_rule_dependency_edges = constructed_graph.root_dependencies.clone();
      full_dependency_edges = constructed_graph.rule_dependency_edges.clone();
      full_unfulfillable_rules = constructed_graph.unfulfillable_rules.clone();
    }
    let rules_in_graph: HashSet<_> = full_dependency_edges.keys().map(|f| f.rule.clone()).collect();
    let unfulfillable_discovered_during_construction: HashSet<_> = full_unfulfillable_rules.keys().map(|f| f.rule().clone()).collect();
    let declared_rules = self.tasks.all_rules();
    let unreachable_rules: HashSet<_> = declared_rules.iter()
      .filter(|r| !rules_in_graph.contains(r))
      .filter(|r| !unfulfillable_discovered_during_construction.contains(r))
      .filter(|r| !self.tasks.is_singleton_task(r))
      .filter(|r| !self.tasks.is_intrinsic_task(r))
      .map(|&r| r)
      .collect();

    for rule in unreachable_rules {
      let diagnostics = full_unfulfillable_rules.entry(Entry::new_unreachable(rule)).or_insert(vec![]);
      diagnostics.push(Diagnostic{subject_type: ANY_TYPE, reason:"Unreachable".to_string()});
    }

    let unfinished_graph = RuleGraph {
      root_dependencies: full_root_rule_dependency_edges,
      rule_dependency_edges: full_dependency_edges,
      unfulfillable_rules: full_unfulfillable_rules
    };

    self._remove_unfulfillable_rules_and_dependents(unfinished_graph)
  }

  fn _construct_graph(&self,
                      beginning_rule: RootEntry,
                      mut root_rule_dependency_edges: RootRuleDependencyEdges,
                      mut rule_dependency_edges: RuleDependencyEdges,
                      mut unfulfillable_rules: UnfulfillableRuleMap) -> RuleGraph {

    let mut rules_to_traverse: VecDeque<Entry> = VecDeque::new();
    rules_to_traverse.push_back(Entry::from(beginning_rule));
    while let Some(entry) = rules_to_traverse.pop_front() {
      if entry.can_be_dependency() && !entry.can_have_dependencies() {
        continue
      }
      if !entry.can_have_dependencies() {
        panic!("Cannot determine dependencies of entry not of type CanHaveDependencies: {:?}", entry)
      }
      if unfulfillable_rules.contains_key(&entry) {
        continue
      }
      if let Entry::InnerEntry(ref inner_entry) = entry {
        if rule_dependency_edges.contains_key(inner_entry) {
          continue
        }
      }
      let mut was_unfulfillable = false;
      match entry {
        Entry::InnerEntry(InnerEntry { rule: Task { ref clause, .. }, .. }) |
        Entry::Root(RootEntry { ref clause, .. }) => {
          for selector in clause {
            match selector {
              &Selector::Select(ref select) =>{
                // TODO, handle the Addresses / Variants case
                let rules_or_literals_for_selector = rhs_for_select(&self.tasks,
                                                                    entry.subject_type(),
                                                                    &select);
                if rules_or_literals_for_selector.is_empty() {
                  mark_unfulfillable(&mut unfulfillable_rules,
                                     &entry,
                                     entry.subject_type(),
                                     // might be better as {} with display derived
                                     format!("no matches for {:?}", select));
                  was_unfulfillable = true;
                  continue;
                }
                add_rules_to_graph(&mut rules_to_traverse,
                                   &mut rule_dependency_edges,
                                   &mut unfulfillable_rules,
                                   &mut root_rule_dependency_edges,
                                   &entry,
                                   vec![Selector::Select(select.clone())],
                                   rules_or_literals_for_selector);
              },
              &Selector::SelectLiteral(ref select) =>{
                add_rules_to_graph(&mut rules_to_traverse,
                                   &mut rule_dependency_edges,
                                   &mut unfulfillable_rules,
                                   &mut root_rule_dependency_edges,
                                   &entry,
                                   vec![selector.clone()],
                                   vec![Entry::new_literal(select.subject.clone(),
                                                               select.product.clone())]);
              },
              &Selector::SelectDependencies(ref select) => {
                let initial_selector = select.dep_product;
                let initial_rules_or_literals = rhs_for_select(&self.tasks,
                                                               entry.subject_type(),
                                                               &Select { product: initial_selector, variant_key: None });
                if initial_rules_or_literals.is_empty() {
                  mark_unfulfillable(&mut unfulfillable_rules,
                                     &entry,
                                     entry.subject_type(),
                                     format!("no matches for {:?} when resolving {:?}", entry.subject_type(), initial_selector)); // might be better as {} with display derived
                  was_unfulfillable = true;
                  continue;
                }
                let mut rules_for_dependencies = vec![];
                for field_type in &select.field_types {
                  let rules_for_field_subjects = rhs_for_select(&self.tasks,
                                                                field_type.clone(),
                                                                &Select { product: select.product, variant_key: None });
                  rules_for_dependencies.extend(rules_for_field_subjects);
                }
                if rules_for_dependencies.is_empty() {
                    for t in &select.field_types {
                        mark_unfulfillable(&mut unfulfillable_rules,
                                           &entry,
                                           t.clone(),
                                           format!("no matches for {:?} when resolving {:?}", select.product, select)
                        );
                    }
                  was_unfulfillable = true;
                  continue;
                }
                add_rules_to_graph(&mut rules_to_traverse,
                                   &mut rule_dependency_edges,
                                   &mut unfulfillable_rules,
                                   &mut root_rule_dependency_edges,
                                   &entry,
                                   vec![selector.clone(), Selector::Select(Select { product: select.dep_product, variant_key: None})],
                                   initial_rules_or_literals);

                add_rules_to_graph(&mut rules_to_traverse,
                                   &mut rule_dependency_edges,
                                   &mut unfulfillable_rules,
                                   &mut root_rule_dependency_edges,
                                   &entry,
                                   vec![selector.clone(), Selector::Select(Select { product: select.product, variant_key: None})],
                                   rules_for_dependencies);
              },
              &Selector::SelectProjection(ref select) =>{
                let initial_selector = select.input_product;
                let initial_rules_or_literals = rhs_for_select(&self.tasks,
                                                               entry.subject_type(),
                                                               &Select { product: initial_selector, variant_key: None });
                if initial_rules_or_literals.is_empty() {
                  mark_unfulfillable(&mut unfulfillable_rules,
                                     &entry,
                                     entry.subject_type(),
                                     format!("no matches for {:?} when resolving {:?}", initial_selector, initial_selector)); // might be better as {} with display derived
                  was_unfulfillable = true;
                  continue
                }

                let projected_rules_or_literals = rhs_for_select(&self.tasks,
                                                                 select.projected_subject,
                                                                 &Select { product: select.product, variant_key: None });
                if projected_rules_or_literals.is_empty() {
                  mark_unfulfillable(&mut unfulfillable_rules,
                                     &entry,
                                     select.projected_subject,
                                     format!("no matches for {:?} when resolving {:?}", select.product, select)); // might be better as {} with display derived
                  was_unfulfillable = true;
                  continue

                }
                add_rules_to_graph(&mut rules_to_traverse,
                                   &mut rule_dependency_edges,
                                   &mut unfulfillable_rules,
                                   &mut root_rule_dependency_edges,
                                   &entry,
                                   vec![Selector::SelectProjection(select.clone()),
                                        Selector::Select(Select { product: initial_selector, variant_key: None })
                                   ],
                                   initial_rules_or_literals);
                add_rules_to_graph(&mut rules_to_traverse,
                                   &mut rule_dependency_edges,
                                   &mut unfulfillable_rules,
                                   &mut root_rule_dependency_edges,
                                   &entry,
                                   vec![Selector::SelectProjection(select.clone()),
                                        Selector::Select(Select { product: select.product, variant_key: None })
                                   ],
                                   projected_rules_or_literals);
              },
            }
          }
        },
        _ => { panic!("Entry type that cannot dependencies was not filtered out {:?}", entry) }
      }
      // TODO handle snapshot rules
      if !was_unfulfillable {
        // NB: In this case there were no selectors
        add_rules_to_graph(&mut rules_to_traverse,
                           &mut rule_dependency_edges,
                           &mut unfulfillable_rules,
                           &mut root_rule_dependency_edges,
                           &entry,
                           vec![],
                           vec![]);
      }
    }
    RuleGraph {root_dependencies: root_rule_dependency_edges, rule_dependency_edges: rule_dependency_edges, unfulfillable_rules: unfulfillable_rules}
  }

  fn _remove_unfulfillable_rules_and_dependents(&self,
                                                mut rule_graph: RuleGraph) -> RuleGraph {
    // Removes all unfulfillable rules transitively from the roots and the dependency edges.
    //
    // Takes the current root rule set and dependency table and removes all rules that are not
    // transitively fulfillable.
    //
    // Deforestation. Leaping from tree to tree.

    let mut removal_traversal: VecDeque<_> = rule_graph.unfulfillable_rules.keys()
      .map(|r| r.clone())
      .collect();
    // could experiment with doing this for each rule added and deduping the traversal list
    while let Some(unfulfillable_entry) = removal_traversal.pop_front() {
      update_edges_based_on_unfulfillable_entry(&mut rule_graph.rule_dependency_edges,
                                                &mut rule_graph.unfulfillable_rules,
                                                &mut removal_traversal,
                                                &unfulfillable_entry);
      update_edges_based_on_unfulfillable_entry(&mut rule_graph.root_dependencies,
                                                &mut rule_graph.unfulfillable_rules,
                                                &mut removal_traversal,
                                                &unfulfillable_entry);
    }

    // blow up if there's something off.
    // TODO do this with types on add rather than blowing up after.
    // I think I could make it impossible rather than fixing up after the fact.
    for (ref root_rule, ref deps)  in &rule_graph.root_dependencies {
      for d in &deps.dependencies {
        match d {
          &Entry::InnerEntry(ref inner) => {
            if !rule_graph.rule_dependency_edges.contains_key(inner) {
              panic!("All referenced dependencies should have entries in the graph, but {:?} had {:?}, \
                  which is missing!", root_rule, d)
            }
          },
          // TODO, this should be ensured on edge add.
          &Entry::Root(_) => panic!("Root entries cannot be depended on"),
          _ => {
            // ok
          }
        }
      }
    }
    rule_graph
  }

  fn gen_root_entries(&self, product_types: &Vec<TypeConstraint>) -> Vec<RootEntry> {
    let mut result: Vec<RootEntry> = Vec::new();
    for subj_type in &self.root_subject_types.subject_types {
      for pt in product_types {
        if let Some(tasks) = self.tasks.gen_tasks(subj_type, pt) {
          if !tasks.is_empty() {
            result.push(RootEntry {
              subject_type: subj_type.clone(),
              clause: vec![Selector::Select(Select {
                product: pt.clone(),
                variant_key: None
              })]
            });
          }
        }
      }
    }
    result
  }
}

#[derive(Debug)]
pub struct RuleGraph {
  root_dependencies: RootRuleDependencyEdges,
  rule_dependency_edges: RuleDependencyEdges,
  unfulfillable_rules: UnfulfillableRuleMap,
}

impl RuleGraph {
  pub fn validate(&self) -> Result<(), String> {
    if self.has_errors() {
      Result::Err(self.build_error_msg())
    } else {
      Result::Ok(())
    }
  }

  fn build_error_msg(&self) -> String {
    // TODO the rule display is really unfriendly right now. Next up should be to improve it.
    let mut collated_errors: HashMap<Task, HashMap<String, HashSet<TypeId>>> = HashMap::new();

    let used_rules: HashSet<_> = self.rule_dependency_edges.keys().map(|entry| &entry.rule).collect();
    for (rule_entry, diagnostics) in &self.unfulfillable_rules {
      match rule_entry {
        &Entry::InnerEntry(ref inner) => {
          if used_rules.contains(&inner.rule) {
            continue
          }
          for d in diagnostics {
            let mut msg_to_type = collated_errors.entry(inner.rule.clone())
              .or_insert(HashMap::new());
            let mut subject_set = msg_to_type.entry(d.reason.clone())
              .or_insert(HashSet::new());
            subject_set.insert(d.subject_type.clone());
          }
        },
        _ => { } // We're only checking rule usage not entry usage generally.
                 // So we ignore entries that do not have rules.
      }
    }
    let mut msgs: Vec<String> = collated_errors.into_iter()
      .map(|(ref rule, ref subject_types_by_reasons)| format_msgs(rule, subject_types_by_reasons))
      .collect();
    msgs.sort();

    format!("Rules with errors {}:\n  {}", msgs.len(), msgs.join("\n  ")).to_string()
  }

  fn has_errors(&self) -> bool {
    let used_rules: HashSet<_> = self.rule_dependency_edges.keys().map(|entry| &entry.rule).collect();
    self.unfulfillable_rules.iter().any(|(&ref entry, &ref diagnostics)| match entry {
      &Entry::InnerEntry(ref inner) => !used_rules.contains(&inner.rule) &&
                                       !diagnostics.is_empty(),
      _ => false,
    })
  }
}

#[derive(Eq, PartialEq, Clone, Debug)]
pub struct RuleEdges {
  dependencies: Entries,
  selector_to_dependencies: HashMap<Vec<Selector>, Entries>
}

impl RuleEdges {

  fn new() -> RuleEdges {
    RuleEdges {
      dependencies: vec![],
      selector_to_dependencies: HashMap::new()
    }
  }

  fn add_edges_via(&mut self, selector_path: Vec<Selector>, new_dependencies: &Entries) {
    if selector_path.is_empty() && !new_dependencies.is_empty() {
      panic!("Cannot specify a None selector with non-empty dependencies!")
    }
    let mut deps_for_selector = self.selector_to_dependencies.entry(selector_path).or_insert(vec![]);
    for d in new_dependencies {
      deps_for_selector.push(d.clone());
      self.dependencies.push(d.clone());
    }
  }

  fn has_edges_for(&self, selector_path: Vec<Selector>) -> bool {
    self.selector_to_dependencies.contains_key(&selector_path)
  }

  fn makes_unfulfillable(&self, dep_to_eliminate: &Entry) -> bool {
    // Returns true if removing dep_to_eliminate makes this set of edges unfulfillable.
    if self.dependencies.len() == 1 && &self.dependencies[0] == dep_to_eliminate {
      true
    } else if self.selector_to_dependencies.values().any(|deps| deps.len() == 1 && &deps[0] == dep_to_eliminate) {
      true
    } else {
      false
    }
  }

  fn without_rule(&self, dep: &Entry) -> RuleEdges {
    let new_deps: Entries = self.dependencies.iter().filter(|&d| d != dep).map(|d|d.clone()).collect();
    if new_deps.len() == self.dependencies.len() {
      return self.clone();
    }
    let mut new_selector_deps: HashMap<Vec<Selector>, Entries> = HashMap::new();
    for (selector, deps) in &self.selector_to_dependencies {
      new_selector_deps.insert(selector.clone(), deps.iter().filter(|&d| d != dep).map(|d| d.clone()).collect());
    }
    RuleEdges { dependencies: new_deps, selector_to_dependencies: new_selector_deps}
  }
}

fn update_edges_based_on_unfulfillable_entry<K>(edge_container: &mut HashMap<K, RuleEdges>,
                                                new_unfulfillable_rules: &mut UnfulfillableRuleMap,
                                                removal_traversal: &mut VecDeque<Entry>,
                                                unfulfillable_entry: &Entry
)
  where Entry: From<K>,
        K: Eq + Hash + Clone
{
  let keys: Vec<_> = edge_container.keys()
    .filter(|&c| !new_unfulfillable_rules.contains_key(&Entry::from(c.clone())))
    .map(|c| c.clone())
    .collect();
  for current_entry in keys {
    if let hash_map::Entry::Occupied(mut o) = edge_container.entry(current_entry) {
      if o.get().makes_unfulfillable(&unfulfillable_entry) {
        let key_entry = Entry::from(o.key().clone());

        let entry_subject = key_entry.subject_type();
        let mut diagnostics = new_unfulfillable_rules.entry(key_entry.clone()).or_insert(vec![]);
        diagnostics.push(Diagnostic {
          subject_type: entry_subject,
          reason: format!("depends on unfulfillable {:?}", unfulfillable_entry)
        });

        removal_traversal.push_back(key_entry.clone());

        o.remove();
      } else {
        let deps_without_rule = o.get().without_rule(&unfulfillable_entry);
        o.insert(deps_without_rule);
      }
    }
  }
}

fn rhs_for_select(tasks: &Tasks, subject_type: TypeId, select: &Select) -> Entries {
  if externs::satisfied_by(&select.product, &subject_type) {
    // NB a matching subject is always picked first
    vec![Entry::new_subject_is_product(subject_type)]
  } else {
    match tasks.gen_tasks(&subject_type, &select.product) {
      Some(ref matching_tasks) => {
        matching_tasks.iter().map(|t| Entry::new_inner(subject_type, t)).collect()
      }
      None => vec![]
    }
  }
}

fn mark_unfulfillable(unfulfillable_rules: &mut UnfulfillableRuleMap, entry: &Entry, subject_type: TypeId, reason: String) {
  // instead of being modifiable, this could return a UnfulfillableRuleMap that then gets merged.
  let ref mut diagnostics_for_entry = *unfulfillable_rules.entry(entry.clone()).or_insert(vec![]);
  diagnostics_for_entry.push(Diagnostic { subject_type: subject_type, reason: reason });
}

fn add_rules_to_graph(rules_to_traverse: &mut VecDeque<Entry>,
                      rule_dependency_edges: &mut RuleDependencyEdges,
                      unfulfillable_rules: &mut UnfulfillableRuleMap,
                      root_rule_dependency_edges: &mut RootRuleDependencyEdges,
                      entry: &Entry,
                      selector_path: Vec<Selector>,
                      dep_rules: Entries) {
  {
    let rule_deps: &RuleDependencyEdges = rule_dependency_edges;
    let unseen_dep_rules = dep_rules.iter()
      .filter(|g| !unfulfillable_rules.contains_key(g))
      .filter(|g| match *g {
        &Entry::InnerEntry(ref r) => !rule_deps.contains_key(&r),
        &Entry::Root(ref r) => !root_rule_dependency_edges.contains_key(&r),
        _ => true
      })
      .map(|g| g.clone());
    rules_to_traverse.extend(unseen_dep_rules);
  }
  match entry {
    &Entry::Root(ref root_entry) => {
      let mut edges = root_rule_dependency_edges.entry(root_entry.clone()).or_insert(RuleEdges::new());
      edges.add_edges_via(selector_path, &dep_rules);
    },
    &Entry::InnerEntry(ref inner_entry) => {
      let mut edges = rule_dependency_edges.entry(inner_entry.clone()).or_insert(RuleEdges::new());
      if edges.has_edges_for(selector_path.clone()) {
        // This is an error that should only happen if there's a bug in the algorithm, but it
        // might make sense to expose it in a more friendly way.
        panic!("Rule {:?} already has dependencies set for selector {:?}", entry, selector_path)
      }
      edges.add_edges_via(selector_path, &dep_rules);
    },
    _ => {
      // these should have already been filtered out before this was called.
      // TODO enforce ^^ more clearly
      panic!("expected this entry type to have already been filtered out {:?}", entry)
    }
  }
}

fn format_msgs(rule: &Task, subject_types_by_reasons: &HashMap<String, HashSet<TypeId>>) -> String {
  let mut errors: Vec<_> = subject_types_by_reasons.iter().map(|(reason, subject_types)|
    format!("{} with subject types: {}",
            reason,
            subject_types.iter().map(|t| externs::id_to_str(t.0)).collect::<Vec<String>>().join(", "))
  ).collect();
  errors.sort();
  format!("{:?}: {}", rule, errors.join("\n    "))
}<|MERGE_RESOLUTION|>--- conflicted
+++ resolved
@@ -1,24 +1,13 @@
 // Copyright 2017 Pants project contributors (see CONTRIBUTORS.md).
 // Licensed under the Apache License, Version 2.0 (see LICENSE).
 
-<<<<<<< HEAD
-=======
-use core::{ANY_TYPE, Key, TypeConstraint, TypeId};
-
-use externs;
-
-use selectors::{Select, Selector};
->>>>>>> 31a8f645
 
 use std::collections::{hash_map, HashMap, HashSet, VecDeque};
 use std::hash::Hash;
 
-<<<<<<< HEAD
 use core::{ANY_TYPE, Key, TypeConstraint, TypeId};
 use externs;
 use selectors::{Select, Selector};
-=======
->>>>>>> 31a8f645
 use tasks::{Task, Tasks};
 
 #[derive(Eq, Hash, PartialEq, Clone, Debug)]
@@ -157,13 +146,13 @@
 
 // Given the task index and the root subjects, it produces a rule graph that allows dependency nodes
 // to be found statically rather than dynamically.
-pub struct GraphMaker<'t, 'e> {
+pub struct GraphMaker<'t> {
   tasks: &'t Tasks,
   root_subject_types: RootSubjectTypes
 }
 
-impl <'t, 'e> GraphMaker<'t, 'e> {
-  pub fn new(tasks: &'t Tasks, root_subject_types: RootSubjectTypes) -> GraphMaker<'t, 'e> {
+impl <'t> GraphMaker<'t> {
+  pub fn new(tasks: &'t Tasks, root_subject_types: RootSubjectTypes) -> GraphMaker<'t> {
     GraphMaker {
       tasks: tasks,
       root_subject_types: root_subject_types
