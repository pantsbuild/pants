// Copyright 2021 Pants project contributors (see CONTRIBUTORS.md).
// Licensed under the Apache License, Version 2.0 (see LICENSE).

use super::{DictEdit, DictEditAction, ListEdit, ListEditAction, Val};
use crate::render_choice;

<<<<<<< HEAD
use serde::de::DeserializeOwned;
=======
use log::warn;
use serde::de::{Deserialize, DeserializeOwned};
>>>>>>> af1b5c7c
use std::collections::HashMap;
use std::fmt::Display;
use std::path::{Path, PathBuf};
use std::{fs, io};

peg::parser! {
    grammar option_value_parser() for str {
        use peg::ParseLiteral;

        rule whitespace() -> ()
            = quiet!{ " " / "\n" / "\r" / "\t" }

        rule value_with_ws<T>(parse_value: rule<T>) -> T
            = whitespace()* value:parse_value() whitespace()* { value }

        rule false() -> bool
            = quiet!{ ("F"/"f") ("A"/"a") ("L"/"l") ("S"/"s") ("E"/"e") } { false }

        rule true() -> bool
            = quiet!{ ("T"/"t") ("R"/"r") ("U"/"u") ("E"/"e") } { true }

        pub(crate) rule bool() -> bool
            = b:(true() / false() / expected!("'true' or 'false'")) { b }

        // Python numeric literals can include digit-separator underscores. It's unlikely
        // that anyone relies on those in option values, but since the old Python options
        // system accepted them, we support them here.
        rule digitpart() -> &'input str
            = dp:$(['0'..='9'] ("_"? ['0'..='9'])*) { dp }

        pub(crate) rule int() -> i64
            = i:$(("+" / "-")?digitpart()) { i.replace('_', "").parse::<i64>().unwrap() }

        pub(crate) rule float() -> f64
            = f:$(("+" / "-")?digitpart() "." digitpart()? (("e" / "E") ("+" / "-") digitpart())?) {
            f.replace('_', "").parse::<f64>().unwrap()
        }

        rule unquoted_string() -> String
            = s:(non_escaped_character() / escaped_character())+ { s.into_iter().collect() }

        rule non_escaped_character() -> char
            = !"\\" c:$([_]) { c.chars().next().unwrap() }

        pub(crate) rule quoted_string() -> String
            = string:(double_quoted_string() / single_quoted_string()) { string }

        rule double_quoted_string() -> String
            = "\"" s:double_quoted_character()* "\"" { s.into_iter().collect() }

        rule double_quoted_character() -> char
            = quoted_character("\"")
            / escaped_character()

        rule single_quoted_string() -> String
            = "'" s:single_quoted_character()* "'" { s.into_iter().collect() }

        rule single_quoted_character() -> char
            = quoted_character("'")
            / escaped_character()

        // NB: ##method(X) is an undocumented peg feature expression that calls input.method(pos, X)
        // (see https://github.com/kevinmehall/rust-peg/issues/283).
        rule quoted_character(quote_char: &'static str) -> char
            = !(##parse_string_literal(quote_char) / "\\") c:$([_]) { c.chars().next().unwrap() }

        rule escaped_character() -> char
            = "\\" c:$([_]) { c.chars().next().unwrap() }

        rule list_add() -> ListEditAction
            = "+" { ListEditAction::Add }

        rule list_remove() -> ListEditAction
            = "-" { ListEditAction::Remove }

        rule list_action() -> ListEditAction
            = quiet!{ action:(list_add() / list_remove()) { action } }
            / expected!(
                "an optional list edit action of '+' indicating `add` or '-' indicating `remove`"
            )

        // N.B.: The Python list parsing implementation accepts Python tuple literal syntax too.

        rule tuple_start() -> ()
            = quiet!{ "(" }
            / expected!("the start of a tuple indicated by '('")

        rule tuple_end() -> ()
            = quiet!{ ")" }
            / expected!("the end of a tuple indicated by ')'")

        rule tuple_items<T>(parse_value: rule<T>) -> Vec<T>
            = tuple_start()
            items:value_with_ws(&parse_value) ** ","
            ","? whitespace()*
            tuple_end() {
                items
            }

        rule list_start() -> ()
            = quiet!{ "[" }
            / expected!("the start of a list indicated by '['")

        rule list_end() -> ()
            = quiet!{ "]" }
            / expected!("the end of a list indicated by ']'")

        rule list_items<T>(parse_value: rule<T>) -> Vec<T>
            = list_start()
            items:value_with_ws(&parse_value) ** ","
            ","? whitespace()*
            list_end() {
                items
            }

        rule items<T>(parse_value: rule<T>) -> Vec<T>
            = whitespace()*
            items:(tuple_items(&parse_value) / list_items(&parse_value))
            whitespace()* { items }

        rule list_edit<T>(parse_value: rule<T>) -> ListEdit<T>
            = whitespace()* action:list_action() items:items(&parse_value) whitespace()* {
                ListEdit { action, items }
            }

        rule list_edits<T>(parse_value: rule<T>) -> Vec<ListEdit<T>>
            = e:list_edit(&parse_value) ** "," ","? { e }

        rule list_replace<T>(parse_value: rule<T>) -> Vec<ListEdit<T>>
            = items:items(&parse_value) {
                vec![ListEdit { action: ListEditAction::Replace, items }]
            }

        rule implicit_add<T>(parse_raw_value: rule<T>) -> Vec<ListEdit<T>>
            // If the value is not prefixed with any of the syntax that we recognize as indicating
            // our list edit syntax, then it is implicitly an Add.
            = !(whitespace() / (list_action() list_start()) / (list_action() tuple_start()) /
                tuple_start() / list_start()
               ) item:parse_raw_value() {
                vec![ListEdit { action: ListEditAction::Add, items: vec![item] }]
            }

        rule scalar_list_edits<T>(parse_scalar: rule<T>) -> Vec<ListEdit<T>>
            = implicit_add(&parse_scalar) / list_replace(&parse_scalar) / list_edits(&parse_scalar)

        pub(crate) rule bool_list_edits() -> Vec<ListEdit<bool>> = scalar_list_edits(<bool()>)

        pub(crate) rule int_list_edits() -> Vec<ListEdit<i64>> = scalar_list_edits(<int()>)

        pub(crate) rule float_list_edits() -> Vec<ListEdit<f64>> = scalar_list_edits(<float()>)

        pub(crate) rule string_list_edits() -> Vec<ListEdit<String>>
            = implicit_add(<unquoted_string()>) / list_replace(<quoted_string()>) / list_edits(<quoted_string()>)

        // Heterogeneous values embedded in dicts. Note that float_val() must precede int_val() so that
        // the integer prefix of a float is not interpreted as an int.
        rule val() -> Val
            = v:(bool_val() / float_val() / int_val() / string_val() / list_val() / tuple_val() / dict_val()) {
            v
        }

        rule bool_val() -> Val = x:bool() { Val::Bool(x) }
        rule float_val() -> Val = x:float() { Val::Float(x) }
        rule int_val() -> Val = x:int() { Val::Int(x) }
        rule string_val() -> Val = x:quoted_string() { Val::String(x) }
        rule list_val() -> Val = items:list_items(<val()>) { Val::List(items) }
        rule tuple_val() -> Val = items:tuple_items(<val()>) { Val::List(items) }
        rule dict_val() -> Val = whitespace()* d:dict() { Val::Dict(d) }

        rule dict() -> HashMap<String, Val>
            = dict_start()
            items:dict_item() ** ","
            whitespace()* ","? whitespace()*
            dict_end()
            whitespace()* {
                items.into_iter().collect()
            }

        rule dict_start() -> ()
            = quiet!{ "{" }
            / expected!("the start of a dict indicated by '{' or '+{'")

        rule dict_end() -> ()
            = quiet!{ "}" }
            / expected!("the end of a dict indicated by '}'")

        rule dict_item() -> (String, Val)
            = whitespace()* key:quoted_string() whitespace()* ":" whitespace()* value:val() whitespace()* {
                (key, value)
            }

        pub(crate) rule dict_edit() -> DictEdit
            = whitespace()* plus:"+"? d:dict() {
                DictEdit {
                    action: if plus.is_some() { DictEditAction::Add } else { DictEditAction::Replace },
                    items: d,
                }
            }
    }
}

mod err {
    #[derive(Debug, Eq, PartialEq)]
    pub(crate) struct ParseError {
        template: String,
    }

    impl ParseError {
        pub(super) fn new<S: AsRef<str>>(template: S) -> ParseError {
            let template_ref = template.as_ref();
            assert!(
                template_ref.contains("{name}"),
                "\
        Expected the template to contain at least one `{{name}}` placeholder, but found none: \
        {template_ref}.\
        "
            );
            ParseError {
                template: template_ref.to_owned(),
            }
        }

        pub(crate) fn render<S: AsRef<str>>(&self, name: S) -> String {
            self.template.replace("{name}", name.as_ref())
        }
    }
}

pub(crate) use err::ParseError;

fn format_parse_error(
    type_id: &str,
    value: &str,
    parse_error: peg::error::ParseError<peg::str::LineCol>,
) -> ParseError {
    let value_with_marker = value
        .split('\n')
        .enumerate()
        .map(|(index, line)| (index + 1, line))
        .map(|(line_no, line)| {
            if line_no == parse_error.location.line {
                format!(
                    "{}:{}\n  {}^",
                    line_no,
                    line,
                    "-".repeat(parse_error.location.column - 1)
                )
            } else {
                format!("{line_no}:{line}")
            }
        })
        .collect::<Vec<_>>()
        .join("\n");

    let mut choices = parse_error.expected.tokens().collect::<Vec<_>>();
    // N.B.: It appears to be the case that the peg parser parses alternatives concurrently and so
    // the ordering of choices is observed to be unstable. As such sort them for consistent error
    // messages.
    choices.sort_unstable();

    ParseError::new(format!(
        "\
    Problem parsing {{name}} {type_id} value:\n{value_with_marker}\nExpected {choices} at \
    line {line} column {column}\
    ",
        type_id = type_id,
        value_with_marker = value_with_marker,
        choices = render_choice(choices.as_slice()).unwrap_or_else(|| "nothing".to_owned()),
        line = parse_error.location.line,
        column = parse_error.location.column,
    ))
}

pub(crate) fn parse_dict(value: &str) -> Result<DictEdit, ParseError> {
    option_value_parser::dict_edit(value).map_err(|e| format_parse_error("dict", value, e))
<<<<<<< HEAD
}

pub(crate) trait Parseable: Sized {
    fn parse(value: &str) -> Result<Self, ParseError>;
    fn parse_list(value: &str) -> Result<Vec<ListEdit<Self>>, ParseError>;
}

impl Parseable for bool {
    fn parse(value: &str) -> Result<bool, ParseError> {
        option_value_parser::bool(value).map_err(|e| format_parse_error("bool", value, e))
    }

    fn parse_list(value: &str) -> Result<Vec<ListEdit<bool>>, ParseError> {
        option_value_parser::bool_list_edits(value)
            .map_err(|e| format_parse_error("bool list", value, e))
    }
}

impl Parseable for i64 {
    fn parse(value: &str) -> Result<i64, ParseError> {
        option_value_parser::int(value).map_err(|e| format_parse_error("int", value, e))
    }

    fn parse_list(value: &str) -> Result<Vec<ListEdit<i64>>, ParseError> {
        option_value_parser::int_list_edits(value)
            .map_err(|e| format_parse_error("int list", value, e))
    }
}

impl Parseable for f64 {
    fn parse(value: &str) -> Result<f64, ParseError> {
        option_value_parser::float(value).map_err(|e| format_parse_error("float", value, e))
    }

    fn parse_list(value: &str) -> Result<Vec<ListEdit<f64>>, ParseError> {
        option_value_parser::float_list_edits(value)
            .map_err(|e| format_parse_error("float list", value, e))
    }
}

impl Parseable for String {
    fn parse(value: &str) -> Result<String, ParseError> {
        Ok(value.to_owned())
    }

    fn parse_list(value: &str) -> Result<Vec<ListEdit<String>>, ParseError> {
        option_value_parser::string_list_edits(value)
            .map_err(|e| format_parse_error("string list", value, e))
    }
}

pub(crate) trait ListMember: Parseable + DeserializeOwned {}

impl ListMember for bool {}

impl ListMember for i64 {}

impl ListMember for f64 {}

impl ListMember for String {}

// If the corresponding unexpanded value points to a @fromfile, then the
// first component is the path to that file, and the second is the value from the file,
// or None if the file doesn't exist and the @?fromfile syntax was used.
//
// Otherwise, the first component is None and the second is the original value.
type ExpandedValue = (Option<PathBuf>, Option<String>);

fn mk_parse_err(err: impl Display, path: &Path) -> ParseError {
    ParseError::new(format!(
        "Problem reading {path} for {{name}}: {err_msg}",
        path = path.display(),
        err_msg = err,
    ))
}

fn maybe_expand(value: String) -> Result<ExpandedValue, ParseError> {
    if let Some(suffix) = value.strip_prefix('@') {
        if suffix.starts_with('@') {
            // @@ escapes the initial @.
            Ok((None, Some(suffix.to_owned())))
        } else {
            match suffix.strip_prefix('?') {
                Some(subsuffix) => {
                    // @? means the path is allowed to not exist.
                    let path = PathBuf::from(subsuffix);
                    match fs::read_to_string(&path) {
                        Ok(content) => Ok((Some(path), Some(content))),
                        Err(err) if err.kind() == io::ErrorKind::NotFound => Ok((Some(path), None)),
                        Err(err) => Err(mk_parse_err(err, &path)),
                    }
                }
                _ => {
                    let path = PathBuf::from(suffix);
                    let content = fs::read_to_string(&path).map_err(|e| mk_parse_err(e, &path))?;
                    Ok((Some(path), Some(content)))
                }
            }
        }
    } else {
        Ok((None, Some(value)))
    }
}

pub(crate) fn expand(value: String) -> Result<Option<String>, ParseError> {
    let (_, expanded_value) = maybe_expand(value)?;
    Ok(expanded_value)
}

pub(crate) fn expand_to_list<T: ListMember>(
    value: String,
) -> Result<Option<Vec<ListEdit<T>>>, ParseError> {
    let (path_opt, value_opt) = maybe_expand(value)?;
    if value_opt.is_none() {
        return Ok(None);
    }
    let value = value_opt.unwrap();
    let mut deserialized_items: Option<Vec<T>> = None;
    if let Some(path) = path_opt {
        if let Some(ext) = path.extension() {
            if ext == "json" {
                deserialized_items =
                    Some(serde_json::from_str(&value).map_err(|e| mk_parse_err(e, &path))?)
            } else if ext == "yml" || ext == "yaml" {
                deserialized_items =
                    Some(serde_yaml::from_str(&value).map_err(|e| mk_parse_err(e, &path))?)
            }
        }
    }
    if let Some(items) = deserialized_items {
        Ok(Some(vec![ListEdit {
            action: ListEditAction::Replace,
            items,
        }]))
    } else {
        T::parse_list(&value).map(Some)
    }
}

pub(crate) fn expand_to_dict(value: String) -> Result<Option<DictEdit>, ParseError> {
    let (path_opt, value_opt) = maybe_expand(value)?;
    if value_opt.is_none() {
        return Ok(None);
    }
    let value = value_opt.unwrap();
    let mut deserialized_items: Option<HashMap<String, Val>> = None;
    if let Some(path) = path_opt {
        if let Some(ext) = path.extension() {
            if ext == "json" {
                deserialized_items =
                    Some(serde_json::from_str(&value).map_err(|e| mk_parse_err(e, &path))?)
            } else if ext == "yml" || ext == "yaml" {
                deserialized_items =
                    Some(serde_yaml::from_str(&value).map_err(|e| mk_parse_err(e, &path))?)
            }
        }
    }
    if let Some(items) = deserialized_items {
        Ok(Some(DictEdit {
            action: DictEditAction::Replace,
            items,
        }))
    } else {
        parse_dict(&value).map(Some)
    }
}

=======
}

pub(crate) trait Parseable: Sized + DeserializeOwned {
    fn parse(value: &str) -> Result<Self, ParseError>;
    fn parse_list(value: &str) -> Result<Vec<ListEdit<Self>>, ParseError>;
}

impl Parseable for bool {
    fn parse(value: &str) -> Result<bool, ParseError> {
        option_value_parser::bool(value).map_err(|e| format_parse_error("bool", value, e))
    }

    fn parse_list(value: &str) -> Result<Vec<ListEdit<bool>>, ParseError> {
        option_value_parser::bool_list_edits(value)
            .map_err(|e| format_parse_error("bool list", value, e))
    }
}

impl Parseable for i64 {
    fn parse(value: &str) -> Result<i64, ParseError> {
        option_value_parser::int(value).map_err(|e| format_parse_error("int", value, e))
    }

    fn parse_list(value: &str) -> Result<Vec<ListEdit<i64>>, ParseError> {
        option_value_parser::int_list_edits(value)
            .map_err(|e| format_parse_error("int list", value, e))
    }
}

impl Parseable for f64 {
    fn parse(value: &str) -> Result<f64, ParseError> {
        option_value_parser::float(value).map_err(|e| format_parse_error("float", value, e))
    }

    fn parse_list(value: &str) -> Result<Vec<ListEdit<f64>>, ParseError> {
        option_value_parser::float_list_edits(value)
            .map_err(|e| format_parse_error("float list", value, e))
    }
}

impl Parseable for String {
    fn parse(value: &str) -> Result<String, ParseError> {
        Ok(value.to_owned())
    }

    fn parse_list(value: &str) -> Result<Vec<ListEdit<String>>, ParseError> {
        option_value_parser::string_list_edits(value)
            .map_err(|e| format_parse_error("string list", value, e))
    }
}

// If the corresponding unexpanded value points to a @fromfile, then the
// first component is the path to that file, and the second is the value from the file,
// or None if the file doesn't exist and the @?fromfile syntax was used.
//
// Otherwise, the first component is None and the second is the original value.
type ExpandedValue = (Option<PathBuf>, Option<String>);

fn mk_parse_err(err: impl Display, path: &Path) -> ParseError {
    ParseError::new(format!(
        "Problem reading {path} for {{name}}: {err}",
        path = path.display()
    ))
}

fn maybe_expand(value: String) -> Result<ExpandedValue, ParseError> {
    if let Some(suffix) = value.strip_prefix('@') {
        if suffix.starts_with('@') {
            // @@ escapes the initial @.
            Ok((None, Some(suffix.to_owned())))
        } else {
            match suffix.strip_prefix('?') {
                Some(subsuffix) => {
                    // @? means the path is allowed to not exist.
                    let path = PathBuf::from(subsuffix);
                    match fs::read_to_string(&path) {
                        Ok(content) => Ok((Some(path), Some(content))),
                        Err(err) if err.kind() == io::ErrorKind::NotFound => {
                            warn!("Optional file config '{}' does not exist.", path.display());
                            Ok((Some(path), None))
                        }
                        Err(err) => Err(mk_parse_err(err, &path)),
                    }
                }
                _ => {
                    let path = PathBuf::from(suffix);
                    let content = fs::read_to_string(&path).map_err(|e| mk_parse_err(e, &path))?;
                    Ok((Some(path), Some(content)))
                }
            }
        }
    } else {
        Ok((None, Some(value)))
    }
}

pub(crate) fn expand(value: String) -> Result<Option<String>, ParseError> {
    let (_, expanded_value) = maybe_expand(value)?;
    Ok(expanded_value)
}

#[derive(Debug)]
enum FromfileType {
    Json,
    Yaml,
    Unknown,
}

impl FromfileType {
    fn detect(path: &Path) -> FromfileType {
        if let Some(ext) = path.extension() {
            if ext == "json" {
                return FromfileType::Json;
            } else if ext == "yml" || ext == "yaml" {
                return FromfileType::Yaml;
            };
        }
        FromfileType::Unknown
    }
}

fn try_deserialize<'a, DE: Deserialize<'a>>(
    value: &'a str,
    path_opt: Option<PathBuf>,
) -> Result<Option<DE>, ParseError> {
    if let Some(path) = path_opt {
        match FromfileType::detect(&path) {
            FromfileType::Json => serde_json::from_str(value).map_err(|e| mk_parse_err(e, &path)),
            FromfileType::Yaml => serde_yaml::from_str(value).map_err(|e| mk_parse_err(e, &path)),
            _ => Ok(None),
        }
    } else {
        Ok(None)
    }
}

pub(crate) fn expand_to_list<T: Parseable>(
    value: String,
) -> Result<Option<Vec<ListEdit<T>>>, ParseError> {
    let (path_opt, value_opt) = maybe_expand(value)?;
    if let Some(value) = value_opt {
        if let Some(items) = try_deserialize(&value, path_opt)? {
            Ok(Some(vec![ListEdit {
                action: ListEditAction::Replace,
                items,
            }]))
        } else {
            T::parse_list(&value).map(Some)
        }
    } else {
        Ok(None)
    }
}

pub(crate) fn expand_to_dict(value: String) -> Result<Option<DictEdit>, ParseError> {
    let (path_opt, value_opt) = maybe_expand(value)?;
    if let Some(value) = value_opt {
        if let Some(items) = try_deserialize(&value, path_opt)? {
            Ok(Some(DictEdit {
                action: DictEditAction::Replace,
                items,
            }))
        } else {
            parse_dict(&value).map(Some)
        }
    } else {
        Ok(None)
    }
}

>>>>>>> af1b5c7c
#[cfg(test)]
pub(crate) mod test_util {
    use std::fs::File;
    use std::io::Write;
    use std::path::PathBuf;
    use tempfile::{tempdir, TempDir};

    pub(crate) fn write_fromfile(filename: &str, content: &str) -> (TempDir, PathBuf) {
        let tmpdir = tempdir().unwrap();
        let fromfile_path = tmpdir.path().join(filename);
        let mut fromfile = File::create(&fromfile_path).unwrap();
        fromfile.write_all(content.as_bytes()).unwrap();
        fromfile.flush().unwrap();
        (tmpdir, fromfile_path)
    }
}<|MERGE_RESOLUTION|>--- conflicted
+++ resolved
@@ -4,12 +4,8 @@
 use super::{DictEdit, DictEditAction, ListEdit, ListEditAction, Val};
 use crate::render_choice;
 
-<<<<<<< HEAD
-use serde::de::DeserializeOwned;
-=======
 use log::warn;
 use serde::de::{Deserialize, DeserializeOwned};
->>>>>>> af1b5c7c
 use std::collections::HashMap;
 use std::fmt::Display;
 use std::path::{Path, PathBuf};
@@ -285,175 +281,6 @@
 
 pub(crate) fn parse_dict(value: &str) -> Result<DictEdit, ParseError> {
     option_value_parser::dict_edit(value).map_err(|e| format_parse_error("dict", value, e))
-<<<<<<< HEAD
-}
-
-pub(crate) trait Parseable: Sized {
-    fn parse(value: &str) -> Result<Self, ParseError>;
-    fn parse_list(value: &str) -> Result<Vec<ListEdit<Self>>, ParseError>;
-}
-
-impl Parseable for bool {
-    fn parse(value: &str) -> Result<bool, ParseError> {
-        option_value_parser::bool(value).map_err(|e| format_parse_error("bool", value, e))
-    }
-
-    fn parse_list(value: &str) -> Result<Vec<ListEdit<bool>>, ParseError> {
-        option_value_parser::bool_list_edits(value)
-            .map_err(|e| format_parse_error("bool list", value, e))
-    }
-}
-
-impl Parseable for i64 {
-    fn parse(value: &str) -> Result<i64, ParseError> {
-        option_value_parser::int(value).map_err(|e| format_parse_error("int", value, e))
-    }
-
-    fn parse_list(value: &str) -> Result<Vec<ListEdit<i64>>, ParseError> {
-        option_value_parser::int_list_edits(value)
-            .map_err(|e| format_parse_error("int list", value, e))
-    }
-}
-
-impl Parseable for f64 {
-    fn parse(value: &str) -> Result<f64, ParseError> {
-        option_value_parser::float(value).map_err(|e| format_parse_error("float", value, e))
-    }
-
-    fn parse_list(value: &str) -> Result<Vec<ListEdit<f64>>, ParseError> {
-        option_value_parser::float_list_edits(value)
-            .map_err(|e| format_parse_error("float list", value, e))
-    }
-}
-
-impl Parseable for String {
-    fn parse(value: &str) -> Result<String, ParseError> {
-        Ok(value.to_owned())
-    }
-
-    fn parse_list(value: &str) -> Result<Vec<ListEdit<String>>, ParseError> {
-        option_value_parser::string_list_edits(value)
-            .map_err(|e| format_parse_error("string list", value, e))
-    }
-}
-
-pub(crate) trait ListMember: Parseable + DeserializeOwned {}
-
-impl ListMember for bool {}
-
-impl ListMember for i64 {}
-
-impl ListMember for f64 {}
-
-impl ListMember for String {}
-
-// If the corresponding unexpanded value points to a @fromfile, then the
-// first component is the path to that file, and the second is the value from the file,
-// or None if the file doesn't exist and the @?fromfile syntax was used.
-//
-// Otherwise, the first component is None and the second is the original value.
-type ExpandedValue = (Option<PathBuf>, Option<String>);
-
-fn mk_parse_err(err: impl Display, path: &Path) -> ParseError {
-    ParseError::new(format!(
-        "Problem reading {path} for {{name}}: {err_msg}",
-        path = path.display(),
-        err_msg = err,
-    ))
-}
-
-fn maybe_expand(value: String) -> Result<ExpandedValue, ParseError> {
-    if let Some(suffix) = value.strip_prefix('@') {
-        if suffix.starts_with('@') {
-            // @@ escapes the initial @.
-            Ok((None, Some(suffix.to_owned())))
-        } else {
-            match suffix.strip_prefix('?') {
-                Some(subsuffix) => {
-                    // @? means the path is allowed to not exist.
-                    let path = PathBuf::from(subsuffix);
-                    match fs::read_to_string(&path) {
-                        Ok(content) => Ok((Some(path), Some(content))),
-                        Err(err) if err.kind() == io::ErrorKind::NotFound => Ok((Some(path), None)),
-                        Err(err) => Err(mk_parse_err(err, &path)),
-                    }
-                }
-                _ => {
-                    let path = PathBuf::from(suffix);
-                    let content = fs::read_to_string(&path).map_err(|e| mk_parse_err(e, &path))?;
-                    Ok((Some(path), Some(content)))
-                }
-            }
-        }
-    } else {
-        Ok((None, Some(value)))
-    }
-}
-
-pub(crate) fn expand(value: String) -> Result<Option<String>, ParseError> {
-    let (_, expanded_value) = maybe_expand(value)?;
-    Ok(expanded_value)
-}
-
-pub(crate) fn expand_to_list<T: ListMember>(
-    value: String,
-) -> Result<Option<Vec<ListEdit<T>>>, ParseError> {
-    let (path_opt, value_opt) = maybe_expand(value)?;
-    if value_opt.is_none() {
-        return Ok(None);
-    }
-    let value = value_opt.unwrap();
-    let mut deserialized_items: Option<Vec<T>> = None;
-    if let Some(path) = path_opt {
-        if let Some(ext) = path.extension() {
-            if ext == "json" {
-                deserialized_items =
-                    Some(serde_json::from_str(&value).map_err(|e| mk_parse_err(e, &path))?)
-            } else if ext == "yml" || ext == "yaml" {
-                deserialized_items =
-                    Some(serde_yaml::from_str(&value).map_err(|e| mk_parse_err(e, &path))?)
-            }
-        }
-    }
-    if let Some(items) = deserialized_items {
-        Ok(Some(vec![ListEdit {
-            action: ListEditAction::Replace,
-            items,
-        }]))
-    } else {
-        T::parse_list(&value).map(Some)
-    }
-}
-
-pub(crate) fn expand_to_dict(value: String) -> Result<Option<DictEdit>, ParseError> {
-    let (path_opt, value_opt) = maybe_expand(value)?;
-    if value_opt.is_none() {
-        return Ok(None);
-    }
-    let value = value_opt.unwrap();
-    let mut deserialized_items: Option<HashMap<String, Val>> = None;
-    if let Some(path) = path_opt {
-        if let Some(ext) = path.extension() {
-            if ext == "json" {
-                deserialized_items =
-                    Some(serde_json::from_str(&value).map_err(|e| mk_parse_err(e, &path))?)
-            } else if ext == "yml" || ext == "yaml" {
-                deserialized_items =
-                    Some(serde_yaml::from_str(&value).map_err(|e| mk_parse_err(e, &path))?)
-            }
-        }
-    }
-    if let Some(items) = deserialized_items {
-        Ok(Some(DictEdit {
-            action: DictEditAction::Replace,
-            items,
-        }))
-    } else {
-        parse_dict(&value).map(Some)
-    }
-}
-
-=======
 }
 
 pub(crate) trait Parseable: Sized + DeserializeOwned {
@@ -624,7 +451,6 @@
     }
 }
 
->>>>>>> af1b5c7c
 #[cfg(test)]
 pub(crate) mod test_util {
     use std::fs::File;
