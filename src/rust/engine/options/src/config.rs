// Copyright 2021 Pants project contributors (see CONTRIBUTORS.md).
// Licensed under the Apache License, Version 2.0 (see LICENSE).

use std::collections::{HashMap, HashSet};
use std::fs;
use std::path::Path;

use lazy_static::lazy_static;
use regex::Regex;
use toml::value::Table;
use toml::Value;

use super::{DictEdit, DictEditAction, ListEdit, ListEditAction, OptionsSource, Val};
use crate::fromfile::FromfileExpander;
use crate::id::{NameTransform, OptionId};
use crate::parse::Parseable;

type InterpolationMap = HashMap<String, String>;

static DEFAULT_SECTION: &str = "DEFAULT";

lazy_static! {
    static ref PLACEHOLDER_RE: Regex = Regex::new(r"%\(([a-zA-Z0-9_.]+)\)s").unwrap();
}

pub(crate) fn interpolate_string(
    value: String,
    replacements: &InterpolationMap,
) -> Result<String, String> {
    let caps_vec: Vec<_> = PLACEHOLDER_RE.captures_iter(&value).collect();
    if caps_vec.is_empty() {
        return Ok(value);
    }

    let mut new_value = String::with_capacity(value.len());
    let mut last_match = 0;
    for caps in caps_vec {
        let m = caps.get(0).unwrap();
        new_value.push_str(&value[last_match..m.start()]);
        let placeholder_name = &caps[1];
        let replacement = replacements.get(placeholder_name).ok_or(format!(
            "Unknown value for placeholder `{}`",
            placeholder_name
        ))?;
        new_value.push_str(replacement);
        last_match = m.end();
    }
    new_value.push_str(&value[last_match..]);
    // A replacement string may itself contain a placeholder, so we recurse.
    interpolate_string(new_value, replacements)
}

struct InterpolationError {
    key: String,
    msg: String,
}

fn interpolate_value(
    key: &str,
    value: Value,
    replacements: &InterpolationMap,
) -> Result<Value, InterpolationError> {
    Ok(match value {
        Value::String(s) => Value::String(interpolate_string(s, replacements).map_err(|msg| {
            InterpolationError {
                key: key.to_string(),
                msg,
            }
        })?),
        Value::Array(v) => {
            let new_v: Result<Vec<_>, _> = v
                .into_iter()
                .map(|x| interpolate_value(key, x, replacements))
                .collect();
            Value::Array(new_v?)
        }
        Value::Table(t) => {
            let new_items: Result<Vec<_>, _> = t
                .into_iter()
                .map(|(k, v)| {
                    match interpolate_value(
                        // Use the section-level key even if this is a nested table value.
                        if key.is_empty() { &k } else { key },
                        v,
                        replacements,
                    ) {
                        Ok(new_v) => Ok((k, new_v)),
                        Err(s) => Err(s),
                    }
                })
                .collect();
            Value::Table(new_items?.into_iter().collect())
        }
        _ => value,
    })
}

struct ValueConversionError<'a> {
    expected_type: &'static str,
    given_value: &'a Value,
}

trait FromValue: Parseable {
    fn from_value(value: &Value) -> Result<Self, ValueConversionError>;

    fn from_config(config: &ConfigReader, id: &OptionId) -> Result<Option<Self>, String> {
        if let Some(value) = config.get_value(id) {
            if value.is_str() {
                match config
                    .fromfile_expander
                    .expand(value.as_str().unwrap().to_owned())
                    .map_err(|e| e.render(config.display(id)))?
                {
                    Some(expanded_value) => Ok(Some(
                        Self::parse(&expanded_value).map_err(|e| e.render(config.display(id)))?,
                    )),
                    _ => Ok(None),
                }
            } else {
                match Self::from_value(value) {
                    Ok(x) => Ok(Some(x)),
                    Err(verr) => Err(format!(
                        "Expected {id} to be a {} but given {}",
                        verr.expected_type, verr.given_value
                    )),
                }
            }
        } else {
            Ok(None)
        }
    }

    fn extract_list(option_name: &str, value: &Value) -> Result<Vec<Self>, String> {
        if let Some(array) = value.as_array() {
            let mut items = vec![];
            for item in array {
                items.push(Self::from_value(item).map_err(|verr|
                    format!(
                        "Expected {option_name} to be an array of {0}s but given {value} containing \
                        non-{0} item {item}", verr.expected_type
                    ))?);
            }
            Ok(items)
        } else {
            Err(format!(
                "Expected {option_name} to be a toml array or Python sequence, but given {value}."
            ))
        }
    }
}

impl FromValue for String {
    fn from_value(value: &Value) -> Result<String, ValueConversionError> {
        if let Some(string) = value.as_str() {
            Ok(string.to_owned())
        } else {
            Err(ValueConversionError {
                expected_type: "string",
                given_value: value,
            })
        }
    }
}

impl FromValue for bool {
    fn from_value(value: &Value) -> Result<bool, ValueConversionError> {
        if let Some(boolean) = value.as_bool() {
            Ok(boolean)
        } else {
            Err(ValueConversionError {
                expected_type: "bool",
                given_value: value,
            })
        }
    }
}

impl FromValue for i64 {
    fn from_value(value: &Value) -> Result<i64, ValueConversionError> {
        if let Some(int) = value.as_integer() {
            Ok(int)
        } else {
            Err(ValueConversionError {
                expected_type: "int",
                given_value: value,
            })
        }
    }
}

impl FromValue for f64 {
    fn from_value(value: &Value) -> Result<f64, ValueConversionError> {
        if let Some(float) = value.as_float() {
            Ok(float)
        } else {
            Err(ValueConversionError {
                expected_type: "float",
                given_value: value,
            })
        }
    }
}

fn toml_value_to_val(value: &Value) -> Val {
    match value {
        Value::String(s) => Val::String(s.to_owned()),
        Value::Integer(i) => Val::Int(*i),
        Value::Float(f) => Val::Float(*f),
        Value::Boolean(b) => Val::Bool(*b),
        Value::Datetime(d) => Val::String(d.to_string()),
        Value::Array(a) => Val::List(a.iter().map(toml_value_to_val).collect()),
        Value::Table(t) => Val::Dict(
            t.iter()
                .map(|(k, v)| (k.to_string(), toml_value_to_val(v)))
                .collect(),
        ),
    }
}

// Helper function. Only call if you know that the arg is a Value::Table.
fn toml_table_to_dict(table: &Value) -> HashMap<String, Val> {
    if !table.is_table() {
        panic!("Expected a TOML table but received: {table}");
    }
    if let Val::Dict(hm) = toml_value_to_val(table) {
        hm
    } else {
        panic!("toml_value_to_val() on a Value::Table must return a Val::Dict");
    }
}

#[derive(Clone)]
pub(crate) struct Config {
    value: Value,
}

impl Config {
    pub(crate) fn parse<P: AsRef<Path>>(
        file: P,
        seed_values: &InterpolationMap,
    ) -> Result<Config, String> {
        let config_contents = fs::read_to_string(&file).map_err(|e| {
            format!(
                "Failed to read config file {}: {}",
                file.as_ref().display(),
                e
            )
        })?;
        let config = config_contents.parse::<Value>().map_err(|e| {
            format!(
                "Failed to parse config file {}: {}",
                file.as_ref().display(),
                e
            )
        })?;

        fn add_section_to_interpolation_map(
            mut imap: InterpolationMap,
            section: Option<&Value>,
        ) -> Result<InterpolationMap, String> {
            if let Some(section) = section {
                if let Some(table) = section.as_table() {
                    for (key, value) in table.iter() {
                        if let Value::String(s) = value {
                            imap.insert(key.clone(), s.clone());
                        }
                    }
                }
            }
            Ok(imap)
        }

        let default_imap =
            add_section_to_interpolation_map(seed_values.clone(), config.get(DEFAULT_SECTION))?;

        let new_sections: Result<Vec<(String, Value)>, String> = match config {
            Value::Table(t) => t
                .into_iter()
                .map(|(section_name, section)| {
                    if !section.is_table() {
                        return Err(format!(
                            "Expected the config file {} to contain tables per section, \
                            but section {} contained a {}: {}",
                            file.as_ref().display(),
                            section_name,
                            section.type_str(),
                            section
                        ));
                    }
                    let section_imap = if section_name == *DEFAULT_SECTION {
                        default_imap.clone()
                    } else {
                        add_section_to_interpolation_map(default_imap.clone(), Some(&section))?
                    };
                    let new_section = interpolate_value("", section.clone(), &section_imap)
                        .map_err(|e| {
                            format!(
                                "{} in config file {}, section {}, key {}",
                                e.msg,
                                file.as_ref().display(),
                                section_name,
                                e.key
                            )
                        })?;
                    Ok((section_name, new_section))
                })
                .collect(),

            _ => Err(format!(
                "Expected the config file {} to contain a table but contained a {}: {}",
                file.as_ref().display(),
                config.type_str(),
                config
            )),
        };

        let new_table = Table::from_iter(new_sections?);
        Ok(Self {
            value: Value::Table(new_table),
        })
    }
}

pub(crate) struct ConfigReader {
    config: Config,
    fromfile_expander: FromfileExpander,
}

impl ConfigReader {
    pub fn new(config: Config, fromfile_expander: FromfileExpander) -> Self {
        Self {
            config,
            fromfile_expander,
        }
    }

    fn option_name(id: &OptionId) -> String {
        id.name("_", NameTransform::None)
    }

<<<<<<< HEAD
    fn get_from_section(&self, section_name: &str, option_name: &str) -> Option<&Value> {
        self.value
            .get(section_name)
            .and_then(|table| table.get(option_name))
    }

    fn get_value(&self, id: &OptionId) -> Option<&Value> {
        let option_name = Self::option_name(id);
        self.get_from_section(id.scope.name(), &option_name)
            .or(self.get_from_section(DEFAULT_SECTION, &option_name))
=======
    fn get_value(&self, id: &OptionId) -> Option<&Value> {
        self.config
            .value
            .get(id.scope.name())
            .and_then(|table| table.get(Self::option_name(id)))
>>>>>>> 4dee7ae9
    }

    fn get_list<T: FromValue + Parseable>(
        &self,
        id: &OptionId,
    ) -> Result<Option<Vec<ListEdit<T>>>, String> {
        let from_scoped_section_opt = self.get_list_from_section(id.scope.name(), id)?;

        Ok(
            if let Some(from_default_section) = self.get_list_from_section(DEFAULT_SECTION, id)? {
                Some(itertools::concat([
                    from_default_section,
                    from_scoped_section_opt.unwrap_or(vec![]),
                ]))
            } else {
                from_scoped_section_opt
            },
        )
    }

    fn get_list_from_section<T: FromValue + Parseable>(
        &self,
        section_name: &str,
        id: &OptionId,
    ) -> Result<Option<Vec<ListEdit<T>>>, String> {
        let mut list_edits = vec![];
<<<<<<< HEAD
        if let Some(table) = self.value.get(section_name) {
            let option_name = &Self::option_name(id);
            if let Some(value) = table.get(option_name) {
=======
        if let Some(table) = self.config.value.get(id.scope.name()) {
            let option_name = Self::option_name(id);
            if let Some(value) = table.get(&option_name) {
>>>>>>> 4dee7ae9
                match value {
                    Value::Table(sub_table) => {
                        if sub_table.is_empty()
                            || !sub_table.keys().collect::<HashSet<_>>().is_subset(
                                &["add".to_owned(), "remove".to_owned()]
                                    .iter()
                                    .collect::<HashSet<_>>(),
                            )
                        {
                            return Err(format!(
                                "Expected {option_name} to contain an 'add' element, a 'remove' element or both but found: {sub_table:?}"
                            ));
                        }
                        if let Some(add) = sub_table.get("add") {
                            list_edits.push(ListEdit {
                                action: ListEditAction::Add,
                                items: T::extract_list(&format!("{option_name}.add"), add)?,
                            });
                        }
                        if let Some(remove) = sub_table.get("remove") {
                            list_edits.push(ListEdit {
                                action: ListEditAction::Remove,
                                items: T::extract_list(&format!("{option_name}.remove"), remove)?,
                            });
                        }
                    }
                    Value::String(v) => {
                        if let Some(es) = self
                            .fromfile_expander
                            .expand_to_list::<T>(v.to_string())
                            .map_err(|e| e.render(self.display(id)))?
                        {
                            list_edits.extend(es);
                        }
                    }
                    value => list_edits.push(ListEdit {
                        action: ListEditAction::Replace,
                        items: T::extract_list(option_name, value)?,
                    }),
                }
            }
        }

        Ok(if list_edits.is_empty() {
            None
        } else {
            Some(list_edits)
        })
    }
}

impl OptionsSource for ConfigReader {
    fn display(&self, id: &OptionId) -> String {
        format!("{id}")
    }

    fn get_string(&self, id: &OptionId) -> Result<Option<String>, String> {
        String::from_config(self, id)
    }

    fn get_bool(&self, id: &OptionId) -> Result<Option<bool>, String> {
        bool::from_config(self, id)
    }

    fn get_int(&self, id: &OptionId) -> Result<Option<i64>, String> {
        i64::from_config(self, id)
    }

    fn get_float(&self, id: &OptionId) -> Result<Option<f64>, String> {
        f64::from_config(self, id)
    }

    fn get_bool_list(&self, id: &OptionId) -> Result<Option<Vec<ListEdit<bool>>>, String> {
        self.get_list::<bool>(id)
    }

    fn get_int_list(&self, id: &OptionId) -> Result<Option<Vec<ListEdit<i64>>>, String> {
        self.get_list::<i64>(id)
    }

    fn get_float_list(&self, id: &OptionId) -> Result<Option<Vec<ListEdit<f64>>>, String> {
        self.get_list::<f64>(id)
    }

    fn get_string_list(&self, id: &OptionId) -> Result<Option<Vec<ListEdit<String>>>, String> {
        self.get_list::<String>(id)
    }

    fn get_dict(&self, id: &OptionId) -> Result<Option<Vec<DictEdit>>, String> {
        if let Some(table) = self.config.value.get(id.scope.name()) {
            let option_name = Self::option_name(id);
            if let Some(value) = table.get(&option_name) {
                match value {
                    Value::Table(sub_table) => {
                        if let Some(add) = sub_table.get("add") {
                            if sub_table.len() == 1 && add.is_table() {
                                return Ok(Some(vec![DictEdit {
                                    action: DictEditAction::Add,
                                    items: toml_table_to_dict(add),
                                }]));
                            }
                        }
                        return Ok(Some(vec![DictEdit {
                            action: DictEditAction::Replace,
                            items: toml_table_to_dict(value),
                        }]));
                    }
                    Value::String(v) => {
                        return self
                            .fromfile_expander
                            .expand_to_dict(v.to_owned())
                            .map_err(|e| e.render(self.display(id)));
                    }
                    _ => {
                        return Err(format!(
                            "Expected {option_name} to be a toml table or Python dict, but given {value}."
                        ));
                    }
                }
            }
        }
        Ok(None)
    }
}<|MERGE_RESOLUTION|>--- conflicted
+++ resolved
@@ -338,9 +338,8 @@
         id.name("_", NameTransform::None)
     }
 
-<<<<<<< HEAD
     fn get_from_section(&self, section_name: &str, option_name: &str) -> Option<&Value> {
-        self.value
+        self.config.value
             .get(section_name)
             .and_then(|table| table.get(option_name))
     }
@@ -349,13 +348,6 @@
         let option_name = Self::option_name(id);
         self.get_from_section(id.scope.name(), &option_name)
             .or(self.get_from_section(DEFAULT_SECTION, &option_name))
-=======
-    fn get_value(&self, id: &OptionId) -> Option<&Value> {
-        self.config
-            .value
-            .get(id.scope.name())
-            .and_then(|table| table.get(Self::option_name(id)))
->>>>>>> 4dee7ae9
     }
 
     fn get_list<T: FromValue + Parseable>(
@@ -382,15 +374,9 @@
         id: &OptionId,
     ) -> Result<Option<Vec<ListEdit<T>>>, String> {
         let mut list_edits = vec![];
-<<<<<<< HEAD
-        if let Some(table) = self.value.get(section_name) {
+        if let Some(table) = self.config.value.get(section_name) {
             let option_name = &Self::option_name(id);
             if let Some(value) = table.get(option_name) {
-=======
-        if let Some(table) = self.config.value.get(id.scope.name()) {
-            let option_name = Self::option_name(id);
-            if let Some(value) = table.get(&option_name) {
->>>>>>> 4dee7ae9
                 match value {
                     Value::Table(sub_table) => {
                         if sub_table.is_empty()
