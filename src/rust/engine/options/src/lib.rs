// Copyright 2021 Pants project contributors (see CONTRIBUTORS.md).
// Licensed under the Apache License, Version 2.0 (see LICENSE).

mod args;
#[cfg(test)]
mod args_tests;

mod build_root;
#[cfg(test)]
mod build_root_tests;

mod config;
#[cfg(test)]
mod config_tests;

mod env;
#[cfg(test)]
mod env_tests;

mod id;
#[cfg(test)]
mod id_tests;

mod parse;
#[cfg(test)]
mod parse_tests;

#[cfg(test)]
mod tests;

mod types;

use std::collections::{BTreeMap, HashMap, HashSet};
use std::fmt::Debug;
use std::hash::Hash;
use std::os::unix::ffi::OsStrExt;
use std::path::Path;
use std::sync::Arc;

use serde::Deserialize;

pub use self::args::Args;
use self::config::Config;
pub use self::env::Env;
use crate::parse::Parseable;
pub use build_root::BuildRoot;
pub use id::{OptionId, Scope};
pub use types::OptionType;

// NB: The legacy Python options parser supported dicts with member_type "Any", which means
// the values can be arbitrarily-nested lists, tuples and dicts, including heterogeneous
// ones that are not supported as top-level option values. We have very few dict[Any] options,
// but there are a handful, and user plugins may also define them. Therefore we must continue
// to support this in the Rust options parser, hence this clunky enum.
//
// We only use this for parsing values in dicts, as in other cases we know that the type must
// be some scalar or string, or a uniform list of one type of scalar or string, so we can
// parse as such.
#[derive(Clone, Debug, PartialEq, Deserialize)]
#[serde(untagged)]
pub enum Val {
    Bool(bool),
    Int(i64),
    Float(f64),
    String(String),
    List(Vec<Val>),
    Dict(HashMap<String, Val>),
}

#[derive(Copy, Clone, Debug, Eq, PartialEq)]
pub enum ListEditAction {
    Replace,
    Add,
    Remove,
}

#[derive(Clone, Debug, Eq, PartialEq)]
pub struct ListEdit<T> {
    pub action: ListEditAction,
    pub items: Vec<T>,
}

#[derive(Copy, Clone, Debug, Eq, PartialEq)]
pub enum DictEditAction {
    Replace,
    Add,
}

#[derive(Clone, Debug, PartialEq)]
pub struct DictEdit {
    pub action: DictEditAction,
    pub items: HashMap<String, Val>,
}

pub(crate) trait OptionsSource: Send + Sync {
    ///
    /// Get a display version of the option `id` that most closely matches the syntax used to supply
    /// the id at runtime. For example, an global option of "bob" would display as "--bob" for use in
    /// flag based options and "BOB" in environment variable based options.
    ///
    fn display(&self, id: &OptionId) -> String;

    ///
    /// Get the string option identified by `id` from this source.
    /// Errors when this source has an option value for `id` but that value is not a string.
    ///
    fn get_string(&self, id: &OptionId) -> Result<Option<String>, String>;

    ///
    /// Get the boolean option identified by `id` from this source.
    /// Errors when this source has an option value for `id` but that value is not a boolean.
    ///
    fn get_bool(&self, id: &OptionId) -> Result<Option<bool>, String>;

    ///
    /// Get the int option identified by `id` from this source.
    /// Errors when this source has an option value for `id` but that value is not an int.
    ///
    /// The default implementation looks for a string value for `id` and then attempts to parse it as
    /// an int value.
    ///
    fn get_int(&self, id: &OptionId) -> Result<Option<i64>, String> {
        if let Some(value) = self.get_string(id)? {
            i64::parse(&value)
                .map(Some)
                .map_err(|e| e.render(self.display(id)))
        } else {
            Ok(None)
        }
    }

    ///
    /// Get the float option identified by `id` from this source.
    /// Errors when this source has an option value for `id` but that value is not a float or an int
    /// that we can coerce to a float.
    ///
    /// The default implementation looks for a string value for `id` and then attempts to parse it as
    /// a float value.
    ///
    fn get_float(&self, id: &OptionId) -> Result<Option<f64>, String> {
        if let Some(value) = self.get_string(id)? {
            let parsed_as_float = f64::parse(&value)
                .map(Some)
                .map_err(|e| e.render(self.display(id)));
            if parsed_as_float.is_err() {
                // See if we can parse as an int and coerce it to a float.
                if let Ok(i) = i64::parse(&value) {
                    return Ok(Some(i as f64));
                }
            }
            parsed_as_float
        } else {
            Ok(None)
        }
    }

    ///
    /// Get the bool list option identified by `id` from this source.
    /// Errors when this source has an option value for `id` but that value is not a bool list.
    ///
    fn get_bool_list(&self, id: &OptionId) -> Result<Option<Vec<ListEdit<bool>>>, String>;

    ///
    /// Get the int list option identified by `id` from this source.
    /// Errors when this source has an option value for `id` but that value is not an int list.
    ///
    fn get_int_list(&self, id: &OptionId) -> Result<Option<Vec<ListEdit<i64>>>, String>;

    ///
    /// Get the float list option identified by `id` from this source.
    /// Errors when this source has an option value for `id` but that value is not a float list.
    ///
    fn get_float_list(&self, id: &OptionId) -> Result<Option<Vec<ListEdit<f64>>>, String>;

    ///
    /// Get the string list option identified by `id` from this source.
    /// Errors when this source has an option value for `id` but that value is not a string list.
    ///
    fn get_string_list(&self, id: &OptionId) -> Result<Option<Vec<ListEdit<String>>>, String>;

    ///
    /// Get the dict option identified by `id` from this source.
    /// Errors when this source has an option value for `id` but that value is not a dict.
    ///
    fn get_dict(&self, id: &OptionId) -> Result<Option<Vec<DictEdit>>, String>;
}

#[derive(Clone, Debug, Ord, PartialOrd, Eq, PartialEq)]
pub enum Source {
    Default,
    Config { ordinal: usize, path: String },
    Env,
    Flag,
}

#[derive(Debug)]
pub struct OptionValue<T> {
    pub derivation: Option<Vec<(Source, T)>>,
    pub source: Source,
    pub value: T,
}

#[derive(Debug)]
pub struct OptionalOptionValue<T> {
    pub derivation: Option<Vec<(Source, T)>>,
    pub source: Source,
    pub value: Option<T>,
}

impl<T> OptionalOptionValue<T> {
    fn unwrap(self) -> OptionValue<T> {
        OptionValue {
            derivation: self.derivation,
            source: self.source,
            value: self.value.unwrap(),
        }
    }
}

#[derive(Debug)]
pub struct ListOptionValue<T> {
    pub derivation: Option<Vec<(Source, Vec<ListEdit<T>>)>>,
    // The highest-priority source that provided edits for this value.
    pub source: Source,
    pub value: Vec<T>,
}

#[derive(Debug)]
pub struct DictOptionValue {
    pub derivation: Option<Vec<(Source, Vec<DictEdit>)>>,
    // The highest-priority source that provided edits for this value.
    pub source: Source,
    pub value: HashMap<String, Val>,
}

pub struct OptionParser {
    sources: BTreeMap<Source, Arc<dyn OptionsSource>>,
    include_derivation: bool,
}

impl OptionParser {
    // If config_paths is None, we'll do config file discovery. Otherwise we'll use the provided paths.
    // The latter case is useful for tests.
    pub fn new(
        args: Args,
        env: Env,
        config_paths: Option<Vec<&str>>,
        allow_pantsrc: bool,
        include_derivation: bool,
        buildroot: Option<BuildRoot>,
    ) -> Result<OptionParser, String> {
        let buildroot = buildroot.unwrap_or(BuildRoot::find()?);
        let buildroot_string = String::from_utf8(buildroot.as_os_str().as_bytes().to_vec())
            .map_err(|e| {
                format!(
                    "Failed to decode build root path {}: {}",
                    buildroot.display(),
                    e
                )
            })?;

        let mut seed_values = HashMap::from_iter(
            env.env
                .iter()
                .map(|(k, v)| (format!("env.{k}", k = k), v.clone())),
        );

        let mut sources: BTreeMap<Source, Arc<dyn OptionsSource>> = BTreeMap::new();
        sources.insert(Source::Env, Arc::new(env));
        sources.insert(Source::Flag, Arc::new(args));
        let mut parser = OptionParser {
            sources: sources.clone(),
            include_derivation: false,
        };

        fn path_join(prefix: &str, suffix: &str) -> String {
            // TODO: The calling code should traffic in Path, or OsString, not String.
            //  For now we assume the paths are valid UTF8 strings, via unwrap().
            Path::new(prefix).join(suffix).to_str().unwrap().to_string()
        }

        fn path_strip(prefix: &str, path: &str) -> String {
            // TODO: The calling code should traffic in Path, or OsString, not String.
            //  For now we assume the paths are valid UTF8 strings, via unwrap().
            let path = Path::new(path);
            path.strip_prefix(prefix)
                .unwrap_or(path)
                .to_str()
                .unwrap()
                .to_string()
        }

        let repo_config_files = match config_paths {
            Some(paths) => paths.iter().map(|s| s.to_string()).collect(),
            None => {
                let default_config_path = path_join(&buildroot_string, "pants.toml");
                parser
                    .parse_string_list(
                        &option_id!("pants", "config", "files"),
                        vec![default_config_path],
                    )?
                    .value
            }
        };

        let subdir = |subdir_name: &str, default: &str| -> Result<String, String> {
            Ok(parser
                .parse_string(
                    &OptionId::new(Scope::Global, ["pants", subdir_name].iter(), None)?,
                    &path_join(&buildroot_string, default),
                )?
                .value
                .clone())
        };

        seed_values.extend([
            ("buildroot".to_string(), buildroot_string.clone()),
            ("homedir".to_string(), shellexpand::tilde("~").into_owned()),
            ("user".to_string(), whoami::username()),
            ("pants_workdir".to_string(), subdir("workdir", ".pants.d")?),
            ("pants_distdir".to_string(), subdir("distdir", "dist")?),
        ]);

        let mut ordinal: usize = 0;
        for path in repo_config_files.iter() {
            let config = Config::parse(path, &seed_values)?;
            sources.insert(
                Source::Config {
                    ordinal,
                    path: path_strip(&buildroot_string, path),
                },
                Arc::new(config),
            );
            ordinal += 1;
        }
        parser = OptionParser {
            sources: sources.clone(),
            include_derivation: false,
        };

        if allow_pantsrc && parser.parse_bool(&option_id!("pantsrc"), true)?.value {
            for rcfile in parser
                .parse_string_list(
                    &option_id!("pantsrc", "files"),
                    vec![
                        "/etc/pantsrc".to_string(),
                        shellexpand::tilde("~/.pants.rc").to_string(),
                        ".pants.rc".to_string(),
                    ],
                )?
                .value
            {
                let rcfile_path = Path::new(&rcfile);
                if rcfile_path.exists() {
                    let rc_config = Config::parse(rcfile_path, &seed_values)?;
                    sources.insert(
                        Source::Config {
                            ordinal,
                            path: rcfile,
                        },
                        Arc::new(rc_config),
                    );
                    ordinal += 1;
                }
            }
        }
        Ok(OptionParser {
            sources,
            include_derivation,
        })
    }

    #[allow(clippy::type_complexity)]
    fn parse_scalar<T: ToOwned + ?Sized>(
        &self,
        id: &OptionId,
        default: Option<&T>,
<<<<<<< HEAD
        getter: fn(&Arc<dyn OptionsSource>, &OptionId) -> Result<Option<T::Owned>, String>,
=======
        getter: fn(&Rc<dyn OptionsSource>, &OptionId) -> Result<Option<T::Owned>, String>,
>>>>>>> 2e010cd2
    ) -> Result<OptionalOptionValue<T::Owned>, String> {
        let mut derivation = None;
        if self.include_derivation {
            let mut derivations = vec![];
            if let Some(def) = default {
                derivations.push((Source::Default, def.to_owned()));
            }
            for (source_type, source) in self.sources.iter() {
                if let Some(val) = getter(source, id)? {
                    derivations.push((source_type.clone(), val));
                }
            }
            derivation = Some(derivations);
        }
        for (source_type, source) in self.sources.iter().rev() {
            if let Some(value) = getter(source, id)? {
                return Ok(OptionalOptionValue {
                    derivation,
                    source: source_type.clone(),
                    value: Some(value),
                });
            }
        }
        Ok(OptionalOptionValue {
            derivation,
            source: Source::Default,
            value: default.map(|x| x.to_owned()),
        })
    }

    pub fn parse_bool_optional(
        &self,
        id: &OptionId,
        default: Option<bool>,
    ) -> Result<OptionalOptionValue<bool>, String> {
        self.parse_scalar(id, default.as_ref(), |source, id| source.get_bool(id))
    }

    pub fn parse_int_optional(
        &self,
        id: &OptionId,
        default: Option<i64>,
    ) -> Result<OptionalOptionValue<i64>, String> {
        self.parse_scalar(id, default.as_ref(), |source, id| source.get_int(id))
    }

    pub fn parse_float_optional(
        &self,
        id: &OptionId,
        default: Option<f64>,
    ) -> Result<OptionalOptionValue<f64>, String> {
        self.parse_scalar(id, default.as_ref(), |source, id| source.get_float(id))
    }

    pub fn parse_string_optional(
        &self,
        id: &OptionId,
        default: Option<&str>,
    ) -> Result<OptionalOptionValue<String>, String> {
        self.parse_scalar(id, default, |source, id| source.get_string(id))
    }

    pub fn parse_bool(&self, id: &OptionId, default: bool) -> Result<OptionValue<bool>, String> {
        self.parse_bool_optional(id, Some(default))
            .map(OptionalOptionValue::unwrap)
    }

    pub fn parse_int(&self, id: &OptionId, default: i64) -> Result<OptionValue<i64>, String> {
        self.parse_int_optional(id, Some(default))
            .map(OptionalOptionValue::unwrap)
    }

    pub fn parse_float(&self, id: &OptionId, default: f64) -> Result<OptionValue<f64>, String> {
        self.parse_float_optional(id, Some(default))
            .map(OptionalOptionValue::unwrap)
    }

    pub fn parse_string(
        &self,
        id: &OptionId,
        default: &str,
    ) -> Result<OptionValue<String>, String> {
        self.parse_string_optional(id, Some(default))
            .map(OptionalOptionValue::unwrap)
    }

    #[allow(clippy::type_complexity)]
    fn parse_list<T: Clone + Debug>(
        &self,
        id: &OptionId,
        default: Vec<T>,
        getter: fn(&Arc<dyn OptionsSource>, &OptionId) -> Result<Option<Vec<ListEdit<T>>>, String>,
        remover: fn(&mut Vec<T>, &Vec<T>),
    ) -> Result<ListOptionValue<T>, String> {
        let mut list = default;
        let mut derivation = None;
        if self.include_derivation {
            let mut derivations = vec![(
                Source::Default,
                vec![ListEdit {
                    action: ListEditAction::Replace,
                    items: list.clone(),
                }],
            )];
            for (source_type, source) in self.sources.iter() {
                if let Some(list_edits) = getter(source, id)? {
                    if !list_edits.is_empty() {
                        derivations.push((source_type.clone(), list_edits));
                    }
                }
            }
            derivation = Some(derivations);
        }
        let mut highest_priority_source = Source::Default;
        for (source_type, source) in self.sources.iter() {
            if let Some(list_edits) = getter(source, id)? {
                highest_priority_source = source_type.clone();
                for list_edit in list_edits {
                    match list_edit.action {
                        ListEditAction::Replace => list = list_edit.items,
                        ListEditAction::Add => list.extend(list_edit.items),
                        ListEditAction::Remove => remover(&mut list, &list_edit.items),
                    }
                }
            }
        }
        Ok(ListOptionValue {
            derivation,
            source: highest_priority_source,
            value: list,
        })
    }

    // For Eq+Hash types we can use a HashSet when computing removals, which will be avg O(N+M).
    // In practice it's likely that constructing the hash set for a tiny number of is actually
    // slower than doing this with O(N*M) brute-force lookups, since we expect the size of the
    // removal set to be tiny in almost any case.
    // However this is still more than fast enough, and inoculates us against a very unlikely
    // pathological case of a very large removal set.
    #[allow(clippy::type_complexity)]
    fn parse_list_hashable<T: Clone + Debug + Eq + Hash>(
        &self,
        id: &OptionId,
        default: Vec<T>,
        getter: fn(&Arc<dyn OptionsSource>, &OptionId) -> Result<Option<Vec<ListEdit<T>>>, String>,
    ) -> Result<ListOptionValue<T>, String> {
        self.parse_list(id, default, getter, |list, remove| {
            let to_remove = remove.iter().collect::<HashSet<_>>();
            list.retain(|item| !to_remove.contains(item));
        })
    }

    pub fn parse_bool_list(
        &self,
        id: &OptionId,
        default: Vec<bool>,
    ) -> Result<ListOptionValue<bool>, String> {
        self.parse_list_hashable(id, default, |source, id| source.get_bool_list(id))
    }

    pub fn parse_int_list(
        &self,
        id: &OptionId,
        default: Vec<i64>,
    ) -> Result<ListOptionValue<i64>, String> {
        self.parse_list_hashable(id, default, |source, id| source.get_int_list(id))
    }

    // Floats are not Eq or Hash, so we fall back to the brute-force O(N*M) lookups.
    pub fn parse_float_list(
        &self,
        id: &OptionId,
        default: Vec<f64>,
    ) -> Result<ListOptionValue<f64>, String> {
        self.parse_list(
            id,
            default,
            |source, id| source.get_float_list(id),
            |list, to_remove| {
                list.retain(|item| !to_remove.contains(item));
            },
        )
    }

    pub fn parse_string_list(
        &self,
        id: &OptionId,
        default: Vec<String>,
    ) -> Result<ListOptionValue<String>, String> {
        self.parse_list_hashable::<String>(id, default, |source, id| source.get_string_list(id))
    }

    pub fn parse_dict(
        &self,
        id: &OptionId,
        default: HashMap<String, Val>,
    ) -> Result<DictOptionValue, String> {
        let mut dict = default;
        let mut derivation = None;
        if self.include_derivation {
            let mut derivations = vec![(
                Source::Default,
                vec![DictEdit {
                    action: DictEditAction::Replace,
                    items: dict.clone(),
                }],
            )];
            for (source_type, source) in self.sources.iter() {
                if let Some(dict_edits) = source.get_dict(id)? {
                    derivations.push((source_type.clone(), dict_edits));
                }
            }
            derivation = Some(derivations);
        }
        let mut highest_priority_source = Source::Default;
        for (source_type, source) in self.sources.iter() {
            if let Some(dict_edits) = source.get_dict(id)? {
                highest_priority_source = source_type.clone();
                for dict_edit in dict_edits {
                    match dict_edit.action {
                        DictEditAction::Replace => dict = dict_edit.items,
                        DictEditAction::Add => dict.extend(dict_edit.items),
                    }
                }
            }
        }
        Ok(DictOptionValue {
            derivation,
            source: highest_priority_source,
            value: dict,
        })
    }
}

pub fn render_choice(items: &[&str]) -> Option<String> {
    match items {
        [] => None,
        [this] => Some(this.to_string()),
        [this, that] => Some(format!("{this} or {that}")),
        [these @ .., that] => Some(format!("{} or {}", these.join(", "), that)),
    }
}<|MERGE_RESOLUTION|>--- conflicted
+++ resolved
@@ -375,11 +375,7 @@
         &self,
         id: &OptionId,
         default: Option<&T>,
-<<<<<<< HEAD
         getter: fn(&Arc<dyn OptionsSource>, &OptionId) -> Result<Option<T::Owned>, String>,
-=======
-        getter: fn(&Rc<dyn OptionsSource>, &OptionId) -> Result<Option<T::Owned>, String>,
->>>>>>> 2e010cd2
     ) -> Result<OptionalOptionValue<T::Owned>, String> {
         let mut derivation = None;
         if self.include_derivation {
