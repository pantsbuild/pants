// Copyright 2021 Pants project contributors (see CONTRIBUTORS.md).
// Licensed under the Apache License, Version 2.0 (see LICENSE).

mod args;
#[cfg(test)]
mod args_tests;

mod build_root;
#[cfg(test)]
mod build_root_tests;

mod config;
#[cfg(test)]
mod config_tests;

mod env;
#[cfg(test)]
mod env_tests;

mod fromfile;
#[cfg(test)]
mod fromfile_tests;

mod id;
#[cfg(test)]
mod id_tests;

mod parse;
#[cfg(test)]
mod parse_tests;

#[cfg(test)]
mod tests;

mod types;

use std::collections::{BTreeMap, HashMap, HashSet};
use std::fmt::Debug;
use std::hash::Hash;
use std::path::Path;
use std::sync::Arc;

use serde::Deserialize;

pub use self::args::Args;
use self::args::ArgsReader;
use self::config::{Config, ConfigReader};
pub use self::env::Env;
use self::env::EnvReader;
use crate::fromfile::FromfileExpander;
use crate::parse::Parseable;
pub use build_root::BuildRoot;
pub use id::{OptionId, Scope};
pub use types::OptionType;

// NB: The legacy Python options parser supported dicts with member_type "Any", which means
// the values can be arbitrarily-nested lists, tuples and dicts, including heterogeneous
// ones that are not supported as top-level option values. We have very few dict[Any] options,
// but there are a handful, and user plugins may also define them. Therefore we must continue
// to support this in the Rust options parser, hence this clunky enum.
//
// We only use this for parsing values in dicts, as in other cases we know that the type must
// be some scalar or string, or a uniform list of one type of scalar or string, so we can
// parse as such.
#[derive(Clone, Debug, PartialEq, Deserialize)]
#[serde(untagged)]
pub enum Val {
    Bool(bool),
    Int(i64),
    Float(f64),
    String(String),
    List(Vec<Val>),
    Dict(HashMap<String, Val>),
}

#[derive(Copy, Clone, Debug, Eq, PartialEq)]
pub enum ListEditAction {
    Replace,
    Add,
    Remove,
}

#[derive(Clone, Debug, Eq, PartialEq)]
pub struct ListEdit<T> {
    pub action: ListEditAction,
    pub items: Vec<T>,
}

#[derive(Copy, Clone, Debug, Eq, PartialEq)]
pub enum DictEditAction {
    Replace,
    Add,
}

#[derive(Clone, Debug, PartialEq)]
pub struct DictEdit {
    pub action: DictEditAction,
    pub items: HashMap<String, Val>,
}

pub(crate) trait OptionsSource: Send + Sync {
    ///
    /// Get a display version of the option `id` that most closely matches the syntax used to supply
    /// the id at runtime. For example, an global option of "bob" would display as "--bob" for use in
    /// flag based options and "BOB" in environment variable based options.
    ///
    fn display(&self, id: &OptionId) -> String;

    ///
    /// Get the string option identified by `id` from this source.
    /// Errors when this source has an option value for `id` but that value is not a string.
    ///
    fn get_string(&self, id: &OptionId) -> Result<Option<String>, String>;

    ///
    /// Get the boolean option identified by `id` from this source.
    /// Errors when this source has an option value for `id` but that value is not a boolean.
    ///
    fn get_bool(&self, id: &OptionId) -> Result<Option<bool>, String>;

    ///
    /// Get the int option identified by `id` from this source.
    /// Errors when this source has an option value for `id` but that value is not an int.
    ///
    /// The default implementation looks for a string value for `id` and then attempts to parse it as
    /// an int value.
    ///
    fn get_int(&self, id: &OptionId) -> Result<Option<i64>, String> {
        if let Some(value) = self.get_string(id)? {
            i64::parse(&value)
                .map(Some)
                .map_err(|e| e.render(self.display(id)))
        } else {
            Ok(None)
        }
    }

    ///
    /// Get the float option identified by `id` from this source.
    /// Errors when this source has an option value for `id` but that value is not a float or an int
    /// that we can coerce to a float.
    ///
    /// The default implementation looks for a string value for `id` and then attempts to parse it as
    /// a float value.
    ///
    fn get_float(&self, id: &OptionId) -> Result<Option<f64>, String> {
        if let Some(value) = self.get_string(id)? {
            let parsed_as_float = f64::parse(&value)
                .map(Some)
                .map_err(|e| e.render(self.display(id)));
            if parsed_as_float.is_err() {
                // See if we can parse as an int and coerce it to a float.
                if let Ok(i) = i64::parse(&value) {
                    return Ok(Some(i as f64));
                }
            }
            parsed_as_float
        } else {
            Ok(None)
        }
    }

    ///
    /// Get the bool list option identified by `id` from this source.
    /// Errors when this source has an option value for `id` but that value is not a bool list.
    ///
    fn get_bool_list(&self, id: &OptionId) -> Result<Option<Vec<ListEdit<bool>>>, String>;

    ///
    /// Get the int list option identified by `id` from this source.
    /// Errors when this source has an option value for `id` but that value is not an int list.
    ///
    fn get_int_list(&self, id: &OptionId) -> Result<Option<Vec<ListEdit<i64>>>, String>;

    ///
    /// Get the float list option identified by `id` from this source.
    /// Errors when this source has an option value for `id` but that value is not a float list.
    ///
    fn get_float_list(&self, id: &OptionId) -> Result<Option<Vec<ListEdit<f64>>>, String>;

    ///
    /// Get the string list option identified by `id` from this source.
    /// Errors when this source has an option value for `id` but that value is not a string list.
    ///
    fn get_string_list(&self, id: &OptionId) -> Result<Option<Vec<ListEdit<String>>>, String>;

    ///
    /// Get the dict option identified by `id` from this source.
    /// Errors when this source has an option value for `id` but that value is not a dict.
    ///
    fn get_dict(&self, id: &OptionId) -> Result<Option<Vec<DictEdit>>, String>;
}

#[derive(Clone, Debug, Ord, PartialOrd, Eq, PartialEq)]
pub enum Source {
    Default,
    Config { ordinal: usize, path: String },
    Env,
    Flag,
}

#[derive(Debug)]
pub struct OptionValue<T> {
    pub derivation: Option<Vec<(Source, T)>>,
    pub source: Source,
    pub value: T,
}

#[derive(Debug)]
pub struct OptionalOptionValue<T> {
    pub derivation: Option<Vec<(Source, T)>>,
    pub source: Source,
    pub value: Option<T>,
}

impl<T> OptionalOptionValue<T> {
    fn unwrap(self) -> OptionValue<T> {
        OptionValue {
            derivation: self.derivation,
            source: self.source,
            value: self.value.unwrap(),
        }
    }
}

#[derive(Debug)]
pub struct ListOptionValue<T> {
    pub derivation: Option<Vec<(Source, Vec<ListEdit<T>>)>>,
    // The highest-priority source that provided edits for this value.
    pub source: Source,
    pub value: Vec<T>,
}

#[derive(Debug)]
pub struct DictOptionValue {
    pub derivation: Option<Vec<(Source, Vec<DictEdit>)>>,
    // The highest-priority source that provided edits for this value.
    pub source: Source,
    pub value: HashMap<String, Val>,
}

pub struct OptionParser {
    sources: BTreeMap<Source, Arc<dyn OptionsSource>>,
    include_derivation: bool,
    passthrough_args: Option<Vec<String>>,
}

impl OptionParser {
    // If config_paths is None, we'll do config file discovery. Otherwise we'll use the provided paths.
    // The latter case is useful for tests.
    pub fn new(
        args: Args,
        env: Env,
        config_paths: Option<Vec<&str>>,
        allow_pantsrc: bool,
        include_derivation: bool,
        buildroot: Option<BuildRoot>,
    ) -> Result<OptionParser, String> {
        let buildroot = buildroot.unwrap_or(BuildRoot::find()?);
        let buildroot_string = buildroot.convert_to_string()?;
        let fromfile_expander = FromfileExpander::relative_to(buildroot);

        let mut seed_values = HashMap::from_iter(
            env.env
                .iter()
                .map(|(k, v)| (format!("env.{k}", k = k), v.clone())),
        );

<<<<<<< HEAD
        let passthrough_args = args.get_passthrough_args();

        let mut sources: BTreeMap<Source, Arc<dyn OptionsSource>> = BTreeMap::new();
        sources.insert(Source::Env, Arc::new(env));
        sources.insert(Source::Flag, Arc::new(args));
=======
        let mut sources: BTreeMap<Source, Rc<dyn OptionsSource>> = BTreeMap::new();
        sources.insert(
            Source::Env,
            Rc::new(EnvReader::new(env, fromfile_expander.clone())),
        );
        sources.insert(
            Source::Flag,
            Rc::new(ArgsReader::new(args, fromfile_expander.clone())),
        );
>>>>>>> 4dee7ae9
        let mut parser = OptionParser {
            sources: sources.clone(),
            include_derivation: false,
            passthrough_args: None,
        };

        fn path_join(prefix: &str, suffix: &str) -> String {
            // TODO: The calling code should traffic in Path, or OsString, not String.
            //  For now we assume the paths are valid UTF8 strings, via unwrap().
            Path::new(prefix).join(suffix).to_str().unwrap().to_string()
        }

        fn path_strip(prefix: &str, path: &str) -> String {
            // TODO: The calling code should traffic in Path, or OsString, not String.
            //  For now we assume the paths are valid UTF8 strings, via unwrap().
            let path = Path::new(path);
            path.strip_prefix(prefix)
                .unwrap_or(path)
                .to_str()
                .unwrap()
                .to_string()
        }

        let repo_config_files = match config_paths {
            Some(paths) => paths.iter().map(|s| s.to_string()).collect(),
            None => {
                let default_config_path = path_join(&buildroot_string, "pants.toml");
                parser
                    .parse_string_list(
                        &option_id!("pants", "config", "files"),
                        vec![default_config_path],
                    )?
                    .value
            }
        };

        let subdir = |subdir_name: &str, default: &str| -> Result<String, String> {
            Ok(parser
                .parse_string(
                    &OptionId::new(Scope::Global, ["pants", subdir_name].iter(), None)?,
                    &path_join(&buildroot_string, default),
                )?
                .value
                .clone())
        };

        seed_values.extend([
            ("buildroot".to_string(), buildroot_string.clone()),
            ("homedir".to_string(), shellexpand::tilde("~").into_owned()),
            ("user".to_string(), whoami::username()),
            ("pants_workdir".to_string(), subdir("workdir", ".pants.d")?),
            ("pants_distdir".to_string(), subdir("distdir", "dist")?),
        ]);

        let mut ordinal: usize = 0;
        for path in repo_config_files.iter() {
            let config = Config::parse(path, &seed_values)?;
            sources.insert(
                Source::Config {
                    ordinal,
                    path: path_strip(&buildroot_string, path),
                },
<<<<<<< HEAD
                Arc::new(config),
=======
                Rc::new(ConfigReader::new(config, fromfile_expander.clone())),
>>>>>>> 4dee7ae9
            );
            ordinal += 1;
        }
        parser = OptionParser {
            sources: sources.clone(),
            include_derivation: false,
            passthrough_args: None,
        };

        if allow_pantsrc && parser.parse_bool(&option_id!("pantsrc"), true)?.value {
            for rcfile in parser
                .parse_string_list(
                    &option_id!("pantsrc", "files"),
                    vec![
                        "/etc/pantsrc".to_string(),
                        shellexpand::tilde("~/.pants.rc").to_string(),
                        ".pants.rc".to_string(),
                    ],
                )?
                .value
            {
                let rcfile_path = Path::new(&rcfile);
                if rcfile_path.exists() {
                    let rc_config = Config::parse(rcfile_path, &seed_values)?;
                    sources.insert(
                        Source::Config {
                            ordinal,
                            path: rcfile,
                        },
<<<<<<< HEAD
                        Arc::new(rc_config),
=======
                        Rc::new(ConfigReader::new(rc_config, fromfile_expander.clone())),
>>>>>>> 4dee7ae9
                    );
                    ordinal += 1;
                }
            }
        }
        Ok(OptionParser {
            sources,
            include_derivation,
            passthrough_args,
        })
    }

    #[allow(clippy::type_complexity)]
    fn parse_scalar<T: ToOwned + ?Sized>(
        &self,
        id: &OptionId,
        default: Option<&T>,
        getter: fn(&Arc<dyn OptionsSource>, &OptionId) -> Result<Option<T::Owned>, String>,
    ) -> Result<OptionalOptionValue<T::Owned>, String> {
        let mut derivation = None;
        if self.include_derivation {
            let mut derivations = vec![];
            if let Some(def) = default {
                derivations.push((Source::Default, def.to_owned()));
            }
            for (source_type, source) in self.sources.iter() {
                if let Some(val) = getter(source, id)? {
                    derivations.push((source_type.clone(), val));
                }
            }
            derivation = Some(derivations);
        }
        for (source_type, source) in self.sources.iter().rev() {
            if let Some(value) = getter(source, id)? {
                return Ok(OptionalOptionValue {
                    derivation,
                    source: source_type.clone(),
                    value: Some(value),
                });
            }
        }
        Ok(OptionalOptionValue {
            derivation,
            source: Source::Default,
            value: default.map(|x| x.to_owned()),
        })
    }

    pub fn parse_bool_optional(
        &self,
        id: &OptionId,
        default: Option<bool>,
    ) -> Result<OptionalOptionValue<bool>, String> {
        self.parse_scalar(id, default.as_ref(), |source, id| source.get_bool(id))
    }

    pub fn parse_int_optional(
        &self,
        id: &OptionId,
        default: Option<i64>,
    ) -> Result<OptionalOptionValue<i64>, String> {
        self.parse_scalar(id, default.as_ref(), |source, id| source.get_int(id))
    }

    pub fn parse_float_optional(
        &self,
        id: &OptionId,
        default: Option<f64>,
    ) -> Result<OptionalOptionValue<f64>, String> {
        self.parse_scalar(id, default.as_ref(), |source, id| source.get_float(id))
    }

    pub fn parse_string_optional(
        &self,
        id: &OptionId,
        default: Option<&str>,
    ) -> Result<OptionalOptionValue<String>, String> {
        self.parse_scalar(id, default, |source, id| source.get_string(id))
    }

    pub fn parse_bool(&self, id: &OptionId, default: bool) -> Result<OptionValue<bool>, String> {
        self.parse_bool_optional(id, Some(default))
            .map(OptionalOptionValue::unwrap)
    }

    pub fn parse_int(&self, id: &OptionId, default: i64) -> Result<OptionValue<i64>, String> {
        self.parse_int_optional(id, Some(default))
            .map(OptionalOptionValue::unwrap)
    }

    pub fn parse_float(&self, id: &OptionId, default: f64) -> Result<OptionValue<f64>, String> {
        self.parse_float_optional(id, Some(default))
            .map(OptionalOptionValue::unwrap)
    }

    pub fn parse_string(
        &self,
        id: &OptionId,
        default: &str,
    ) -> Result<OptionValue<String>, String> {
        self.parse_string_optional(id, Some(default))
            .map(OptionalOptionValue::unwrap)
    }

    #[allow(clippy::type_complexity)]
    fn parse_list<T: Clone + Debug>(
        &self,
        id: &OptionId,
        default: Vec<T>,
        getter: fn(&Arc<dyn OptionsSource>, &OptionId) -> Result<Option<Vec<ListEdit<T>>>, String>,
        remover: fn(&mut Vec<T>, &Vec<T>),
    ) -> Result<ListOptionValue<T>, String> {
        let mut list = default;
        let mut derivation = None;
        if self.include_derivation {
            let mut derivations = vec![(
                Source::Default,
                vec![ListEdit {
                    action: ListEditAction::Replace,
                    items: list.clone(),
                }],
            )];
            for (source_type, source) in self.sources.iter() {
                if let Some(list_edits) = getter(source, id)? {
                    if !list_edits.is_empty() {
                        derivations.push((source_type.clone(), list_edits));
                    }
                }
            }
            derivation = Some(derivations);
        }

        // Removals from any source apply after adds from any source (but are themselves
        // overridden by later replacements), so we collect them here and apply them later.
        let mut removal_lists: Vec<Vec<T>> = vec![];

        let mut highest_priority_source = Source::Default;
        for (source_type, source) in self.sources.iter() {
            if let Some(list_edits) = getter(source, id)? {
                highest_priority_source = source_type.clone();
                for list_edit in list_edits {
                    match list_edit.action {
                        ListEditAction::Replace => {
                            list = list_edit.items;
                            removal_lists.clear();
                        }
                        ListEditAction::Add => list.extend(list_edit.items),
                        ListEditAction::Remove => removal_lists.push(list_edit.items),
                    }
                }
            }
        }
        for removals in removal_lists {
            remover(&mut list, &removals);
        }
        Ok(ListOptionValue {
            derivation,
            source: highest_priority_source,
            value: list,
        })
    }

    // For Eq+Hash types we can use a HashSet when computing removals, which will be avg O(N+M).
    // In practice it's likely that constructing the hash set for a tiny number of is actually
    // slower than doing this with O(N*M) brute-force lookups, since we expect the size of the
    // removal set to be tiny in almost any case.
    // However this is still more than fast enough, and inoculates us against a very unlikely
    // pathological case of a very large removal set.
    #[allow(clippy::type_complexity)]
    fn parse_list_hashable<T: Clone + Debug + Eq + Hash>(
        &self,
        id: &OptionId,
        default: Vec<T>,
        getter: fn(&Arc<dyn OptionsSource>, &OptionId) -> Result<Option<Vec<ListEdit<T>>>, String>,
    ) -> Result<ListOptionValue<T>, String> {
        self.parse_list(id, default, getter, |list, remove| {
            let to_remove = remove.iter().collect::<HashSet<_>>();
            list.retain(|item| !to_remove.contains(item));
        })
    }

    pub fn parse_bool_list(
        &self,
        id: &OptionId,
        default: Vec<bool>,
    ) -> Result<ListOptionValue<bool>, String> {
        self.parse_list_hashable(id, default, |source, id| source.get_bool_list(id))
    }

    pub fn parse_int_list(
        &self,
        id: &OptionId,
        default: Vec<i64>,
    ) -> Result<ListOptionValue<i64>, String> {
        self.parse_list_hashable(id, default, |source, id| source.get_int_list(id))
    }

    // Floats are not Eq or Hash, so we fall back to the brute-force O(N*M) lookups.
    pub fn parse_float_list(
        &self,
        id: &OptionId,
        default: Vec<f64>,
    ) -> Result<ListOptionValue<f64>, String> {
        self.parse_list(
            id,
            default,
            |source, id| source.get_float_list(id),
            |list, to_remove| {
                list.retain(|item| !to_remove.contains(item));
            },
        )
    }

    pub fn parse_string_list(
        &self,
        id: &OptionId,
        default: Vec<String>,
    ) -> Result<ListOptionValue<String>, String> {
        self.parse_list_hashable::<String>(id, default, |source, id| source.get_string_list(id))
    }

    pub fn parse_dict(
        &self,
        id: &OptionId,
        default: HashMap<String, Val>,
    ) -> Result<DictOptionValue, String> {
        let mut dict = default;
        let mut derivation = None;
        if self.include_derivation {
            let mut derivations = vec![(
                Source::Default,
                vec![DictEdit {
                    action: DictEditAction::Replace,
                    items: dict.clone(),
                }],
            )];
            for (source_type, source) in self.sources.iter() {
                if let Some(dict_edits) = source.get_dict(id)? {
                    derivations.push((source_type.clone(), dict_edits));
                }
            }
            derivation = Some(derivations);
        }
        let mut highest_priority_source = Source::Default;
        for (source_type, source) in self.sources.iter() {
            if let Some(dict_edits) = source.get_dict(id)? {
                highest_priority_source = source_type.clone();
                for dict_edit in dict_edits {
                    match dict_edit.action {
                        DictEditAction::Replace => dict = dict_edit.items,
                        DictEditAction::Add => dict.extend(dict_edit.items),
                    }
                }
            }
        }
        Ok(DictOptionValue {
            derivation,
            source: highest_priority_source,
            value: dict,
        })
    }

    pub fn get_passthrough_args(&self) -> Option<&Vec<String>> {
        self.passthrough_args.as_ref()
    }
}

pub fn render_choice(items: &[&str]) -> Option<String> {
    match items {
        [] => None,
        [this] => Some(this.to_string()),
        [this, that] => Some(format!("{this} or {that}")),
        [these @ .., that] => Some(format!("{} or {}", these.join(", "), that)),
    }
}<|MERGE_RESOLUTION|>--- conflicted
+++ resolved
@@ -266,23 +266,18 @@
                 .map(|(k, v)| (format!("env.{k}", k = k), v.clone())),
         );
 
-<<<<<<< HEAD
-        let passthrough_args = args.get_passthrough_args();
+        let args_reader = ArgsReader::new(args, fromfile_expander.clone());
+        let passthrough_args = args_reader.get_passthrough_args().cloned();
 
         let mut sources: BTreeMap<Source, Arc<dyn OptionsSource>> = BTreeMap::new();
-        sources.insert(Source::Env, Arc::new(env));
-        sources.insert(Source::Flag, Arc::new(args));
-=======
-        let mut sources: BTreeMap<Source, Rc<dyn OptionsSource>> = BTreeMap::new();
         sources.insert(
             Source::Env,
-            Rc::new(EnvReader::new(env, fromfile_expander.clone())),
+            Arc::new(EnvReader::new(env, fromfile_expander.clone())),
         );
         sources.insert(
             Source::Flag,
-            Rc::new(ArgsReader::new(args, fromfile_expander.clone())),
+            Arc::new(args_reader),
         );
->>>>>>> 4dee7ae9
         let mut parser = OptionParser {
             sources: sources.clone(),
             include_derivation: false,
@@ -345,11 +340,7 @@
                     ordinal,
                     path: path_strip(&buildroot_string, path),
                 },
-<<<<<<< HEAD
-                Arc::new(config),
-=======
-                Rc::new(ConfigReader::new(config, fromfile_expander.clone())),
->>>>>>> 4dee7ae9
+                Arc::new(ConfigReader::new(config, fromfile_expander.clone())),
             );
             ordinal += 1;
         }
@@ -379,11 +370,7 @@
                             ordinal,
                             path: rcfile,
                         },
-<<<<<<< HEAD
-                        Arc::new(rc_config),
-=======
-                        Rc::new(ConfigReader::new(rc_config, fromfile_expander.clone())),
->>>>>>> 4dee7ae9
+                        Arc::new(ConfigReader::new(rc_config, fromfile_expander.clone())),
                     );
                     ordinal += 1;
                 }
