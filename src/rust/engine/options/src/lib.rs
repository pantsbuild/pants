// Copyright 2021 Pants project contributors (see CONTRIBUTORS.md).
// Licensed under the Apache License, Version 2.0 (see LICENSE).

mod args;
#[cfg(test)]
mod args_tests;

mod build_root;
#[cfg(test)]
mod build_root_tests;

mod config;
#[cfg(test)]
mod config_tests;

mod env;
#[cfg(test)]
mod env_tests;

mod id;
#[cfg(test)]
mod id_tests;

mod parse;
#[cfg(test)]
mod parse_tests;

#[cfg(test)]
mod tests;

mod types;

use std::collections::{BTreeMap, HashMap, HashSet};
use std::fmt::Debug;
use std::hash::Hash;
use std::os::unix::ffi::OsStrExt;
use std::path::Path;
use std::sync::Arc;

use serde::Deserialize;

pub use self::args::Args;
use self::config::Config;
pub use self::env::Env;
use crate::parse::Parseable;
pub use build_root::BuildRoot;
pub use id::{OptionId, Scope};
pub use types::OptionType;

// NB: The legacy Python options parser supported dicts with member_type "Any", which means
// the values can be arbitrarily-nested lists, tuples and dicts, including heterogeneous
// ones that are not supported as top-level option values. We have very few dict[Any] options,
// but there are a handful, and user plugins may also define them. Therefore we must continue
// to support this in the Rust options parser, hence this clunky enum.
//
// We only use this for parsing values in dicts, as in other cases we know that the type must
// be some scalar or string, or a uniform list of one type of scalar or string, so we can
// parse as such.
#[derive(Clone, Debug, PartialEq, Deserialize)]
#[serde(untagged)]
pub enum Val {
    Bool(bool),
    Int(i64),
    Float(f64),
    String(String),
    List(Vec<Val>),
    Dict(HashMap<String, Val>),
}

#[derive(Copy, Clone, Debug, Eq, PartialEq)]
pub enum ListEditAction {
    Replace,
    Add,
    Remove,
}

#[derive(Clone, Debug, Eq, PartialEq)]
pub struct ListEdit<T> {
    pub action: ListEditAction,
    pub items: Vec<T>,
}

#[derive(Copy, Clone, Debug, Eq, PartialEq)]
pub enum DictEditAction {
    Replace,
    Add,
}

#[derive(Clone, Debug, PartialEq)]
pub struct DictEdit {
    pub action: DictEditAction,
    pub items: HashMap<String, Val>,
}

pub(crate) trait OptionsSource: Send + Sync {
    ///
    /// Get a display version of the option `id` that most closely matches the syntax used to supply
    /// the id at runtime. For example, an global option of "bob" would display as "--bob" for use in
    /// flag based options and "BOB" in environment variable based options.
    ///
    fn display(&self, id: &OptionId) -> String;

    ///
    /// Get the string option identified by `id` from this source.
    /// Errors when this source has an option value for `id` but that value is not a string.
    ///
    fn get_string(&self, id: &OptionId) -> Result<Option<String>, String>;

    ///
    /// Get the boolean option identified by `id` from this source.
    /// Errors when this source has an option value for `id` but that value is not a boolean.
    ///
    fn get_bool(&self, id: &OptionId) -> Result<Option<bool>, String>;

    ///
    /// Get the int option identified by `id` from this source.
    /// Errors when this source has an option value for `id` but that value is not an int.
    ///
    /// The default implementation looks for a string value for `id` and then attempts to parse it as
    /// an int value.
    ///
    fn get_int(&self, id: &OptionId) -> Result<Option<i64>, String> {
        if let Some(value) = self.get_string(id)? {
            i64::parse(&value)
                .map(Some)
                .map_err(|e| e.render(self.display(id)))
        } else {
            Ok(None)
        }
    }

    ///
    /// Get the float option identified by `id` from this source.
    /// Errors when this source has an option value for `id` but that value is not a float or an int
    /// that we can coerce to a float.
    ///
    /// The default implementation looks for a string value for `id` and then attempts to parse it as
    /// a float value.
    ///
    fn get_float(&self, id: &OptionId) -> Result<Option<f64>, String> {
        if let Some(value) = self.get_string(id)? {
            let parsed_as_float = f64::parse(&value)
                .map(Some)
                .map_err(|e| e.render(self.display(id)));
            if parsed_as_float.is_err() {
                // See if we can parse as an int and coerce it to a float.
                if let Ok(i) = i64::parse(&value) {
                    return Ok(Some(i as f64));
                }
            }
            parsed_as_float
        } else {
            Ok(None)
        }
    }

    ///
    /// Get the bool list option identified by `id` from this source.
    /// Errors when this source has an option value for `id` but that value is not a bool list.
    ///
    fn get_bool_list(&self, id: &OptionId) -> Result<Option<Vec<ListEdit<bool>>>, String>;

    ///
    /// Get the int list option identified by `id` from this source.
    /// Errors when this source has an option value for `id` but that value is not an int list.
    ///
    fn get_int_list(&self, id: &OptionId) -> Result<Option<Vec<ListEdit<i64>>>, String>;

    ///
    /// Get the float list option identified by `id` from this source.
    /// Errors when this source has an option value for `id` but that value is not a float list.
    ///
    fn get_float_list(&self, id: &OptionId) -> Result<Option<Vec<ListEdit<f64>>>, String>;

    ///
    /// Get the string list option identified by `id` from this source.
    /// Errors when this source has an option value for `id` but that value is not a string list.
    ///
    fn get_string_list(&self, id: &OptionId) -> Result<Option<Vec<ListEdit<String>>>, String>;

    ///
    /// Get the dict option identified by `id` from this source.
    /// Errors when this source has an option value for `id` but that value is not a dict.
    ///
    fn get_dict(&self, id: &OptionId) -> Result<Option<Vec<DictEdit>>, String>;
}

#[derive(Clone, Debug, Ord, PartialOrd, Eq, PartialEq)]
pub enum Source {
    Default,
    Config { ordinal: usize, path: String },
    Env,
    Flag,
}

#[derive(Debug)]
pub struct OptionValue<T> {
    pub derivation: Option<Vec<(Source, T)>>,
    pub source: Source,
    pub value: T,
}

#[derive(Debug)]
pub struct OptionalOptionValue<T> {
    pub derivation: Option<Vec<(Source, T)>>,
    pub source: Source,
    pub value: Option<T>,
}

impl<T> OptionalOptionValue<T> {
    fn unwrap(self) -> OptionValue<T> {
        OptionValue {
            derivation: self.derivation,
            source: self.source,
            value: self.value.unwrap(),
        }
    }
}

#[derive(Debug)]
pub struct ListOptionValue<T> {
    pub derivation: Option<Vec<(Source, Vec<ListEdit<T>>)>>,
    // The highest-priority source that provided edits for this value.
    pub source: Source,
    pub value: Vec<T>,
}

#[derive(Debug)]
pub struct DictOptionValue {
    pub derivation: Option<Vec<(Source, Vec<DictEdit>)>>,
    // The highest-priority source that provided edits for this value.
    pub source: Source,
    pub value: HashMap<String, Val>,
}

pub struct OptionParser {
    sources: BTreeMap<Source, Arc<dyn OptionsSource>>,
    include_derivation: bool,
    passthrough_args: Option<Vec<String>>,
}

impl OptionParser {
    // If config_paths is None, we'll do config file discovery. Otherwise we'll use the provided paths.
    // The latter case is useful for tests.
    pub fn new(
        args: Args,
        env: Env,
        config_paths: Option<Vec<&str>>,
        allow_pantsrc: bool,
        include_derivation: bool,
        buildroot: Option<BuildRoot>,
    ) -> Result<OptionParser, String> {
        let buildroot = buildroot.unwrap_or(BuildRoot::find()?);
        let buildroot_string = String::from_utf8(buildroot.as_os_str().as_bytes().to_vec())
            .map_err(|e| {
                format!(
                    "Failed to decode build root path {}: {}",
                    buildroot.display(),
                    e
                )
            })?;

        let mut seed_values = HashMap::from_iter(
            env.env
                .iter()
                .map(|(k, v)| (format!("env.{k}", k = k), v.clone())),
        );

        let passthrough_args = args.get_passthrough_args();

        let mut sources: BTreeMap<Source, Arc<dyn OptionsSource>> = BTreeMap::new();
        sources.insert(Source::Env, Arc::new(env));
        sources.insert(Source::Flag, Arc::new(args));
        let mut parser = OptionParser {
            sources: sources.clone(),
            include_derivation: false,
            passthrough_args: None,
        };

        fn path_join(prefix: &str, suffix: &str) -> String {
            // TODO: The calling code should traffic in Path, or OsString, not String.
            //  For now we assume the paths are valid UTF8 strings, via unwrap().
            Path::new(prefix).join(suffix).to_str().unwrap().to_string()
        }

        fn path_strip(prefix: &str, path: &str) -> String {
            // TODO: The calling code should traffic in Path, or OsString, not String.
            //  For now we assume the paths are valid UTF8 strings, via unwrap().
            let path = Path::new(path);
            path.strip_prefix(prefix)
                .unwrap_or(path)
                .to_str()
                .unwrap()
                .to_string()
        }

        let repo_config_files = match config_paths {
            Some(paths) => paths.iter().map(|s| s.to_string()).collect(),
            None => {
                let default_config_path = path_join(&buildroot_string, "pants.toml");
                parser
                    .parse_string_list(
                        &option_id!("pants", "config", "files"),
                        vec![default_config_path],
                    )?
                    .value
            }
        };

        let subdir = |subdir_name: &str, default: &str| -> Result<String, String> {
            Ok(parser
                .parse_string(
                    &OptionId::new(Scope::Global, ["pants", subdir_name].iter(), None)?,
                    &path_join(&buildroot_string, default),
                )?
                .value
                .clone())
        };

        seed_values.extend([
            ("buildroot".to_string(), buildroot_string.clone()),
            ("homedir".to_string(), shellexpand::tilde("~").into_owned()),
            ("user".to_string(), whoami::username()),
            ("pants_workdir".to_string(), subdir("workdir", ".pants.d")?),
            ("pants_distdir".to_string(), subdir("distdir", "dist")?),
        ]);

        let mut ordinal: usize = 0;
        for path in repo_config_files.iter() {
            let config = Config::parse(path, &seed_values)?;
            sources.insert(
                Source::Config {
                    ordinal,
                    path: path_strip(&buildroot_string, path),
                },
                Arc::new(config),
            );
            ordinal += 1;
        }
        parser = OptionParser {
            sources: sources.clone(),
            include_derivation: false,
            passthrough_args: None,
        };

        if allow_pantsrc && parser.parse_bool(&option_id!("pantsrc"), true)?.value {
            for rcfile in parser
                .parse_string_list(
                    &option_id!("pantsrc", "files"),
                    vec![
                        "/etc/pantsrc".to_string(),
                        shellexpand::tilde("~/.pants.rc").to_string(),
                        ".pants.rc".to_string(),
                    ],
                )?
                .value
            {
                let rcfile_path = Path::new(&rcfile);
                if rcfile_path.exists() {
                    let rc_config = Config::parse(rcfile_path, &seed_values)?;
                    sources.insert(
                        Source::Config {
                            ordinal,
                            path: rcfile,
                        },
                        Arc::new(rc_config),
                    );
                    ordinal += 1;
                }
            }
        }
        Ok(OptionParser {
            sources,
            include_derivation,
            passthrough_args,
        })
    }

    #[allow(clippy::type_complexity)]
    fn parse_scalar<T: ToOwned + ?Sized>(
        &self,
        id: &OptionId,
        default: Option<&T>,
        getter: fn(&Arc<dyn OptionsSource>, &OptionId) -> Result<Option<T::Owned>, String>,
    ) -> Result<OptionalOptionValue<T::Owned>, String> {
        let mut derivation = None;
        if self.include_derivation {
            let mut derivations = vec![];
            if let Some(def) = default {
                derivations.push((Source::Default, def.to_owned()));
            }
            for (source_type, source) in self.sources.iter() {
                if let Some(val) = getter(source, id)? {
                    derivations.push((source_type.clone(), val));
                }
            }
            derivation = Some(derivations);
        }
        for (source_type, source) in self.sources.iter().rev() {
            if let Some(value) = getter(source, id)? {
                return Ok(OptionalOptionValue {
                    derivation,
                    source: source_type.clone(),
                    value: Some(value),
                });
            }
        }
        Ok(OptionalOptionValue {
            derivation,
            source: Source::Default,
            value: default.map(|x| x.to_owned()),
        })
    }

    pub fn parse_bool_optional(
        &self,
        id: &OptionId,
        default: Option<bool>,
    ) -> Result<OptionalOptionValue<bool>, String> {
        self.parse_scalar(id, default.as_ref(), |source, id| source.get_bool(id))
    }

    pub fn parse_int_optional(
        &self,
        id: &OptionId,
        default: Option<i64>,
    ) -> Result<OptionalOptionValue<i64>, String> {
        self.parse_scalar(id, default.as_ref(), |source, id| source.get_int(id))
    }

    pub fn parse_float_optional(
        &self,
        id: &OptionId,
        default: Option<f64>,
    ) -> Result<OptionalOptionValue<f64>, String> {
        self.parse_scalar(id, default.as_ref(), |source, id| source.get_float(id))
    }

    pub fn parse_string_optional(
        &self,
        id: &OptionId,
        default: Option<&str>,
    ) -> Result<OptionalOptionValue<String>, String> {
        self.parse_scalar(id, default, |source, id| source.get_string(id))
    }

    pub fn parse_bool(&self, id: &OptionId, default: bool) -> Result<OptionValue<bool>, String> {
        self.parse_bool_optional(id, Some(default))
            .map(OptionalOptionValue::unwrap)
    }

    pub fn parse_int(&self, id: &OptionId, default: i64) -> Result<OptionValue<i64>, String> {
        self.parse_int_optional(id, Some(default))
            .map(OptionalOptionValue::unwrap)
    }

    pub fn parse_float(&self, id: &OptionId, default: f64) -> Result<OptionValue<f64>, String> {
        self.parse_float_optional(id, Some(default))
            .map(OptionalOptionValue::unwrap)
    }

    pub fn parse_string(
        &self,
        id: &OptionId,
        default: &str,
    ) -> Result<OptionValue<String>, String> {
        self.parse_string_optional(id, Some(default))
            .map(OptionalOptionValue::unwrap)
    }

    #[allow(clippy::type_complexity)]
    fn parse_list<T: Clone + Debug>(
        &self,
        id: &OptionId,
        default: Vec<T>,
        getter: fn(&Arc<dyn OptionsSource>, &OptionId) -> Result<Option<Vec<ListEdit<T>>>, String>,
        remover: fn(&mut Vec<T>, &Vec<T>),
    ) -> Result<ListOptionValue<T>, String> {
        let mut list = default;
        let mut derivation = None;
        if self.include_derivation {
            let mut derivations = vec![(
                Source::Default,
                vec![ListEdit {
                    action: ListEditAction::Replace,
                    items: list.clone(),
                }],
            )];
            for (source_type, source) in self.sources.iter() {
                if let Some(list_edits) = getter(source, id)? {
                    if !list_edits.is_empty() {
                        derivations.push((source_type.clone(), list_edits));
                    }
                }
            }
            derivation = Some(derivations);
        }
<<<<<<< HEAD
=======

>>>>>>> b7b0e9ca
        // Removals from any source apply after adds from any source (but are themselves
        // overridden by later replacements), so we collect them here and apply them later.
        let mut removal_lists: Vec<Vec<T>> = vec![];

        let mut highest_priority_source = Source::Default;
        for (source_type, source) in self.sources.iter() {
            if let Some(list_edits) = getter(source, id)? {
                highest_priority_source = source_type.clone();
                for list_edit in list_edits {
                    match list_edit.action {
                        ListEditAction::Replace => {
                            list = list_edit.items;
                            removal_lists.clear();
                        }
                        ListEditAction::Add => list.extend(list_edit.items),
                        ListEditAction::Remove => removal_lists.push(list_edit.items),
                    }
                }
            }
        }
        for removals in removal_lists {
            remover(&mut list, &removals);
        }
        Ok(ListOptionValue {
            derivation,
            source: highest_priority_source,
            value: list,
        })
    }

    // For Eq+Hash types we can use a HashSet when computing removals, which will be avg O(N+M).
    // In practice it's likely that constructing the hash set for a tiny number of is actually
    // slower than doing this with O(N*M) brute-force lookups, since we expect the size of the
    // removal set to be tiny in almost any case.
    // However this is still more than fast enough, and inoculates us against a very unlikely
    // pathological case of a very large removal set.
    #[allow(clippy::type_complexity)]
    fn parse_list_hashable<T: Clone + Debug + Eq + Hash>(
        &self,
        id: &OptionId,
        default: Vec<T>,
        getter: fn(&Arc<dyn OptionsSource>, &OptionId) -> Result<Option<Vec<ListEdit<T>>>, String>,
    ) -> Result<ListOptionValue<T>, String> {
        self.parse_list(id, default, getter, |list, remove| {
            let to_remove = remove.iter().collect::<HashSet<_>>();
            list.retain(|item| !to_remove.contains(item));
        })
    }

    pub fn parse_bool_list(
        &self,
        id: &OptionId,
        default: Vec<bool>,
    ) -> Result<ListOptionValue<bool>, String> {
        self.parse_list_hashable(id, default, |source, id| source.get_bool_list(id))
    }

    pub fn parse_int_list(
        &self,
        id: &OptionId,
        default: Vec<i64>,
    ) -> Result<ListOptionValue<i64>, String> {
        self.parse_list_hashable(id, default, |source, id| source.get_int_list(id))
    }

    // Floats are not Eq or Hash, so we fall back to the brute-force O(N*M) lookups.
    pub fn parse_float_list(
        &self,
        id: &OptionId,
        default: Vec<f64>,
    ) -> Result<ListOptionValue<f64>, String> {
        self.parse_list(
            id,
            default,
            |source, id| source.get_float_list(id),
            |list, to_remove| {
                list.retain(|item| !to_remove.contains(item));
            },
        )
    }

    pub fn parse_string_list(
        &self,
        id: &OptionId,
        default: Vec<String>,
    ) -> Result<ListOptionValue<String>, String> {
        self.parse_list_hashable::<String>(id, default, |source, id| source.get_string_list(id))
    }

    pub fn parse_dict(
        &self,
        id: &OptionId,
        default: HashMap<String, Val>,
    ) -> Result<DictOptionValue, String> {
        let mut dict = default;
        let mut derivation = None;
        if self.include_derivation {
            let mut derivations = vec![(
                Source::Default,
                vec![DictEdit {
                    action: DictEditAction::Replace,
                    items: dict.clone(),
                }],
            )];
            for (source_type, source) in self.sources.iter() {
                if let Some(dict_edits) = source.get_dict(id)? {
                    derivations.push((source_type.clone(), dict_edits));
                }
            }
            derivation = Some(derivations);
        }
        let mut highest_priority_source = Source::Default;
        for (source_type, source) in self.sources.iter() {
            if let Some(dict_edits) = source.get_dict(id)? {
                highest_priority_source = source_type.clone();
                for dict_edit in dict_edits {
                    match dict_edit.action {
                        DictEditAction::Replace => dict = dict_edit.items,
                        DictEditAction::Add => dict.extend(dict_edit.items),
                    }
                }
            }
        }
        Ok(DictOptionValue {
            derivation,
            source: highest_priority_source,
            value: dict,
        })
    }

    pub fn get_passthrough_args(&self) -> Option<&Vec<String>> {
        self.passthrough_args.as_ref()
    }
}

pub fn render_choice(items: &[&str]) -> Option<String> {
    match items {
        [] => None,
        [this] => Some(this.to_string()),
        [this, that] => Some(format!("{this} or {that}")),
        [these @ .., that] => Some(format!("{} or {}", these.join(", "), that)),
    }
}<|MERGE_RESOLUTION|>--- conflicted
+++ resolved
@@ -495,10 +495,7 @@
             }
             derivation = Some(derivations);
         }
-<<<<<<< HEAD
-=======
-
->>>>>>> b7b0e9ca
+
         // Removals from any source apply after adds from any source (but are themselves
         // overridden by later replacements), so we collect them here and apply them later.
         let mut removal_lists: Vec<Vec<T>> = vec![];
