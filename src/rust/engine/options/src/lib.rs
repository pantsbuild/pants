--- conflicted
+++ resolved
@@ -92,17 +92,7 @@
     pub items: HashMap<String, Val>,
 }
 
-<<<<<<< HEAD
-///
-/// A source of option values.
-///
-/// This is currently a subset of the types of options the Pants python option system handles.
-/// Implementations should mimic the behavior of the equivalent python source.
-///
 pub(crate) trait OptionsSource: Send + Sync {
-=======
-pub(crate) trait OptionsSource {
->>>>>>> 61a08cec
     ///
     /// Get a display version of the option `id` that most closely matches the syntax used to supply
     /// the id at runtime. For example, an global option of "bob" would display as "--bob" for use in
