--- conflicted
+++ resolved
@@ -10,14 +10,9 @@
 use crate::ListEdit;
 use core::iter::once;
 use itertools::{chain, Itertools};
-<<<<<<< HEAD
-use std::collections::HashSet;
-use std::sync::{Arc, Mutex};
-=======
 use parking_lot::Mutex;
 use std::collections::HashSet;
 use std::sync::Arc;
->>>>>>> 69255bd9
 
 #[derive(Clone, Debug, Eq, Hash, PartialEq)]
 struct Arg {
@@ -163,21 +158,13 @@
     }
 
     fn consume_arg(&self, arg: &Arg) {
-<<<<<<< HEAD
-        self.unconsumed_args.lock().unwrap().remove(arg);
-=======
         self.unconsumed_args.lock().remove(arg);
->>>>>>> 69255bd9
     }
 
     pub fn get_unconsumed_flags(&self) -> Vec<String> {
         let mut ret: Vec<String> = self
             .unconsumed_args
             .lock()
-<<<<<<< HEAD
-            .unwrap()
-=======
->>>>>>> 69255bd9
             .iter()
             .map(|arg| arg.flag.clone())
             .collect();
