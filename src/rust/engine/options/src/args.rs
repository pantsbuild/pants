--- conflicted
+++ resolved
@@ -5,11 +5,7 @@
 
 use super::id::{NameTransform, OptionId, Scope};
 use super::{DictEdit, OptionsSource};
-<<<<<<< HEAD
-use crate::parse::{expand, expand_to_dict, expand_to_list, ListMember, Parseable};
-=======
 use crate::parse::{expand, expand_to_dict, expand_to_list, Parseable};
->>>>>>> af1b5c7c
 use crate::ListEdit;
 use std::collections::HashMap;
 
@@ -81,11 +77,7 @@
         Ok(None)
     }
 
-<<<<<<< HEAD
-    fn get_list<T: ListMember>(&self, id: &OptionId) -> Result<Option<Vec<ListEdit<T>>>, String> {
-=======
     fn get_list<T: Parseable>(&self, id: &OptionId) -> Result<Option<Vec<ListEdit<T>>>, String> {
->>>>>>> af1b5c7c
         let arg_names = Self::arg_names(id, Negate::False);
         let mut edits = vec![];
         for arg in &self.args {
