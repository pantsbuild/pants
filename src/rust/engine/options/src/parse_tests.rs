// Copyright 2021 Pants project contributors (see CONTRIBUTORS.md).
// Licensed under the Apache License, Version 2.0 (see LICENSE).

use crate::parse::test_util::write_fromfile;
use crate::parse::*;
use crate::{DictEdit, DictEditAction, ListEdit, ListEditAction, Val};
use maplit::hashmap;
use std::collections::HashMap;
use std::fmt::Debug;

// Helper macro (and associated functions) to print multiline parse errors.
// unwrap() and assert_eq! print the debug representation on error, which displays
// the multiline error message on one line, with escaped newlines.
// However our ParseError messages include a visual pointer to the error location,
// and so are much more useful when displayed multiline.

macro_rules! check {
    ($left:expr, $right:expr $(,)?) => { check($left, $right); };
    ($left:expr, $right:expr, $($arg:tt)+) => { check_with_arg($left, $right, $($arg)+); };
}

macro_rules! check_err {
    ($res:expr, $expected_suffix:expr $(,)?) => {
        let actual_msg = $res.unwrap_err().render("XXX");
        assert!(
            actual_msg.ends_with($expected_suffix),
            "Error message does not have expected suffix:\n{actual_msg}\nvs\n{:>width$}",
            $expected_suffix,
            width = actual_msg.len(),
        )
    };
}

fn check<T: PartialEq + Debug>(expected: T, res: Result<T, ParseError>) {
    match res {
        Ok(actual) => assert_eq!(expected, actual),
        Err(s) => panic!("{}", s.render("test")),
    }
}

fn check_with_arg<T: PartialEq + Debug>(
    expected: T,
    res: Result<T, ParseError>,
    arg: &'static str,
) {
    match res {
        Ok(actual) => assert_eq!(expected, actual, "{}", arg),
        Err(s) => panic!("{}", s.render("test")),
    }
}

#[test]
fn test_parse_quoted_string() {
    fn check_str(expected: &str, input: &str) {
        // This is slightly convoluted: quoted strings appear as list items,
        // so we generate a list, and then extract the parsed string out of
        // the Result<Vec<ListEdit<String>>, ...> returned by parse_list().
        let parsed = String::parse_list(format!("[{}]", input).as_str())
            .unwrap()
            .first()
            .unwrap()
            .items
            .first()
            .unwrap()
            .to_string();
        check!(expected.to_string(), Ok(parsed));
    }

    check_str("", "''");
    check_str("", r#""""#);
    check_str("foo", "'foo'");
    check_str("foo", r#""foo""#);
    check_str("hanakapi'ai", r#"'hanakapi\'ai'"#);
    check_str("hanakapi'ai", r#""hanakapi'ai""#);
    check_str("bs\"d", r#""bs\"d""#);
    check_str("1995", r#""1995""#);
}

#[test]
fn test_parse_bool() {
    fn check_bool(expected: bool, input: &str) {
        check!(expected, bool::parse(input));
    }

    check_bool(true, "true");
    check_bool(true, "True");
    check_bool(true, "TRUE");

    check_bool(false, "false");
    check_bool(false, "False");
    check_bool(false, "FALSE");

    assert_eq!(
        "Problem parsing foo bool value:\n1:1\n  ^\nExpected 'true' or 'false' \
        at line 1 column 1"
            .to_owned(),
        bool::parse("1").unwrap_err().render("foo")
    )
}

#[test]
fn test_parse_int() {
    fn check_int(expected: i64, input: &str) {
        check!(expected, i64::parse(input));
    }
    check_int(0, "0");
    check_int(1, "1");
    check_int(1, "+1");
    check_int(-1, "-1");
    check_int(42, "42");
    check_int(999, "999");
    check_int(-123456789, "-123456789");
    check_int(-123456789, "-123_456_789");
    check_int(9223372036854775807, "9223372036854775807");
    check_int(-9223372036854775808, "-9223372036854775808");
    assert_eq!(
        "Problem parsing foo int value:\n1:badint\n  ^\nExpected \"+\", \"-\" or ['0'..='9'] \
               at line 1 column 1"
            .to_owned(),
        i64::parse("badint").unwrap_err().render("foo")
    );
    assert_eq!(
        "Problem parsing foo int value:\n1:12badint\n  --^\nExpected \"_\", EOF or ['0'..='9'] \
               at line 1 column 3"
            .to_owned(),
        i64::parse("12badint").unwrap_err().render("foo")
    );
}

#[test]
fn test_parse_float() {
    fn check_float(expected: f64, input: &str) {
        check!(expected, f64::parse(input));
    }
    check_float(0.0, "0.0");
    check_float(0.0, "-0.0");
    check_float(0.0, "0.");
    check_float(1.0, "1.0");
    check_float(0.1, "0.1");
    check_float(0.01, "+0.01");
    check_float(-98.101, "-98.101");
    check_float(-245678.1012, "-245_678.10_12");
    check_float(6.022141793e+23, "6.022141793e+23");
    check_float(5.67123e+11, "567.123e+9");
    check_float(9.1093837e-31, "9.1093837E-31");
}

#[test]
fn test_parse_list_from_empty_string() {
    assert!(String::parse_list("").unwrap().is_empty());
    assert!(bool::parse_list("").unwrap().is_empty());
    assert!(i64::parse_list("").unwrap().is_empty());
    assert!(f64::parse_list("").unwrap().is_empty());
}

fn string_list_edit<I: IntoIterator<Item = &'static str>>(
    action: ListEditAction,
    items: I,
) -> ListEdit<String> {
    ListEdit {
        action,
        items: items.into_iter().map(str::to_owned).collect(),
    }
}

fn scalar_list_edit<T, I: IntoIterator<Item = T>>(action: ListEditAction, items: I) -> ListEdit<T> {
    ListEdit {
        action,
        items: items.into_iter().collect(),
    }
}

const EMPTY_STRING_LIST: [&str; 0] = [];
const EMPTY_BOOL_LIST: [bool; 0] = [];
const EMPTY_INT_LIST: [i64; 0] = [];
const EMPTY_FLOAT_LIST: [f64; 0] = [];

#[test]
fn test_parse_string_list_replace() {
    check!(
        vec![string_list_edit(ListEditAction::Replace, EMPTY_STRING_LIST)],
        String::parse_list("[]")
    );
    check!(
        vec![string_list_edit(ListEditAction::Replace, ["foo"])],
        String::parse_list("['foo']")
    );
    check!(
        vec![string_list_edit(ListEditAction::Replace, ["foo", "bar"])],
        String::parse_list("['foo','bar']")
    );
}

#[test]
fn test_parse_bool_list_replace() {
    check!(
        vec![scalar_list_edit(ListEditAction::Replace, EMPTY_BOOL_LIST)],
        bool::parse_list("[]")
    );
    check!(
        vec![scalar_list_edit(ListEditAction::Replace, [true])],
        bool::parse_list("[True]")
    );
    check!(
        vec![scalar_list_edit(ListEditAction::Replace, [true, false])],
        bool::parse_list("[True,FALSE]")
    );
}

#[test]
fn test_parse_int_list_replace() {
    check!(
        vec![scalar_list_edit(ListEditAction::Replace, EMPTY_INT_LIST)],
        i64::parse_list("[]")
    );
    check!(
        vec![scalar_list_edit(ListEditAction::Replace, [42])],
        i64::parse_list("[42]")
    );
    check!(
        vec![scalar_list_edit(ListEditAction::Replace, [42, -127])],
        i64::parse_list("[42,-127]")
    );
}

#[test]
fn test_parse_float_list_replace() {
    check!(
        vec![scalar_list_edit(ListEditAction::Replace, EMPTY_FLOAT_LIST)],
        f64::parse_list("[]")
    );
    check!(
        vec![scalar_list_edit(ListEditAction::Replace, [123456.78])],
        f64::parse_list("[123_456.78]")
    );
    check!(
        vec![scalar_list_edit(ListEditAction::Replace, [42.0, -1.27e+7])],
        f64::parse_list("[42.0,-127.0e+5]")
    );
}

#[test]
fn test_parse_string_list_add() {
    check!(
        vec![string_list_edit(ListEditAction::Add, EMPTY_STRING_LIST)],
        String::parse_list("+[]")
    );
}

#[test]
fn test_parse_scalar_list_add() {
    check!(
        vec![scalar_list_edit(ListEditAction::Add, EMPTY_INT_LIST)],
        i64::parse_list("+[]")
    );
}

#[test]
fn test_parse_string_list_remove() {
    check!(
        vec![string_list_edit(ListEditAction::Remove, EMPTY_STRING_LIST)],
        String::parse_list("-[]")
    );
}

#[test]
fn test_parse_scalar_list_remove() {
    check!(
        vec![scalar_list_edit(ListEditAction::Remove, EMPTY_BOOL_LIST)],
        bool::parse_list("-[]")
    );
}

#[test]
fn test_parse_string_list_edits() {
    check!(
        vec![
            string_list_edit(ListEditAction::Remove, ["foo", "bar"]),
            string_list_edit(ListEditAction::Add, ["baz"]),
            string_list_edit(ListEditAction::Remove, EMPTY_STRING_LIST),
        ],
        String::parse_list("-['foo', 'bar'],+['baz'],-[]")
    );
}

#[test]
fn test_parse_bool_list_edits() {
    check!(
        vec![
            scalar_list_edit(ListEditAction::Remove, [true, false]),
            scalar_list_edit(ListEditAction::Add, [false]),
            scalar_list_edit(ListEditAction::Remove, EMPTY_BOOL_LIST),
        ],
        bool::parse_list("-[True, FALSE],+[false],-[]")
    );
}

#[test]
fn test_parse_int_list_edits() {
    check!(
        vec![
            scalar_list_edit(ListEditAction::Remove, [-3, 4]),
            scalar_list_edit(ListEditAction::Add, [42]),
            scalar_list_edit(ListEditAction::Remove, EMPTY_INT_LIST),
        ],
        i64::parse_list("-[-3, 4],+[42],-[]")
    );
}

#[test]
fn test_parse_float_list_edits() {
    check!(
        vec![
            scalar_list_edit(ListEditAction::Remove, [-3.0, 4.1]),
            scalar_list_edit(ListEditAction::Add, [42.7]),
            scalar_list_edit(ListEditAction::Remove, EMPTY_FLOAT_LIST),
        ],
        f64::parse_list("-[-3.0, 4.1],+[42.7],-[]")
    );
}

#[test]
fn test_parse_string_list_edits_whitespace() {
    check!(
        vec![
            string_list_edit(ListEditAction::Remove, ["foo"]),
            string_list_edit(ListEditAction::Add, ["bar"]),
        ],
        String::parse_list(" - [ 'foo' , ] ,\n + [ 'bar' ] ")
    );
}

#[test]
fn test_parse_scalar_list_edits_whitespace() {
    check!(
        vec![
            scalar_list_edit(ListEditAction::Remove, [42.0]),
            scalar_list_edit(ListEditAction::Add, [-127.1, 0.0]),
        ],
        f64::parse_list(" - [ 42.0 , ] , + [ -127.1  ,0. ] ")
    );
}

#[test]
fn test_parse_string_list_implicit_add() {
    check!(
        vec![string_list_edit(ListEditAction::Add, vec!["foo"])],
        String::parse_list("foo")
    );
    check!(
        vec![string_list_edit(ListEditAction::Add, vec!["foo bar"])],
        String::parse_list("foo bar")
    );
    check!(
        vec![string_list_edit(ListEditAction::Add, ["--bar"])],
        String::parse_list("--bar")
    );
}

#[test]
fn test_parse_scalar_list_implicit_add() {
    check!(
        vec![scalar_list_edit(ListEditAction::Add, vec![true])],
        bool::parse_list("True")
    );
    check!(
        vec![scalar_list_edit(ListEditAction::Add, vec![-127])],
        i64::parse_list("-127")
    );
    check!(
        vec![scalar_list_edit(ListEditAction::Add, vec![0.7])],
        f64::parse_list("0.7")
    );
}

#[test]
fn test_parse_string_list_quoted_chars() {
    check!(
        vec![string_list_edit(ListEditAction::Add, vec!["[]"])],
        String::parse_list(r"\[]"),
        "Expected an implicit add of the literal string `[]` via an escaped opening `[`."
    );
    check!(
        vec![string_list_edit(ListEditAction::Add, vec![" "])],
        String::parse_list(r"\ "),
        "Expected an implicit add of the literal string ` `."
    );
    check!(
        vec![string_list_edit(ListEditAction::Add, vec!["+"])],
        String::parse_list(r"\+"),
        "Expected an implicit add of the literal string `+`."
    );
    check!(
        vec![string_list_edit(ListEditAction::Add, vec!["-"])],
        String::parse_list(r"\-"),
        "Expected an implicit add of the literal string `-`."
    );
    check!(
        vec![string_list_edit(
            ListEditAction::Replace,
            vec!["'foo", r"\"]
        )],
        String::parse_list(r"['\'foo', '\\']")
    );
}

#[test]
fn test_parse_string_list_quote_forms() {
    check!(
        vec![string_list_edit(ListEditAction::Replace, ["foo"])],
        String::parse_list(r#"["foo"]"#),
        "Expected double quotes to work."
    );
    check!(
        vec![string_list_edit(ListEditAction::Replace, ["foo", "bar"])],
        String::parse_list(r#"["foo", 'bar']"#),
        "Expected mixed quote forms to work."
    );
}

#[test]
fn test_parse_string_list_trailing_comma() {
    check!(
        vec![string_list_edit(ListEditAction::Replace, ["foo"])],
        String::parse_list("['foo',]")
    );
    check!(
        vec![string_list_edit(ListEditAction::Replace, ["foo", "bar"])],
        String::parse_list("['foo','bar',]")
    );
}

#[test]
fn test_parse_scalar_list_trailing_comma() {
    check!(
        vec![scalar_list_edit(ListEditAction::Replace, [false, true])],
        bool::parse_list("[false,true,]")
    );
    check!(
        vec![scalar_list_edit(ListEditAction::Replace, [42])],
        i64::parse_list("[42,]")
    );
    check!(
        vec![scalar_list_edit(ListEditAction::Replace, [42.0, -127.1])],
        f64::parse_list("[42.0,-127.1,]")
    );
}

#[test]
fn test_parse_string_list_whitespace() {
    check!(
        vec![string_list_edit(ListEditAction::Replace, ["foo"])],
        String::parse_list(" [ 'foo' ] ")
    );
    check!(
        vec![string_list_edit(ListEditAction::Replace, ["foo", "bar"])],
        String::parse_list(" [ 'foo' , 'bar' , ] ")
    );
}

#[test]
fn test_parse_scalar_list_whitespace() {
    check!(
        vec![scalar_list_edit(ListEditAction::Replace, [true, false])],
        bool::parse_list("  [  True,  False  ] ")
    );
    check!(
        vec![scalar_list_edit(ListEditAction::Replace, [42])],
        i64::parse_list(" [ 42 ] ")
    );
    check!(
        vec![scalar_list_edit(ListEditAction::Replace, [42.0, -127.1])],
        f64::parse_list(" [ 42.0 , -127.1 , ] ")
    );
}

#[test]
fn test_parse_string_list_tuple() {
    check!(
        vec![string_list_edit(ListEditAction::Replace, EMPTY_STRING_LIST)],
        String::parse_list("()")
    );
    check!(
        vec![string_list_edit(ListEditAction::Replace, ["foo"])],
        String::parse_list(r#"("foo")"#)
    );
    check!(
        vec![string_list_edit(ListEditAction::Replace, ["foo", "bar"])],
        String::parse_list(r#" ('foo', "bar",)"#)
    );
}

#[test]
fn test_parse_scalar_list_tuple() {
    check!(
        vec![scalar_list_edit(ListEditAction::Replace, EMPTY_INT_LIST)],
        i64::parse_list("()")
    );
    check!(
        vec![scalar_list_edit(ListEditAction::Replace, [true])],
        bool::parse_list("(True)")
    );
    check!(
        vec![scalar_list_edit(ListEditAction::Replace, [42.0, -127.1])],
        f64::parse_list(r#" (42.0, -127.1,)"#)
    );
}

#[test]
fn test_parse_string_list_error_formatting() {
    let bad_input = "\
-['/etc/hosts'],
         ?(\"/dev/null\")
";

    let expected_error_msg = "\
Problem parsing foo string list value:
1:-['/etc/hosts'],
2:         ?(\"/dev/null\")
  ---------^
3:
Expected an optional list edit action of '+' indicating `add` \
or '-' indicating `remove` at line 2 column 10"
        .to_owned();
    assert_eq!(
        expected_error_msg,
        String::parse_list(bad_input).unwrap_err().render("foo")
    )
}

#[test]
fn test_parse_int_list_error_formatting() {
    let bad_input = "\
-[42],
         ?(127,0)
";

    let expected_error_msg = "\
Problem parsing foo int list value:
1:-[42],
2:         ?(127,0)
  ---------^
3:
Expected an optional list edit action of '+' indicating `add` \
or '-' indicating `remove` at line 2 column 10"
        .to_owned();
    assert_eq!(
        expected_error_msg,
        i64::parse_list(bad_input).unwrap_err().render("foo")
    )
}

fn mk_hashmap(items: &Vec<(&str, &str)>) -> HashMap<String, Val> {
    HashMap::<_, _>::from_iter(
        items
            .iter()
            .map(|(k, v)| (k.to_string(), Val::String(v.to_string()))),
    )
}

fn mk_dict_edit(action: DictEditAction, items: &Vec<(&str, &str)>) -> DictEdit {
    DictEdit {
        action,
        items: mk_hashmap(items),
    }
}

#[test]
fn test_parse_dict_empty() {
    check!(
        mk_dict_edit(DictEditAction::Replace, &vec![]),
        parse_dict("{}")
    );
}

#[test]
fn test_parse_dict_simple() {
    check!(
        mk_dict_edit(
            DictEditAction::Replace,
            &vec![("foo", "bar"), ("baz", "qux")]
        ),
        parse_dict(r#"{'foo': "bar", "baz": 'qux'}"#)
    );
}

#[test]
fn test_parse_dict_add() {
    check!(
        mk_dict_edit(DictEditAction::Add, &vec![("foo", "bar"), ("baz", "qux")]),
        parse_dict(r#"+{'foo': "bar", "baz": 'qux'}"#)
    );
}

#[test]
fn test_parse_dict_whitespace() {
    check!(
        mk_dict_edit(
            DictEditAction::Replace,
            &vec![("foo", "bar"), ("baz", "qux")]
        ),
        parse_dict(
            r#" {  'foo' :'bar'  ,
        'baz'  :    'qux'  }  "#
        )
    );
}

#[test]
fn test_parse_dict_of_list_of_string() {
    let mut expected = HashMap::<String, Val>::new();
    expected.insert(
        "foo".to_string(),
        Val::List(vec![
            Val::String("foo1".to_string()),
            Val::String("foo2".to_string()),
        ]),
    );
    expected.insert(
        "bar".to_string(),
        Val::List(vec![Val::String("bar1".to_string())]),
    );
    expected.insert("baz".to_string(), Val::List(vec![]));

    check!(
        DictEdit {
            action: DictEditAction::Add,
            items: expected
        },
        parse_dict(r#" +{'foo': ["foo1", 'foo2'], "bar" : ('bar1' ,), "baz": []} "#)
    );
}

#[test]
fn test_parse_heterogeneous_dict() {
    let mut nested = HashMap::<String, Val>::new();
    nested.insert("x".to_string(), Val::Float(3.14));
    nested.insert(
        "y".to_string(),
        Val::List(vec![Val::String("y1".to_string())]),
    );
    let mut expected = HashMap::<String, Val>::new();
    expected.insert(
        "foo".to_string(),
        Val::List(vec![Val::Int(42), Val::String("foo1".to_string())]),
    );
    expected.insert(
        "bar".to_string(),
        Val::List(vec![
            Val::String("bar1".to_string()),
            Val::Bool(true),
            Val::List(vec![]),
        ]),
    );
    expected.insert("baz".to_string(), Val::Dict(nested));

    check!(
        DictEdit {
            action: DictEditAction::Replace,
            items: expected
        },
        parse_dict(
            r#"
        {
          "foo": [42, 'foo1'],
          "bar" : ('bar1' , true, []),
          'baz': {
            'x': 3.14,
            'y': ["y1",],
          },
        }
        "#
        )
    );
}

#[test]
fn test_expand_fromfile() {
    let (_tmpdir, fromfile_pathbuf) = write_fromfile("fromfile.txt", "FOO");
    let fromfile_path_str = format!("{}", fromfile_pathbuf.display());
    assert_eq!(
        Ok(Some(fromfile_path_str.clone())),
        expand(fromfile_path_str.clone())
    );
    assert_eq!(
        Ok(Some("FOO".to_string())),
        expand(format!("@{}", fromfile_path_str))
    );
    assert_eq!(Ok(None), expand("@?/does/not/exist".to_string()));
    let err = expand("@/does/not/exist".to_string()).unwrap_err();
    assert!(err
        .render("XXX")
        .starts_with("Problem reading /does/not/exist for XXX: No such file or directory"))
}

#[test]
fn test_expand_fromfile_to_list() {
<<<<<<< HEAD
    fn do_test<T: ListMember + Clone + Debug + PartialEq>(
=======
    fn expand_fromfile<T: Parseable + Clone + Debug + PartialEq>(
        content: &str,
        prefix: &str,
        filename: &str,
    ) -> Result<Option<Vec<ListEdit<T>>>, ParseError> {
        let (_tmpdir, _) = write_fromfile(filename, content);
        expand_to_list(format!(
            "{prefix}{}",
            _tmpdir.path().join(filename).display()
        ))
    }

    fn do_test<T: Parseable + Clone + Debug + PartialEq>(
>>>>>>> af1b5c7c
        content: &str,
        expected: &[ListEdit<T>],
        filename: &str,
    ) {
<<<<<<< HEAD
        let (_tmpdir, _) = write_fromfile(filename, content);
        let res = expand_to_list(format!("@{}", _tmpdir.path().join(filename).display()));
=======
        let res = expand_fromfile(content, "@", filename);
>>>>>>> af1b5c7c
        assert_eq!(expected.to_vec(), res.unwrap().unwrap());
    }

    fn add<T>(items: Vec<T>) -> ListEdit<T> {
        return ListEdit {
            action: ListEditAction::Add,
            items: items,
        };
    }

    fn remove<T>(items: Vec<T>) -> ListEdit<T> {
        return ListEdit {
            action: ListEditAction::Remove,
            items: items,
        };
    }

    fn replace<T>(items: Vec<T>) -> ListEdit<T> {
        return ListEdit {
            action: ListEditAction::Replace,
            items: items,
        };
    }

    do_test(
        "EXPANDED",
        &[add(vec!["EXPANDED".to_string()])],
        "fromfile.txt",
    );
    do_test(
        "['FOO', 'BAR']",
        &[replace(vec!["FOO".to_string(), "BAR".to_string()])],
        "fromfile.txt",
    );
    do_test(
        "+['FOO', 'BAR'],-['BAZ']",
        &[
            add(vec!["FOO".to_string(), "BAR".to_string()]),
            remove(vec!["BAZ".to_string()]),
        ],
        "fromfile.txt",
    );
    do_test(
        "[\"FOO\", \"BAR\"]",
        &[replace(vec!["FOO".to_string(), "BAR".to_string()])],
        "fromfile.json",
    );
    do_test(
        "- FOO\n- BAR\n",
        &[replace(vec!["FOO".to_string(), "BAR".to_string()])],
        "fromfile.yaml",
    );

    do_test("true", &[add(vec![true])], "fromfile.txt");
    do_test(
        "[true, false]",
        &[replace(vec![true, false])],
        "fromfile.json",
    );
    do_test(
        "- true\n- false\n",
        &[replace(vec![true, false])],
        "fromfile.yaml",
    );

    do_test("-42", &[add(vec![-42])], "fromfile.txt");
    do_test("[10, 12]", &[replace(vec![10, 12])], "fromfile.json");
    do_test("- 22\n- 44\n", &[replace(vec![22, 44])], "fromfile.yaml");

    do_test("-5.6", &[add(vec![-5.6])], "fromfile.txt");
    do_test("-[3.14]", &[remove(vec![3.14])], "fromfile.txt");
    do_test("[3.14]", &[replace(vec![3.14])], "fromfile.json");
    do_test(
        "- 11.22\n- 33.44\n",
        &[replace(vec![11.22, 33.44])],
        "fromfile.yaml",
    );

<<<<<<< HEAD
    assert!(expand_to_list::<String>("@/does/not/exist".to_string())
        .unwrap_err()
        .render("XXX")
        .starts_with("Problem reading /does/not/exist for XXX: No such file or directory"));
=======
    check_err!(
        expand_fromfile::<i64>("THIS IS NOT JSON", "@", "invalid.json"),
        "expected value at line 1 column 1",
    );

    check_err!(
        expand_fromfile::<i64>("{}", "@", "wrong_type.json"),
        "invalid type: map, expected a sequence at line 1 column 0",
    );

    check_err!(
        expand_fromfile::<i64>("[1, \"FOO\"]", "@", "wrong_type.json"),
        "invalid type: string \"FOO\", expected i64 at line 1 column 9",
    );

    check_err!(
        expand_fromfile::<i64>("THIS IS NOT YAML", "@", "invalid.yml"),
        "invalid type: string \"THIS IS NOT YAML\", expected a sequence",
    );

    check_err!(
        expand_fromfile::<i64>("- 1\n- true", "@", "wrong_type.yaml"),
        "invalid type: boolean `true`, expected i64 at line 2 column 3",
    );

    check_err!(
        expand_to_list::<String>("@/does/not/exist".to_string()),
        "Problem reading /does/not/exist for XXX: No such file or directory (os error 2)",
    );
>>>>>>> af1b5c7c

    assert_eq!(
        Ok(None),
        expand_to_list::<String>("@?/does/not/exist".to_string())
    );
<<<<<<< HEAD
=======

    // Test an optional fromfile that does exist, to ensure we handle the `?` in this case.
    let res = expand_fromfile::<i64>("[1, 2]", "@?", "fromfile.json");
    assert_eq!(vec![replace(vec![1, 2])], res.unwrap().unwrap());
>>>>>>> af1b5c7c
}

#[test]
fn test_expand_fromfile_to_dict() {
<<<<<<< HEAD
    fn do_test(content: &str, expected: &DictEdit, filename: &str) {
        let (_tmpdir, _) = write_fromfile(filename, content);
        let res = expand_to_dict(format!("@{}", _tmpdir.path().join(filename).display()));
=======
    fn expand_fromfile(
        content: &str,
        prefix: &str,
        filename: &str,
    ) -> Result<Option<DictEdit>, ParseError> {
        let (_tmpdir, _) = write_fromfile(filename, content);
        expand_to_dict(format!(
            "{prefix}{}",
            _tmpdir.path().join(filename).display()
        ))
    }

    fn do_test(content: &str, expected: &DictEdit, filename: &str) {
        let res = expand_fromfile(content, "@", filename);
>>>>>>> af1b5c7c
        assert_eq!(*expected, res.unwrap().unwrap())
    }

    fn add(items: HashMap<String, Val>) -> DictEdit {
        return DictEdit {
            action: DictEditAction::Add,
            items,
        };
    }

    fn replace(items: HashMap<String, Val>) -> DictEdit {
        return DictEdit {
            action: DictEditAction::Replace,
            items,
        };
    }

    do_test(
        "{'FOO': 42}",
        &replace(hashmap! {"FOO".to_string() => Val::Int(42),}),
        "fromfile.txt",
    );

    do_test(
        "+{'FOO': [True, False]}",
        &add(hashmap! {"FOO".to_string() => Val::List(vec![Val::Bool(true), Val::Bool(false)]),}),
        "fromfile.txt",
    );

    let complex_obj = replace(hashmap! {
    "FOO".to_string() => Val::Dict(hashmap! {
        "BAR".to_string() => Val::Float(3.14),
        "BAZ".to_string() => Val::Dict(hashmap! {
            "QUX".to_string() => Val::Bool(true),
            "QUUX".to_string() => Val::List(vec![ Val::Int(1), Val::Int(2)])
        })
    }),});

    do_test(
        "{\"FOO\": {\"BAR\": 3.14, \"BAZ\": {\"QUX\": true, \"QUUX\": [1, 2]}}}",
        &complex_obj,
        "fromfile.json",
    );
    do_test(
        r#"
        FOO:
          BAR: 3.14
          BAZ:
            QUX: true
            QUUX:
              - 1
              - 2
        "#,
        &complex_obj,
        "fromfile.yaml",
    );

<<<<<<< HEAD
    assert!(expand_to_dict("@/does/not/exist".to_string())
        .unwrap_err()
        .render("XXX")
        .starts_with("Problem reading /does/not/exist for XXX: No such file or directory"));

    assert_eq!(Ok(None), expand_to_dict("@?/does/not/exist".to_string()));
=======
    check_err!(
        expand_fromfile("THIS IS NOT JSON", "@", "invalid.json"),
        "expected value at line 1 column 1",
    );

    check_err!(
        expand_fromfile("[1, 2]", "@", "wrong_type.json"),
        "invalid type: sequence, expected a map at line 1 column 0",
    );

    check_err!(
        expand_fromfile("THIS IS NOT YAML", "@", "invalid.yml"),
        "invalid type: string \"THIS IS NOT YAML\", expected a map",
    );

    check_err!(
        expand_fromfile("- 1\n- 2", "@", "wrong_type.yaml"),
        "invalid type: sequence, expected a map",
    );

    check_err!(
        expand_to_dict("@/does/not/exist".to_string()),
        "Problem reading /does/not/exist for XXX: No such file or directory (os error 2)",
    );

    assert_eq!(Ok(None), expand_to_dict("@?/does/not/exist".to_string()));

    // Test an optional fromfile that does exist, to ensure we handle the `?` in this case.
    let res = expand_fromfile("{'FOO': 42}", "@?", "fromfile.txt");
    assert_eq!(
        replace(hashmap! {"FOO".to_string() => Val::Int(42),}),
        res.unwrap().unwrap()
    );
>>>>>>> af1b5c7c
}<|MERGE_RESOLUTION|>--- conflicted
+++ resolved
@@ -695,9 +695,6 @@
 
 #[test]
 fn test_expand_fromfile_to_list() {
-<<<<<<< HEAD
-    fn do_test<T: ListMember + Clone + Debug + PartialEq>(
-=======
     fn expand_fromfile<T: Parseable + Clone + Debug + PartialEq>(
         content: &str,
         prefix: &str,
@@ -711,17 +708,11 @@
     }
 
     fn do_test<T: Parseable + Clone + Debug + PartialEq>(
->>>>>>> af1b5c7c
         content: &str,
         expected: &[ListEdit<T>],
         filename: &str,
     ) {
-<<<<<<< HEAD
-        let (_tmpdir, _) = write_fromfile(filename, content);
-        let res = expand_to_list(format!("@{}", _tmpdir.path().join(filename).display()));
-=======
         let res = expand_fromfile(content, "@", filename);
->>>>>>> af1b5c7c
         assert_eq!(expected.to_vec(), res.unwrap().unwrap());
     }
 
@@ -800,12 +791,6 @@
         "fromfile.yaml",
     );
 
-<<<<<<< HEAD
-    assert!(expand_to_list::<String>("@/does/not/exist".to_string())
-        .unwrap_err()
-        .render("XXX")
-        .starts_with("Problem reading /does/not/exist for XXX: No such file or directory"));
-=======
     check_err!(
         expand_fromfile::<i64>("THIS IS NOT JSON", "@", "invalid.json"),
         "expected value at line 1 column 1",
@@ -835,28 +820,19 @@
         expand_to_list::<String>("@/does/not/exist".to_string()),
         "Problem reading /does/not/exist for XXX: No such file or directory (os error 2)",
     );
->>>>>>> af1b5c7c
 
     assert_eq!(
         Ok(None),
         expand_to_list::<String>("@?/does/not/exist".to_string())
     );
-<<<<<<< HEAD
-=======
 
     // Test an optional fromfile that does exist, to ensure we handle the `?` in this case.
     let res = expand_fromfile::<i64>("[1, 2]", "@?", "fromfile.json");
     assert_eq!(vec![replace(vec![1, 2])], res.unwrap().unwrap());
->>>>>>> af1b5c7c
 }
 
 #[test]
 fn test_expand_fromfile_to_dict() {
-<<<<<<< HEAD
-    fn do_test(content: &str, expected: &DictEdit, filename: &str) {
-        let (_tmpdir, _) = write_fromfile(filename, content);
-        let res = expand_to_dict(format!("@{}", _tmpdir.path().join(filename).display()));
-=======
     fn expand_fromfile(
         content: &str,
         prefix: &str,
@@ -871,7 +847,6 @@
 
     fn do_test(content: &str, expected: &DictEdit, filename: &str) {
         let res = expand_fromfile(content, "@", filename);
->>>>>>> af1b5c7c
         assert_eq!(*expected, res.unwrap().unwrap())
     }
 
@@ -929,14 +904,6 @@
         "fromfile.yaml",
     );
 
-<<<<<<< HEAD
-    assert!(expand_to_dict("@/does/not/exist".to_string())
-        .unwrap_err()
-        .render("XXX")
-        .starts_with("Problem reading /does/not/exist for XXX: No such file or directory"));
-
-    assert_eq!(Ok(None), expand_to_dict("@?/does/not/exist".to_string()));
-=======
     check_err!(
         expand_fromfile("THIS IS NOT JSON", "@", "invalid.json"),
         "expected value at line 1 column 1",
@@ -970,5 +937,4 @@
         replace(hashmap! {"FOO".to_string() => Val::Int(42),}),
         res.unwrap().unwrap()
     );
->>>>>>> af1b5c7c
 }