--- conflicted
+++ resolved
@@ -28,13 +28,8 @@
         "3rdparty/tools/protoc:protoc",
         "3rdparty/tools/python3:python3",
     ],
-<<<<<<< HEAD
-    extra_env_vars=["CHROOT={chroot}", "MODE"],
+    extra_env_vars=["CHROOT={chroot}"],
     tools=["bash", "cc", "ld", "as", "ar", "cargo"],
-=======
-    extra_env_vars=["CHROOT={chroot}"],
-    tools=["bash", "cc", "ld", "as", "ar", "cargo", "python3.9"],
->>>>>>> d038f964
     output_files=[
         f"target/debug/libengine.so",
         f"target/debug/libengine.dylib",
