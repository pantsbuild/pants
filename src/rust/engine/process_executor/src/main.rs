--- conflicted
+++ resolved
@@ -332,11 +332,8 @@
         root_ca_certs,
         oauth_bearer_token,
         store.clone(),
-<<<<<<< HEAD
         Platform::Linux,
-=======
         executor.clone(),
->>>>>>> a483adb0
       )) as Box<dyn process_execution::CommandRunner>
     }
     None => Box::new(process_execution::local::CommandRunner::new(
