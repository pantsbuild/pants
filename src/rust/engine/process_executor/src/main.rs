--- conflicted
+++ resolved
@@ -481,13 +481,8 @@
     execution_slot_variable: None,
     concurrency_available: args.command.concurrency_available.unwrap_or(0),
     cache_scope: ProcessCacheScope::Always,
-<<<<<<< HEAD
-    execution_strategy: ProcessExecutionStrategy::Local,
-    platform_properties: collection_from_keyvalues(args.command.extra_platform_property.iter()),
+    execution_strategy,
     remote_cache_speculation_delay: Duration::from_millis(0),
-=======
-    execution_strategy,
->>>>>>> cace8518
   };
   let metadata = ProcessMetadata {
     instance_name: args.remote_instance_name.clone(),
@@ -581,22 +576,8 @@
     jdk_home: None,
     platform,
     cache_scope: ProcessCacheScope::Always,
-<<<<<<< HEAD
-    execution_strategy: ProcessExecutionStrategy::Local,
-    platform_properties: command
-      .platform
-      .iter()
-      .flat_map(|platform| {
-        platform
-          .properties
-          .iter()
-          .map(|property| (property.name.clone(), property.value.clone()))
-      })
-      .collect(),
+    execution_strategy,
     remote_cache_speculation_delay: Duration::from_millis(0),
-=======
-    execution_strategy,
->>>>>>> cace8518
   };
 
   let metadata = ProcessMetadata {
