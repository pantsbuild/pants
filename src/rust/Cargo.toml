--- conflicted
+++ resolved
@@ -201,13 +201,8 @@
 prost = "0.13"
 prost-build = "0.13"
 prost-types = "0.13"
-<<<<<<< HEAD
-pyo3 = { version = "0.27.1", features = ["abi3", "parking_lot"] }
-pyo3-build-config = "0.27.0"
-=======
 pyo3 = { version = "0.27.1", features = ["parking_lot"] }
 pyo3-build-config = "0.27.1"
->>>>>>> 6c024e16
 rand = "0.9"
 regex = "1"
 reqwest = { version = "0.12", default-features = false }
