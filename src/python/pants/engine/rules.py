--- conflicted
+++ resolved
@@ -7,12 +7,8 @@
 
 import logging
 from abc import abstractmethod, abstractproperty
-<<<<<<< HEAD
 from collections import OrderedDict, deque
 from textwrap import dedent
-=======
-from collections import OrderedDict
->>>>>>> 3d41b7bb
 
 from twitter.common.collections import OrderedSet
 
@@ -268,13 +264,8 @@
 
         factory = TaskRule(tuple(input_selectors), task, output_type, constraint)
         for kind in constraint.types:
-<<<<<<< HEAD
           # NB Ensure that interior types from SelectDependencies / SelectProjections work by
           # indexing on the list of types in the constraint.
-=======
-          # NB Ensure that interior types from SelectDependencies / SelectProjections work by indexing
-          # on the list of types in the constraint.
->>>>>>> 3d41b7bb
           add_task(kind, factory)
         add_task(constraint, factory)
       else:
@@ -337,7 +328,6 @@
     elif selector_type is SelectProjection:
       return ProjectionNode(subject, variants, selector)
     else:
-<<<<<<< HEAD
       raise TypeError('Unrecognized Selector type "{}" for: {}'.format(selector_type, selector))
 
 
@@ -719,7 +709,4 @@
     intrinsic_products = [prod for subj, prod in self.nodebuilder._intrinsics.keys()
                           if subj == subject_type]
     task_products = self.nodebuilder._tasks.keys()
-    return intrinsic_products + task_products
-=======
-      raise TypeError('Unrecognized Selector type "{}" for: {}'.format(selector_type, selector))
->>>>>>> 3d41b7bb
+    return intrinsic_products + task_products