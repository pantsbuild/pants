--- conflicted
+++ resolved
@@ -725,11 +725,8 @@
     # NB: Should only ever be set to `None` in tests.
     union_membership: UnionMembership | None,
     *,
-<<<<<<< HEAD
     add_dependencies_on_all_siblings: bool,
-=======
     use_generated_address_syntax: bool = False,
->>>>>>> 682828e9
 ) -> GeneratedTargets:
     """Generate one new target for each path, using the same fields as the generator target except
     for the `sources` field only referring to the path and using a new address.
@@ -757,6 +754,12 @@
         relativized_fp = str(PurePath(fp).relative_to(generator.address.spec_path))
         all_generated_addresses.append(
             Address(
+                generator.address.spec_path,
+                target_name=generator.address.target_name,
+                generated_name=relativized_fp,
+            )
+            if use_generated_address_syntax
+            else Address(
                 generator.address.spec_path,
                 target_name=generator.address.target_name,
                 relative_file_path=relativized_fp,
@@ -779,29 +782,13 @@
                         f"Target {generator.address.spec}'s `sources` field does not match a file "
                         f"{full_fp}."
                     )
-                value = (address._relative_file_path,)
+                value = (address._relative_file_path or address.generated_name,)
             elif add_dependencies_on_all_siblings and isinstance(field, Dependencies):
                 value = (field.value or ()) + tuple(all_generated_address_specs - {address.spec})
             else:
                 value = field.value
             generated_target_fields[field.alias] = value
 
-<<<<<<< HEAD
-=======
-        address = (
-            Address(
-                generator.address.spec_path,
-                target_name=generator.address.target_name,
-                generated_name=relativized_file_name,
-            )
-            if use_generated_address_syntax
-            else Address(
-                generator.address.spec_path,
-                target_name=generator.address.target_name,
-                relative_file_path=relativized_file_name,
-            )
-        )
->>>>>>> 682828e9
         return generated_target_cls(generated_target_fields, address, union_membership)
 
     return GeneratedTargets(
