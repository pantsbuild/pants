# Copyright 2020 Pants project contributors (see CONTRIBUTORS.md).
# Licensed under the Apache License, Version 2.0 (see LICENSE).

from __future__ import annotations

import collections.abc
import dataclasses
import enum
import glob as glob_stdlib
import itertools
import logging
import os.path
import textwrap
import zlib
from abc import ABC, ABCMeta, abstractmethod
from collections import deque
from dataclasses import dataclass
from enum import Enum
from pathlib import PurePath
from typing import (
    Any,
    ClassVar,
    Dict,
    Generic,
    Iterable,
    Iterator,
    Mapping,
    Optional,
    Sequence,
    Set,
    Tuple,
    Type,
    TypeVar,
    Union,
    cast,
    get_type_hints,
)

from typing_extensions import Protocol, final

from pants.base.deprecated import warn_or_error
from pants.engine.addresses import Address, Addresses, UnparsedAddressInputs, assert_single_address
from pants.engine.collection import Collection
from pants.engine.engine_aware import EngineAwareParameter
from pants.engine.environment import EnvironmentName
from pants.engine.fs import (
    GlobExpansionConjunction,
    GlobMatchErrorBehavior,
    PathGlobs,
    Paths,
    Snapshot,
)
from pants.engine.internals.dep_rules import (
    DependencyRuleActionDeniedError,
    DependencyRuleApplication,
)
from pants.engine.unions import UnionMembership, UnionRule, distinct_union_type_per_subclass, union
from pants.option.global_options import UnmatchedBuildFileGlobs
from pants.source.filespec import Filespec, FilespecMatcher
from pants.util.collections import ensure_list, ensure_str_list
from pants.util.dirutil import fast_relpath
from pants.util.docutil import bin_name, doc_url
from pants.util.frozendict import FrozenDict
from pants.util.memo import memoized_method, memoized_property
from pants.util.meta import frozen_after_init
from pants.util.ordered_set import FrozenOrderedSet
from pants.util.strutil import bullet_list, pluralize, softwrap

logger = logging.getLogger(__name__)

# -----------------------------------------------------------------------------------------------
# Core Field abstractions
# -----------------------------------------------------------------------------------------------

# Type alias to express the intent that the type should be immutable and hashable. There's nothing
# to actually enforce this, outside of convention. Maybe we could develop a MyPy plugin?
ImmutableValue = Any


class _NoValue:
    def __bool__(self) -> bool:
        return False

    def __repr__(self) -> str:
        return "<NO_VALUE>"


# Marker for unspecified field values that should use the default value if applicable.
NO_VALUE = _NoValue()


@frozen_after_init
class Field:
    """A Field.

    The majority of fields should use field templates like `BoolField`, `StringField`, and
    `StringSequenceField`. These subclasses will provide sensible type hints and validation
    automatically.

    If you are directly subclassing `Field`, you should likely override `compute_value()`
    to perform any custom hydration and/or validation, such as converting unhashable types to
    hashable types or checking for banned values. The returned value must be hashable
    (and should be immutable) so that this Field may be used by the engine. This means, for
    example, using tuples rather than lists and using `FrozenOrderedSet` rather than `set`.

    If you plan to use the engine to fully hydrate the value, you can also inherit
    `AsyncFieldMixin`, which will store an `address: Address` property on the `Field` instance.

    Subclasses should also override the type hints for `value` and `raw_value` to be more precise
    than `Any`. The type hint for `raw_value` is used to generate documentation, e.g. for
    `./pants help $target_type`.

    Set the `help` class property with a description, which will be used in `./pants help`. For the
    best rendering, use soft wrapping (e.g. implicit string concatenation) within paragraphs, but
    hard wrapping (`\n`) to separate distinct paragraphs and/or lists.

    Example:

        # NB: Really, this should subclass IntField. We only use Field as an example.
        class Timeout(Field):
            alias = "timeout"
            value: Optional[int]
            default = None
            help = "A timeout field.\n\nMore information."

            @classmethod
            def compute_value(cls, raw_value: Optional[int], address: Address) -> Optional[int]:
                value_or_default = super().compute_value(raw_value, address=address)
                if value_or_default is not None and not isinstance(value_or_default, int):
                    raise ValueError(
                        "The `timeout` field expects an integer, but was given"
                        f"{value_or_default} for target {address}."
                    )
                return value_or_default
    """

<<<<<<< HEAD
    # Opt-in per field class to use a "missing value" marker for the `raw_value` in
    # `compute_value()` in case the field was not represented in the BUILD file.
    #
    # This will allow users to provide `None` as the field value (when applicable) without getting
    # the fields default value.
    use_no_value: ClassVar[bool] = False
=======
    # Opt-in per field class to use a "no value" marker for the `raw_value` in `compute_value()` in
    # case the field was not represented in the BUILD file.
    #
    # This will allow users to provide `None` as the field value (when applicable) without getting
    # the fields default value.
    none_is_valid_value: ClassVar[bool] = False
>>>>>>> b708c8be

    # Subclasses must define these.
    alias: ClassVar[str]
    help: ClassVar[str]

    # Subclasses must define at least one of these two.
    default: ClassVar[ImmutableValue]
    required: ClassVar[bool] = False

    # Subclasses may define these.
    removal_version: ClassVar[str | None] = None
    removal_hint: ClassVar[str | None] = None

    deprecated_alias: ClassVar[str | None] = None
    deprecated_alias_removal_version: ClassVar[str | None] = None

    @final
    def __init__(self, raw_value: Optional[Any], address: Address) -> None:
<<<<<<< HEAD
        if raw_value is NO_VALUE and not self.use_no_value:
=======
        if raw_value is NO_VALUE and not self.none_is_valid_value:
>>>>>>> b708c8be
            raw_value = None
        self._check_deprecated(raw_value, address)
        self.value: Optional[ImmutableValue] = self.compute_value(raw_value, address)

    @classmethod
    def compute_value(cls, raw_value: Optional[Any], address: Address) -> ImmutableValue:
        """Convert the `raw_value` into `self.value`.

        You should perform any optional validation and/or hydration here. For example, you may want
        to check that an integer is > 0 or convert an `Iterable[str]` to `List[str]`.

        The resulting value must be hashable (and should be immutable).
        """
<<<<<<< HEAD
        if raw_value is (NO_VALUE if cls.use_no_value else None):
=======
        if raw_value is (NO_VALUE if cls.none_is_valid_value else None):
>>>>>>> b708c8be
            if cls.required:
                raise RequiredFieldMissingException(address, cls.alias)
            return cls.default
        return raw_value

    @classmethod
    def _check_deprecated(cls, raw_value: Optional[Any], address: Address) -> None:
        if not cls.removal_version or address.is_generated_target or raw_value in (NO_VALUE, None):
            return
        if not cls.removal_hint:
            raise ValueError(
                f"You specified `removal_version` for {cls}, but not the class property "
                "`removal_hint`."
            )
        warn_or_error(
            cls.removal_version,
            entity=f"the {repr(cls.alias)} field",
            hint=(f"Using the `{cls.alias}` field in the target {address}. {cls.removal_hint}"),
        )

    def __repr__(self) -> str:
        return (
            f"{self.__class__}(alias={repr(self.alias)}, value={repr(self.value)}, "
            f"default={repr(self.default)})"
        )

    def __str__(self) -> str:
        return f"{self.alias}={self.value}"

    def __hash__(self) -> int:
        return hash((self.__class__, self.value))

    def __eq__(self, other: Union[Any, Field]) -> bool:
        if not isinstance(other, Field):
            return NotImplemented
        return (self.__class__, self.value) == (other.__class__, other.value)


# NB: By subclassing `Field`, MyPy understands our type hints, and it means it doesn't matter which
# order you use for inheriting the field template vs. the mixin.
class AsyncFieldMixin(Field):
    """A mixin to store the field's original `Address` for use during hydration by the engine.

    Typically, you should also create a dataclass representing the hydrated value and another for
    the request, then a rule to go from the request to the hydrated value. The request class should
    store the async field as a property.

    (Why use the request class as the rule input, rather than the field itself? It's a wrapper so
    that subclasses of the async field work properly, given that the engine uses exact type IDs.
    This is like WrappedTarget.)

    For example:

        class Sources(StringSequenceField, AsyncFieldMixin):
            alias = "sources"

            # Often, async fields will want to define entry points like this to allow subclasses to
            # change behavior.
            def validate_resolved_files(self, files: Sequence[str]) -> None:
                pass


        @dataclass(frozen=True)
        class HydrateSourcesRequest:
            field: Sources


        @dataclass(frozen=True)
        class HydratedSources:
            snapshot: Snapshot


        @rule
        def hydrate_sources(request: HydrateSourcesRequest) -> HydratedSources:
            result = await Get(Snapshot, PathGlobs(request.field.value))
            request.field.validate_resolved_files(result.files)
            ...
            return HydratedSources(result)

    Then, call sites can `await Get` if they need to hydrate the field, even if they subclassed
    the original async field to have custom behavior:

        sources1 = await Get(HydratedSources, HydrateSourcesRequest(my_tgt.get(Sources)))
        sources2 = await Get(HydratedSources, HydrateSourcesRequest(custom_tgt.get(CustomSources)))
    """

    @final  # type: ignore[misc]
    def __init__(self, raw_value: Optional[Any], address: Address) -> None:
        super().__init__(raw_value, address)
        # We must temporarily unfreeze the field, but then we refreeze to continue avoiding
        # subclasses from adding arbitrary fields.
        with self._unfrozen():  # type: ignore[attr-defined]
            # N.B.: We store the address here and not in the Field base class, because the memory usage
            # of storing this value in every field was shown to be excessive / lead to performance
            # issues.
            self.address = address

    def __repr__(self) -> str:
        return (
            f"{self.__class__}(alias={repr(self.alias)}, address={self.address}, "
            f"value={repr(self.value)}, default={repr(self.default)})"
        )

    def __hash__(self) -> int:
        return hash((self.__class__, self.value, self.address))

    def __eq__(self, other: Union[Any, AsyncFieldMixin]) -> bool:
        if not isinstance(other, AsyncFieldMixin):
            return NotImplemented
        return (self.__class__, self.value, self.address) == (
            other.__class__,
            other.value,
            other.address,
        )


@union
@dataclass(frozen=True)
class FieldDefaultFactoryRequest:
    """Registers a dynamic default for a Field.

    See `FieldDefaults`.
    """

    field_type: ClassVar[type[Field]]


# TODO: Workaround for https://github.com/python/mypy/issues/5485, because we cannot directly use
# a Callable.
class FieldDefaultFactory(Protocol):
    def __call__(self, field: Field) -> Any:
        pass


@dataclass(frozen=True)
class FieldDefaultFactoryResult:
    """A wrapper for a function which computes the default value of a Field."""

    default_factory: FieldDefaultFactory


@dataclass(frozen=True)
class FieldDefaults:
    """Generic Field default values. To install a default, see `FieldDefaultFactoryRequest`.

    TODO: This is to work around the fact that Field value defaulting cannot have arbitrary
    subsystem requirements, and so e.g. `JvmResolveField` and `PythonResolveField` have methods
    which compute the true value of the field given a subsytem argument. Consumers need to
    be type aware, and `@rules` cannot have dynamic requirements.

    Additionally, `__defaults__` should mean that computed default Field values should become
    more rare: i.e. `JvmResolveField` and `PythonResolveField` could potentially move to
    hardcoded default values which users override with `__defaults__` if they'd like to change
    the default resolve names.

    See https://github.com/pantsbuild/pants/issues/12934 about potentially allowing unions
    (including Field registrations) to have `@rule_helper` methods, which would allow the
    computation of an AsyncField to directly require a subsystem.
    """

    _factories: FrozenDict[type[Field], FieldDefaultFactory]

    @memoized_method
    def factory(self, field_type: type[Field]) -> FieldDefaultFactory:
        """Looks up a Field default factory in a subclass-aware way."""
        factory = self._factories.get(field_type, None)
        if factory is not None:
            return factory

        for ft, factory in self._factories.items():
            if issubclass(field_type, ft):
                return factory

        return lambda f: f.value

    def value_or_default(self, field: Field) -> Any:
        return (self.factory(type(field)))(field)


# -----------------------------------------------------------------------------------------------
# Core Target abstractions
# -----------------------------------------------------------------------------------------------


# NB: This TypeVar is what allows `Target.get()` to properly work with MyPy so that MyPy knows
# the precise Field returned.
_F = TypeVar("_F", bound=Field)


@frozen_after_init
class Target:
    """A Target represents an addressable set of metadata.

    Set the `help` class property with a description, which will be used in `./pants help`. For the
    best rendering, use soft wrapping (e.g. implicit string concatenation) within paragraphs, but
    hard wrapping (`\n`) to separate distinct paragraphs and/or lists.
    """

    # Subclasses must define these
    alias: ClassVar[str]
    core_fields: ClassVar[Tuple[Type[Field], ...]]
    help: ClassVar[str]

    removal_version: ClassVar[str | None] = None
    removal_hint: ClassVar[str | None] = None

    deprecated_alias: ClassVar[str | None] = None
    deprecated_alias_removal_version: ClassVar[str | None] = None

    # These get calculated in the constructor
    address: Address
    plugin_fields: tuple[type[Field], ...]
    field_values: FrozenDict[type[Field], Field]
    residence_dir: str
    name_explicitly_set: bool

    @final
    def __init__(
        self,
        unhydrated_values: dict[str, Any],
        address: Address,
        # NB: `union_membership` is only optional to facilitate tests. In production, we should
        # always provide this parameter. This should be safe to do because production code should
        # rarely directly instantiate Targets and should instead use the engine to request them.
        union_membership: UnionMembership | None = None,
        *,
        name_explicitly_set: bool = True,
        residence_dir: str | None = None,
        ignore_unrecognized_fields: bool = False,
    ) -> None:
        """Create a target.

        :param unhydrated_values: A mapping of field aliases to their raw values. Any left off
            fields will either use their default or error if required=True.
        :param address: How to uniquely identify this target.
        :param union_membership: Used to determine plugin fields. This must be set in production!
        :param residence_dir: Where this target "lives". If unspecified, will be the `spec_path`
            of the `address`, i.e. where the target was either explicitly defined or where its
            target generator was explicitly defined. Target generators can, however, set this to
            the directory where the generated target provides metadata for. For example, a
            file-based target like `python_source` should set this to the parent directory of
            its file. A file-less target like `go_third_party_package` should keep the default of
            `address.spec_path`. This field impacts how command line specs work, so that globs
            like `dir:` know whether to match the target or not.
        :param ignore_unrecognized_fields: Don't error if fields are not recognized. This is only
            intended for when Pants is bootstrapping itself.
        """
        if self.removal_version and not address.is_generated_target:
            if not self.removal_hint:
                raise ValueError(
                    f"You specified `removal_version` for {self.__class__}, but not "
                    "the class property `removal_hint`."
                )
            warn_or_error(
                self.removal_version,
                entity=f"the {repr(self.alias)} target type",
                hint=f"Using the `{self.alias}` target type for {address}. {self.removal_hint}",
            )

        self.address = address
        self.plugin_fields = self._find_plugin_fields(union_membership or UnionMembership({}))
        self.residence_dir = residence_dir if residence_dir is not None else address.spec_path
        self.name_explicitly_set = name_explicitly_set
        self.field_values = self._calculate_field_values(
            unhydrated_values, address, ignore_unrecognized_fields=ignore_unrecognized_fields
        )
        self.validate()

    @final
    def _calculate_field_values(
        self,
        unhydrated_values: dict[str, Any],
        address: Address,
        *,
        ignore_unrecognized_fields: bool,
    ) -> FrozenDict[type[Field], Field]:
        field_values = {}
        aliases_to_field_types = self._get_field_aliases_to_field_types(self.field_types)

        for alias, value in unhydrated_values.items():
            if alias not in aliases_to_field_types:
                if ignore_unrecognized_fields:
                    continue
                valid_aliases = set(aliases_to_field_types.keys())
                if isinstance(self, TargetGenerator):
                    # Even though moved_fields don't live on the target generator, they are valid
                    # for users to specify. It's intentional that these are only used for
                    # `InvalidFieldException` and are not stored as normal fields with
                    # `aliases_to_field_types`.
                    for field_type in self.moved_fields:
                        valid_aliases.add(field_type.alias)
                        if field_type.deprecated_alias is not None:
                            valid_aliases.add(field_type.deprecated_alias)
                raise InvalidFieldException(
                    f"Unrecognized field `{alias}={value}` in target {address}. Valid fields for "
                    f"the target type `{self.alias}`: {sorted(valid_aliases)}.",
                )
            field_type = aliases_to_field_types[alias]
            field_values[field_type] = field_type(value, address)

        # For undefined fields, mark the raw value as missing.
        for field_type in set(self.field_types) - set(field_values.keys()):
            field_values[field_type] = field_type(NO_VALUE, address)
        return FrozenDict(
            sorted(
                field_values.items(),
                key=lambda field_type_to_val_pair: field_type_to_val_pair[0].alias,
            )
        )

    @final
    @classmethod
    def _get_field_aliases_to_field_types(
        cls, field_types: tuple[type[Field], ...]
    ) -> dict[str, type[Field]]:
        aliases_to_field_types = {}
        for field_type in field_types:
            aliases_to_field_types[field_type.alias] = field_type
            if field_type.deprecated_alias is not None:
                aliases_to_field_types[field_type.deprecated_alias] = field_type
        return aliases_to_field_types

    @final
    @property
    def field_types(self) -> Tuple[Type[Field], ...]:
        return (*self.core_fields, *self.plugin_fields)

    @distinct_union_type_per_subclass
    class PluginField:
        pass

    def __repr__(self) -> str:
        fields = ", ".join(str(field) for field in self.field_values.values())
        return (
            f"{self.__class__}("
            f"address={self.address}, "
            f"alias={repr(self.alias)}, "
            f"residence_dir={repr(self.residence_dir)}, "
            f"{fields})"
        )

    def __str__(self) -> str:
        fields = ", ".join(str(field) for field in self.field_values.values())
        address = f"address=\"{self.address}\"{', ' if fields else ''}"
        return f"{self.alias}({address}{fields})"

    def __hash__(self) -> int:
        return hash((self.__class__, self.address, self.residence_dir, self.field_values))

    def __eq__(self, other: Union[Target, Any]) -> bool:
        if not isinstance(other, Target):
            return NotImplemented
        return (self.__class__, self.address, self.residence_dir, self.field_values) == (
            other.__class__,
            other.address,
            other.residence_dir,
            other.field_values,
        )

    @final
    @classmethod
    def _find_plugin_fields(cls, union_membership: UnionMembership) -> tuple[type[Field], ...]:
        result: set[type[Field]] = set()
        classes = [cls]
        while classes:
            cls = classes.pop()
            classes.extend(cls.__bases__)
            if issubclass(cls, Target):
                result.update(cast("set[type[Field]]", union_membership.get(cls.PluginField)))

        return tuple(result)

    @final
    @classmethod
    def _find_registered_field_subclass(
        cls, requested_field: Type[_F], *, registered_fields: Iterable[Type[Field]]
    ) -> Optional[Type[_F]]:
        """Check if the Target has registered a subclass of the requested Field.

        This is necessary to allow targets to override the functionality of common fields. For
        example, you could subclass `Tags` to define `CustomTags` with a different default. At the
        same time, we still want to be able to call `tgt.get(Tags)`, in addition to
        `tgt.get(CustomTags)`.
        """
        subclass = next(
            (
                registered_field
                for registered_field in registered_fields
                if issubclass(registered_field, requested_field)
            ),
            None,
        )
        return subclass

    @final
    def _maybe_get(self, field: Type[_F]) -> Optional[_F]:
        result = self.field_values.get(field, None)
        if result is not None:
            return cast(_F, result)
        field_subclass = self._find_registered_field_subclass(
            field, registered_fields=self.field_types
        )
        if field_subclass is not None:
            return cast(_F, self.field_values[field_subclass])
        return None

    @final
    def __getitem__(self, field: Type[_F]) -> _F:
        """Get the requested `Field` instance belonging to this target.

        If the `Field` is not registered on this `Target` type, this method will raise a
        `KeyError`. To avoid this, you should first call `tgt.has_field()` or `tgt.has_fields()`
        to ensure that the field is registered, or, alternatively, use `Target.get()`.

        See the docstring for `Target.get()` for how this method handles subclasses of the
        requested Field and for tips on how to use the returned value.
        """
        result = self._maybe_get(field)
        if result is not None:
            return result
        raise KeyError(
            f"The target `{self}` does not have a field `{field.__name__}`. Before calling "
            f"`my_tgt[{field.__name__}]`, call `my_tgt.has_field({field.__name__})` to "
            f"filter out any irrelevant Targets or call `my_tgt.get({field.__name__})` to use the "
            f"default Field value."
        )

    @final
    def get(self, field: Type[_F], *, default_raw_value: Optional[Any] = None) -> _F:
        """Get the requested `Field` instance belonging to this target.

        This will return an instance of the requested field type, e.g. an instance of
        `InterpreterConstraints`, `SourcesField`, `EntryPoint`, etc. Usually, you will want to
        grab the `Field`'s inner value, e.g. `tgt.get(Compatibility).value`. (For async fields like
        `SourcesField`, you may need to hydrate the value.).

        This works with subclasses of `Field`s. For example, if you subclass `Tags`
        to define a custom subclass `CustomTags`, both `tgt.get(Tags)` and
        `tgt.get(CustomTags)` will return the same `CustomTags` instance.

        If the `Field` is not registered on this `Target` type, this will return an instance of
        the requested Field by using `default_raw_value` to create the instance. Alternatively,
        first call `tgt.has_field()` or `tgt.has_fields()` to ensure that the field is registered,
        or, alternatively, use indexing (e.g. `tgt[Compatibility]`) to raise a KeyError when the
        field is not registered.
        """
        result = self._maybe_get(field)
        if result is not None:
            return result
        return field(default_raw_value, self.address)

    @final
    @classmethod
    def _has_fields(
        cls, fields: Iterable[Type[Field]], *, registered_fields: Iterable[Type[Field]]
    ) -> bool:
        unrecognized_fields = [field for field in fields if field not in registered_fields]
        if not unrecognized_fields:
            return True
        for unrecognized_field in unrecognized_fields:
            maybe_subclass = cls._find_registered_field_subclass(
                unrecognized_field, registered_fields=registered_fields
            )
            if maybe_subclass is None:
                return False
        return True

    @final
    def has_field(self, field: Type[Field]) -> bool:
        """Check that this target has registered the requested field.

        This works with subclasses of `Field`s. For example, if you subclass `Tags` to define a
        custom subclass `CustomTags`, both `tgt.has_field(Tags)` and
        `python_tgt.has_field(CustomTags)` will return True.
        """
        return self.has_fields([field])

    @final
    def has_fields(self, fields: Iterable[Type[Field]]) -> bool:
        """Check that this target has registered all of the requested fields.

        This works with subclasses of `Field`s. For example, if you subclass `Tags` to define a
        custom subclass `CustomTags`, both `tgt.has_fields([Tags])` and
        `python_tgt.has_fields([CustomTags])` will return True.
        """
        return self._has_fields(fields, registered_fields=self.field_types)

    @final
    @classmethod
    def class_field_types(cls, union_membership: UnionMembership) -> Tuple[Type[Field], ...]:
        """Return all registered Fields belonging to this target type.

        You can also use the instance property `tgt.field_types` to avoid having to pass the
        parameter UnionMembership.
        """
        return (*cls.core_fields, *cls._find_plugin_fields(union_membership))

    @final
    @classmethod
    def class_has_field(cls, field: Type[Field], union_membership: UnionMembership) -> bool:
        """Behaves like `Target.has_field()`, but works as a classmethod rather than an instance
        method."""
        return cls.class_has_fields([field], union_membership)

    @final
    @classmethod
    def class_has_fields(
        cls, fields: Iterable[Type[Field]], union_membership: UnionMembership
    ) -> bool:
        """Behaves like `Target.has_fields()`, but works as a classmethod rather than an instance
        method."""
        return cls._has_fields(fields, registered_fields=cls.class_field_types(union_membership))

    @final
    @classmethod
    def class_get_field(cls, field: Type[_F], union_membership: UnionMembership) -> Type[_F]:
        """Get the requested Field type registered with this target type.

        This will error if the field is not registered, so you should call Target.class_has_field()
        first.
        """
        class_fields = cls.class_field_types(union_membership)
        result = next(
            (
                registered_field
                for registered_field in class_fields
                if issubclass(registered_field, field)
            ),
            None,
        )
        if result is None:
            raise KeyError(
                f"The target type `{cls.alias}` does not have a field `{field.__name__}`. Before "
                f"calling `TargetType.class_get_field({field.__name__})`, call "
                f"`TargetType.class_has_field({field.__name__})`."
            )
        return result

    @classmethod
    def register_plugin_field(cls, field: Type[Field]) -> UnionRule:
        """Register a new field on the target type.

        In the `rules()` register.py entry-point, include
        `MyTarget.register_plugin_field(NewField)`. This will register `NewField` as a first-class
        citizen. Plugins can use this new field like any other.
        """
        return UnionRule(cls.PluginField, field)

    def validate(self) -> None:
        """Validate the target, such as checking for mutually exclusive fields.

        N.B.: The validation should only be of properties intrinsic to the associated files in any
        context. If the validation only makes sense for certain goals acting on targets; those
        validations should be done in the associated rules.
        """


@dataclass(frozen=True)
class WrappedTargetRequest:
    """Used with `WrappedTarget` to get the Target corresponding to an address.

    `description_of_origin` is used for error messages when the address does not actually exist. If
    you are confident this cannot happen, set the string to something like `<infallible>`.
    """

    address: Address
    description_of_origin: str = dataclasses.field(hash=False, compare=False)


@dataclass(frozen=True)
class WrappedTarget:
    """A light wrapper to encapsulate all the distinct `Target` subclasses into a single type.

    This is necessary when using a single target in a rule because the engine expects exact types
    and does not work with subtypes.
    """

    target: Target


class Targets(Collection[Target]):
    """A heterogeneous collection of instances of Target subclasses.

    While every element will be a subclass of `Target`, there may be many different `Target` types
    in this collection, e.g. some `FileTarget` and some `PythonTestTarget`.

    Often, you will want to filter out the relevant targets by looking at what fields they have
    registered, e.g.:

        valid_tgts = [tgt for tgt in tgts if tgt.has_fields([Compatibility, PythonSources])]

    You should not check the Target's actual type because this breaks custom target types;
    for example, prefer `tgt.has_field(PythonTestsSourcesField)` to
    `isinstance(tgt, PythonTestsTarget)`.
    """

    def expect_single(self) -> Target:
        assert_single_address([tgt.address for tgt in self])
        return self[0]


# This distinct type is necessary because of https://github.com/pantsbuild/pants/issues/14977.
#
# NB: We still proactively apply filtering inside `AddressSpecs` and `FilesystemSpecs`, which is
# earlier in the rule pipeline of `RawSpecs -> Addresses -> UnexpandedTargets -> Targets ->
# FilteredTargets`. That is necessary so that project-introspection goals like `list` which don't
# use `FilteredTargets` still have filtering applied.
class FilteredTargets(Collection[Target]):
    """A heterogenous collection of Target instances that have been filtered with the global options
    `--tag` and `--exclude-target-regexp`.

    Outside of the extra filtering, this type is identical to `Targets`, including its handling of
    target generators.
    """

    def expect_single(self) -> Target:
        assert_single_address([tgt.address for tgt in self])
        return self[0]


class UnexpandedTargets(Collection[Target]):
    """Like `Targets`, but will not replace target generators with their generated targets (e.g.
    replace `python_sources` "BUILD targets" with generated `python_source` "file targets")."""

    def expect_single(self) -> Target:
        assert_single_address([tgt.address for tgt in self])
        return self[0]


class CoarsenedTarget(EngineAwareParameter):
    def __init__(self, members: Iterable[Target], dependencies: Iterable[CoarsenedTarget]) -> None:
        """A set of Targets which cyclicly reach one another, and are thus indivisible.

        Instances of this class form a structure-shared DAG, and so a hashcode is pre-computed for the
        recursive portion.

        :param members: The members of the cycle.
        :param dependencies: The deduped direct (not transitive) dependencies of all Targets in
            the cycle. Dependencies between members of the cycle are excluded.
        """
        self.members = FrozenOrderedSet(members)
        self.dependencies = FrozenOrderedSet(dependencies)
        self._hashcode = hash((self.members, self.dependencies))

    def debug_hint(self) -> str:
        return str(self)

    def metadata(self) -> Dict[str, Any]:
        return {"addresses": [t.address.spec for t in self.members]}

    @property
    def representative(self) -> Target:
        """A stable "representative" target in the cycle."""
        return next(iter(self.members))

    def bullet_list(self) -> str:
        """The addresses and type aliases of all members of the cycle."""
        return bullet_list(sorted(f"{t.address.spec}\t({type(t).alias})" for t in self.members))

    def closure(self, visited: Set[CoarsenedTarget] | None = None) -> Iterator[Target]:
        """All Targets reachable from this root."""
        return (t for ct in self.coarsened_closure(visited) for t in ct.members)

    def coarsened_closure(
        self, visited: Set[CoarsenedTarget] | None = None
    ) -> Iterator[CoarsenedTarget]:
        """All CoarsenedTargets reachable from this root."""

        visited = set() if visited is None else visited
        queue = deque([self])
        while queue:
            ct = queue.popleft()
            if ct in visited:
                continue
            visited.add(ct)
            yield ct
            queue.extend(ct.dependencies)

    def __hash__(self) -> int:
        return self._hashcode

    def _eq_helper(self, other: CoarsenedTarget, equal_items: set[tuple[int, int]]) -> bool:
        key = (id(self), id(other))
        if key[0] == key[1] or key in equal_items:
            return True

        is_eq = (
            self._hashcode == other._hashcode
            and self.members == other.members
            and len(self.dependencies) == len(other.dependencies)
            and all(
                l._eq_helper(r, equal_items) for l, r in zip(self.dependencies, other.dependencies)
            )
        )

        # NB: We only track equal items because any non-equal item will cause the entire
        # operation to shortcircuit.
        if is_eq:
            equal_items.add(key)
        return is_eq

    def __eq__(self, other: Any) -> bool:
        if not isinstance(other, CoarsenedTarget):
            return NotImplemented
        return self._eq_helper(other, set())

    def __str__(self) -> str:
        if len(self.members) > 1:
            others = len(self.members) - 1
            return f"{self.representative.address.spec} (and {others} more)"
        return self.representative.address.spec

    def __repr__(self) -> str:
        return f"{self.__class__.__name__}({str(self)})"


class CoarsenedTargets(Collection[CoarsenedTarget]):
    """The CoarsenedTarget roots of a transitive graph walk for some addresses.

    To collect all reachable CoarsenedTarget members, use `def closure`.
    """

    def by_address(self) -> dict[Address, CoarsenedTarget]:
        """Compute a mapping from Address to containing CoarsenedTarget."""
        return {t.address: ct for ct in self for t in ct.members}

    def closure(self) -> Iterator[Target]:
        """All Targets reachable from these CoarsenedTarget roots."""
        visited: Set[CoarsenedTarget] = set()
        return (t for root in self for t in root.closure(visited))

    def coarsened_closure(self) -> Iterator[CoarsenedTarget]:
        """All CoarsenedTargets reachable from these CoarsenedTarget roots."""
        visited: Set[CoarsenedTarget] = set()
        return (ct for root in self for ct in root.coarsened_closure(visited))

    def __eq__(self, other: Any) -> bool:
        if not isinstance(other, CoarsenedTargets):
            return NotImplemented
        equal_items: set[tuple[int, int]] = set()
        return len(self) == len(other) and all(
            l._eq_helper(r, equal_items) for l, r in zip(self, other)
        )

    __hash__ = Tuple.__hash__


@frozen_after_init
@dataclass(unsafe_hash=True)
class CoarsenedTargetsRequest:
    """A request to get CoarsenedTargets for input roots."""

    roots: Tuple[Address, ...]
    expanded_targets: bool
    include_special_cased_deps: bool

    def __init__(
        self,
        roots: Iterable[Address],
        *,
        expanded_targets: bool = False,
        include_special_cased_deps: bool = False,
    ) -> None:
        self.roots = tuple(roots)
        self.expanded_targets = expanded_targets
        self.include_special_cased_deps = include_special_cased_deps


@dataclass(frozen=True)
class TransitiveTargets:
    """A set of Target roots, and their transitive, flattened, de-duped dependencies.

    If a target root is a dependency of another target root, then it will show up both in `roots`
    and in `dependencies`.
    """

    roots: Tuple[Target, ...]
    dependencies: FrozenOrderedSet[Target]

    @memoized_property
    def closure(self) -> FrozenOrderedSet[Target]:
        """The roots and the dependencies combined."""
        return FrozenOrderedSet([*self.roots, *self.dependencies])


@frozen_after_init
@dataclass(unsafe_hash=True)
class TransitiveTargetsRequest:
    """A request to get the transitive dependencies of the input roots.

    Resolve the transitive targets with `await Get(TransitiveTargets,
    TransitiveTargetsRequest([addr1, addr2])`.
    """

    roots: Tuple[Address, ...]
    include_special_cased_deps: bool

    def __init__(
        self, roots: Iterable[Address], *, include_special_cased_deps: bool = False
    ) -> None:
        self.roots = tuple(roots)
        self.include_special_cased_deps = include_special_cased_deps


@frozen_after_init
@dataclass(unsafe_hash=True)
class RegisteredTargetTypes:
    aliases_to_types: FrozenDict[str, Type[Target]]

    def __init__(self, aliases_to_types: Mapping[str, Type[Target]]) -> None:
        self.aliases_to_types = FrozenDict(aliases_to_types)

    @classmethod
    def create(cls, target_types: Iterable[Type[Target]]) -> RegisteredTargetTypes:
        result = {}
        for target_type in sorted(target_types, key=lambda tt: tt.alias):
            result[target_type.alias] = target_type
            if target_type.deprecated_alias is not None:
                result[target_type.deprecated_alias] = target_type
        return cls(result)

    @property
    def aliases(self) -> FrozenOrderedSet[str]:
        return FrozenOrderedSet(self.aliases_to_types.keys())

    @property
    def types(self) -> FrozenOrderedSet[type[Target]]:
        return FrozenOrderedSet(self.aliases_to_types.values())


class AllTargets(Collection[Target]):
    """All targets in the project, but with target generators replaced by their generated targets,
    unlike `AllUnexpandedTargets`."""


class AllUnexpandedTargets(Collection[Target]):
    """All targets in the project, including generated targets.

    This should generally be avoided because it is relatively expensive to compute and is frequently
    invalidated, but it can be necessary for things like dependency inference to build a global
    mapping of imports to targets.
    """


@dataclass(frozen=True)
class AllTargetsRequest:
    """Find all targets in the project.

    Use with either `AllUnexpandedTargets` or `AllTargets`.
    """


# -----------------------------------------------------------------------------------------------
# Target generation
# -----------------------------------------------------------------------------------------------


class TargetGenerator(Target):
    """A Target type which generates other Targets via installed `@rule` logic.

    To act as a generator, a Target type should subclass this base class and install generation
    `@rule`s which consume a corresponding GenerateTargetsRequest subclass to produce
    GeneratedTargets.
    """

    # The generated Target class.
    generated_target_cls: ClassVar[type[Target]]

    # Fields which have their values copied from the generator Target to the generated Target.
    #
    # Must be a subset of `core_fields`.
    #
    # Fields should be copied from the generator to the generated when their semantic meaning is
    # the same for both Target types, and when it is valuable for them to be introspected on
    # either the generator or generated target (such as by `peek`, or in `filter`).
    copied_fields: ClassVar[Tuple[Type[Field], ...]]

    # Fields which are specified to instances of the generator Target, but which are propagated
    # to generated Targets rather than being stored on the generator Target.
    #
    # Must be disjoint from `core_fields`.
    #
    # Only Fields which are moved to the generated Target are allowed to be `parametrize`d. But
    # it can also be the case that a Field only makes sense semantically when it is applied to
    # the generated Target (for example, for an individual file), and the generator Target is just
    # acting as a convenient place for them to be specified.
    moved_fields: ClassVar[Tuple[Type[Field], ...]]

    def validate(self) -> None:
        super().validate()

        copied_dependencies_field_types = [
            field_type.__name__
            for field_type in type(self).copied_fields
            if issubclass(field_type, Dependencies)
        ]
        if copied_dependencies_field_types:
            raise InvalidTargetException(
                f"Using a `Dependencies` field subclass ({copied_dependencies_field_types}) as a "
                "`TargetGenerator.copied_field`. `Dependencies` fields should be "
                "`TargetGenerator.moved_field`s, to avoid redundant graph edges."
            )


class TargetFilesGenerator(TargetGenerator):
    """A TargetGenerator which generates a Target per file matched by the generator.

    Unlike TargetGenerator, no additional `@rules` are required to be installed, because generation
    is implemented declaratively. But an optional `settings_request_cls` can be declared to
    dynamically control some settings of generation.
    """

    settings_request_cls: ClassVar[type[TargetFilesGeneratorSettingsRequest] | None] = None

    def validate(self) -> None:
        super().validate()

        if self.has_field(MultipleSourcesField) and not self[MultipleSourcesField].value:
            raise InvalidTargetException(
                f"The `{self.alias}` target generator at {self.address} has an empty "
                f"`{self[MultipleSourcesField].alias}` field; so it will not generate any targets. "
                "If its purpose is to act as an alias for its dependencies, then it should be "
                "declared as a `target(..)` generic target instead. If it is unused, then it "
                "should be removed."
            )


@union(in_scope_types=[EnvironmentName])
class TargetFilesGeneratorSettingsRequest:
    """An optional union to provide dynamic settings for a `TargetFilesGenerator`.

    See `TargetFilesGenerator`.
    """


@dataclass
class TargetFilesGeneratorSettings:
    # Set `add_dependencies_on_all_siblings` to True so that each file-level target depends on all
    # other generated targets from the target generator. This is useful if both are true:
    #
    # a) file-level targets usually need their siblings to be present to work. Most target types
    #   (Python, Java, Shell, etc) meet this, except for `files` and `resources` which have no
    #   concept of "imports"
    # b) dependency inference cannot infer dependencies on sibling files.
    #
    # Otherwise, set `add_dependencies_on_all_siblings` to `False` so that dependencies are
    # finer-grained.
    add_dependencies_on_all_siblings: bool = False


_TargetGenerator = TypeVar("_TargetGenerator", bound=TargetGenerator)


@union(in_scope_types=[EnvironmentName])
@dataclass(frozen=True)
class GenerateTargetsRequest(Generic[_TargetGenerator]):
    generate_from: ClassVar[type[_TargetGenerator]]  # type: ignore[misc]

    # The TargetGenerator instance to generate targets for.
    generator: _TargetGenerator
    # The base Address to generate for. Note that due to parametrization, this may not
    # always be the Address of the underlying target.
    template_address: Address
    # The `TargetGenerator.moved_field/copied_field` Field values that the generator
    # should generate targets with.
    template: dict[str, Any] = dataclasses.field(hash=False)
    # Per-generated-Target overrides, with an additional `template_address` to be applied. The
    # per-instance Address might not match the base `template_address` if parametrization was
    # applied within overrides.
    overrides: dict[str, dict[Address, dict[str, Any]]] = dataclasses.field(hash=False)

    def require_unparametrized_overrides(self) -> dict[str, dict[str, Any]]:
        """Flattens overrides for `GenerateTargetsRequest` impls which don't support `parametrize`.

        If `parametrize` has been used in overrides, this will raise an error indicating that that is
        not yet supported for the generator target type.

        TODO: https://github.com/pantsbuild/pants/issues/14430 covers porting implementations and
        removing this method.
        """
        if any(len(templates) != 1 for templates in self.overrides.values()):
            raise ValueError(
                f"Target generators of type `{self.generate_from.alias}` (defined at "
                f"`{self.generator.address}`) do not (yet) support use of the `parametrize(..)` "
                f"builtin in their `{OverridesField.alias}=` field."
            )
        return {name: next(iter(templates.values())) for name, templates in self.overrides.items()}


class GeneratedTargets(FrozenDict[Address, Target]):
    """A mapping of the address of generated targets to the targets themselves."""

    def __init__(self, generator: Target, generated_targets: Iterable[Target]) -> None:
        expected_spec_path = generator.address.spec_path
        expected_tgt_name = generator.address.target_name
        mapping = {}
        for tgt in sorted(generated_targets, key=lambda t: t.address):
            if tgt.address.spec_path != expected_spec_path:
                raise InvalidGeneratedTargetException(
                    "All generated targets must have the same `Address.spec_path` as their "
                    f"target generator. Expected {generator.address.spec_path}, but got "
                    f"{tgt.address.spec_path} for target generated from {generator.address}: {tgt}"
                    "\n\nConsider using `request.generator.address.create_generated()`."
                )
            if tgt.address.target_name != expected_tgt_name:
                raise InvalidGeneratedTargetException(
                    "All generated targets must have the same `Address.target_name` as their "
                    f"target generator. Expected {generator.address.target_name}, but got "
                    f"{tgt.address.target_name} for target generated from {generator.address}: "
                    f"{tgt}\n\n"
                    "Consider using `request.generator.address.create_generated()`."
                )
            if not tgt.address.is_generated_target:
                raise InvalidGeneratedTargetException(
                    "All generated targets must set `Address.generator_name` or "
                    "`Address.relative_file_path`. Invalid for target generated from "
                    f"{generator.address}: {tgt}\n\n"
                    "Consider using `request.generator.address.create_generated()`."
                )
            mapping[tgt.address] = tgt
        super().__init__(mapping)


class TargetTypesToGenerateTargetsRequests(
    FrozenDict[Type[TargetGenerator], Type[GenerateTargetsRequest]]
):
    def is_generator(self, tgt: Target) -> bool:
        """Does this target type generate other targets?"""
        return isinstance(tgt, TargetGenerator) and bool(self.request_for(type(tgt)))

    def request_for(self, tgt_cls: type[TargetGenerator]) -> type[GenerateTargetsRequest] | None:
        """Return the request type for the given Target, or None."""
        if issubclass(tgt_cls, TargetFilesGenerator):
            return self.get(TargetFilesGenerator)
        return self.get(tgt_cls)


def _generate_file_level_targets(
    generated_target_cls: type[Target],
    generator: Target,
    paths: Sequence[str],
    template_address: Address,
    template: dict[str, Any],
    overrides: dict[str, dict[Address, dict[str, Any]]],
    # NB: Should only ever be set to `None` in tests.
    union_membership: UnionMembership | None,
    *,
    add_dependencies_on_all_siblings: bool,
) -> GeneratedTargets:
    """Generate one new target for each path, using the same fields as the generator target except
    for the `sources` field only referring to the path and using a new address.

    Set `add_dependencies_on_all_siblings` to True so that each file-level target depends on all
    other generated targets from the target generator. This is useful if both are true:

        a) file-level targets usually need their siblings to be present to work. Most target types
          (Python, Java, Shell, etc) meet this, except for `files` and `resources` which have no
          concept of "imports"
        b) dependency inference cannot infer dependencies on sibling files.

    Otherwise, set `add_dependencies_on_all_siblings` to `False` so that dependencies are
    finer-grained.

    `overrides` allows changing the fields for particular targets. It expects the full file path
     as the key.
    """

    # Paths will have already been globbed, so they should be escaped. See
    # https://github.com/pantsbuild/pants/issues/15381.
    paths = [glob_stdlib.escape(path) for path in paths]

    normalized_overrides = dict(overrides or {})

    all_generated_items: list[tuple[Address, str, dict[str, Any]]] = []
    for fp in paths:
        relativized_fp = fast_relpath(fp, template_address.spec_path)

        generated_overrides = normalized_overrides.pop(fp, None)
        if generated_overrides is None:
            # No overrides apply.
            all_generated_items.append(
                (template_address.create_file(relativized_fp), fp, dict(template))
            )
        else:
            # At least one override applies. Generate a target per set of fields.
            all_generated_items.extend(
                (
                    overridden_address.create_file(relativized_fp),
                    fp,
                    {**template, **override_fields},
                )
                for overridden_address, override_fields in generated_overrides.items()
            )

    # TODO: Parametrization in overrides will result in some unusual internal dependencies when
    # `add_dependencies_on_all_siblings`. Similar to inference, `add_dependencies_on_all_siblings`
    # should probably be field value aware.
    all_generated_address_specs = (
        FrozenOrderedSet(addr.spec for addr, _, _ in all_generated_items)
        if add_dependencies_on_all_siblings
        else FrozenOrderedSet()
    )

    def gen_tgt(address: Address, full_fp: str, generated_target_fields: dict[str, Any]) -> Target:
        if add_dependencies_on_all_siblings:
            if union_membership and not generated_target_cls.class_has_field(
                Dependencies, union_membership
            ):
                raise AssertionError(
                    f"The {type(generator).__name__} target class generates "
                    f"{generated_target_cls.__name__} targets, which do not "
                    f"have a `{Dependencies.alias}` field, and thus cannot "
                    "`add_dependencies_on_all_siblings`."
                )
            original_deps = generated_target_fields.get(Dependencies.alias, ())
            generated_target_fields[Dependencies.alias] = tuple(original_deps) + tuple(
                all_generated_address_specs - {address.spec}
            )

        generated_target_fields[SingleSourceField.alias] = fast_relpath(full_fp, address.spec_path)
        return generated_target_cls(
            generated_target_fields,
            address,
            union_membership=union_membership,
            residence_dir=os.path.dirname(full_fp),
        )

    result = tuple(
        gen_tgt(address, full_fp, fields) for address, full_fp, fields in all_generated_items
    )

    if normalized_overrides:
        unused_relative_paths = sorted(
            fast_relpath(fp, template_address.spec_path) for fp in normalized_overrides
        )
        all_valid_relative_paths = sorted(
            cast(str, tgt.address._relative_file_path or tgt.address.generated_name)
            for tgt in result
        )
        raise InvalidFieldException(
            f"Unused file paths in the `overrides` field for {template_address}: "
            f"{sorted(unused_relative_paths)}"
            f"\n\nDid you mean one of these valid paths?\n\n"
            f"{all_valid_relative_paths}"
        )

    return GeneratedTargets(generator, result)


# -----------------------------------------------------------------------------------------------
# FieldSet
# -----------------------------------------------------------------------------------------------
def _get_field_set_fields(field_set: Type[FieldSet]) -> Dict[str, Type[Field]]:
    return {
        name: field_type
        for name, field_type in get_type_hints(field_set).items()
        if isinstance(field_type, type) and issubclass(field_type, Field)
    }


def _get_field_set_fields_from_target(
    field_set: Type[FieldSet], target: Target
) -> Dict[str, Field]:
    all_expected_fields = _get_field_set_fields(field_set)
    return {
        dataclass_field_name: (
            target[field_cls] if field_cls in field_set.required_fields else target.get(field_cls)
        )
        for dataclass_field_name, field_cls in all_expected_fields.items()
    }


_FS = TypeVar("_FS", bound="FieldSet")


@dataclass(frozen=True)
class FieldSet(EngineAwareParameter, metaclass=ABCMeta):
    """An ad hoc set of fields from a target which are used by rules.

    Subclasses should declare all the fields they consume as dataclass attributes. They should also
    indicate which of these are required, rather than optional, through the class property
    `required_fields`. When a field is optional, the default constructor for the field will be used
    for any targets that do not have that field registered.

    Subclasses must set `@dataclass(frozen=True)` for their declared fields to be recognized.

    You can optionally set implement the classmethod `opt_out` so that targets have a
    mechanism to not match with the FieldSet even if they have the `required_fields` registered.

    For example:

        @dataclass(frozen=True)
        class FortranTestFieldSet(FieldSet):
            required_fields = (FortranSources,)

            sources: FortranSources
            fortran_version: FortranVersion

            @classmethod
            def opt_out(cls, tgt: Target) -> bool:
                return tgt.get(MaybeSkipFortranTestsField).value

    This field set may then created from a `Target` through the `is_applicable()` and `create()`
    class methods:

        field_sets = [
            FortranTestFieldSet.create(tgt) for tgt in targets
            if FortranTestFieldSet.is_applicable(tgt)
        ]

    FieldSets are consumed like any normal dataclass:

        print(field_set.address)
        print(field_set.sources)
    """

    required_fields: ClassVar[Tuple[Type[Field], ...]]

    address: Address

    @classmethod
    def opt_out(cls, tgt: Target) -> bool:
        """If `True`, the target will not match with the field set, even if it has the FieldSet's
        `required_fields`.

        Note: this method is not intended to categorically opt out a target type from a
        FieldSet, i.e. to always opt out based solely on the target type. While it is possible to
        do, some error messages will incorrectly suggest that that target is compatible with the
        FieldSet. Instead, if you need this feature, please ask us to implement it. See
        https://github.com/pantsbuild/pants/pull/12002 for discussion.
        """
        return False

    @final
    @classmethod
    def is_applicable(cls, tgt: Target) -> bool:
        return tgt.has_fields(cls.required_fields) and not cls.opt_out(tgt)

    @final
    @classmethod
    def applicable_target_types(
        cls, target_types: Iterable[Type[Target]], union_membership: UnionMembership
    ) -> Tuple[Type[Target], ...]:
        return tuple(
            tgt_type
            for tgt_type in target_types
            if tgt_type.class_has_fields(cls.required_fields, union_membership)
        )

    @final
    @classmethod
    def create(cls: Type[_FS], tgt: Target) -> _FS:
        return cls(address=tgt.address, **_get_field_set_fields_from_target(cls, tgt))

    def debug_hint(self) -> str:
        return self.address.spec

    def metadata(self) -> Dict[str, Any]:
        return {"address": self.address.spec}

    def __repr__(self) -> str:
        # We use a short repr() because this often shows up in stack traces. We don't need any of
        # the field information because we can ask a user to send us their BUILD file.
        return f"{self.__class__.__name__}(address={self.address})"


@frozen_after_init
@dataclass(unsafe_hash=True)
class TargetRootsToFieldSets(Generic[_FS]):
    mapping: FrozenDict[Target, Tuple[_FS, ...]]

    def __init__(self, mapping: Mapping[Target, Iterable[_FS]]) -> None:
        self.mapping = FrozenDict({tgt: tuple(field_sets) for tgt, field_sets in mapping.items()})

    @memoized_property
    def field_sets(self) -> Tuple[_FS, ...]:
        return tuple(
            itertools.chain.from_iterable(
                field_sets_per_target for field_sets_per_target in self.mapping.values()
            )
        )

    @memoized_property
    def targets(self) -> Tuple[Target, ...]:
        return tuple(self.mapping.keys())


class NoApplicableTargetsBehavior(Enum):
    ignore = "ignore"
    warn = "warn"
    error = "error"


def parse_shard_spec(shard_spec: str, origin: str = "") -> Tuple[int, int]:
    def invalid():
        origin_str = f" from {origin}" if origin else ""
        return ValueError(
            f"Invalid shard specification {shard_spec}{origin_str}. Use a string of the form "
            '"k/N" where k and N are integers, and 0 <= k < N .'
        )

    if not shard_spec:
        return 0, -1
    shard_str, _, num_shards_str = shard_spec.partition("/")
    try:
        shard, num_shards = int(shard_str), int(num_shards_str)
    except ValueError:
        raise invalid()
    if shard < 0 or shard >= num_shards:
        raise invalid()
    return shard, num_shards


def get_shard(key: str, num_shards: int) -> int:
    # Note: hash() is not guaranteed to be stable across processes, and adler32 is not
    # well-distributed for small strings, so we use crc32. It's faster to compute than
    # a cryptographic hash, which would be overkill.
    return zlib.crc32(key.encode()) % num_shards


@frozen_after_init
@dataclass(unsafe_hash=True)
class TargetRootsToFieldSetsRequest(Generic[_FS]):
    field_set_superclass: Type[_FS]
    goal_description: str
    no_applicable_targets_behavior: NoApplicableTargetsBehavior
    shard: int
    num_shards: int

    def __init__(
        self,
        field_set_superclass: Type[_FS],
        *,
        goal_description: str,
        no_applicable_targets_behavior: NoApplicableTargetsBehavior,
        shard: int = 0,
        num_shards: int = -1,
    ) -> None:
        self.field_set_superclass = field_set_superclass
        self.goal_description = goal_description
        self.no_applicable_targets_behavior = no_applicable_targets_behavior
        self.shard = shard
        self.num_shards = num_shards

    def is_in_shard(self, key: str) -> bool:
        return get_shard(key, self.num_shards) == self.shard


@frozen_after_init
@dataclass(unsafe_hash=True)
class FieldSetsPerTarget(Generic[_FS]):
    # One tuple of FieldSet instances per input target.
    collection: Tuple[Tuple[_FS, ...], ...]

    def __init__(self, collection: Iterable[Iterable[_FS]]):
        self.collection = tuple(tuple(iterable) for iterable in collection)

    @memoized_property
    def field_sets(self) -> Tuple[_FS, ...]:
        return tuple(itertools.chain.from_iterable(self.collection))


@frozen_after_init
@dataclass(unsafe_hash=True)
class FieldSetsPerTargetRequest(Generic[_FS]):
    field_set_superclass: Type[_FS]
    targets: Tuple[Target, ...]

    def __init__(self, field_set_superclass: Type[_FS], targets: Iterable[Target]):
        self.field_set_superclass = field_set_superclass
        self.targets = tuple(targets)


# -----------------------------------------------------------------------------------------------
# Exception messages
# -----------------------------------------------------------------------------------------------


class InvalidTargetException(Exception):
    """Use when there's an issue with the target, e.g. mutually exclusive fields set.

    Suggested template:

         f"The `{repr(alias)}` target {address} ..."
    """


class InvalidGeneratedTargetException(InvalidTargetException):
    pass


class InvalidFieldException(Exception):
    """Use when there's an issue with a particular field.

    Suggested template:

         f"The {repr(alias)} field in target {address} must ..., but ..."
    """


class InvalidFieldTypeException(InvalidFieldException):
    """This is used to ensure that the field's value conforms with the expected type for the field,
    e.g. `a boolean` or `a string` or `an iterable of strings and integers`."""

    def __init__(
        self, address: Address, field_alias: str, raw_value: Optional[Any], *, expected_type: str
    ) -> None:
        super().__init__(
            f"The {repr(field_alias)} field in target {address} must be {expected_type}, but was "
            f"`{repr(raw_value)}` with type `{type(raw_value).__name__}`."
        )


class RequiredFieldMissingException(InvalidFieldException):
    def __init__(self, address: Address, field_alias: str) -> None:
        super().__init__(f"The {repr(field_alias)} field in target {address} must be defined.")


class InvalidFieldChoiceException(InvalidFieldException):
    def __init__(
        self,
        address: Address,
        field_alias: str,
        raw_value: Optional[Any],
        *,
        valid_choices: Iterable[Any],
    ) -> None:
        super().__init__(
            f"Values for the {repr(field_alias)} field in target {address} must be one of "
            f"{sorted(valid_choices)}, but {repr(raw_value)} was provided."
        )


class UnrecognizedTargetTypeException(Exception):
    def __init__(
        self,
        target_type: str,
        registered_target_types: RegisteredTargetTypes,
        address: Address | None = None,
    ) -> None:
        for_address = f" for address {address}" if address else ""
        super().__init__(
            f"Target type {repr(target_type)} is not registered{for_address}.\n\nAll valid target "
            f"types: {sorted(registered_target_types.aliases)}\n\n(If {repr(target_type)} is a "
            "custom target type, refer to "
            "https://groups.google.com/forum/#!topic/pants-devel/WsRFODRLVZI for instructions on "
            "writing a light-weight Target API binding.)"
        )


# -----------------------------------------------------------------------------------------------
# Field templates
# -----------------------------------------------------------------------------------------------

T = TypeVar("T")


class ScalarField(Generic[T], Field):
    """A field with a scalar value (vs. a compound value like a sequence or dict).

    Subclasses must define the class properties `expected_type` and `expected_type_description`.
    They should also override the type hints for the classmethod `compute_value` so that we use the
    correct type annotation in generated documentation.

        class Example(ScalarField):
            alias = "example"
            expected_type = MyPluginObject
            expected_type_description = "a `my_plugin` object"

            @classmethod
            def compute_value(
                cls, raw_value: Optional[MyPluginObject], address: Address
            ) -> Optional[MyPluginObject]:
                return super().compute_value(raw_value, address=address)
    """

    expected_type: ClassVar[Type[T]]  # type: ignore[misc]
    expected_type_description: ClassVar[str]
    value: Optional[T]
    default: ClassVar[Optional[T]] = None  # type: ignore[misc]

    @classmethod
    def compute_value(cls, raw_value: Optional[Any], address: Address) -> Optional[T]:
        value_or_default = super().compute_value(raw_value, address)
        if value_or_default is not None and not isinstance(value_or_default, cls.expected_type):
            raise InvalidFieldTypeException(
                address,
                cls.alias,
                raw_value,
                expected_type=cls.expected_type_description,
            )
        return value_or_default


class BoolField(Field):
    """A field whose value is a boolean.

    Subclasses must either set `default: bool` or `required = True` so that the value is always
    defined.
    """

    value: bool
    default: ClassVar[bool]

    @classmethod
    def compute_value(cls, raw_value: bool, address: Address) -> bool:  # type: ignore[override]
        value_or_default = super().compute_value(raw_value, address)
        if not isinstance(value_or_default, bool):
            raise InvalidFieldTypeException(
                address, cls.alias, raw_value, expected_type="a boolean"
            )
        return value_or_default


class TriBoolField(ScalarField[bool]):
    """A field whose value is a boolean or None, which is meant to represent a tri-state."""

    expected_type = bool
    expected_type_description = "a boolean or None"

    @classmethod
    def compute_value(cls, raw_value: Optional[bool], address: Address) -> Optional[bool]:
        return super().compute_value(raw_value, address)


class ValidNumbers(Enum):
    """What range of numbers are allowed for IntField and FloatField."""

    positive_only = enum.auto()
    positive_and_zero = enum.auto()
    all = enum.auto()

    def validate(self, num: float | int | None, alias: str, address: Address) -> None:
        if num is None or self == self.all:  # type: ignore[comparison-overlap]
            return
        if self == self.positive_and_zero:  # type: ignore[comparison-overlap]
            if num < 0:
                raise InvalidFieldException(
                    f"The {repr(alias)} field in target {address} must be greater than or equal to "
                    f"zero, but was set to `{num}`."
                )
            return
        if num <= 0:
            raise InvalidFieldException(
                f"The {repr(alias)} field in target {address} must be greater than zero, but was "
                f"set to `{num}`."
            )


class IntField(ScalarField[int]):
    expected_type = int
    expected_type_description = "an integer"
    valid_numbers: ClassVar[ValidNumbers] = ValidNumbers.all

    @classmethod
    def compute_value(cls, raw_value: Optional[int], address: Address) -> Optional[int]:
        value_or_default = super().compute_value(raw_value, address)
        cls.valid_numbers.validate(value_or_default, cls.alias, address)
        return value_or_default


class FloatField(ScalarField[float]):
    expected_type = float
    expected_type_description = "a float"
    valid_numbers: ClassVar[ValidNumbers] = ValidNumbers.all

    @classmethod
    def compute_value(cls, raw_value: Optional[float], address: Address) -> Optional[float]:
        value_or_default = super().compute_value(raw_value, address)
        cls.valid_numbers.validate(value_or_default, cls.alias, address)
        return value_or_default


class StringField(ScalarField[str]):
    """A field whose value is a string.

    If you expect the string to only be one of several values, set the class property
    `valid_choices`.
    """

    expected_type = str
    expected_type_description = "a string"
    valid_choices: ClassVar[Optional[Union[Type[Enum], Tuple[str, ...]]]] = None

    @classmethod
    def compute_value(cls, raw_value: Optional[str], address: Address) -> Optional[str]:
        value_or_default = super().compute_value(raw_value, address)
        if value_or_default is not None and cls.valid_choices is not None:
            _validate_choices(
                address, cls.alias, [value_or_default], valid_choices=cls.valid_choices
            )
        return value_or_default


class SequenceField(Generic[T], Field):
    """A field whose value is a homogeneous sequence.

    Subclasses must define the class properties `expected_element_type` and
    `expected_type_description`. They should also override the type hints for the classmethod
    `compute_value` so that we use the correct type annotation in generated documentation.

        class Example(SequenceField):
            alias = "example"
            expected_element_type = MyPluginObject
            expected_type_description = "an iterable of `my_plugin` objects"

            @classmethod
            def compute_value(
                cls, raw_value: Optional[Iterable[MyPluginObject]], *, address: Address
            ) -> Optional[Tuple[MyPluginObject, ...]]:
                return super().compute_value(raw_value, address=address)
    """

    expected_element_type: ClassVar[Type]
    expected_type_description: ClassVar[str]
    value: Optional[Tuple[T, ...]]
    default: ClassVar[Optional[Tuple[T, ...]]] = None  # type: ignore[misc]

    @classmethod
    def compute_value(
        cls, raw_value: Optional[Iterable[Any]], address: Address
    ) -> Optional[Tuple[T, ...]]:
        value_or_default = super().compute_value(raw_value, address)
        if value_or_default is None:
            return None
        try:
            ensure_list(value_or_default, expected_type=cls.expected_element_type)
        except ValueError:
            raise InvalidFieldTypeException(
                address,
                cls.alias,
                raw_value,
                expected_type=cls.expected_type_description,
            )
        return tuple(value_or_default)


class StringSequenceField(SequenceField[str]):
    expected_element_type = str
    expected_type_description = "an iterable of strings (e.g. a list of strings)"
    valid_choices: ClassVar[Optional[Union[Type[Enum], Tuple[str, ...]]]] = None

    @classmethod
    def compute_value(
        cls, raw_value: Optional[Iterable[str]], address: Address
    ) -> Optional[Tuple[str, ...]]:
        value_or_default = super().compute_value(raw_value, address)
        if value_or_default and cls.valid_choices is not None:
            _validate_choices(address, cls.alias, value_or_default, valid_choices=cls.valid_choices)
        return value_or_default


class DictStringToStringField(Field):
    value: Optional[FrozenDict[str, str]]
    default: ClassVar[Optional[FrozenDict[str, str]]] = None

    @classmethod
    def compute_value(
        cls, raw_value: Optional[Dict[str, str]], address: Address
    ) -> Optional[FrozenDict[str, str]]:
        value_or_default = super().compute_value(raw_value, address)
        if value_or_default is None:
            return None
        invalid_type_exception = InvalidFieldTypeException(
            address, cls.alias, raw_value, expected_type="a dictionary of string -> string"
        )
        if not isinstance(value_or_default, collections.abc.Mapping):
            raise invalid_type_exception
        if not all(isinstance(k, str) and isinstance(v, str) for k, v in value_or_default.items()):
            raise invalid_type_exception
        return FrozenDict(value_or_default)


class NestedDictStringToStringField(Field):
    value: Optional[FrozenDict[str, FrozenDict[str, str]]]
    default: ClassVar[Optional[FrozenDict[str, FrozenDict[str, str]]]] = None

    @classmethod
    def compute_value(
        cls, raw_value: Optional[Dict[str, Dict[str, str]]], address: Address
    ) -> Optional[FrozenDict[str, FrozenDict[str, str]]]:
        value_or_default = super().compute_value(raw_value, address)
        if value_or_default is None:
            return None
        invalid_type_exception = InvalidFieldTypeException(
            address,
            cls.alias,
            raw_value,
            expected_type="dict[str, dict[str, str]]",
        )
        if not isinstance(value_or_default, collections.abc.Mapping):
            raise invalid_type_exception
        for key, nested_value in value_or_default.items():
            if not isinstance(key, str) or not isinstance(nested_value, collections.abc.Mapping):
                raise invalid_type_exception
            if not all(isinstance(k, str) and isinstance(v, str) for k, v in nested_value.items()):
                raise invalid_type_exception
        return FrozenDict(
            {key: FrozenDict(nested_value) for key, nested_value in value_or_default.items()}
        )


class DictStringToStringSequenceField(Field):
    value: Optional[FrozenDict[str, Tuple[str, ...]]]
    default: ClassVar[Optional[FrozenDict[str, Tuple[str, ...]]]] = None

    @classmethod
    def compute_value(
        cls, raw_value: Optional[Dict[str, Iterable[str]]], address: Address
    ) -> Optional[FrozenDict[str, Tuple[str, ...]]]:
        value_or_default = super().compute_value(raw_value, address)
        if value_or_default is None:
            return None
        invalid_type_exception = InvalidFieldTypeException(
            address,
            cls.alias,
            raw_value,
            expected_type="a dictionary of string -> an iterable of strings",
        )
        if not isinstance(value_or_default, collections.abc.Mapping):
            raise invalid_type_exception
        result = {}
        for k, v in value_or_default.items():
            if not isinstance(k, str):
                raise invalid_type_exception
            try:
                result[k] = tuple(ensure_str_list(v))
            except ValueError:
                raise invalid_type_exception
        return FrozenDict(result)


def _validate_choices(
    address: Address,
    field_alias: str,
    values: Iterable[Any],
    *,
    valid_choices: Union[Type[Enum], Tuple[Any, ...]],
) -> None:
    _valid_choices = set(
        valid_choices
        if isinstance(valid_choices, tuple)
        else (choice.value for choice in valid_choices)
    )
    for choice in values:
        if choice not in _valid_choices:
            raise InvalidFieldChoiceException(
                address, field_alias, choice, valid_choices=_valid_choices
            )


# -----------------------------------------------------------------------------------------------
# Sources and codegen
# -----------------------------------------------------------------------------------------------


class SourcesField(AsyncFieldMixin, Field):
    """A field for the sources that a target owns.

    When defining a new sources field, you should subclass `MultipleSourcesField` or
    `SingleSourceField`, which set up the field's `alias` and data type / parsing. However, you
    should use `tgt.get(SourcesField)` when you need to operate on all sources types, such as
    with `HydrateSourcesRequest`, so that both subclasses work.

    Subclasses may set the following class properties:

    - `expected_file_extensions` -- A tuple of strings containing the expected file extensions for
        source files. The default is no expected file extensions.
    - `expected_num_files` -- An integer or range stating the expected total number of source
        files. The default is no limit on the number of source files.
    - `uses_source_roots` -- Whether the concept of "source root" pertains to the source files
        referenced by this field.
    - `default` -- A default value for this field.
    - `default_glob_match_error_behavior` -- Advanced option, should very rarely be used. Override
        glob match error behavior when using the default value. If setting this to
        `GlobMatchErrorBehavior.ignore`, make sure you have other validation in place in case the
        default glob doesn't match any files if required, to alert the user appropriately.
    """

    expected_file_extensions: ClassVar[tuple[str, ...] | None] = None
    expected_num_files: ClassVar[int | range | None] = None
    uses_source_roots: ClassVar[bool] = True

    default: ClassVar[ImmutableValue] = None
    default_glob_match_error_behavior: ClassVar[GlobMatchErrorBehavior | None] = None

    @property
    def globs(self) -> tuple[str, ...]:
        """The raw globs, relative to the BUILD file."""

        # NB: We give a default implementation because it's common to use
        # `tgt.get(SourcesField)`, and that must not error. But, subclasses need to
        # implement this for the field to be useful (they should subclass `MultipleSourcesField`
        # and `SingleSourceField`).
        return ()

    def validate_resolved_files(self, files: Sequence[str]) -> None:
        """Perform any additional validation on the resulting source files, e.g. ensuring that
        certain banned files are not used.

        To enforce that the resulting files end in certain extensions, such as `.py` or `.java`, set
        the class property `expected_file_extensions`.

        To enforce that there are only a certain number of resulting files, such as binary targets
        checking for only 0-1 sources, set the class property `expected_num_files`.
        """
        if self.expected_file_extensions is not None:
            bad_files = [
                fp for fp in files if not PurePath(fp).suffix in self.expected_file_extensions
            ]
            if bad_files:
                expected = (
                    f"one of {sorted(self.expected_file_extensions)}"
                    if len(self.expected_file_extensions) > 1
                    else repr(self.expected_file_extensions[0])
                )
                raise InvalidFieldException(
                    f"The {repr(self.alias)} field in target {self.address} can only contain "
                    f"files that end in {expected}, but it had these files: {sorted(bad_files)}."
                    "\n\nMaybe create a `resource`/`resources` or `file`/`files` target and "
                    "include it in the `dependencies` field?"
                )
        if self.expected_num_files is not None:
            num_files = len(files)
            is_bad_num_files = (
                num_files not in self.expected_num_files
                if isinstance(self.expected_num_files, range)
                else num_files != self.expected_num_files
            )
            if is_bad_num_files:
                if isinstance(self.expected_num_files, range):
                    if len(self.expected_num_files) == 2:
                        expected_str = (
                            " or ".join(str(n) for n in self.expected_num_files) + " files"
                        )
                    else:
                        expected_str = f"a number of files in the range `{self.expected_num_files}`"
                else:
                    expected_str = pluralize(self.expected_num_files, "file")
                raise InvalidFieldException(
                    f"The {repr(self.alias)} field in target {self.address} must have "
                    f"{expected_str}, but it had {pluralize(num_files, 'file')}."
                )

    @staticmethod
    def prefix_glob_with_dirpath(dirpath: str, glob: str) -> str:
        if glob.startswith("!"):
            return f"!{os.path.join(dirpath, glob[1:])}"
        return os.path.join(dirpath, glob)

    @final
    def _prefix_glob_with_address(self, glob: str) -> str:
        return self.prefix_glob_with_dirpath(self.address.spec_path, glob)

    @final
    @classmethod
    def can_generate(
        cls, output_type: type[SourcesField], union_membership: UnionMembership
    ) -> bool:
        """Can this field be used to generate the output_type?

        Generally, this method does not need to be used. Most call sites can simply use the below,
        and the engine will generate the sources if possible or will return an instance of
        HydratedSources with an empty snapshot if not possible:

            await Get(
                HydratedSources,
                HydrateSourcesRequest(
                    sources_field,
                    for_sources_types=[FortranSources],
                    enable_codegen=True,
                )
            )

        This method is useful when you need to filter targets before hydrating them, such as how
        you may filter targets via `tgt.has_field(MyField)`.
        """
        generate_request_types = union_membership.get(GenerateSourcesRequest)
        return any(
            issubclass(cls, generate_request_type.input)
            and issubclass(generate_request_type.output, output_type)
            for generate_request_type in generate_request_types
        )

    @final
    def path_globs(self, unmatched_build_file_globs: UnmatchedBuildFileGlobs) -> PathGlobs:
        if not self.globs:
            return PathGlobs([])

        # SingleSourceField has str as default type.
        default_globs = (
            [self.default] if self.default and isinstance(self.default, str) else self.default
        )

        # Match any if we use default globs, else match all.
        conjunction = (
            GlobExpansionConjunction.all_match
            if not default_globs or (set(self.globs) != set(default_globs))
            else GlobExpansionConjunction.any_match
        )
        # Use fields default error behavior if defined, if we use default globs else the provided
        # error behavior.
        error_behavior = (
            unmatched_build_file_globs.to_glob_match_error_behavior()
            if conjunction == GlobExpansionConjunction.all_match
            or self.default_glob_match_error_behavior is None
            else self.default_glob_match_error_behavior
        )
        return PathGlobs(
            (self._prefix_glob_with_address(glob) for glob in self.globs),
            conjunction=conjunction,
            glob_match_error_behavior=error_behavior,
            description_of_origin=(
                f"{self.address}'s `{self.alias}` field"
                if error_behavior != GlobMatchErrorBehavior.ignore
                else None
            ),
        )

    @memoized_property
    def filespec(self) -> Filespec:
        """The original globs, returned in the Filespec dict format.

        The globs will be relativized to the build root.
        """
        includes = []
        excludes = []
        for glob in self.globs:
            if glob.startswith("!"):
                excludes.append(os.path.join(self.address.spec_path, glob[1:]))
            else:
                includes.append(os.path.join(self.address.spec_path, glob))
        result: Filespec = {"includes": includes}
        if excludes:
            result["excludes"] = excludes
        return result

    @memoized_property
    def filespec_matcher(self) -> FilespecMatcher:
        # Note: memoized because parsing the globs is expensive:
        # https://github.com/pantsbuild/pants/issues/16122
        return FilespecMatcher(self.filespec["includes"], self.filespec.get("excludes", []))


class MultipleSourcesField(SourcesField, StringSequenceField):
    """The `sources: list[str]` field.

    See the docstring for `SourcesField` for some class properties you can set, such as
    `expected_file_extensions`.

    When you need to get the sources for all targets, use `tgt.get(SourcesField)` rather than
    `tgt.get(MultipleSourcesField)`.
    """

    alias = "sources"

    ban_subdirectories: ClassVar[bool] = False

    @property
    def globs(self) -> tuple[str, ...]:
        return self.value or ()

    @classmethod
    def compute_value(
        cls, raw_value: Optional[Iterable[str]], address: Address
    ) -> Optional[Tuple[str, ...]]:
        value = super().compute_value(raw_value, address)
        invalid_globs = [glob for glob in (value or ()) if glob.startswith("../") or "/../" in glob]
        if invalid_globs:
            raise InvalidFieldException(
                softwrap(
                    f"""
                    The {repr(cls.alias)} field in target {address} must not have globs with the
                    pattern `../` because targets can only have sources in the current directory
                    or subdirectories. It was set to: {sorted(value or ())}
                    """
                )
            )
        if cls.ban_subdirectories:
            invalid_globs = [glob for glob in (value or ()) if "**" in glob or os.path.sep in glob]
            if invalid_globs:
                raise InvalidFieldException(
                    softwrap(
                        f"""
                        The {repr(cls.alias)} field in target {address} must only have globs for
                        the target's directory, i.e. it cannot include values with `**` or
                        `{os.path.sep}`. It was set to: {sorted(value or ())}
                        """
                    )
                )
        return value


class OptionalSingleSourceField(SourcesField, StringField):
    """The `source: str` field.

    See the docstring for `SourcesField` for some class properties you can set, such as
    `expected_file_extensions`.

    When you need to get the sources for all targets, use `tgt.get(SourcesField)` rather than
    `tgt.get(OptionalSingleSourceField)`.

    Use `SingleSourceField` if the source must exist.
    """

    alias = "source"
    help = softwrap(
        """
        A single file that belongs to this target.

        Path is relative to the BUILD file's directory, e.g. `source='example.ext'`.
        """
    )
    required = False
    default: ClassVar[str | None] = None
    expected_num_files: ClassVar[int | range] = range(0, 2)

    @classmethod
    def compute_value(cls, raw_value: Optional[str], address: Address) -> Optional[str]:
        value_or_default = super().compute_value(raw_value, address)
        if value_or_default is None:
            return None
        if value_or_default.startswith("../") or "/../" in value_or_default:
            raise InvalidFieldException(
                softwrap(
                    f"""\
                    The {repr(cls.alias)} field in target {address} should not include `../`
                    patterns because targets can only have sources in the current directory or
                    subdirectories. It was set to {value_or_default}. Instead, use a normalized
                    literal file path (relative to the BUILD file).
                    """
                )
            )
        if "*" in value_or_default:
            raise InvalidFieldException(
                softwrap(
                    f"""\
                    The {repr(cls.alias)} field in target {address} should not include `*` globs,
                    but was set to {value_or_default}. Instead, use a literal file path (relative
                    to the BUILD file).
                    """
                )
            )
        if value_or_default.startswith("!"):
            raise InvalidFieldException(
                softwrap(
                    f"""\
                    The {repr(cls.alias)} field in target {address} should not start with `!`,
                    which is usually used in the `sources` field to exclude certain files. Instead,
                    use a literal file path (relative to the BUILD file).
                    """
                )
            )
        return value_or_default

    @property
    def file_path(self) -> str | None:
        """The path to the file, relative to the build root.

        This works without hydration because we validate that `*` globs and `!` ignores are not
        used. However, consider still hydrating so that you verify the source file actually exists.

        The return type is optional because it's possible to have 0-1 files.
        """
        if self.value is None:
            return None
        return os.path.join(self.address.spec_path, self.value)

    @property
    def globs(self) -> tuple[str, ...]:
        if self.value is None:
            return ()
        return (self.value,)


class SingleSourceField(OptionalSingleSourceField):
    """The `source: str` field.

    Unlike `OptionalSingleSourceField`, the `.value` must be defined, whether by setting the
    `default` or making the field `required`.

    See the docstring for `SourcesField` for some class properties you can set, such as
    `expected_file_extensions`.

    When you need to get the sources for all targets, use `tgt.get(SourcesField)` rather than
    `tgt.get(SingleSourceField)`.
    """

    required = True
    expected_num_files = 1
    value: str

    @property
    def file_path(self) -> str:
        result = super().file_path
        assert result is not None
        return result


@frozen_after_init
@dataclass(unsafe_hash=True)
class HydrateSourcesRequest(EngineAwareParameter):
    field: SourcesField
    for_sources_types: tuple[type[SourcesField], ...]
    enable_codegen: bool

    def __init__(
        self,
        field: SourcesField,
        *,
        for_sources_types: Iterable[type[SourcesField]] = (SourcesField,),
        enable_codegen: bool = False,
    ) -> None:
        """Convert raw sources globs into an instance of HydratedSources.

        If you only want to handle certain SourcesFields, such as only PythonSources, set
        `for_sources_types`. Any invalid sources will return a `HydratedSources` instance with an
        empty snapshot and `sources_type = None`.

        If `enable_codegen` is set to `True`, any codegen sources will try to be converted to one
        of the `for_sources_types`.
        """
        self.field = field
        self.for_sources_types = tuple(for_sources_types)
        self.enable_codegen = enable_codegen
        self.__post_init__()

    def __post_init__(self) -> None:
        if self.enable_codegen and self.for_sources_types == (SourcesField,):
            raise ValueError(
                "When setting `enable_codegen=True` on `HydrateSourcesRequest`, you must also "
                "explicitly set `for_source_types`. Why? `for_source_types` is used to "
                "determine which language(s) to try to generate. For example, "
                "`for_source_types=(PythonSources,)` will hydrate `PythonSources` like normal, "
                "and, if it encounters codegen sources that can be converted into Python, it will "
                "generate Python files."
            )

    def debug_hint(self) -> str:
        return self.field.address.spec


@dataclass(frozen=True)
class HydratedSources:
    """The result of hydrating a SourcesField.

    The `sources_type` will indicate which of the `HydrateSourcesRequest.for_sources_type` the
    result corresponds to, e.g. if the result comes from `FilesSources` vs. `PythonSources`. If this
    value is None, then the input `SourcesField` was not one of the expected types; or, when codegen
    was enabled in the request, there was no valid code generator to generate the requested language
    from the original input. This property allows for switching on the result, e.g. handling
    hydrated files() sources differently than hydrated Python sources.
    """

    snapshot: Snapshot
    filespec: Filespec
    sources_type: type[SourcesField] | None


@union(in_scope_types=[EnvironmentName])
@dataclass(frozen=True)
class GenerateSourcesRequest:
    """A request to go from protocol sources -> a particular language.

    This should be subclassed for each distinct codegen implementation. The subclasses must define
    the class properties `input` and `output`. The subclass must also be registered via
    `UnionRule(GenerateSourcesRequest, GenerateFortranFromAvroRequest)`, for example.

    The rule to actually implement the codegen should take the subclass as input, and it must
    return `GeneratedSources`.

    The `exportable` attribute disables the use of this codegen by the `export-codegen` goal when
    set to False.

    For example:

        class GenerateFortranFromAvroRequest:
            input = AvroSources
            output = FortranSources

        @rule
        def generate_fortran_from_avro(request: GenerateFortranFromAvroRequest) -> GeneratedSources:
            ...

        def rules():
            return [
                generate_fortran_from_avro,
                UnionRule(GenerateSourcesRequest, GenerateFortranFromAvroRequest),
            ]
    """

    protocol_sources: Snapshot
    protocol_target: Target

    input: ClassVar[type[SourcesField]]
    output: ClassVar[type[SourcesField]]

    exportable: ClassVar[bool] = True


@dataclass(frozen=True)
class GeneratedSources:
    snapshot: Snapshot


class SourcesPaths(Paths):
    """The resolved file names of the `source`/`sources` field.

    This does not consider codegen, and only captures the files from the field.
    """


@dataclass(frozen=True)
class SourcesPathsRequest(EngineAwareParameter):
    """A request to resolve the file names of the `source`/`sources` field.

    Use via `Get(SourcesPaths, SourcesPathRequest(tgt.get(SourcesField))`.

    This is faster than `Get(HydratedSources, HydrateSourcesRequest)` because it does not snapshot
    the files and it only resolves the file names.

    This does not consider codegen, and only captures the files from the field. Use
    `HydrateSourcesRequest` to use codegen.
    """

    field: SourcesField

    def debug_hint(self) -> str:
        return self.field.address.spec


class SecondaryOwnerMixin(ABC):
    """Add to a Field for the target to work with file arguments and `--changed-since`, without it
    needing a `SourcesField`.

    Why use this? In a dependency inference world, multiple targets including the same file in the
    `sources` field causes issues due to ambiguity over which target to use. So, only one target
    should have "primary ownership" of the file. However, you may still want other targets to be
    used when that file is included in file arguments. For example, a `python_source` target
    being the primary owner of the `.py` file, but a `pex_binary` still working with file
    arguments for that file. Secondary ownership means that the target won't be used for things like
    dependency inference and hydrating sources, but file arguments will still work.

    There should be a primary owner of the file(s), e.g. the `python_source` in the above example.
    Typically, you will want to add a dependency inference rule to infer a dep on that primary
    owner.

    All associated files must live in the BUILD target's directory or a subdirectory to work
    properly, like the `sources` field.
    """

    @property
    @abstractmethod
    def filespec(self) -> Filespec:
        """A dictionary in the form {'globs': ['full/path/to/f.ext']} representing the field's
        associated files.

        Typically, users should use a file name/glob relative to the BUILD file, like the `sources`
        field. Then, you can use `os.path.join(self.address.spec_path, self.value)` to relative to
        the build root.
        """

    @memoized_property
    def filespec_matcher(self) -> FilespecMatcher:
        # Note: memoized because parsing the globs is expensive:
        # https://github.com/pantsbuild/pants/issues/16122
        return FilespecMatcher(self.filespec["includes"], self.filespec.get("excludes", []))


def targets_with_sources_types(
    sources_types: Iterable[type[SourcesField]],
    targets: Iterable[Target],
    union_membership: UnionMembership,
) -> tuple[Target, ...]:
    """Return all targets either with the specified sources subclass(es) or which can generate those
    sources."""
    return tuple(
        tgt
        for tgt in targets
        if any(
            tgt.has_field(sources_type)
            or tgt.get(SourcesField).can_generate(sources_type, union_membership)
            for sources_type in sources_types
        )
    )


# -----------------------------------------------------------------------------------------------
# `Dependencies` field
# -----------------------------------------------------------------------------------------------


class Dependencies(StringSequenceField, AsyncFieldMixin):
    """The dependencies field.

    To resolve all dependencies—including the results of dependency inference—use either `await
    Get(Addresses, DependenciesRequest(tgt[Dependencies])` or `await Get(Targets,
    DependenciesRequest(tgt[Dependencies])`.
    """

    alias = "dependencies"
    help = softwrap(
        f"""
        Addresses to other targets that this target depends on, e.g.
        ['helloworld/subdir:lib', 'helloworld/main.py:lib', '3rdparty:reqs#django'].

        This augments any dependencies inferred by Pants, such as by analyzing your imports. Use
        `{bin_name()} dependencies` or `{bin_name()} peek` on this target to get the final
        result.

        See {doc_url('targets')} for more about how addresses are formed, including for generated
        targets. You can also run `{bin_name()} list ::` to find all addresses in your project, or
        `{bin_name()} list dir` to find all addresses defined in that directory.

        If the target is in the same BUILD file, you can leave off the BUILD file path, e.g.
        `:tgt` instead of `helloworld/subdir:tgt`. For generated first-party addresses, use
        `./` for the file path, e.g. `./main.py:tgt`; for all other generated targets,
        use `:tgt#generated_name`.

        You may exclude dependencies by prefixing with `!`, e.g.
        `['!helloworld/subdir:lib', '!./sibling.txt']`. Ignores are intended for false positives
        with dependency inference; otherwise, simply leave off the dependency from the BUILD file.
        """
    )
    supports_transitive_excludes = False

    @memoized_property
    def unevaluated_transitive_excludes(self) -> UnparsedAddressInputs:
        val = (
            (v[2:] for v in self.value if v.startswith("!!"))
            if self.supports_transitive_excludes and self.value
            else ()
        )
        return UnparsedAddressInputs(
            val,
            owning_address=self.address,
            description_of_origin=f"the `{self.alias}` field from the target {self.address}",
        )


@dataclass(frozen=True)
class DependenciesRequest(EngineAwareParameter):
    field: Dependencies
    include_special_cased_deps: bool = False

    def debug_hint(self) -> str:
        return self.field.address.spec


@dataclass(frozen=True)
class ExplicitlyProvidedDependencies:
    """The literal addresses from a BUILD file `dependencies` field.

    Almost always, you should use `await Get(Addresses, DependenciesRequest)` instead, which will
    consider dependency inference and apply ignores. However, this type can be
    useful particularly within inference rules to see if a user already explicitly
    provided a dependency.

    Resolve using `await Get(ExplicitlyProvidedDependencies, DependenciesRequest)`.

    Note that the `includes` are not filtered based on the `ignores`: this type preserves exactly
    what was in the BUILD file.
    """

    address: Address
    includes: FrozenOrderedSet[Address]
    ignores: FrozenOrderedSet[Address]

    @memoized_method
    def any_are_covered_by_includes(self, addresses: Iterable[Address]) -> bool:
        """Return True if every address is in the explicitly provided includes.

        Note that if the input addresses are generated targets, they will still be marked as covered
        if their original target generator is in the explicitly provided includes.
        """
        return any(
            addr in self.includes or addr.maybe_convert_to_target_generator() in self.includes
            for addr in addresses
        )

    @memoized_method
    def remaining_after_disambiguation(
        self, addresses: Iterable[Address], owners_must_be_ancestors: bool
    ) -> frozenset[Address]:
        """All addresses that remain after ineligible candidates are discarded.

        Candidates are removed if they appear as ignores (`!` and `!!)` in the `dependencies`
        field. Note that if the input addresses are generated targets, they will still be marked as
        covered if their original target generator is in the explicitly provided ignores.

        Candidates are also removed if `owners_must_be_ancestors` is True and the targets are not
        ancestors, e.g. `root2:tgt` is not a valid candidate for something defined in `root1`.
        """
        original_addr_path = PurePath(self.address.spec_path)

        def is_valid(addr: Address) -> bool:
            is_ignored = (
                addr in self.ignores or addr.maybe_convert_to_target_generator() in self.ignores
            )
            if owners_must_be_ancestors is False:
                return not is_ignored
            # NB: `PurePath.is_relative_to()` was not added until Python 3.9. This emulates it.
            try:
                original_addr_path.relative_to(addr.spec_path)
                return not is_ignored
            except ValueError:
                return False

        return frozenset(filter(is_valid, addresses))

    def maybe_warn_of_ambiguous_dependency_inference(
        self,
        ambiguous_addresses: Iterable[Address],
        original_address: Address,
        *,
        context: str,
        import_reference: str,
        owners_must_be_ancestors: bool = False,
    ) -> None:
        """If the module is ambiguous and the user did not disambiguate, warn that dependency
        inference will not be used.

        Disambiguation usually happens by using ignores in the `dependencies` field with `!` and
        `!!`. If `owners_must_be_ancestors` is True, any addresses which are not ancestors of the
        target in question will also be ignored.
        """
        if not ambiguous_addresses or self.any_are_covered_by_includes(ambiguous_addresses):
            return
        remaining = self.remaining_after_disambiguation(
            ambiguous_addresses, owners_must_be_ancestors=owners_must_be_ancestors
        )
        if len(remaining) <= 1:
            return
        logger.warning(
            f"{context}, but Pants cannot safely infer a dependency because more than one target "
            f"owns this {import_reference}, so it is ambiguous which to use: "
            f"{sorted(addr.spec for addr in remaining)}."
            f"\n\nPlease explicitly include the dependency you want in the `dependencies` "
            f"field of {original_address}, or ignore the ones you do not want by prefixing "
            f"with `!` or `!!` so that one or no targets are left."
            f"\n\nAlternatively, you can remove the ambiguity by deleting/changing some of the "
            f"targets so that only 1 target owns this {import_reference}. Refer to "
            f"{doc_url('troubleshooting#import-errors-and-missing-dependencies')}."
        )

    def disambiguated(
        self, ambiguous_addresses: Iterable[Address], owners_must_be_ancestors: bool = False
    ) -> Address | None:
        """If exactly one of the input addresses remains after disambiguation, return it.

        Disambiguation usually happens by using ignores in the `dependencies` field with `!` and
        `!!`. If `owners_must_be_ancestors` is True, any addresses which are not ancestors of the
        target in question will also be ignored.
        """
        if not ambiguous_addresses or self.any_are_covered_by_includes(ambiguous_addresses):
            return None
        remaining_after_ignores = self.remaining_after_disambiguation(
            ambiguous_addresses, owners_must_be_ancestors=owners_must_be_ancestors
        )
        return list(remaining_after_ignores)[0] if len(remaining_after_ignores) == 1 else None


FS = TypeVar("FS", bound="FieldSet")


@union(in_scope_types=[EnvironmentName])
@dataclass(frozen=True)
class InferDependenciesRequest(Generic[FS], EngineAwareParameter):
    """A request to infer dependencies by analyzing source files.

    To set up a new inference implementation, subclass this class. Set the class property
    `infer_from` to the FieldSet subclass you are able to infer from. This will cause the FieldSet
    class, and any subclass, to use your inference implementation.

    Note that there cannot be more than one implementation for a particular `FieldSet` class.

    Register this subclass with `UnionRule(InferDependenciesRequest, InferFortranDependencies)`, for example.

    Then, create a rule that takes the subclass as a parameter and returns `InferredDependencies`.

    For example:

        class InferFortranDependencies(InferDependenciesRequest):
            infer_from = FortranDependenciesInferenceFieldSet

        @rule
        def infer_fortran_dependencies(request: InferFortranDependencies) -> InferredDependencies:
            hydrated_sources = await Get(HydratedSources, HydrateSources(request.sources))
            ...
            return InferredDependencies(...)

        def rules():
            return [
                infer_fortran_dependencies,
                UnionRule(InferDependenciesRequest, InferFortranDependencies),
            ]
    """

    infer_from: ClassVar[Type[FS]]  # type: ignore[misc]

    field_set: FS


@frozen_after_init
@dataclass(unsafe_hash=True)
class InferredDependencies:
    include: FrozenOrderedSet[Address]
    exclude: FrozenOrderedSet[Address]

    def __init__(
        self,
        include: Iterable[Address],
        *,
        exclude: Iterable[Address] = (),
    ) -> None:
        """The result of inferring dependencies."""
        self.include = FrozenOrderedSet(sorted(include))
        self.exclude = FrozenOrderedSet(sorted(exclude))


@union(in_scope_types=[EnvironmentName])
@dataclass(frozen=True)
class ValidateDependenciesRequest(Generic[FS], ABC):
    """A request to validate dependencies after they have been computed.

    An implementing rule should raise an exception if dependencies are invalid.
    """

    field_set_type: ClassVar[Type[FS]]  # type: ignore[misc]

    field_set: FS
    dependencies: Addresses


@dataclass(frozen=True)
class ValidatedDependencies:
    pass


@dataclass(frozen=True)
class DependenciesRuleApplicationRequest:
    """A request to return the applicable dependency rule action for each dependency of a target."""

    address: Address
    dependencies: Addresses
    description_of_origin: str = dataclasses.field(hash=False, compare=False)


@dataclass(frozen=True)
class DependenciesRuleApplication:
    """Maps all dependencies to their respective dependency rule application of a origin target
    address.

    The `applications` will be empty and the `address` `None` if there is no dependency rule
    implementation.
    """

    address: Address | None = None
    dependencies_rule: FrozenDict[Address, DependencyRuleApplication] = FrozenDict()

    def __post_init__(self):
        if self.dependencies_rule and self.address is None:
            raise ValueError(
                "The `address` field must not be None when there are `dependencies_rule`s."
            )

    @classmethod
    @memoized_method
    def allow_all(cls) -> DependenciesRuleApplication:
        return cls()

    def execute_actions(self) -> None:
        errors = [
            action_error.replace("\n", "\n    ")
            for action_error in (rule.execute() for rule in self.dependencies_rule.values())
            if action_error is not None
        ]
        if errors:
            err_count = len(errors)
            raise DependencyRuleActionDeniedError(
                softwrap(
                    f"""
                    {self.address} has {pluralize(err_count, 'dependency violation')}:

                    {bullet_list(errors)}
                    """
                )
            )


class SpecialCasedDependencies(StringSequenceField, AsyncFieldMixin):
    """Subclass this for fields that act similarly to the `dependencies` field, but are handled
    differently than normal dependencies.

    For example, you might have a field for package/binary dependencies, which you will call
    the equivalent of `./pants package` on. While you could put these in the normal
    `dependencies` field, it is often clearer to the user to call out this magic through a
    dedicated field.

    This type will ensure that the dependencies show up in project introspection,
    like `dependencies` and `dependents`, but not show up when you call `Get(TransitiveTargets,
    TransitiveTargetsRequest)` and `Get(Addresses, DependenciesRequest)`.

    To hydrate this field's dependencies, use `await Get(Addresses, UnparsedAddressInputs,
    tgt.get(MyField).to_unparsed_address_inputs())`.
    """

    def to_unparsed_address_inputs(self) -> UnparsedAddressInputs:
        return UnparsedAddressInputs(
            self.value or (),
            owning_address=self.address,
            description_of_origin=f"the `{self.alias}` from the target {self.address}",
        )


# -----------------------------------------------------------------------------------------------
# Other common Fields used across most targets
# -----------------------------------------------------------------------------------------------


class Tags(StringSequenceField):
    alias = "tags"
    help = softwrap(
        f"""
        Arbitrary strings to describe a target.

        For example, you may tag some test targets with 'integration_test' so that you could run
        `{bin_name()} --tag='integration_test' test ::`  to only run on targets with that tag.
        """
    )


class DescriptionField(StringField):
    alias = "description"
    help = softwrap(
        f"""
        A human-readable description of the target.

        Use `{bin_name()} list --documented ::` to see all targets with descriptions.
        """
    )


COMMON_TARGET_FIELDS = (Tags, DescriptionField)


class OverridesField(AsyncFieldMixin, Field):
    """A mapping of keys (e.g. target names, source globs) to field names with their overridden
    values.

    This is meant for target generators to reduce boilerplate. It's up to the corresponding target
    generator rule to determine how to implement the field, such as how users specify the key. For
    example, `{"f.ext": {"tags": ['my_tag']}}`.
    """

    alias = "overrides"
    value: dict[tuple[str, ...], dict[str, Any]] | None
    default: ClassVar[None] = None  # A default does not make sense for this field.

    @classmethod
    def compute_value(
        cls,
        raw_value: Optional[Dict[Union[str, Tuple[str, ...]], Dict[str, Any]]],
        address: Address,
    ) -> Optional[Dict[Tuple[str, ...], Dict[str, Any]]]:
        value_or_default = super().compute_value(raw_value, address)
        if value_or_default is None:
            return None
        invalid_type_exception = InvalidFieldTypeException(
            address,
            cls.alias,
            raw_value,
            expected_type="dict[str | tuple[str, ...], dict[str, Any]]",
        )
        if not isinstance(value_or_default, collections.abc.Mapping):
            raise invalid_type_exception

        result: dict[tuple[str, ...], dict[str, Any]] = {}
        for outer_key, nested_value in value_or_default.items():
            if isinstance(outer_key, str):
                outer_key = (outer_key,)
            if not isinstance(outer_key, collections.abc.Sequence) or not all(
                isinstance(elem, str) for elem in outer_key
            ):
                raise invalid_type_exception
            if not isinstance(nested_value, collections.abc.Mapping):
                raise invalid_type_exception
            if not all(isinstance(inner_key, str) for inner_key in nested_value):
                raise invalid_type_exception
            result[tuple(outer_key)] = dict(nested_value)

        return result

    def __hash__(self) -> int:
        # The value might have unhashable elements like `list`, so we stringify it.
        return hash((self.__class__, repr(self.value)))

    @classmethod
    def to_path_globs(
        cls,
        address: Address,
        overrides_keys: Iterable[str],
        unmatched_build_file_globs: UnmatchedBuildFileGlobs,
    ) -> tuple[PathGlobs, ...]:
        """Create a `PathGlobs` for each key.

        This should only be used if the keys are file globs.
        """

        def relativize_glob(glob: str) -> str:
            return (
                f"!{os.path.join(address.spec_path, glob[1:])}"
                if glob.startswith("!")
                else os.path.join(address.spec_path, glob)
            )

        return tuple(
            PathGlobs(
                [relativize_glob(glob)],
                glob_match_error_behavior=unmatched_build_file_globs.to_glob_match_error_behavior(),
                description_of_origin=f"the `overrides` field for {address}",
            )
            for glob in overrides_keys
        )

    def flatten(self) -> dict[str, dict[str, Any]]:
        """Combine all overrides for every key into a single dictionary."""
        result: dict[str, dict[str, Any]] = {}
        for keys, override in (self.value or {}).items():
            for key in keys:
                for field, value in override.items():
                    if key not in result:
                        result[key] = {field: value}
                        continue
                    if field not in result[key]:
                        result[key][field] = value
                        continue
                    raise InvalidFieldException(
                        f"Conflicting overrides in the `{self.alias}` field of "
                        f"`{self.address}` for the key `{key}` for "
                        f"the field `{field}`. You cannot specify the same field name "
                        "multiple times for the same key.\n\n"
                        f"(One override sets the field to `{repr(result[key][field])}` "
                        f"but another sets to `{repr(value)}`.)"
                    )
        return result

    @classmethod
    def flatten_paths(
        cls,
        address: Address,
        paths_and_overrides: Iterable[tuple[Paths, PathGlobs, dict[str, Any]]],
    ) -> dict[str, dict[str, Any]]:
        """Combine all overrides for each file into a single dictionary."""
        result: dict[str, dict[str, Any]] = {}
        for paths, globs, override in paths_and_overrides:
            # NB: If some globs did not result in any Paths, we preserve them to ensure that
            # unconsumed overrides trigger errors during generation.
            for path in paths.files or globs.globs:
                for field, value in override.items():
                    if path not in result:
                        result[path] = {field: value}
                        continue
                    if field not in result[path]:
                        result[path][field] = value
                        continue
                    relpath = fast_relpath(path, address.spec_path)
                    raise InvalidFieldException(
                        f"Conflicting overrides for `{address}` for the relative path "
                        f"`{relpath}` for the field `{field}`. You cannot specify the same field "
                        f"name multiple times for the same path.\n\n"
                        f"(One override sets the field to `{repr(result[path][field])}` "
                        f"but another sets to `{repr(value)}`.)"
                    )
        return result


def generate_multiple_sources_field_help_message(files_example: str) -> str:
    return softwrap(
        """
        A list of files and globs that belong to this target.

        Paths are relative to the BUILD file's directory. You can ignore files/globs by
        prefixing them with `!`.

        """
        + files_example
    )


def generate_file_based_overrides_field_help_message(
    generated_target_name: str, example: str
) -> str:
    example = textwrap.dedent(example.lstrip("\n"))  # noqa: PNT20
    example = textwrap.indent(example, " " * 4)
    return "\n".join(
        [
            softwrap(
                """
                Override the field values for generated `{generated_target_name}` targets.

                Expects a dictionary of relative file paths and globs to a dictionary for the
                overrides. You may either use a string for a single path / glob,
                or a string tuple for multiple paths / globs. Each override is a dictionary of
                field names to the overridden value.

                For example:
                """
            ),
            example,
            softwrap(
                f"""
                File paths and globs are relative to the BUILD file's directory. Every overridden file is
                validated to belong to this target's `sources` field.

                If you'd like to override a field's value for every `{generated_target_name}` target
                generated by this target, change the field directly on this target rather than using the
                `overrides` field.

                You can specify the same file name in multiple keys, so long as you don't override the
                same field more than one time for the file.
                """
            ),
        ],
    )<|MERGE_RESOLUTION|>--- conflicted
+++ resolved
@@ -134,21 +134,12 @@
                 return value_or_default
     """
 
-<<<<<<< HEAD
-    # Opt-in per field class to use a "missing value" marker for the `raw_value` in
-    # `compute_value()` in case the field was not represented in the BUILD file.
-    #
-    # This will allow users to provide `None` as the field value (when applicable) without getting
-    # the fields default value.
-    use_no_value: ClassVar[bool] = False
-=======
     # Opt-in per field class to use a "no value" marker for the `raw_value` in `compute_value()` in
     # case the field was not represented in the BUILD file.
     #
     # This will allow users to provide `None` as the field value (when applicable) without getting
     # the fields default value.
     none_is_valid_value: ClassVar[bool] = False
->>>>>>> b708c8be
 
     # Subclasses must define these.
     alias: ClassVar[str]
@@ -167,11 +158,7 @@
 
     @final
     def __init__(self, raw_value: Optional[Any], address: Address) -> None:
-<<<<<<< HEAD
-        if raw_value is NO_VALUE and not self.use_no_value:
-=======
         if raw_value is NO_VALUE and not self.none_is_valid_value:
->>>>>>> b708c8be
             raw_value = None
         self._check_deprecated(raw_value, address)
         self.value: Optional[ImmutableValue] = self.compute_value(raw_value, address)
@@ -185,11 +172,7 @@
 
         The resulting value must be hashable (and should be immutable).
         """
-<<<<<<< HEAD
-        if raw_value is (NO_VALUE if cls.use_no_value else None):
-=======
         if raw_value is (NO_VALUE if cls.none_is_valid_value else None):
->>>>>>> b708c8be
             if cls.required:
                 raise RequiredFieldMissingException(address, cls.alias)
             return cls.default
