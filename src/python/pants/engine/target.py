# Copyright 2020 Pants project contributors (see CONTRIBUTORS.md).
# Licensed under the Apache License, Version 2.0 (see LICENSE).

from __future__ import annotations

import collections.abc
import dataclasses
import enum
import glob as glob_stdlib
import itertools
import logging
import os.path
import textwrap
import zlib
from abc import ABC, ABCMeta, abstractmethod
from collections import deque
from dataclasses import dataclass
from enum import Enum
from pathlib import PurePath
from typing import (
    Any,
    ClassVar,
    Dict,
    Generic,
    Iterable,
    Iterator,
    Mapping,
    Optional,
    Sequence,
    Set,
    Tuple,
    Type,
    TypeVar,
    Union,
    cast,
    get_type_hints,
)

from typing_extensions import Protocol, final

from pants.base.deprecated import warn_or_error
from pants.engine.addresses import Address, Addresses, UnparsedAddressInputs, assert_single_address
from pants.engine.collection import Collection
from pants.engine.engine_aware import EngineAwareParameter
from pants.engine.environment import EnvironmentName
from pants.engine.fs import (
    GlobExpansionConjunction,
    GlobMatchErrorBehavior,
    PathGlobs,
    Paths,
    Snapshot,
)
from pants.engine.internals.dep_rules import DependencyRuleAction
from pants.engine.unions import UnionMembership, UnionRule, distinct_union_type_per_subclass, union
from pants.option.global_options import UnmatchedBuildFileGlobs
from pants.source.filespec import Filespec, FilespecMatcher
from pants.util.collections import ensure_list, ensure_str_list
from pants.util.dirutil import fast_relpath
from pants.util.docutil import bin_name, doc_url
from pants.util.frozendict import FrozenDict
from pants.util.memo import memoized_method, memoized_property
from pants.util.meta import frozen_after_init
from pants.util.ordered_set import FrozenOrderedSet
from pants.util.strutil import bullet_list, pluralize, softwrap

logger = logging.getLogger(__name__)

# -----------------------------------------------------------------------------------------------
# Core Field abstractions
# -----------------------------------------------------------------------------------------------

# Type alias to express the intent that the type should be immutable and hashable. There's nothing
# to actually enforce this, outside of convention. Maybe we could develop a MyPy plugin?
ImmutableValue = Any


@frozen_after_init
class Field:
    """A Field.

    The majority of fields should use field templates like `BoolField`, `StringField`, and
    `StringSequenceField`. These subclasses will provide sensible type hints and validation
    automatically.

    If you are directly subclassing `Field`, you should likely override `compute_value()`
    to perform any custom hydration and/or validation, such as converting unhashable types to
    hashable types or checking for banned values. The returned value must be hashable
    (and should be immutable) so that this Field may be used by the engine. This means, for
    example, using tuples rather than lists and using `FrozenOrderedSet` rather than `set`.

    If you plan to use the engine to fully hydrate the value, you can also inherit
    `AsyncFieldMixin`, which will store an `address: Address` property on the `Field` instance.

    Subclasses should also override the type hints for `value` and `raw_value` to be more precise
    than `Any`. The type hint for `raw_value` is used to generate documentation, e.g. for
    `./pants help $target_type`.

    Set the `help` class property with a description, which will be used in `./pants help`. For the
    best rendering, use soft wrapping (e.g. implicit string concatenation) within paragraphs, but
    hard wrapping (`\n`) to separate distinct paragraphs and/or lists.

    Example:

        # NB: Really, this should subclass IntField. We only use Field as an example.
        class Timeout(Field):
            alias = "timeout"
            value: Optional[int]
            default = None
            help = "A timeout field.\n\nMore information."

            @classmethod
            def compute_value(cls, raw_value: Optional[int], address: Address) -> Optional[int]:
                value_or_default = super().compute_value(raw_value, address=address)
                if value_or_default is not None and not isinstance(value_or_default, int):
                    raise ValueError(
                        "The `timeout` field expects an integer, but was given"
                        f"{value_or_default} for target {address}."
                    )
                return value_or_default
    """

    # Subclasses must define these.
    alias: ClassVar[str]
    help: ClassVar[str]

    # Subclasses must define at least one of these two.
    default: ClassVar[ImmutableValue]
    required: ClassVar[bool] = False

    # Subclasses may define these.
    removal_version: ClassVar[str | None] = None
    removal_hint: ClassVar[str | None] = None

    deprecated_alias: ClassVar[str | None] = None
    deprecated_alias_removal_version: ClassVar[str | None] = None

    @final
    def __init__(self, raw_value: Optional[Any], address: Address) -> None:
        self._check_deprecated(raw_value, address)
        self.value: Optional[ImmutableValue] = self.compute_value(raw_value, address)

    @classmethod
    def compute_value(cls, raw_value: Optional[Any], address: Address) -> ImmutableValue:
        """Convert the `raw_value` into `self.value`.

        You should perform any optional validation and/or hydration here. For example, you may want
        to check that an integer is > 0 or convert an `Iterable[str]` to `List[str]`.

        The resulting value must be hashable (and should be immutable).
        """
        if raw_value is None:
            if cls.required:
                raise RequiredFieldMissingException(address, cls.alias)
            return cls.default
        return raw_value

    @classmethod
    def _check_deprecated(cls, raw_value: Optional[Any], address: Address) -> None:
        if not cls.removal_version or address.is_generated_target or raw_value is None:
            return
        if not cls.removal_hint:
            raise ValueError(
                f"You specified `removal_version` for {cls}, but not the class property "
                "`removal_hint`."
            )
        warn_or_error(
            cls.removal_version,
            entity=f"the {repr(cls.alias)} field",
            hint=(f"Using the `{cls.alias}` field in the target {address}. {cls.removal_hint}"),
        )

    def __repr__(self) -> str:
        return (
            f"{self.__class__}(alias={repr(self.alias)}, value={repr(self.value)}, "
            f"default={repr(self.default)})"
        )

    def __str__(self) -> str:
        return f"{self.alias}={self.value}"

    def __hash__(self) -> int:
        return hash((self.__class__, self.value))

    def __eq__(self, other: Union[Any, Field]) -> bool:
        if not isinstance(other, Field):
            return NotImplemented
        return (self.__class__, self.value) == (other.__class__, other.value)


# NB: By subclassing `Field`, MyPy understands our type hints, and it means it doesn't matter which
# order you use for inheriting the field template vs. the mixin.
class AsyncFieldMixin(Field):
    """A mixin to store the field's original `Address` for use during hydration by the engine.

    Typically, you should also create a dataclass representing the hydrated value and another for
    the request, then a rule to go from the request to the hydrated value. The request class should
    store the async field as a property.

    (Why use the request class as the rule input, rather than the field itself? It's a wrapper so
    that subclasses of the async field work properly, given that the engine uses exact type IDs.
    This is like WrappedTarget.)

    For example:

        class Sources(StringSequenceField, AsyncFieldMixin):
            alias = "sources"

            # Often, async fields will want to define entry points like this to allow subclasses to
            # change behavior.
            def validate_resolved_files(self, files: Sequence[str]) -> None:
                pass


        @dataclass(frozen=True)
        class HydrateSourcesRequest:
            field: Sources


        @dataclass(frozen=True)
        class HydratedSources:
            snapshot: Snapshot


        @rule
        def hydrate_sources(request: HydrateSourcesRequest) -> HydratedSources:
            result = await Get(Snapshot, PathGlobs(request.field.value))
            request.field.validate_resolved_files(result.files)
            ...
            return HydratedSources(result)

    Then, call sites can `await Get` if they need to hydrate the field, even if they subclassed
    the original async field to have custom behavior:

        sources1 = await Get(HydratedSources, HydrateSourcesRequest(my_tgt.get(Sources)))
        sources2 = await Get(HydratedSources, HydrateSourcesRequest(custom_tgt.get(CustomSources)))
    """

    @final  # type: ignore[misc]
    def __init__(self, raw_value: Optional[Any], address: Address) -> None:
        super().__init__(raw_value, address)
        # We must temporarily unfreeze the field, but then we refreeze to continue avoiding
        # subclasses from adding arbitrary fields.
        with self._unfrozen():  # type: ignore[attr-defined]
            # N.B.: We store the address here and not in the Field base class, because the memory usage
            # of storing this value in every field was shown to be excessive / lead to performance
            # issues.
            self.address = address

    def __repr__(self) -> str:
        return (
            f"{self.__class__}(alias={repr(self.alias)}, address={self.address}, "
            f"value={repr(self.value)}, default={repr(self.default)})"
        )

    def __hash__(self) -> int:
        return hash((self.__class__, self.value, self.address))

    def __eq__(self, other: Union[Any, AsyncFieldMixin]) -> bool:
        if not isinstance(other, AsyncFieldMixin):
            return NotImplemented
        return (self.__class__, self.value, self.address) == (
            other.__class__,
            other.value,
            other.address,
        )


@union
@dataclass(frozen=True)
class FieldDefaultFactoryRequest:
    """Registers a dynamic default for a Field.

    See `FieldDefaults`.
    """

    field_type: ClassVar[type[Field]]


# TODO: Workaround for https://github.com/python/mypy/issues/5485, because we cannot directly use
# a Callable.
class FieldDefaultFactory(Protocol):
    def __call__(self, field: Field) -> Any:
        pass


@dataclass(frozen=True)
class FieldDefaultFactoryResult:
    """A wrapper for a function which computes the default value of a Field."""

    default_factory: FieldDefaultFactory


@dataclass(frozen=True)
class FieldDefaults:
    """Generic Field default values. To install a default, see `FieldDefaultFactoryRequest`.

    TODO: This is to work around the fact that Field value defaulting cannot have arbitrary
    subsystem requirements, and so e.g. `JvmResolveField` and `PythonResolveField` have methods
    which compute the true value of the field given a subsytem argument. Consumers need to
    be type aware, and `@rules` cannot have dynamic requirements.

    Additionally, `__defaults__` should mean that computed default Field values should become
    more rare: i.e. `JvmResolveField` and `PythonResolveField` could potentially move to
    hardcoded default values which users override with `__defaults__` if they'd like to change
    the default resolve names.

    See https://github.com/pantsbuild/pants/issues/12934 about potentially allowing unions
    (including Field registrations) to have `@rule_helper` methods, which would allow the
    computation of an AsyncField to directly require a subsystem.
    """

    _factories: FrozenDict[type[Field], FieldDefaultFactory]

    @memoized_method
    def factory(self, field_type: type[Field]) -> FieldDefaultFactory:
        """Looks up a Field default factory in a subclass-aware way."""
        factory = self._factories.get(field_type, None)
        if factory is not None:
            return factory

        for ft, factory in self._factories.items():
            if issubclass(field_type, ft):
                return factory

        return lambda f: f.value

    def value_or_default(self, field: Field) -> Any:
        return (self.factory(type(field)))(field)


# -----------------------------------------------------------------------------------------------
# Core Target abstractions
# -----------------------------------------------------------------------------------------------


# NB: This TypeVar is what allows `Target.get()` to properly work with MyPy so that MyPy knows
# the precise Field returned.
_F = TypeVar("_F", bound=Field)


@frozen_after_init
class Target:
    """A Target represents an addressable set of metadata.

    Set the `help` class property with a description, which will be used in `./pants help`. For the
    best rendering, use soft wrapping (e.g. implicit string concatenation) within paragraphs, but
    hard wrapping (`\n`) to separate distinct paragraphs and/or lists.
    """

    # Subclasses must define these
    alias: ClassVar[str]
    core_fields: ClassVar[Tuple[Type[Field], ...]]
    help: ClassVar[str]

    removal_version: ClassVar[str | None] = None
    removal_hint: ClassVar[str | None] = None

    deprecated_alias: ClassVar[str | None] = None
    deprecated_alias_removal_version: ClassVar[str | None] = None

    # These get calculated in the constructor
    address: Address
    plugin_fields: tuple[type[Field], ...]
    field_values: FrozenDict[type[Field], Field]
    residence_dir: str
    name_explicitly_set: bool

    @final
    def __init__(
        self,
        unhydrated_values: dict[str, Any],
        address: Address,
        # NB: `union_membership` is only optional to facilitate tests. In production, we should
        # always provide this parameter. This should be safe to do because production code should
        # rarely directly instantiate Targets and should instead use the engine to request them.
        union_membership: UnionMembership | None = None,
        *,
        name_explicitly_set: bool = True,
        residence_dir: str | None = None,
        ignore_unrecognized_fields: bool = False,
    ) -> None:
        """Create a target.

        :param unhydrated_values: A mapping of field aliases to their raw values. Any left off
            fields will either use their default or error if required=True.
        :param address: How to uniquely identify this target.
        :param union_membership: Used to determine plugin fields. This must be set in production!
        :param residence_dir: Where this target "lives". If unspecified, will be the `spec_path`
            of the `address`, i.e. where the target was either explicitly defined or where its
            target generator was explicitly defined. Target generators can, however, set this to
            the directory where the generated target provides metadata for. For example, a
            file-based target like `python_source` should set this to the parent directory of
            its file. A file-less target like `go_third_party_package` should keep the default of
            `address.spec_path`. This field impacts how command line specs work, so that globs
            like `dir:` know whether to match the target or not.
        :param ignore_unrecognized_fields: Don't error if fields are not recognized. This is only
            intended for when Pants is bootstrapping itself.
        """
        if self.removal_version and not address.is_generated_target:
            if not self.removal_hint:
                raise ValueError(
                    f"You specified `removal_version` for {self.__class__}, but not "
                    "the class property `removal_hint`."
                )
            warn_or_error(
                self.removal_version,
                entity=f"the {repr(self.alias)} target type",
                hint=f"Using the `{self.alias}` target type for {address}. {self.removal_hint}",
            )

        self.address = address
        self.plugin_fields = self._find_plugin_fields(union_membership or UnionMembership({}))
        self.residence_dir = residence_dir if residence_dir is not None else address.spec_path
        self.name_explicitly_set = name_explicitly_set
        self.field_values = self._calculate_field_values(
            unhydrated_values, address, ignore_unrecognized_fields=ignore_unrecognized_fields
        )
        self.validate()

    @final
    def _calculate_field_values(
        self,
        unhydrated_values: dict[str, Any],
        address: Address,
        *,
        ignore_unrecognized_fields: bool,
    ) -> FrozenDict[type[Field], Field]:
        field_values = {}
        aliases_to_field_types = self._get_field_aliases_to_field_types(self.field_types)

        for alias, value in unhydrated_values.items():
            if alias not in aliases_to_field_types:
                if ignore_unrecognized_fields:
                    continue
                valid_aliases = set(aliases_to_field_types.keys())
                if isinstance(self, TargetGenerator):
                    # Even though moved_fields don't live on the target generator, they are valid
                    # for users to specify. It's intentional that these are only used for
                    # `InvalidFieldException` and are not stored as normal fields with
                    # `aliases_to_field_types`.
                    for field_type in self.moved_fields:
                        valid_aliases.add(field_type.alias)
                        if field_type.deprecated_alias is not None:
                            valid_aliases.add(field_type.deprecated_alias)
                raise InvalidFieldException(
                    f"Unrecognized field `{alias}={value}` in target {address}. Valid fields for "
                    f"the target type `{self.alias}`: {sorted(valid_aliases)}.",
                )
            field_type = aliases_to_field_types[alias]
            field_values[field_type] = field_type(value, address)

        # For undefined fields, mark the raw value as None.
        for field_type in set(self.field_types) - set(field_values.keys()):
            field_values[field_type] = field_type(None, address)
        return FrozenDict(
            sorted(
                field_values.items(),
                key=lambda field_type_to_val_pair: field_type_to_val_pair[0].alias,
            )
        )

    @final
    @classmethod
    def _get_field_aliases_to_field_types(
        cls, field_types: tuple[type[Field], ...]
    ) -> dict[str, type[Field]]:
        aliases_to_field_types = {}
        for field_type in field_types:
            aliases_to_field_types[field_type.alias] = field_type
            if field_type.deprecated_alias is not None:
                aliases_to_field_types[field_type.deprecated_alias] = field_type
        return aliases_to_field_types

    @final
    @property
    def field_types(self) -> Tuple[Type[Field], ...]:
        return (*self.core_fields, *self.plugin_fields)

    @distinct_union_type_per_subclass
    class PluginField:
        pass

    def __repr__(self) -> str:
        fields = ", ".join(str(field) for field in self.field_values.values())
        return (
            f"{self.__class__}("
            f"address={self.address}, "
            f"alias={repr(self.alias)}, "
            f"residence_dir={repr(self.residence_dir)}, "
            f"{fields})"
        )

    def __str__(self) -> str:
        fields = ", ".join(str(field) for field in self.field_values.values())
        address = f"address=\"{self.address}\"{', ' if fields else ''}"
        return f"{self.alias}({address}{fields})"

    def __hash__(self) -> int:
        return hash((self.__class__, self.address, self.residence_dir, self.field_values))

    def __eq__(self, other: Union[Target, Any]) -> bool:
        if not isinstance(other, Target):
            return NotImplemented
        return (self.__class__, self.address, self.residence_dir, self.field_values) == (
            other.__class__,
            other.address,
            other.residence_dir,
            other.field_values,
        )

    @final
    @classmethod
    def _find_plugin_fields(cls, union_membership: UnionMembership) -> tuple[type[Field], ...]:
        result: set[type[Field]] = set()
        classes = [cls]
        while classes:
            cls = classes.pop()
            classes.extend(cls.__bases__)
            if issubclass(cls, Target):
                result.update(cast("set[type[Field]]", union_membership.get(cls.PluginField)))

        return tuple(result)

    @final
    @classmethod
    def _find_registered_field_subclass(
        cls, requested_field: Type[_F], *, registered_fields: Iterable[Type[Field]]
    ) -> Optional[Type[_F]]:
        """Check if the Target has registered a subclass of the requested Field.

        This is necessary to allow targets to override the functionality of common fields. For
        example, you could subclass `Tags` to define `CustomTags` with a different default. At the
        same time, we still want to be able to call `tgt.get(Tags)`, in addition to
        `tgt.get(CustomTags)`.
        """
        subclass = next(
            (
                registered_field
                for registered_field in registered_fields
                if issubclass(registered_field, requested_field)
            ),
            None,
        )
        return subclass

    @final
    def _maybe_get(self, field: Type[_F]) -> Optional[_F]:
        result = self.field_values.get(field, None)
        if result is not None:
            return cast(_F, result)
        field_subclass = self._find_registered_field_subclass(
            field, registered_fields=self.field_types
        )
        if field_subclass is not None:
            return cast(_F, self.field_values[field_subclass])
        return None

    @final
    def __getitem__(self, field: Type[_F]) -> _F:
        """Get the requested `Field` instance belonging to this target.

        If the `Field` is not registered on this `Target` type, this method will raise a
        `KeyError`. To avoid this, you should first call `tgt.has_field()` or `tgt.has_fields()`
        to ensure that the field is registered, or, alternatively, use `Target.get()`.

        See the docstring for `Target.get()` for how this method handles subclasses of the
        requested Field and for tips on how to use the returned value.
        """
        result = self._maybe_get(field)
        if result is not None:
            return result
        raise KeyError(
            f"The target `{self}` does not have a field `{field.__name__}`. Before calling "
            f"`my_tgt[{field.__name__}]`, call `my_tgt.has_field({field.__name__})` to "
            f"filter out any irrelevant Targets or call `my_tgt.get({field.__name__})` to use the "
            f"default Field value."
        )

    @final
    def get(self, field: Type[_F], *, default_raw_value: Optional[Any] = None) -> _F:
        """Get the requested `Field` instance belonging to this target.

        This will return an instance of the requested field type, e.g. an instance of
        `InterpreterConstraints`, `SourcesField`, `EntryPoint`, etc. Usually, you will want to
        grab the `Field`'s inner value, e.g. `tgt.get(Compatibility).value`. (For async fields like
        `SourcesField`, you may need to hydrate the value.).

        This works with subclasses of `Field`s. For example, if you subclass `Tags`
        to define a custom subclass `CustomTags`, both `tgt.get(Tags)` and
        `tgt.get(CustomTags)` will return the same `CustomTags` instance.

        If the `Field` is not registered on this `Target` type, this will return an instance of
        the requested Field by using `default_raw_value` to create the instance. Alternatively,
        first call `tgt.has_field()` or `tgt.has_fields()` to ensure that the field is registered,
        or, alternatively, use indexing (e.g. `tgt[Compatibility]`) to raise a KeyError when the
        field is not registered.
        """
        result = self._maybe_get(field)
        if result is not None:
            return result
        return field(default_raw_value, self.address)

    @final
    @classmethod
    def _has_fields(
        cls, fields: Iterable[Type[Field]], *, registered_fields: Iterable[Type[Field]]
    ) -> bool:
        unrecognized_fields = [field for field in fields if field not in registered_fields]
        if not unrecognized_fields:
            return True
        for unrecognized_field in unrecognized_fields:
            maybe_subclass = cls._find_registered_field_subclass(
                unrecognized_field, registered_fields=registered_fields
            )
            if maybe_subclass is None:
                return False
        return True

    @final
    def has_field(self, field: Type[Field]) -> bool:
        """Check that this target has registered the requested field.

        This works with subclasses of `Field`s. For example, if you subclass `Tags` to define a
        custom subclass `CustomTags`, both `tgt.has_field(Tags)` and
        `python_tgt.has_field(CustomTags)` will return True.
        """
        return self.has_fields([field])

    @final
    def has_fields(self, fields: Iterable[Type[Field]]) -> bool:
        """Check that this target has registered all of the requested fields.

        This works with subclasses of `Field`s. For example, if you subclass `Tags` to define a
        custom subclass `CustomTags`, both `tgt.has_fields([Tags])` and
        `python_tgt.has_fields([CustomTags])` will return True.
        """
        return self._has_fields(fields, registered_fields=self.field_types)

    @final
    @classmethod
    def class_field_types(cls, union_membership: UnionMembership) -> Tuple[Type[Field], ...]:
        """Return all registered Fields belonging to this target type.

        You can also use the instance property `tgt.field_types` to avoid having to pass the
        parameter UnionMembership.
        """
        return (*cls.core_fields, *cls._find_plugin_fields(union_membership))

    @final
    @classmethod
    def class_has_field(cls, field: Type[Field], union_membership: UnionMembership) -> bool:
        """Behaves like `Target.has_field()`, but works as a classmethod rather than an instance
        method."""
        return cls.class_has_fields([field], union_membership)

    @final
    @classmethod
    def class_has_fields(
        cls, fields: Iterable[Type[Field]], union_membership: UnionMembership
    ) -> bool:
        """Behaves like `Target.has_fields()`, but works as a classmethod rather than an instance
        method."""
        return cls._has_fields(fields, registered_fields=cls.class_field_types(union_membership))

    @final
    @classmethod
    def class_get_field(cls, field: Type[_F], union_membership: UnionMembership) -> Type[_F]:
        """Get the requested Field type registered with this target type.

        This will error if the field is not registered, so you should call Target.class_has_field()
        first.
        """
        class_fields = cls.class_field_types(union_membership)
        result = next(
            (
                registered_field
                for registered_field in class_fields
                if issubclass(registered_field, field)
            ),
            None,
        )
        if result is None:
            raise KeyError(
                f"The target type `{cls.alias}` does not have a field `{field.__name__}`. Before "
                f"calling `TargetType.class_get_field({field.__name__})`, call "
                f"`TargetType.class_has_field({field.__name__})`."
            )
        return result

    @classmethod
    def register_plugin_field(cls, field: Type[Field]) -> UnionRule:
        """Register a new field on the target type.

        In the `rules()` register.py entry-point, include
        `MyTarget.register_plugin_field(NewField)`. This will register `NewField` as a first-class
        citizen. Plugins can use this new field like any other.
        """
        return UnionRule(cls.PluginField, field)

    def validate(self) -> None:
        """Validate the target, such as checking for mutually exclusive fields.

        N.B.: The validation should only be of properties intrinsic to the associated files in any
        context. If the validation only makes sense for certain goals acting on targets; those
        validations should be done in the associated rules.
        """


@dataclass(frozen=True)
class WrappedTargetRequest:
    """Used with `WrappedTarget` to get the Target corresponding to an address.

    `description_of_origin` is used for error messages when the address does not actually exist. If
    you are confident this cannot happen, set the string to something like `<infallible>`.
    """

    address: Address
    description_of_origin: str = dataclasses.field(hash=False, compare=False)


@dataclass(frozen=True)
class WrappedTarget:
    """A light wrapper to encapsulate all the distinct `Target` subclasses into a single type.

    This is necessary when using a single target in a rule because the engine expects exact types
    and does not work with subtypes.
    """

    target: Target


class Targets(Collection[Target]):
    """A heterogeneous collection of instances of Target subclasses.

    While every element will be a subclass of `Target`, there may be many different `Target` types
    in this collection, e.g. some `FileTarget` and some `PythonTestTarget`.

    Often, you will want to filter out the relevant targets by looking at what fields they have
    registered, e.g.:

        valid_tgts = [tgt for tgt in tgts if tgt.has_fields([Compatibility, PythonSources])]

    You should not check the Target's actual type because this breaks custom target types;
    for example, prefer `tgt.has_field(PythonTestsSourcesField)` to
    `isinstance(tgt, PythonTestsTarget)`.
    """

    def expect_single(self) -> Target:
        assert_single_address([tgt.address for tgt in self])
        return self[0]


# This distinct type is necessary because of https://github.com/pantsbuild/pants/issues/14977.
#
# NB: We still proactively apply filtering inside `AddressSpecs` and `FilesystemSpecs`, which is
# earlier in the rule pipeline of `RawSpecs -> Addresses -> UnexpandedTargets -> Targets ->
# FilteredTargets`. That is necessary so that project-introspection goals like `list` which don't
# use `FilteredTargets` still have filtering applied.
class FilteredTargets(Collection[Target]):
    """A heterogenous collection of Target instances that have been filtered with the global options
    `--tag` and `--exclude-target-regexp`.

    Outside of the extra filtering, this type is identical to `Targets`, including its handling of
    target generators.
    """

    def expect_single(self) -> Target:
        assert_single_address([tgt.address for tgt in self])
        return self[0]


class UnexpandedTargets(Collection[Target]):
    """Like `Targets`, but will not replace target generators with their generated targets (e.g.
    replace `python_sources` "BUILD targets" with generated `python_source` "file targets")."""

    def expect_single(self) -> Target:
        assert_single_address([tgt.address for tgt in self])
        return self[0]


class CoarsenedTarget(EngineAwareParameter):
    def __init__(self, members: Iterable[Target], dependencies: Iterable[CoarsenedTarget]) -> None:
        """A set of Targets which cyclicly reach one another, and are thus indivisible.

        Instances of this class form a structure-shared DAG, and so a hashcode is pre-computed for the
        recursive portion.

        :param members: The members of the cycle.
        :param dependencies: The deduped direct (not transitive) dependencies of all Targets in
            the cycle. Dependencies between members of the cycle are excluded.
        """
        self.members = FrozenOrderedSet(members)
        self.dependencies = FrozenOrderedSet(dependencies)
        self._hashcode = hash((self.members, self.dependencies))

    def debug_hint(self) -> str:
        return str(self)

    def metadata(self) -> Dict[str, Any]:
        return {"addresses": [t.address.spec for t in self.members]}

    @property
    def representative(self) -> Target:
        """A stable "representative" target in the cycle."""
        return next(iter(self.members))

    def bullet_list(self) -> str:
        """The addresses and type aliases of all members of the cycle."""
        return bullet_list(sorted(f"{t.address.spec}\t({type(t).alias})" for t in self.members))

    def closure(self, visited: Set[CoarsenedTarget] | None = None) -> Iterator[Target]:
        """All Targets reachable from this root."""
        return (t for ct in self.coarsened_closure(visited) for t in ct.members)

    def coarsened_closure(
        self, visited: Set[CoarsenedTarget] | None = None
    ) -> Iterator[CoarsenedTarget]:
        """All CoarsenedTargets reachable from this root."""

        visited = set() if visited is None else visited
        queue = deque([self])
        while queue:
            ct = queue.popleft()
            if ct in visited:
                continue
            visited.add(ct)
            yield ct
            queue.extend(ct.dependencies)

    def __hash__(self) -> int:
        return self._hashcode

    def _eq_helper(self, other: CoarsenedTarget, equal_items: set[tuple[int, int]]) -> bool:
        key = (id(self), id(other))
        if key[0] == key[1] or key in equal_items:
            return True

        is_eq = (
            self._hashcode == other._hashcode
            and self.members == other.members
            and len(self.dependencies) == len(other.dependencies)
            and all(
                l._eq_helper(r, equal_items) for l, r in zip(self.dependencies, other.dependencies)
            )
        )

        # NB: We only track equal items because any non-equal item will cause the entire
        # operation to shortcircuit.
        if is_eq:
            equal_items.add(key)
        return is_eq

    def __eq__(self, other: Any) -> bool:
        if not isinstance(other, CoarsenedTarget):
            return NotImplemented
        return self._eq_helper(other, set())

    def __str__(self) -> str:
        if len(self.members) > 1:
            others = len(self.members) - 1
            return f"{self.representative.address.spec} (and {others} more)"
        return self.representative.address.spec

    def __repr__(self) -> str:
        return f"{self.__class__.__name__}({str(self)})"


class CoarsenedTargets(Collection[CoarsenedTarget]):
    """The CoarsenedTarget roots of a transitive graph walk for some addresses.

    To collect all reachable CoarsenedTarget members, use `def closure`.
    """

    def by_address(self) -> dict[Address, CoarsenedTarget]:
        """Compute a mapping from Address to containing CoarsenedTarget."""
        return {t.address: ct for ct in self for t in ct.members}

    def closure(self) -> Iterator[Target]:
        """All Targets reachable from these CoarsenedTarget roots."""
        visited: Set[CoarsenedTarget] = set()
        return (t for root in self for t in root.closure(visited))

    def coarsened_closure(self) -> Iterator[CoarsenedTarget]:
        """All CoarsenedTargets reachable from these CoarsenedTarget roots."""
        visited: Set[CoarsenedTarget] = set()
        return (ct for root in self for ct in root.coarsened_closure(visited))

    def __eq__(self, other: Any) -> bool:
        if not isinstance(other, CoarsenedTargets):
            return NotImplemented
        equal_items: set[tuple[int, int]] = set()
        return len(self) == len(other) and all(
            l._eq_helper(r, equal_items) for l, r in zip(self, other)
        )

    __hash__ = Tuple.__hash__


@frozen_after_init
@dataclass(unsafe_hash=True)
class CoarsenedTargetsRequest:
    """A request to get CoarsenedTargets for input roots."""

    roots: Tuple[Address, ...]
    expanded_targets: bool
    include_special_cased_deps: bool

    def __init__(
        self,
        roots: Iterable[Address],
        *,
        expanded_targets: bool = False,
        include_special_cased_deps: bool = False,
    ) -> None:
        self.roots = tuple(roots)
        self.expanded_targets = expanded_targets
        self.include_special_cased_deps = include_special_cased_deps


@dataclass(frozen=True)
class TransitiveTargets:
    """A set of Target roots, and their transitive, flattened, de-duped dependencies.

    If a target root is a dependency of another target root, then it will show up both in `roots`
    and in `dependencies`.
    """

    roots: Tuple[Target, ...]
    dependencies: FrozenOrderedSet[Target]

    @memoized_property
    def closure(self) -> FrozenOrderedSet[Target]:
        """The roots and the dependencies combined."""
        return FrozenOrderedSet([*self.roots, *self.dependencies])


@frozen_after_init
@dataclass(unsafe_hash=True)
class TransitiveTargetsRequest:
    """A request to get the transitive dependencies of the input roots.

    Resolve the transitive targets with `await Get(TransitiveTargets,
    TransitiveTargetsRequest([addr1, addr2])`.
    """

    roots: Tuple[Address, ...]
    include_special_cased_deps: bool

    def __init__(
        self, roots: Iterable[Address], *, include_special_cased_deps: bool = False
    ) -> None:
        self.roots = tuple(roots)
        self.include_special_cased_deps = include_special_cased_deps


@frozen_after_init
@dataclass(unsafe_hash=True)
class RegisteredTargetTypes:
    aliases_to_types: FrozenDict[str, Type[Target]]

    def __init__(self, aliases_to_types: Mapping[str, Type[Target]]) -> None:
        self.aliases_to_types = FrozenDict(aliases_to_types)

    @classmethod
    def create(cls, target_types: Iterable[Type[Target]]) -> RegisteredTargetTypes:
        result = {}
        for target_type in sorted(target_types, key=lambda tt: tt.alias):
            result[target_type.alias] = target_type
            if target_type.deprecated_alias is not None:
                result[target_type.deprecated_alias] = target_type
        return cls(result)

    @property
    def aliases(self) -> FrozenOrderedSet[str]:
        return FrozenOrderedSet(self.aliases_to_types.keys())

    @property
    def types(self) -> FrozenOrderedSet[type[Target]]:
        return FrozenOrderedSet(self.aliases_to_types.values())


class AllTargets(Collection[Target]):
    """All targets in the project, but with target generators replaced by their generated targets,
    unlike `AllUnexpandedTargets`."""


class AllUnexpandedTargets(Collection[Target]):
    """All targets in the project, including generated targets.

    This should generally be avoided because it is relatively expensive to compute and is frequently
    invalidated, but it can be necessary for things like dependency inference to build a global
    mapping of imports to targets.
    """


@dataclass(frozen=True)
class AllTargetsRequest:
    """Find all targets in the project.

    Use with either `AllUnexpandedTargets` or `AllTargets`.
    """


# -----------------------------------------------------------------------------------------------
# Target generation
# -----------------------------------------------------------------------------------------------


class TargetGenerator(Target):
    """A Target type which generates other Targets via installed `@rule` logic.

    To act as a generator, a Target type should subclass this base class and install generation
    `@rule`s which consume a corresponding GenerateTargetsRequest subclass to produce
    GeneratedTargets.
    """

    # The generated Target class.
    generated_target_cls: ClassVar[type[Target]]

    # Fields which have their values copied from the generator Target to the generated Target.
    #
    # Must be a subset of `core_fields`.
    #
    # Fields should be copied from the generator to the generated when their semantic meaning is
    # the same for both Target types, and when it is valuable for them to be introspected on
    # either the generator or generated target (such as by `peek`, or in `filter`).
    copied_fields: ClassVar[Tuple[Type[Field], ...]]

    # Fields which are specified to instances of the generator Target, but which are propagated
    # to generated Targets rather than being stored on the generator Target.
    #
    # Must be disjoint from `core_fields`.
    #
    # Only Fields which are moved to the generated Target are allowed to be `parametrize`d. But
    # it can also be the case that a Field only makes sense semantically when it is applied to
    # the generated Target (for example, for an individual file), and the generator Target is just
    # acting as a convenient place for them to be specified.
    moved_fields: ClassVar[Tuple[Type[Field], ...]]

    def validate(self) -> None:
        super().validate()

        copied_dependencies_field_types = [
            field_type.__name__
            for field_type in type(self).copied_fields
            if issubclass(field_type, Dependencies)
        ]
        if copied_dependencies_field_types:
            raise InvalidTargetException(
                f"Using a `Dependencies` field subclass ({copied_dependencies_field_types}) as a "
                "`TargetGenerator.copied_field`. `Dependencies` fields should be "
                "`TargetGenerator.moved_field`s, to avoid redundant graph edges."
            )


class TargetFilesGenerator(TargetGenerator):
    """A TargetGenerator which generates a Target per file matched by the generator.

    Unlike TargetGenerator, no additional `@rules` are required to be installed, because generation
    is implemented declaratively. But an optional `settings_request_cls` can be declared to
    dynamically control some settings of generation.
    """

    settings_request_cls: ClassVar[type[TargetFilesGeneratorSettingsRequest] | None] = None

    def validate(self) -> None:
        super().validate()

        if self.has_field(MultipleSourcesField) and not self[MultipleSourcesField].value:
            raise InvalidTargetException(
                f"The `{self.alias}` target generator at {self.address} has an empty "
                f"`{self[MultipleSourcesField].alias}` field; so it will not generate any targets. "
                "If its purpose is to act as an alias for its dependencies, then it should be "
                "declared as a `target(..)` generic target instead. If it is unused, then it "
                "should be removed."
            )


@union(in_scope_types=[EnvironmentName])
class TargetFilesGeneratorSettingsRequest:
    """An optional union to provide dynamic settings for a `TargetFilesGenerator`.

    See `TargetFilesGenerator`.
    """


@dataclass
class TargetFilesGeneratorSettings:
    # Set `add_dependencies_on_all_siblings` to True so that each file-level target depends on all
    # other generated targets from the target generator. This is useful if both are true:
    #
    # a) file-level targets usually need their siblings to be present to work. Most target types
    #   (Python, Java, Shell, etc) meet this, except for `files` and `resources` which have no
    #   concept of "imports"
    # b) dependency inference cannot infer dependencies on sibling files.
    #
    # Otherwise, set `add_dependencies_on_all_siblings` to `False` so that dependencies are
    # finer-grained.
    add_dependencies_on_all_siblings: bool = False


_TargetGenerator = TypeVar("_TargetGenerator", bound=TargetGenerator)


@union(in_scope_types=[EnvironmentName])
@dataclass(frozen=True)
class GenerateTargetsRequest(Generic[_TargetGenerator]):
    generate_from: ClassVar[type[_TargetGenerator]]  # type: ignore[misc]

    # The TargetGenerator instance to generate targets for.
    generator: _TargetGenerator
    # The base Address to generate for. Note that due to parametrization, this may not
    # always be the Address of the underlying target.
    template_address: Address
    # The `TargetGenerator.moved_field/copied_field` Field values that the generator
    # should generate targets with.
    template: dict[str, Any] = dataclasses.field(hash=False)
    # Per-generated-Target overrides, with an additional `template_address` to be applied. The
    # per-instance Address might not match the base `template_address` if parametrization was
    # applied within overrides.
    overrides: dict[str, dict[Address, dict[str, Any]]] = dataclasses.field(hash=False)

    def require_unparametrized_overrides(self) -> dict[str, dict[str, Any]]:
        """Flattens overrides for `GenerateTargetsRequest` impls which don't support `parametrize`.

        If `parametrize` has been used in overrides, this will raise an error indicating that that is
        not yet supported for the generator target type.

        TODO: https://github.com/pantsbuild/pants/issues/14430 covers porting implementations and
        removing this method.
        """
        if any(len(templates) != 1 for templates in self.overrides.values()):
            raise ValueError(
                f"Target generators of type `{self.generate_from.alias}` (defined at "
                f"`{self.generator.address}`) do not (yet) support use of the `parametrize(..)` "
                f"builtin in their `{OverridesField.alias}=` field."
            )
        return {name: next(iter(templates.values())) for name, templates in self.overrides.items()}


class GeneratedTargets(FrozenDict[Address, Target]):
    """A mapping of the address of generated targets to the targets themselves."""

    def __init__(self, generator: Target, generated_targets: Iterable[Target]) -> None:
        expected_spec_path = generator.address.spec_path
        expected_tgt_name = generator.address.target_name
        mapping = {}
        for tgt in sorted(generated_targets, key=lambda t: t.address):
            if tgt.address.spec_path != expected_spec_path:
                raise InvalidGeneratedTargetException(
                    "All generated targets must have the same `Address.spec_path` as their "
                    f"target generator. Expected {generator.address.spec_path}, but got "
                    f"{tgt.address.spec_path} for target generated from {generator.address}: {tgt}"
                    "\n\nConsider using `request.generator.address.create_generated()`."
                )
            if tgt.address.target_name != expected_tgt_name:
                raise InvalidGeneratedTargetException(
                    "All generated targets must have the same `Address.target_name` as their "
                    f"target generator. Expected {generator.address.target_name}, but got "
                    f"{tgt.address.target_name} for target generated from {generator.address}: "
                    f"{tgt}\n\n"
                    "Consider using `request.generator.address.create_generated()`."
                )
            if not tgt.address.is_generated_target:
                raise InvalidGeneratedTargetException(
                    "All generated targets must set `Address.generator_name` or "
                    "`Address.relative_file_path`. Invalid for target generated from "
                    f"{generator.address}: {tgt}\n\n"
                    "Consider using `request.generator.address.create_generated()`."
                )
            mapping[tgt.address] = tgt
        super().__init__(mapping)


class TargetTypesToGenerateTargetsRequests(
    FrozenDict[Type[TargetGenerator], Type[GenerateTargetsRequest]]
):
    def is_generator(self, tgt: Target) -> bool:
        """Does this target type generate other targets?"""
        return isinstance(tgt, TargetGenerator) and bool(self.request_for(type(tgt)))

    def request_for(self, tgt_cls: type[TargetGenerator]) -> type[GenerateTargetsRequest] | None:
        """Return the request type for the given Target, or None."""
        if issubclass(tgt_cls, TargetFilesGenerator):
            return self.get(TargetFilesGenerator)
        return self.get(tgt_cls)


def _generate_file_level_targets(
    generated_target_cls: type[Target],
    generator: Target,
    paths: Sequence[str],
    template_address: Address,
    template: dict[str, Any],
    overrides: dict[str, dict[Address, dict[str, Any]]],
    # NB: Should only ever be set to `None` in tests.
    union_membership: UnionMembership | None,
    *,
    add_dependencies_on_all_siblings: bool,
) -> GeneratedTargets:
    """Generate one new target for each path, using the same fields as the generator target except
    for the `sources` field only referring to the path and using a new address.

    Set `add_dependencies_on_all_siblings` to True so that each file-level target depends on all
    other generated targets from the target generator. This is useful if both are true:

        a) file-level targets usually need their siblings to be present to work. Most target types
          (Python, Java, Shell, etc) meet this, except for `files` and `resources` which have no
          concept of "imports"
        b) dependency inference cannot infer dependencies on sibling files.

    Otherwise, set `add_dependencies_on_all_siblings` to `False` so that dependencies are
    finer-grained.

    `overrides` allows changing the fields for particular targets. It expects the full file path
     as the key.
    """

    # Paths will have already been globbed, so they should be escaped. See
    # https://github.com/pantsbuild/pants/issues/15381.
    paths = [glob_stdlib.escape(path) for path in paths]

    normalized_overrides = dict(overrides or {})

    all_generated_items: list[tuple[Address, str, dict[str, Any]]] = []
    for fp in paths:
        relativized_fp = fast_relpath(fp, template_address.spec_path)

        generated_overrides = normalized_overrides.pop(fp, None)
        if generated_overrides is None:
            # No overrides apply.
            all_generated_items.append(
                (template_address.create_file(relativized_fp), fp, dict(template))
            )
        else:
            # At least one override applies. Generate a target per set of fields.
            all_generated_items.extend(
                (
                    overridden_address.create_file(relativized_fp),
                    fp,
                    {**template, **override_fields},
                )
                for overridden_address, override_fields in generated_overrides.items()
            )

    # TODO: Parametrization in overrides will result in some unusual internal dependencies when
    # `add_dependencies_on_all_siblings`. Similar to inference, `add_dependencies_on_all_siblings`
    # should probably be field value aware.
    all_generated_address_specs = (
        FrozenOrderedSet(addr.spec for addr, _, _ in all_generated_items)
        if add_dependencies_on_all_siblings
        else FrozenOrderedSet()
    )

    def gen_tgt(address: Address, full_fp: str, generated_target_fields: dict[str, Any]) -> Target:
        if add_dependencies_on_all_siblings:
            if union_membership and not generated_target_cls.class_has_field(
                Dependencies, union_membership
            ):
                raise AssertionError(
                    f"The {type(generator).__name__} target class generates "
                    f"{generated_target_cls.__name__} targets, which do not "
                    f"have a `{Dependencies.alias}` field, and thus cannot "
                    "`add_dependencies_on_all_siblings`."
                )
            original_deps = generated_target_fields.get(Dependencies.alias, ())
            generated_target_fields[Dependencies.alias] = tuple(original_deps) + tuple(
                all_generated_address_specs - {address.spec}
            )

        generated_target_fields[SingleSourceField.alias] = fast_relpath(full_fp, address.spec_path)
        return generated_target_cls(
            generated_target_fields,
            address,
            union_membership=union_membership,
            residence_dir=os.path.dirname(full_fp),
        )

    result = tuple(
        gen_tgt(address, full_fp, fields) for address, full_fp, fields in all_generated_items
    )

    if normalized_overrides:
        unused_relative_paths = sorted(
            fast_relpath(fp, template_address.spec_path) for fp in normalized_overrides
        )
        all_valid_relative_paths = sorted(
            cast(str, tgt.address._relative_file_path or tgt.address.generated_name)
            for tgt in result
        )
        raise InvalidFieldException(
            f"Unused file paths in the `overrides` field for {template_address}: "
            f"{sorted(unused_relative_paths)}"
            f"\n\nDid you mean one of these valid paths?\n\n"
            f"{all_valid_relative_paths}"
        )

    return GeneratedTargets(generator, result)


# -----------------------------------------------------------------------------------------------
# FieldSet
# -----------------------------------------------------------------------------------------------
def _get_field_set_fields(field_set: Type[FieldSet]) -> Dict[str, Type[Field]]:
    return {
        name: field_type
        for name, field_type in get_type_hints(field_set).items()
        if isinstance(field_type, type) and issubclass(field_type, Field)
    }


def _get_field_set_fields_from_target(
    field_set: Type[FieldSet], target: Target
) -> Dict[str, Field]:
    all_expected_fields = _get_field_set_fields(field_set)
    return {
        dataclass_field_name: (
            target[field_cls] if field_cls in field_set.required_fields else target.get(field_cls)
        )
        for dataclass_field_name, field_cls in all_expected_fields.items()
    }


_FS = TypeVar("_FS", bound="FieldSet")


@dataclass(frozen=True)
class FieldSet(EngineAwareParameter, metaclass=ABCMeta):
    """An ad hoc set of fields from a target which are used by rules.

    Subclasses should declare all the fields they consume as dataclass attributes. They should also
    indicate which of these are required, rather than optional, through the class property
    `required_fields`. When a field is optional, the default constructor for the field will be used
    for any targets that do not have that field registered.

    Subclasses must set `@dataclass(frozen=True)` for their declared fields to be recognized.

    You can optionally set implement the classmethod `opt_out` so that targets have a
    mechanism to not match with the FieldSet even if they have the `required_fields` registered.

    For example:

        @dataclass(frozen=True)
        class FortranTestFieldSet(FieldSet):
            required_fields = (FortranSources,)

            sources: FortranSources
            fortran_version: FortranVersion

            @classmethod
            def opt_out(cls, tgt: Target) -> bool:
                return tgt.get(MaybeSkipFortranTestsField).value

    This field set may then created from a `Target` through the `is_applicable()` and `create()`
    class methods:

        field_sets = [
            FortranTestFieldSet.create(tgt) for tgt in targets
            if FortranTestFieldSet.is_applicable(tgt)
        ]

    FieldSets are consumed like any normal dataclass:

        print(field_set.address)
        print(field_set.sources)
    """

    required_fields: ClassVar[Tuple[Type[Field], ...]]

    address: Address

    @classmethod
    def opt_out(cls, tgt: Target) -> bool:
        """If `True`, the target will not match with the field set, even if it has the FieldSet's
        `required_fields`.

        Note: this method is not intended to categorically opt out a target type from a
        FieldSet, i.e. to always opt out based solely on the target type. While it is possible to
        do, some error messages will incorrectly suggest that that target is compatible with the
        FieldSet. Instead, if you need this feature, please ask us to implement it. See
        https://github.com/pantsbuild/pants/pull/12002 for discussion.
        """
        return False

    @final
    @classmethod
    def is_applicable(cls, tgt: Target) -> bool:
        return tgt.has_fields(cls.required_fields) and not cls.opt_out(tgt)

    @final
    @classmethod
    def applicable_target_types(
        cls, target_types: Iterable[Type[Target]], union_membership: UnionMembership
    ) -> Tuple[Type[Target], ...]:
        return tuple(
            tgt_type
            for tgt_type in target_types
            if tgt_type.class_has_fields(cls.required_fields, union_membership)
        )

    @final
    @classmethod
    def create(cls: Type[_FS], tgt: Target) -> _FS:
        return cls(address=tgt.address, **_get_field_set_fields_from_target(cls, tgt))

    def debug_hint(self) -> str:
        return self.address.spec

    def metadata(self) -> Dict[str, Any]:
        return {"address": self.address.spec}

    def __repr__(self) -> str:
        # We use a short repr() because this often shows up in stack traces. We don't need any of
        # the field information because we can ask a user to send us their BUILD file.
        return f"{self.__class__.__name__}(address={self.address})"


@frozen_after_init
@dataclass(unsafe_hash=True)
class TargetRootsToFieldSets(Generic[_FS]):
    mapping: FrozenDict[Target, Tuple[_FS, ...]]

    def __init__(self, mapping: Mapping[Target, Iterable[_FS]]) -> None:
        self.mapping = FrozenDict({tgt: tuple(field_sets) for tgt, field_sets in mapping.items()})

    @memoized_property
    def field_sets(self) -> Tuple[_FS, ...]:
        return tuple(
            itertools.chain.from_iterable(
                field_sets_per_target for field_sets_per_target in self.mapping.values()
            )
        )

    @memoized_property
    def targets(self) -> Tuple[Target, ...]:
        return tuple(self.mapping.keys())


class NoApplicableTargetsBehavior(Enum):
    ignore = "ignore"
    warn = "warn"
    error = "error"


def parse_shard_spec(shard_spec: str, origin: str = "") -> Tuple[int, int]:
    def invalid():
        origin_str = f" from {origin}" if origin else ""
        return ValueError(
            f"Invalid shard specification {shard_spec}{origin_str}. Use a string of the form "
            '"k/N" where k and N are integers, and 0 <= k < N .'
        )

    if not shard_spec:
        return 0, -1
    shard_str, _, num_shards_str = shard_spec.partition("/")
    try:
        shard, num_shards = int(shard_str), int(num_shards_str)
    except ValueError:
        raise invalid()
    if shard < 0 or shard >= num_shards:
        raise invalid()
    return shard, num_shards


def get_shard(key: str, num_shards: int) -> int:
    # Note: hash() is not guaranteed to be stable across processes, and adler32 is not
    # well-distributed for small strings, so we use crc32. It's faster to compute than
    # a cryptographic hash, which would be overkill.
    return zlib.crc32(key.encode()) % num_shards


@frozen_after_init
@dataclass(unsafe_hash=True)
class TargetRootsToFieldSetsRequest(Generic[_FS]):
    field_set_superclass: Type[_FS]
    goal_description: str
    no_applicable_targets_behavior: NoApplicableTargetsBehavior
    shard: int
    num_shards: int

    def __init__(
        self,
        field_set_superclass: Type[_FS],
        *,
        goal_description: str,
        no_applicable_targets_behavior: NoApplicableTargetsBehavior,
        shard: int = 0,
        num_shards: int = -1,
    ) -> None:
        self.field_set_superclass = field_set_superclass
        self.goal_description = goal_description
        self.no_applicable_targets_behavior = no_applicable_targets_behavior
        self.shard = shard
        self.num_shards = num_shards

    def is_in_shard(self, key: str) -> bool:
        return get_shard(key, self.num_shards) == self.shard


@frozen_after_init
@dataclass(unsafe_hash=True)
class FieldSetsPerTarget(Generic[_FS]):
    # One tuple of FieldSet instances per input target.
    collection: Tuple[Tuple[_FS, ...], ...]

    def __init__(self, collection: Iterable[Iterable[_FS]]):
        self.collection = tuple(tuple(iterable) for iterable in collection)

    @memoized_property
    def field_sets(self) -> Tuple[_FS, ...]:
        return tuple(itertools.chain.from_iterable(self.collection))


@frozen_after_init
@dataclass(unsafe_hash=True)
class FieldSetsPerTargetRequest(Generic[_FS]):
    field_set_superclass: Type[_FS]
    targets: Tuple[Target, ...]

    def __init__(self, field_set_superclass: Type[_FS], targets: Iterable[Target]):
        self.field_set_superclass = field_set_superclass
        self.targets = tuple(targets)


# -----------------------------------------------------------------------------------------------
# Exception messages
# -----------------------------------------------------------------------------------------------


class InvalidTargetException(Exception):
    """Use when there's an issue with the target, e.g. mutually exclusive fields set.

    Suggested template:

         f"The `{repr(alias)}` target {address} ..."
    """


class InvalidGeneratedTargetException(InvalidTargetException):
    pass


class InvalidFieldException(Exception):
    """Use when there's an issue with a particular field.

    Suggested template:

         f"The {repr(alias)} field in target {address} must ..., but ..."
    """


class InvalidFieldTypeException(InvalidFieldException):
    """This is used to ensure that the field's value conforms with the expected type for the field,
    e.g. `a boolean` or `a string` or `an iterable of strings and integers`."""

    def __init__(
        self, address: Address, field_alias: str, raw_value: Optional[Any], *, expected_type: str
    ) -> None:
        super().__init__(
            f"The {repr(field_alias)} field in target {address} must be {expected_type}, but was "
            f"`{repr(raw_value)}` with type `{type(raw_value).__name__}`."
        )


class RequiredFieldMissingException(InvalidFieldException):
    def __init__(self, address: Address, field_alias: str) -> None:
        super().__init__(f"The {repr(field_alias)} field in target {address} must be defined.")


class InvalidFieldChoiceException(InvalidFieldException):
    def __init__(
        self,
        address: Address,
        field_alias: str,
        raw_value: Optional[Any],
        *,
        valid_choices: Iterable[Any],
    ) -> None:
        super().__init__(
            f"Values for the {repr(field_alias)} field in target {address} must be one of "
            f"{sorted(valid_choices)}, but {repr(raw_value)} was provided."
        )


class UnrecognizedTargetTypeException(Exception):
    def __init__(
        self,
        target_type: str,
        registered_target_types: RegisteredTargetTypes,
        address: Address | None = None,
    ) -> None:
        for_address = f" for address {address}" if address else ""
        super().__init__(
            f"Target type {repr(target_type)} is not registered{for_address}.\n\nAll valid target "
            f"types: {sorted(registered_target_types.aliases)}\n\n(If {repr(target_type)} is a "
            "custom target type, refer to "
            "https://groups.google.com/forum/#!topic/pants-devel/WsRFODRLVZI for instructions on "
            "writing a light-weight Target API binding.)"
        )


# -----------------------------------------------------------------------------------------------
# Field templates
# -----------------------------------------------------------------------------------------------

T = TypeVar("T")


class ScalarField(Generic[T], Field):
    """A field with a scalar value (vs. a compound value like a sequence or dict).

    Subclasses must define the class properties `expected_type` and `expected_type_description`.
    They should also override the type hints for the classmethod `compute_value` so that we use the
    correct type annotation in generated documentation.

        class Example(ScalarField):
            alias = "example"
            expected_type = MyPluginObject
            expected_type_description = "a `my_plugin` object"

            @classmethod
            def compute_value(
                cls, raw_value: Optional[MyPluginObject], address: Address
            ) -> Optional[MyPluginObject]:
                return super().compute_value(raw_value, address=address)
    """

    expected_type: ClassVar[Type[T]]  # type: ignore[misc]
    expected_type_description: ClassVar[str]
    value: Optional[T]
    default: ClassVar[Optional[T]] = None  # type: ignore[misc]

    @classmethod
    def compute_value(cls, raw_value: Optional[Any], address: Address) -> Optional[T]:
        value_or_default = super().compute_value(raw_value, address)
        if value_or_default is not None and not isinstance(value_or_default, cls.expected_type):
            raise InvalidFieldTypeException(
                address,
                cls.alias,
                raw_value,
                expected_type=cls.expected_type_description,
            )
        return value_or_default


class BoolField(Field):
    """A field whose value is a boolean.

    Subclasses must either set `default: bool` or `required = True` so that the value is always
    defined.
    """

    value: bool
    default: ClassVar[bool]

    @classmethod
    def compute_value(cls, raw_value: bool, address: Address) -> bool:  # type: ignore[override]
        value_or_default = super().compute_value(raw_value, address)
        if not isinstance(value_or_default, bool):
            raise InvalidFieldTypeException(
                address, cls.alias, raw_value, expected_type="a boolean"
            )
        return value_or_default


class TriBoolField(ScalarField[bool]):
    """A field whose value is a boolean or None, which is meant to represent a tri-state."""

    expected_type = bool
    expected_type_description = "a boolean or None"

    @classmethod
    def compute_value(cls, raw_value: Optional[bool], address: Address) -> Optional[bool]:
        return super().compute_value(raw_value, address)


class ValidNumbers(Enum):
    """What range of numbers are allowed for IntField and FloatField."""

    positive_only = enum.auto()
    positive_and_zero = enum.auto()
    all = enum.auto()

    def validate(self, num: float | int | None, alias: str, address: Address) -> None:
        if num is None or self == self.all:  # type: ignore[comparison-overlap]
            return
        if self == self.positive_and_zero:  # type: ignore[comparison-overlap]
            if num < 0:
                raise InvalidFieldException(
                    f"The {repr(alias)} field in target {address} must be greater than or equal to "
                    f"zero, but was set to `{num}`."
                )
            return
        if num <= 0:
            raise InvalidFieldException(
                f"The {repr(alias)} field in target {address} must be greater than zero, but was "
                f"set to `{num}`."
            )


class IntField(ScalarField[int]):
    expected_type = int
    expected_type_description = "an integer"
    valid_numbers: ClassVar[ValidNumbers] = ValidNumbers.all

    @classmethod
    def compute_value(cls, raw_value: Optional[int], address: Address) -> Optional[int]:
        value_or_default = super().compute_value(raw_value, address)
        cls.valid_numbers.validate(value_or_default, cls.alias, address)
        return value_or_default


class FloatField(ScalarField[float]):
    expected_type = float
    expected_type_description = "a float"
    valid_numbers: ClassVar[ValidNumbers] = ValidNumbers.all

    @classmethod
    def compute_value(cls, raw_value: Optional[float], address: Address) -> Optional[float]:
        value_or_default = super().compute_value(raw_value, address)
        cls.valid_numbers.validate(value_or_default, cls.alias, address)
        return value_or_default


class StringField(ScalarField[str]):
    """A field whose value is a string.

    If you expect the string to only be one of several values, set the class property
    `valid_choices`.
    """

    expected_type = str
    expected_type_description = "a string"
    valid_choices: ClassVar[Optional[Union[Type[Enum], Tuple[str, ...]]]] = None

    @classmethod
    def compute_value(cls, raw_value: Optional[str], address: Address) -> Optional[str]:
        value_or_default = super().compute_value(raw_value, address)
        if value_or_default is not None and cls.valid_choices is not None:
            _validate_choices(
                address, cls.alias, [value_or_default], valid_choices=cls.valid_choices
            )
        return value_or_default


class SequenceField(Generic[T], Field):
    """A field whose value is a homogeneous sequence.

    Subclasses must define the class properties `expected_element_type` and
    `expected_type_description`. They should also override the type hints for the classmethod
    `compute_value` so that we use the correct type annotation in generated documentation.

        class Example(SequenceField):
            alias = "example"
            expected_element_type = MyPluginObject
            expected_type_description = "an iterable of `my_plugin` objects"

            @classmethod
            def compute_value(
                cls, raw_value: Optional[Iterable[MyPluginObject]], *, address: Address
            ) -> Optional[Tuple[MyPluginObject, ...]]:
                return super().compute_value(raw_value, address=address)
    """

    expected_element_type: ClassVar[Type]
    expected_type_description: ClassVar[str]
    value: Optional[Tuple[T, ...]]
    default: ClassVar[Optional[Tuple[T, ...]]] = None  # type: ignore[misc]

    @classmethod
    def compute_value(
        cls, raw_value: Optional[Iterable[Any]], address: Address
    ) -> Optional[Tuple[T, ...]]:
        value_or_default = super().compute_value(raw_value, address)
        if value_or_default is None:
            return None
        try:
            ensure_list(value_or_default, expected_type=cls.expected_element_type)
        except ValueError:
            raise InvalidFieldTypeException(
                address,
                cls.alias,
                raw_value,
                expected_type=cls.expected_type_description,
            )
        return tuple(value_or_default)


class StringSequenceField(SequenceField[str]):
    expected_element_type = str
    expected_type_description = "an iterable of strings (e.g. a list of strings)"
    valid_choices: ClassVar[Optional[Union[Type[Enum], Tuple[str, ...]]]] = None

    @classmethod
    def compute_value(
        cls, raw_value: Optional[Iterable[str]], address: Address
    ) -> Optional[Tuple[str, ...]]:
        value_or_default = super().compute_value(raw_value, address)
        if value_or_default and cls.valid_choices is not None:
            _validate_choices(address, cls.alias, value_or_default, valid_choices=cls.valid_choices)
        return value_or_default


class DictStringToStringField(Field):
    value: Optional[FrozenDict[str, str]]
    default: ClassVar[Optional[FrozenDict[str, str]]] = None

    @classmethod
    def compute_value(
        cls, raw_value: Optional[Dict[str, str]], address: Address
    ) -> Optional[FrozenDict[str, str]]:
        value_or_default = super().compute_value(raw_value, address)
        if value_or_default is None:
            return None
        invalid_type_exception = InvalidFieldTypeException(
            address, cls.alias, raw_value, expected_type="a dictionary of string -> string"
        )
        if not isinstance(value_or_default, collections.abc.Mapping):
            raise invalid_type_exception
        if not all(isinstance(k, str) and isinstance(v, str) for k, v in value_or_default.items()):
            raise invalid_type_exception
        return FrozenDict(value_or_default)


class NestedDictStringToStringField(Field):
    value: Optional[FrozenDict[str, FrozenDict[str, str]]]
    default: ClassVar[Optional[FrozenDict[str, FrozenDict[str, str]]]] = None

    @classmethod
    def compute_value(
        cls, raw_value: Optional[Dict[str, Dict[str, str]]], address: Address
    ) -> Optional[FrozenDict[str, FrozenDict[str, str]]]:
        value_or_default = super().compute_value(raw_value, address)
        if value_or_default is None:
            return None
        invalid_type_exception = InvalidFieldTypeException(
            address,
            cls.alias,
            raw_value,
            expected_type="dict[str, dict[str, str]]",
        )
        if not isinstance(value_or_default, collections.abc.Mapping):
            raise invalid_type_exception
        for key, nested_value in value_or_default.items():
            if not isinstance(key, str) or not isinstance(nested_value, collections.abc.Mapping):
                raise invalid_type_exception
            if not all(isinstance(k, str) and isinstance(v, str) for k, v in nested_value.items()):
                raise invalid_type_exception
        return FrozenDict(
            {key: FrozenDict(nested_value) for key, nested_value in value_or_default.items()}
        )


class DictStringToStringSequenceField(Field):
    value: Optional[FrozenDict[str, Tuple[str, ...]]]
    default: ClassVar[Optional[FrozenDict[str, Tuple[str, ...]]]] = None

    @classmethod
    def compute_value(
        cls, raw_value: Optional[Dict[str, Iterable[str]]], address: Address
    ) -> Optional[FrozenDict[str, Tuple[str, ...]]]:
        value_or_default = super().compute_value(raw_value, address)
        if value_or_default is None:
            return None
        invalid_type_exception = InvalidFieldTypeException(
            address,
            cls.alias,
            raw_value,
            expected_type="a dictionary of string -> an iterable of strings",
        )
        if not isinstance(value_or_default, collections.abc.Mapping):
            raise invalid_type_exception
        result = {}
        for k, v in value_or_default.items():
            if not isinstance(k, str):
                raise invalid_type_exception
            try:
                result[k] = tuple(ensure_str_list(v))
            except ValueError:
                raise invalid_type_exception
        return FrozenDict(result)


def _validate_choices(
    address: Address,
    field_alias: str,
    values: Iterable[Any],
    *,
    valid_choices: Union[Type[Enum], Tuple[Any, ...]],
) -> None:
    _valid_choices = set(
        valid_choices
        if isinstance(valid_choices, tuple)
        else (choice.value for choice in valid_choices)
    )
    for choice in values:
        if choice not in _valid_choices:
            raise InvalidFieldChoiceException(
                address, field_alias, choice, valid_choices=_valid_choices
            )


# -----------------------------------------------------------------------------------------------
# Sources and codegen
# -----------------------------------------------------------------------------------------------


class SourcesField(AsyncFieldMixin, Field):
    """A field for the sources that a target owns.

    When defining a new sources field, you should subclass `MultipleSourcesField` or
    `SingleSourceField`, which set up the field's `alias` and data type / parsing. However, you
    should use `tgt.get(SourcesField)` when you need to operate on all sources types, such as
    with `HydrateSourcesRequest`, so that both subclasses work.

    Subclasses may set the following class properties:

    - `expected_file_extensions` -- A tuple of strings containing the expected file extensions for
        source files. The default is no expected file extensions.
    - `expected_num_files` -- An integer or range stating the expected total number of source
        files. The default is no limit on the number of source files.
    - `uses_source_roots` -- Whether the concept of "source root" pertains to the source files
        referenced by this field.
    - `default` -- A default value for this field.
    - `default_glob_match_error_behavior` -- Advanced option, should very rarely be used. Override
        glob match error behavior when using the default value. If setting this to
        `GlobMatchErrorBehavior.ignore`, make sure you have other validation in place in case the
        default glob doesn't match any files if required, to alert the user appropriately.
    """

    expected_file_extensions: ClassVar[tuple[str, ...] | None] = None
    expected_num_files: ClassVar[int | range | None] = None
    uses_source_roots: ClassVar[bool] = True

    default: ClassVar[ImmutableValue] = None
    default_glob_match_error_behavior: ClassVar[GlobMatchErrorBehavior | None] = None

    @property
    def globs(self) -> tuple[str, ...]:
        """The raw globs, relative to the BUILD file."""

        # NB: We give a default implementation because it's common to use
        # `tgt.get(SourcesField)`, and that must not error. But, subclasses need to
        # implement this for the field to be useful (they should subclass `MultipleSourcesField`
        # and `SingleSourceField`).
        return ()

    def validate_resolved_files(self, files: Sequence[str]) -> None:
        """Perform any additional validation on the resulting source files, e.g. ensuring that
        certain banned files are not used.

        To enforce that the resulting files end in certain extensions, such as `.py` or `.java`, set
        the class property `expected_file_extensions`.

        To enforce that there are only a certain number of resulting files, such as binary targets
        checking for only 0-1 sources, set the class property `expected_num_files`.
        """
        if self.expected_file_extensions is not None:
            bad_files = [
                fp for fp in files if not PurePath(fp).suffix in self.expected_file_extensions
            ]
            if bad_files:
                expected = (
                    f"one of {sorted(self.expected_file_extensions)}"
                    if len(self.expected_file_extensions) > 1
                    else repr(self.expected_file_extensions[0])
                )
                raise InvalidFieldException(
                    f"The {repr(self.alias)} field in target {self.address} can only contain "
                    f"files that end in {expected}, but it had these files: {sorted(bad_files)}."
                    "\n\nMaybe create a `resource`/`resources` or `file`/`files` target and "
                    "include it in the `dependencies` field?"
                )
        if self.expected_num_files is not None:
            num_files = len(files)
            is_bad_num_files = (
                num_files not in self.expected_num_files
                if isinstance(self.expected_num_files, range)
                else num_files != self.expected_num_files
            )
            if is_bad_num_files:
                if isinstance(self.expected_num_files, range):
                    if len(self.expected_num_files) == 2:
                        expected_str = (
                            " or ".join(str(n) for n in self.expected_num_files) + " files"
                        )
                    else:
                        expected_str = f"a number of files in the range `{self.expected_num_files}`"
                else:
                    expected_str = pluralize(self.expected_num_files, "file")
                raise InvalidFieldException(
                    f"The {repr(self.alias)} field in target {self.address} must have "
                    f"{expected_str}, but it had {pluralize(num_files, 'file')}."
                )

    @staticmethod
    def prefix_glob_with_dirpath(dirpath: str, glob: str) -> str:
        if glob.startswith("!"):
            return f"!{os.path.join(dirpath, glob[1:])}"
        return os.path.join(dirpath, glob)

    @final
    def _prefix_glob_with_address(self, glob: str) -> str:
        return self.prefix_glob_with_dirpath(self.address.spec_path, glob)

    @final
    @classmethod
    def can_generate(
        cls, output_type: type[SourcesField], union_membership: UnionMembership
    ) -> bool:
        """Can this field be used to generate the output_type?

        Generally, this method does not need to be used. Most call sites can simply use the below,
        and the engine will generate the sources if possible or will return an instance of
        HydratedSources with an empty snapshot if not possible:

            await Get(
                HydratedSources,
                HydrateSourcesRequest(
                    sources_field,
                    for_sources_types=[FortranSources],
                    enable_codegen=True,
                )
            )

        This method is useful when you need to filter targets before hydrating them, such as how
        you may filter targets via `tgt.has_field(MyField)`.
        """
        generate_request_types = union_membership.get(GenerateSourcesRequest)
        return any(
            issubclass(cls, generate_request_type.input)
            and issubclass(generate_request_type.output, output_type)
            for generate_request_type in generate_request_types
        )

    @final
    def path_globs(self, unmatched_build_file_globs: UnmatchedBuildFileGlobs) -> PathGlobs:
        if not self.globs:
            return PathGlobs([])

        # SingleSourceField has str as default type.
        default_globs = (
            [self.default] if self.default and isinstance(self.default, str) else self.default
        )

        # Match any if we use default globs, else match all.
        conjunction = (
            GlobExpansionConjunction.all_match
            if not default_globs or (set(self.globs) != set(default_globs))
            else GlobExpansionConjunction.any_match
        )
        # Use fields default error behavior if defined, if we use default globs else the provided
        # error behavior.
        error_behavior = (
            unmatched_build_file_globs.to_glob_match_error_behavior()
            if conjunction == GlobExpansionConjunction.all_match
            or self.default_glob_match_error_behavior is None
            else self.default_glob_match_error_behavior
        )
        return PathGlobs(
            (self._prefix_glob_with_address(glob) for glob in self.globs),
            conjunction=conjunction,
            glob_match_error_behavior=error_behavior,
            description_of_origin=(
                f"{self.address}'s `{self.alias}` field"
                if error_behavior != GlobMatchErrorBehavior.ignore
                else None
            ),
        )

    @memoized_property
    def filespec(self) -> Filespec:
        """The original globs, returned in the Filespec dict format.

        The globs will be relativized to the build root.
        """
        includes = []
        excludes = []
        for glob in self.globs:
            if glob.startswith("!"):
                excludes.append(os.path.join(self.address.spec_path, glob[1:]))
            else:
                includes.append(os.path.join(self.address.spec_path, glob))
        result: Filespec = {"includes": includes}
        if excludes:
            result["excludes"] = excludes
        return result

    @memoized_property
    def filespec_matcher(self) -> FilespecMatcher:
        # Note: memoized because parsing the globs is expensive:
        # https://github.com/pantsbuild/pants/issues/16122
        return FilespecMatcher(self.filespec["includes"], self.filespec.get("excludes", []))


class MultipleSourcesField(SourcesField, StringSequenceField):
    """The `sources: list[str]` field.

    See the docstring for `SourcesField` for some class properties you can set, such as
    `expected_file_extensions`.

    When you need to get the sources for all targets, use `tgt.get(SourcesField)` rather than
    `tgt.get(MultipleSourcesField)`.
    """

    alias = "sources"

    ban_subdirectories: ClassVar[bool] = False

    @property
    def globs(self) -> tuple[str, ...]:
        return self.value or ()

    @classmethod
    def compute_value(
        cls, raw_value: Optional[Iterable[str]], address: Address
    ) -> Optional[Tuple[str, ...]]:
        value = super().compute_value(raw_value, address)
        invalid_globs = [glob for glob in (value or ()) if glob.startswith("../") or "/../" in glob]
        if invalid_globs:
            raise InvalidFieldException(
                softwrap(
                    f"""
                    The {repr(cls.alias)} field in target {address} must not have globs with the
                    pattern `../` because targets can only have sources in the current directory
                    or subdirectories. It was set to: {sorted(value or ())}
                    """
                )
            )
        if cls.ban_subdirectories:
            invalid_globs = [glob for glob in (value or ()) if "**" in glob or os.path.sep in glob]
            if invalid_globs:
                raise InvalidFieldException(
                    softwrap(
                        f"""
                        The {repr(cls.alias)} field in target {address} must only have globs for
                        the target's directory, i.e. it cannot include values with `**` or
                        `{os.path.sep}`. It was set to: {sorted(value or ())}
                        """
                    )
                )
        return value


class OptionalSingleSourceField(SourcesField, StringField):
    """The `source: str` field.

    See the docstring for `SourcesField` for some class properties you can set, such as
    `expected_file_extensions`.

    When you need to get the sources for all targets, use `tgt.get(SourcesField)` rather than
    `tgt.get(OptionalSingleSourceField)`.

    Use `SingleSourceField` if the source must exist.
    """

    alias = "source"
    help = softwrap(
        """
        A single file that belongs to this target.

        Path is relative to the BUILD file's directory, e.g. `source='example.ext'`.
        """
    )
    required = False
    default: ClassVar[str | None] = None
    expected_num_files: ClassVar[int | range] = range(0, 2)

    @classmethod
    def compute_value(cls, raw_value: Optional[str], address: Address) -> Optional[str]:
        value_or_default = super().compute_value(raw_value, address)
        if value_or_default is None:
            return None
        if value_or_default.startswith("../") or "/../" in value_or_default:
            raise InvalidFieldException(
                softwrap(
                    f"""\
                    The {repr(cls.alias)} field in target {address} should not include `../`
                    patterns because targets can only have sources in the current directory or
                    subdirectories. It was set to {value_or_default}. Instead, use a normalized
                    literal file path (relative to the BUILD file).
                    """
                )
            )
        if "*" in value_or_default:
            raise InvalidFieldException(
                softwrap(
                    f"""\
                    The {repr(cls.alias)} field in target {address} should not include `*` globs,
                    but was set to {value_or_default}. Instead, use a literal file path (relative
                    to the BUILD file).
                    """
                )
            )
        if value_or_default.startswith("!"):
            raise InvalidFieldException(
                softwrap(
                    f"""\
                    The {repr(cls.alias)} field in target {address} should not start with `!`,
                    which is usually used in the `sources` field to exclude certain files. Instead,
                    use a literal file path (relative to the BUILD file).
                    """
                )
            )
        return value_or_default

    @property
    def file_path(self) -> str | None:
        """The path to the file, relative to the build root.

        This works without hydration because we validate that `*` globs and `!` ignores are not
        used. However, consider still hydrating so that you verify the source file actually exists.

        The return type is optional because it's possible to have 0-1 files.
        """
        if self.value is None:
            return None
        return os.path.join(self.address.spec_path, self.value)

    @property
    def globs(self) -> tuple[str, ...]:
        if self.value is None:
            return ()
        return (self.value,)


class SingleSourceField(OptionalSingleSourceField):
    """The `source: str` field.

    Unlike `OptionalSingleSourceField`, the `.value` must be defined, whether by setting the
    `default` or making the field `required`.

    See the docstring for `SourcesField` for some class properties you can set, such as
    `expected_file_extensions`.

    When you need to get the sources for all targets, use `tgt.get(SourcesField)` rather than
    `tgt.get(SingleSourceField)`.
    """

    required = True
    expected_num_files = 1
    value: str

    @property
    def file_path(self) -> str:
        result = super().file_path
        assert result is not None
        return result


@frozen_after_init
@dataclass(unsafe_hash=True)
class HydrateSourcesRequest(EngineAwareParameter):
    field: SourcesField
    for_sources_types: tuple[type[SourcesField], ...]
    enable_codegen: bool

    def __init__(
        self,
        field: SourcesField,
        *,
        for_sources_types: Iterable[type[SourcesField]] = (SourcesField,),
        enable_codegen: bool = False,
    ) -> None:
        """Convert raw sources globs into an instance of HydratedSources.

        If you only want to handle certain SourcesFields, such as only PythonSources, set
        `for_sources_types`. Any invalid sources will return a `HydratedSources` instance with an
        empty snapshot and `sources_type = None`.

        If `enable_codegen` is set to `True`, any codegen sources will try to be converted to one
        of the `for_sources_types`.
        """
        self.field = field
        self.for_sources_types = tuple(for_sources_types)
        self.enable_codegen = enable_codegen
        self.__post_init__()

    def __post_init__(self) -> None:
        if self.enable_codegen and self.for_sources_types == (SourcesField,):
            raise ValueError(
                "When setting `enable_codegen=True` on `HydrateSourcesRequest`, you must also "
                "explicitly set `for_source_types`. Why? `for_source_types` is used to "
                "determine which language(s) to try to generate. For example, "
                "`for_source_types=(PythonSources,)` will hydrate `PythonSources` like normal, "
                "and, if it encounters codegen sources that can be converted into Python, it will "
                "generate Python files."
            )

    def debug_hint(self) -> str:
        return self.field.address.spec


@dataclass(frozen=True)
class HydratedSources:
    """The result of hydrating a SourcesField.

    The `sources_type` will indicate which of the `HydrateSourcesRequest.for_sources_type` the
    result corresponds to, e.g. if the result comes from `FilesSources` vs. `PythonSources`. If this
    value is None, then the input `SourcesField` was not one of the expected types; or, when codegen
    was enabled in the request, there was no valid code generator to generate the requested language
    from the original input. This property allows for switching on the result, e.g. handling
    hydrated files() sources differently than hydrated Python sources.
    """

    snapshot: Snapshot
    filespec: Filespec
    sources_type: type[SourcesField] | None


@union(in_scope_types=[EnvironmentName])
@dataclass(frozen=True)
class GenerateSourcesRequest:
    """A request to go from protocol sources -> a particular language.

    This should be subclassed for each distinct codegen implementation. The subclasses must define
    the class properties `input` and `output`. The subclass must also be registered via
    `UnionRule(GenerateSourcesRequest, GenerateFortranFromAvroRequest)`, for example.

    The rule to actually implement the codegen should take the subclass as input, and it must
    return `GeneratedSources`.

    The `exportable` attribute disables the use of this codegen by the `export-codegen` goal when
    set to False.

    For example:

        class GenerateFortranFromAvroRequest:
            input = AvroSources
            output = FortranSources

        @rule
        def generate_fortran_from_avro(request: GenerateFortranFromAvroRequest) -> GeneratedSources:
            ...

        def rules():
            return [
                generate_fortran_from_avro,
                UnionRule(GenerateSourcesRequest, GenerateFortranFromAvroRequest),
            ]
    """

    protocol_sources: Snapshot
    protocol_target: Target

    input: ClassVar[type[SourcesField]]
    output: ClassVar[type[SourcesField]]

    exportable: ClassVar[bool] = True


@dataclass(frozen=True)
class GeneratedSources:
    snapshot: Snapshot


class SourcesPaths(Paths):
    """The resolved file names of the `source`/`sources` field.

    This does not consider codegen, and only captures the files from the field.
    """


@dataclass(frozen=True)
class SourcesPathsRequest(EngineAwareParameter):
    """A request to resolve the file names of the `source`/`sources` field.

    Use via `Get(SourcesPaths, SourcesPathRequest(tgt.get(SourcesField))`.

    This is faster than `Get(HydratedSources, HydrateSourcesRequest)` because it does not snapshot
    the files and it only resolves the file names.

    This does not consider codegen, and only captures the files from the field. Use
    `HydrateSourcesRequest` to use codegen.
    """

    field: SourcesField

    def debug_hint(self) -> str:
        return self.field.address.spec


class SecondaryOwnerMixin(ABC):
    """Add to a Field for the target to work with file arguments and `--changed-since`, without it
    needing a `SourcesField`.

    Why use this? In a dependency inference world, multiple targets including the same file in the
    `sources` field causes issues due to ambiguity over which target to use. So, only one target
    should have "primary ownership" of the file. However, you may still want other targets to be
    used when that file is included in file arguments. For example, a `python_source` target
    being the primary owner of the `.py` file, but a `pex_binary` still working with file
    arguments for that file. Secondary ownership means that the target won't be used for things like
    dependency inference and hydrating sources, but file arguments will still work.

    There should be a primary owner of the file(s), e.g. the `python_source` in the above example.
    Typically, you will want to add a dependency inference rule to infer a dep on that primary
    owner.

    All associated files must live in the BUILD target's directory or a subdirectory to work
    properly, like the `sources` field.
    """

    @property
    @abstractmethod
    def filespec(self) -> Filespec:
        """A dictionary in the form {'globs': ['full/path/to/f.ext']} representing the field's
        associated files.

        Typically, users should use a file name/glob relative to the BUILD file, like the `sources`
        field. Then, you can use `os.path.join(self.address.spec_path, self.value)` to relative to
        the build root.
        """

    @memoized_property
    def filespec_matcher(self) -> FilespecMatcher:
        # Note: memoized because parsing the globs is expensive:
        # https://github.com/pantsbuild/pants/issues/16122
        return FilespecMatcher(self.filespec["includes"], self.filespec.get("excludes", []))


def targets_with_sources_types(
    sources_types: Iterable[type[SourcesField]],
    targets: Iterable[Target],
    union_membership: UnionMembership,
) -> tuple[Target, ...]:
    """Return all targets either with the specified sources subclass(es) or which can generate those
    sources."""
    return tuple(
        tgt
        for tgt in targets
        if any(
            tgt.has_field(sources_type)
            or tgt.get(SourcesField).can_generate(sources_type, union_membership)
            for sources_type in sources_types
        )
    )


# -----------------------------------------------------------------------------------------------
# `Dependencies` field
# -----------------------------------------------------------------------------------------------


class Dependencies(StringSequenceField, AsyncFieldMixin):
    """The dependencies field.

    To resolve all dependencies—including the results of dependency inference—use either `await
    Get(Addresses, DependenciesRequest(tgt[Dependencies])` or `await Get(Targets,
    DependenciesRequest(tgt[Dependencies])`.
    """

    alias = "dependencies"
    help = softwrap(
        f"""
        Addresses to other targets that this target depends on, e.g.
        ['helloworld/subdir:lib', 'helloworld/main.py:lib', '3rdparty:reqs#django'].

        This augments any dependencies inferred by Pants, such as by analyzing your imports. Use
        `{bin_name()} dependencies` or `{bin_name()} peek` on this target to get the final
        result.

        See {doc_url('targets')} for more about how addresses are formed, including for generated
        targets. You can also run `{bin_name()} list ::` to find all addresses in your project, or
        `{bin_name()} list dir` to find all addresses defined in that directory.

        If the target is in the same BUILD file, you can leave off the BUILD file path, e.g.
        `:tgt` instead of `helloworld/subdir:tgt`. For generated first-party addresses, use
        `./` for the file path, e.g. `./main.py:tgt`; for all other generated targets,
        use `:tgt#generated_name`.

        You may exclude dependencies by prefixing with `!`, e.g.
        `['!helloworld/subdir:lib', '!./sibling.txt']`. Ignores are intended for false positives
        with dependency inference; otherwise, simply leave off the dependency from the BUILD file.
        """
    )
    supports_transitive_excludes = False

    @memoized_property
    def unevaluated_transitive_excludes(self) -> UnparsedAddressInputs:
        val = (
            (v[2:] for v in self.value if v.startswith("!!"))
            if self.supports_transitive_excludes and self.value
            else ()
        )
        return UnparsedAddressInputs(
            val,
            owning_address=self.address,
            description_of_origin=f"the `{self.alias}` field from the target {self.address}",
        )


@dataclass(frozen=True)
class DependenciesRequest(EngineAwareParameter):
    field: Dependencies
    include_special_cased_deps: bool = False

    def debug_hint(self) -> str:
        return self.field.address.spec


@dataclass(frozen=True)
class ExplicitlyProvidedDependencies:
    """The literal addresses from a BUILD file `dependencies` field.

    Almost always, you should use `await Get(Addresses, DependenciesRequest)` instead, which will
    consider dependency inference and apply ignores. However, this type can be
    useful particularly within inference rules to see if a user already explicitly
    provided a dependency.

    Resolve using `await Get(ExplicitlyProvidedDependencies, DependenciesRequest)`.

    Note that the `includes` are not filtered based on the `ignores`: this type preserves exactly
    what was in the BUILD file.
    """

    address: Address
    includes: FrozenOrderedSet[Address]
    ignores: FrozenOrderedSet[Address]

    @memoized_method
    def any_are_covered_by_includes(self, addresses: Iterable[Address]) -> bool:
        """Return True if every address is in the explicitly provided includes.

        Note that if the input addresses are generated targets, they will still be marked as covered
        if their original target generator is in the explicitly provided includes.
        """
        return any(
            addr in self.includes or addr.maybe_convert_to_target_generator() in self.includes
            for addr in addresses
        )

    @memoized_method
    def remaining_after_disambiguation(
        self, addresses: Iterable[Address], owners_must_be_ancestors: bool
    ) -> frozenset[Address]:
        """All addresses that remain after ineligible candidates are discarded.

        Candidates are removed if they appear as ignores (`!` and `!!)` in the `dependencies`
        field. Note that if the input addresses are generated targets, they will still be marked as
        covered if their original target generator is in the explicitly provided ignores.

        Candidates are also removed if `owners_must_be_ancestors` is True and the targets are not
        ancestors, e.g. `root2:tgt` is not a valid candidate for something defined in `root1`.
        """
        original_addr_path = PurePath(self.address.spec_path)

        def is_valid(addr: Address) -> bool:
            is_ignored = (
                addr in self.ignores or addr.maybe_convert_to_target_generator() in self.ignores
            )
            if owners_must_be_ancestors is False:
                return not is_ignored
            # NB: `PurePath.is_relative_to()` was not added until Python 3.9. This emulates it.
            try:
                original_addr_path.relative_to(addr.spec_path)
                return not is_ignored
            except ValueError:
                return False

        return frozenset(filter(is_valid, addresses))

    def maybe_warn_of_ambiguous_dependency_inference(
        self,
        ambiguous_addresses: Iterable[Address],
        original_address: Address,
        *,
        context: str,
        import_reference: str,
        owners_must_be_ancestors: bool = False,
    ) -> None:
        """If the module is ambiguous and the user did not disambiguate, warn that dependency
        inference will not be used.

        Disambiguation usually happens by using ignores in the `dependencies` field with `!` and
        `!!`. If `owners_must_be_ancestors` is True, any addresses which are not ancestors of the
        target in question will also be ignored.
        """
        if not ambiguous_addresses or self.any_are_covered_by_includes(ambiguous_addresses):
            return
        remaining = self.remaining_after_disambiguation(
            ambiguous_addresses, owners_must_be_ancestors=owners_must_be_ancestors
        )
        if len(remaining) <= 1:
            return
        logger.warning(
            f"{context}, but Pants cannot safely infer a dependency because more than one target "
            f"owns this {import_reference}, so it is ambiguous which to use: "
            f"{sorted(addr.spec for addr in remaining)}."
            f"\n\nPlease explicitly include the dependency you want in the `dependencies` "
            f"field of {original_address}, or ignore the ones you do not want by prefixing "
            f"with `!` or `!!` so that one or no targets are left."
            f"\n\nAlternatively, you can remove the ambiguity by deleting/changing some of the "
            f"targets so that only 1 target owns this {import_reference}. Refer to "
            f"{doc_url('troubleshooting#import-errors-and-missing-dependencies')}."
        )

    def disambiguated(
        self, ambiguous_addresses: Iterable[Address], owners_must_be_ancestors: bool = False
    ) -> Address | None:
        """If exactly one of the input addresses remains after disambiguation, return it.

        Disambiguation usually happens by using ignores in the `dependencies` field with `!` and
        `!!`. If `owners_must_be_ancestors` is True, any addresses which are not ancestors of the
        target in question will also be ignored.
        """
        if not ambiguous_addresses or self.any_are_covered_by_includes(ambiguous_addresses):
            return None
        remaining_after_ignores = self.remaining_after_disambiguation(
            ambiguous_addresses, owners_must_be_ancestors=owners_must_be_ancestors
        )
        return list(remaining_after_ignores)[0] if len(remaining_after_ignores) == 1 else None


FS = TypeVar("FS", bound="FieldSet")


@union(in_scope_types=[EnvironmentName])
@dataclass(frozen=True)
class InferDependenciesRequest(Generic[FS], EngineAwareParameter):
    """A request to infer dependencies by analyzing source files.

    To set up a new inference implementation, subclass this class. Set the class property
    `infer_from` to the FieldSet subclass you are able to infer from. This will cause the FieldSet
    class, and any subclass, to use your inference implementation.

    Note that there cannot be more than one implementation for a particular `FieldSet` class.

    Register this subclass with `UnionRule(InferDependenciesRequest, InferFortranDependencies)`, for example.

    Then, create a rule that takes the subclass as a parameter and returns `InferredDependencies`.

    For example:

        class InferFortranDependencies(InferDependenciesRequest):
            infer_from = FortranDependenciesInferenceFieldSet

        @rule
        def infer_fortran_dependencies(request: InferFortranDependencies) -> InferredDependencies:
            hydrated_sources = await Get(HydratedSources, HydrateSources(request.sources))
            ...
            return InferredDependencies(...)

        def rules():
            return [
                infer_fortran_dependencies,
                UnionRule(InferDependenciesRequest, InferFortranDependencies),
            ]
    """

    infer_from: ClassVar[Type[FS]]  # type: ignore[misc]

    field_set: FS


@frozen_after_init
@dataclass(unsafe_hash=True)
class InferredDependencies:
    include: FrozenOrderedSet[Address]
    exclude: FrozenOrderedSet[Address]

    def __init__(
        self,
        include: Iterable[Address],
        *,
        exclude: Iterable[Address] = (),
    ) -> None:
        """The result of inferring dependencies."""
        self.include = FrozenOrderedSet(sorted(include))
        self.exclude = FrozenOrderedSet(sorted(exclude))


@union(in_scope_types=[EnvironmentName])
@dataclass(frozen=True)
class ValidateDependenciesRequest(Generic[FS], ABC):
    """A request to validate dependencies after they have been computed.

    An implementing rule should raise an exception if dependencies are invalid.
    """

    field_set_type: ClassVar[Type[FS]]  # type: ignore[misc]

    field_set: FS
    dependencies: Addresses


@dataclass(frozen=True)
class ValidatedDependencies:
    pass


@dataclass(frozen=True)
class DependenciesRuleActionRequest:
    """A request to return the applicable dependency rule action for each dependency of a target."""

    address: Address
    dependencies: Addresses
    description_of_origin: str = dataclasses.field(hash=False, compare=False)


@dataclass(frozen=True)
class DependenciesRuleAction:
<<<<<<< HEAD
    """Maps all dependencies to their respective depdendecy rule action of a origin target address.
=======
    """Maps all dependencies to their respective dependency rule action of a origin target address.
>>>>>>> 8efaa656

    The `dependencies_rule` will be empty and the `address` `None` if there is no dependency rule
    implementation.
    """

    address: Address | None = None
    dependencies_rule: FrozenDict[Address, DependencyRuleAction] = FrozenDict()

    def __post_init__(self):
        if self.dependencies_rule and self.address is None:
            raise ValueError(
                "The `address` field must not be None when there are `dependencies_rule`s."
            )

    @classmethod
    @memoized_method
    def allow_all(cls) -> DependenciesRuleAction:
        return cls()

    def execute_actions(self) -> None:
        for dependency, action in self.dependencies_rule.items():
            action.execute(description_of_origin=f"{self.address} on {dependency}")


class SpecialCasedDependencies(StringSequenceField, AsyncFieldMixin):
    """Subclass this for fields that act similarly to the `dependencies` field, but are handled
    differently than normal dependencies.

    For example, you might have a field for package/binary dependencies, which you will call
    the equivalent of `./pants package` on. While you could put these in the normal
    `dependencies` field, it is often clearer to the user to call out this magic through a
    dedicated field.

    This type will ensure that the dependencies show up in project introspection,
    like `dependencies` and `dependents`, but not show up when you call `Get(TransitiveTargets,
    TransitiveTargetsRequest)` and `Get(Addresses, DependenciesRequest)`.

    To hydrate this field's dependencies, use `await Get(Addresses, UnparsedAddressInputs,
    tgt.get(MyField).to_unparsed_address_inputs())`.
    """

    def to_unparsed_address_inputs(self) -> UnparsedAddressInputs:
        return UnparsedAddressInputs(
            self.value or (),
            owning_address=self.address,
            description_of_origin=f"the `{self.alias}` from the target {self.address}",
        )


# -----------------------------------------------------------------------------------------------
# Other common Fields used across most targets
# -----------------------------------------------------------------------------------------------


class Tags(StringSequenceField):
    alias = "tags"
    help = softwrap(
        f"""
        Arbitrary strings to describe a target.

        For example, you may tag some test targets with 'integration_test' so that you could run
        `{bin_name()} --tag='integration_test' test ::`  to only run on targets with that tag.
        """
    )


class DescriptionField(StringField):
    alias = "description"
    help = softwrap(
        f"""
        A human-readable description of the target.

        Use `{bin_name()} list --documented ::` to see all targets with descriptions.
        """
    )


COMMON_TARGET_FIELDS = (Tags, DescriptionField)


class OverridesField(AsyncFieldMixin, Field):
    """A mapping of keys (e.g. target names, source globs) to field names with their overridden
    values.

    This is meant for target generators to reduce boilerplate. It's up to the corresponding target
    generator rule to determine how to implement the field, such as how users specify the key. For
    example, `{"f.ext": {"tags": ['my_tag']}}`.
    """

    alias = "overrides"
    value: dict[tuple[str, ...], dict[str, Any]] | None
    default: ClassVar[None] = None  # A default does not make sense for this field.

    @classmethod
    def compute_value(
        cls,
        raw_value: Optional[Dict[Union[str, Tuple[str, ...]], Dict[str, Any]]],
        address: Address,
    ) -> Optional[Dict[Tuple[str, ...], Dict[str, Any]]]:
        value_or_default = super().compute_value(raw_value, address)
        if value_or_default is None:
            return None
        invalid_type_exception = InvalidFieldTypeException(
            address,
            cls.alias,
            raw_value,
            expected_type="dict[str | tuple[str, ...], dict[str, Any]]",
        )
        if not isinstance(value_or_default, collections.abc.Mapping):
            raise invalid_type_exception

        result: dict[tuple[str, ...], dict[str, Any]] = {}
        for outer_key, nested_value in value_or_default.items():
            if isinstance(outer_key, str):
                outer_key = (outer_key,)
            if not isinstance(outer_key, collections.abc.Sequence) or not all(
                isinstance(elem, str) for elem in outer_key
            ):
                raise invalid_type_exception
            if not isinstance(nested_value, collections.abc.Mapping):
                raise invalid_type_exception
            if not all(isinstance(inner_key, str) for inner_key in nested_value):
                raise invalid_type_exception
            result[tuple(outer_key)] = dict(nested_value)

        return result

    def __hash__(self) -> int:
        # The value might have unhashable elements like `list`, so we stringify it.
        return hash((self.__class__, repr(self.value)))

    @classmethod
    def to_path_globs(
        cls,
        address: Address,
        overrides_keys: Iterable[str],
        unmatched_build_file_globs: UnmatchedBuildFileGlobs,
    ) -> tuple[PathGlobs, ...]:
        """Create a `PathGlobs` for each key.

        This should only be used if the keys are file globs.
        """

        def relativize_glob(glob: str) -> str:
            return (
                f"!{os.path.join(address.spec_path, glob[1:])}"
                if glob.startswith("!")
                else os.path.join(address.spec_path, glob)
            )

        return tuple(
            PathGlobs(
                [relativize_glob(glob)],
                glob_match_error_behavior=unmatched_build_file_globs.to_glob_match_error_behavior(),
                description_of_origin=f"the `overrides` field for {address}",
            )
            for glob in overrides_keys
        )

    def flatten(self) -> dict[str, dict[str, Any]]:
        """Combine all overrides for every key into a single dictionary."""
        result: dict[str, dict[str, Any]] = {}
        for keys, override in (self.value or {}).items():
            for key in keys:
                for field, value in override.items():
                    if key not in result:
                        result[key] = {field: value}
                        continue
                    if field not in result[key]:
                        result[key][field] = value
                        continue
                    raise InvalidFieldException(
                        f"Conflicting overrides in the `{self.alias}` field of "
                        f"`{self.address}` for the key `{key}` for "
                        f"the field `{field}`. You cannot specify the same field name "
                        "multiple times for the same key.\n\n"
                        f"(One override sets the field to `{repr(result[key][field])}` "
                        f"but another sets to `{repr(value)}`.)"
                    )
        return result

    @classmethod
    def flatten_paths(
        cls,
        address: Address,
        paths_and_overrides: Iterable[tuple[Paths, PathGlobs, dict[str, Any]]],
    ) -> dict[str, dict[str, Any]]:
        """Combine all overrides for each file into a single dictionary."""
        result: dict[str, dict[str, Any]] = {}
        for paths, globs, override in paths_and_overrides:
            # NB: If some globs did not result in any Paths, we preserve them to ensure that
            # unconsumed overrides trigger errors during generation.
            for path in paths.files or globs.globs:
                for field, value in override.items():
                    if path not in result:
                        result[path] = {field: value}
                        continue
                    if field not in result[path]:
                        result[path][field] = value
                        continue
                    relpath = fast_relpath(path, address.spec_path)
                    raise InvalidFieldException(
                        f"Conflicting overrides for `{address}` for the relative path "
                        f"`{relpath}` for the field `{field}`. You cannot specify the same field "
                        f"name multiple times for the same path.\n\n"
                        f"(One override sets the field to `{repr(result[path][field])}` "
                        f"but another sets to `{repr(value)}`.)"
                    )
        return result


def generate_multiple_sources_field_help_message(files_example: str) -> str:
    return softwrap(
        """
        A list of files and globs that belong to this target.

        Paths are relative to the BUILD file's directory. You can ignore files/globs by
        prefixing them with `!`.

        """
        + files_example
    )


def generate_file_based_overrides_field_help_message(
    generated_target_name: str, example: str
) -> str:
    example = textwrap.dedent(example.lstrip("\n"))  # noqa: PNT20
    example = textwrap.indent(example, " " * 4)
    return "\n".join(
        [
            softwrap(
                """
                Override the field values for generated `{generated_target_name}` targets.

                Expects a dictionary of relative file paths and globs to a dictionary for the
                overrides. You may either use a string for a single path / glob,
                or a string tuple for multiple paths / globs. Each override is a dictionary of
                field names to the overridden value.

                For example:
                """
            ),
            example,
            softwrap(
                f"""
                File paths and globs are relative to the BUILD file's directory. Every overridden file is
                validated to belong to this target's `sources` field.

                If you'd like to override a field's value for every `{generated_target_name}` target
                generated by this target, change the field directly on this target rather than using the
                `overrides` field.

                You can specify the same file name in multiple keys, so long as you don't override the
                same field more than one time for the file.
                """
            ),
        ],
    )<|MERGE_RESOLUTION|>--- conflicted
+++ resolved
@@ -2699,11 +2699,7 @@
 
 @dataclass(frozen=True)
 class DependenciesRuleAction:
-<<<<<<< HEAD
-    """Maps all dependencies to their respective depdendecy rule action of a origin target address.
-=======
     """Maps all dependencies to their respective dependency rule action of a origin target address.
->>>>>>> 8efaa656
 
     The `dependencies_rule` will be empty and the `address` `None` if there is no dependency rule
     implementation.
