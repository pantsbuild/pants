--- conflicted
+++ resolved
@@ -815,13 +815,9 @@
 
         return generated_target_cls(generated_target_fields, address, union_membership)
 
-<<<<<<< HEAD
     return GeneratedTargets(
-        gen_tgt(fp, address) for fp, address in zip(paths, all_generated_addresses)
+        generator, (gen_tgt(fp, address) for fp, address in zip(paths, all_generated_addresses))
     )
-=======
-    return GeneratedTargets(generator, (gen_tgt(fp) for fp in paths))
->>>>>>> 8519ef6c
 
 
 # -----------------------------------------------------------------------------------------------
