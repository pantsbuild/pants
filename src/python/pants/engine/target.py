# Copyright 2020 Pants project contributors (see CONTRIBUTORS.md).
# Licensed under the Apache License, Version 2.0 (see LICENSE).

import dataclasses
import itertools
from abc import ABC, ABCMeta, abstractmethod
from dataclasses import dataclass
from enum import Enum
from pathlib import PurePath
from typing import (
    Any,
    ClassVar,
    Dict,
    Generic,
    Iterable,
    Mapping,
    Optional,
    Tuple,
    Type,
    TypeVar,
    Union,
    cast,
)

from typing_extensions import final

from pants.base.specs import OriginSpec
from pants.build_graph.app_base import Bundle
from pants.engine.addresses import Address, assert_single_address
from pants.engine.collection import Collection
from pants.engine.fs import (
    EMPTY_SNAPSHOT,
    GlobExpansionConjunction,
    GlobMatchErrorBehavior,
    PathGlobs,
    Snapshot,
)
from pants.engine.legacy.structs import BundleAdaptor
from pants.engine.rules import RootRule, rule
from pants.engine.selectors import Get
from pants.engine.unions import UnionMembership, union
from pants.source.wrapped_globs import EagerFilesetWithSpec, FilesetRelPathWrapper, Filespec
from pants.util.collections import ensure_list, ensure_str_list
from pants.util.frozendict import FrozenDict
from pants.util.memo import memoized_property
from pants.util.meta import frozen_after_init
from pants.util.ordered_set import FrozenOrderedSet
from pants.util.strutil import pluralize

# -----------------------------------------------------------------------------------------------
# Core Field abstractions
# -----------------------------------------------------------------------------------------------

# Type alias to express the intent that the type should be immutable and hashable. There's nothing
# to actually enforce this, outside of convention. Maybe we could develop a MyPy plugin?
ImmutableValue = Any


class Field(ABC):
    # Subclasses must define these.
    alias: ClassVar[str]
    default: ClassVar[ImmutableValue]
    # Subclasses may define these.
    required: ClassVar[bool] = False
    v1_only: ClassVar[bool] = False

    # This is a little weird to have an abstract __init__(). We do this to ensure that all
    # subclasses have this exact type signature for their constructor.
    #
    # Normally, with dataclasses, each constructor parameter would instead be specified via a
    # dataclass field declaration. But, we don't want to declare either `address` or `raw_value` as
    # attributes because we make no assumptions whether the subclasses actually store those values
    # on each instance. All that we care about is a common constructor interface.
    @abstractmethod
    def __init__(self, raw_value: Optional[Any], *, address: Address) -> None:
        pass


@frozen_after_init
@dataclass(unsafe_hash=True)
class PrimitiveField(Field, metaclass=ABCMeta):
    """A Field that does not need the engine in order to be hydrated.

    The majority of fields should use subclasses of `PrimitiveField`, e.g. use `BoolField`,
    `StringField`, or `StringSequenceField`. These subclasses will provide sane type hints and
    hydration/validation automatically.

    If you are directly subclassing `PrimitiveField`, you should likely override `compute_value()`
    to perform any custom hydration and/or validation, such as converting unhashable types to
    hashable types or checking for banned values. The returned value must be hashable
    (and should be immutable) so that this Field may be used by the V2 engine. This means, for
    example, using tuples rather than lists and using `FrozenOrderedSet` rather than `set`.

    All hydration and/or validation happens eagerly in the constructor. If the
    hydration is particularly expensive, use `AsyncField` instead to get the benefits of the
    engine's caching.

    Subclasses should also override the type hints for `value` and `raw_value` to be more precise
    than `Any`. The type hint for `raw_value` is used to generate documentation, e.g. for
    `./pants target-types`. If the field is required, do not use `Optional` for the type hint of
    `raw_value`.

    Example:

        # NB: Really, this should subclass IntField. We only use PrimitiveField as an example.
        class Timeout(PrimitiveField):
            alias = "timeout"
            value: Optional[int]
            default = None

            @classmethod
            def compute_value(cls, raw_value: Optional[int], *, address: Address) -> Optional[int:
                value_or_default = super().compute_value(raw_value, address=address)
                if value_or_default is not None and not isinstance(value_or_default, int):
                    raise ValueError(
                        "The `timeout` field expects an integer, but was given"
                        f"{value_or_default} for target {address}."
                    )
                return value_or_default
    """

    value: ImmutableValue

    @final
    def __init__(self, raw_value: Optional[Any], *, address: Address) -> None:
        # NB: We neither store the `address` or `raw_value` as attributes on this dataclass:
        # * Don't store `raw_value` because it very often is mutable and/or unhashable, which means
        #   this Field could not be passed around in the engine.
        # * Don't store `address` to avoid the cost in memory of storing `Address` on every single
        #   field encountered by Pants in a run.
        self.value = self.compute_value(raw_value, address=address)

    @classmethod
    def compute_value(cls, raw_value: Optional[Any], *, address: Address) -> ImmutableValue:
        """Convert the `raw_value` into `self.value`.

        You should perform any optional validation and/or hydration here. For example, you may want
        to check that an integer is > 0 or convert an Iterable[str] to List[str].

        The resulting value must be hashable (and should be immutable).
        """
        if raw_value is None:
            if cls.required:
                raise RequiredFieldMissingException(address, cls.alias)
            return cls.default
        return raw_value

    def __repr__(self) -> str:
        return (
            f"{self.__class__}(alias={repr(self.alias)}, value={repr(self.value)}, "
            f"default={repr(self.default)})"
        )

    def __str__(self) -> str:
        return f"{self.alias}={self.value}"


@frozen_after_init
@dataclass(unsafe_hash=True)
class AsyncField(Field, metaclass=ABCMeta):
    """A field that needs the engine in order to be hydrated.

    You should implement `sanitize_raw_value()` to convert the `raw_value` into a type that is
    immutable and hashable so that this Field may be used by the V2 engine. This means, for example,
    using tuples rather than lists and using `FrozenOrderedSet` rather than `set`.

    You should also create corresponding HydratedField and HydrateFieldRequest classes and define a
    rule to go from this HydrateFieldRequest to HydratedField. The HydrateFieldRequest type should
    have an attribute storing the underlying AsyncField; it also must be registered as a RootRule.

    For example:

        class Sources(AsyncField):
            alias: ClassVar = "sources"
            sanitized_raw_value: Optional[Tuple[str, ...]]

            def sanitize_raw_value(
                raw_value: Optional[List[str]], *, address: Address
            ) -> Optional[Tuple[str, ...]]:
                ...

            # Example extension point provided by this field. Subclasses can override this to do
            # whatever validation they'd like. Each AsyncField must define its own entry points
            # like this to allow subclasses to change behavior.
            def validate_snapshot(self, snapshot: Snapshot) -> None:
                pass


        @dataclass(frozen=True)
        class HydrateSourcesRequest:
            field: Sources


        @dataclass(frozen=True)
        class HydratedSources:
            snapshot: Snapshot


        @rule
        def hydrate_sources(request: HydrateSourcesRequest) -> HydratedSources:
            result = await Get[Snapshot](PathGlobs(request.field.sanitized_raw_value))
            request.field.validate_snapshot(result)
            ...
            return HydratedSources(result)


        def rules():
            return [hydrate_sources, RootRule(HydrateSourcesRequest)]

    Then, call sites can `await Get` if they need to hydrate the field, even if they subclassed
    the original `AsyncField` to have custom behavior:

        sources1 = await Get[HydratedSources](HydrateSourcesRequest(my_tgt.get(Sources)))
        sources2 = await Get[HydratedSources[(HydrateSourcesRequest(custom_tgt.get(CustomSources)))
    """

    address: Address
    sanitized_raw_value: ImmutableValue

    @final
    def __init__(self, raw_value: Optional[Any], *, address: Address) -> None:
        self.address = address
        self.sanitized_raw_value = self.sanitize_raw_value(raw_value, address=address)

    @classmethod
    def sanitize_raw_value(cls, raw_value: Optional[Any], *, address: Address) -> ImmutableValue:
        """Sanitize the `raw_value` into a type that is safe for the V2 engine to use.

        The resulting type should be immutable and hashable.

        You may also do light-weight validation in this method, such as ensuring that all
        elements of a list are strings.
        """
        if raw_value is None:
            if cls.required:
                raise RequiredFieldMissingException(address, cls.alias)
            return cls.default
        return raw_value

    def __repr__(self) -> str:
        return (
            f"{self.__class__}(alias={repr(self.alias)}, "
            f"sanitized_raw_value={repr(self.sanitized_raw_value)}, default={repr(self.default)})"
        )

    def __str__(self) -> str:
        return f"{self.alias}={self.sanitized_raw_value}"


# -----------------------------------------------------------------------------------------------
# Core Target abstractions
# -----------------------------------------------------------------------------------------------

# NB: This TypeVar is what allows `Target.get()` to properly work with MyPy so that MyPy knows
# the precise Field returned.
_F = TypeVar("_F", bound=Field)


@frozen_after_init
@dataclass(unsafe_hash=True)
class Target(ABC):
    """A Target represents a combination of fields that are valid _together_."""

    # Subclasses must define these
    alias: ClassVar[str]
    core_fields: ClassVar[Tuple[Type[Field], ...]]
    # Subclasses may define these
    v1_only: ClassVar[bool] = False

    # These get calculated in the constructor
    address: Address
    plugin_fields: Tuple[Type[Field], ...]
    field_values: FrozenDict[Type[Field], Field]

    @final
    def __init__(
        self,
        unhydrated_values: Dict[str, Any],
        *,
        address: Address,
        # NB: `union_membership` is only optional to facilitate tests. In production, we should
        # always provide this parameter. This should be safe to do because production code should
        # rarely directly instantiate Targets and should instead use the engine to request them.
        union_membership: Optional[UnionMembership] = None,
    ) -> None:
        self.address = address
        self.plugin_fields = self._find_plugin_fields(union_membership or UnionMembership({}))

        field_values = {}
        aliases_to_field_types = {field_type.alias: field_type for field_type in self.field_types}
        for alias, value in unhydrated_values.items():
            if alias not in aliases_to_field_types:
                raise InvalidFieldException(
                    f"Unrecognized field `{alias}={value}` in target {address}. Valid fields for "
                    f"the target type `{self.alias}`: {sorted(aliases_to_field_types.keys())}.",
                )
            field_type = aliases_to_field_types[alias]
            field_values[field_type] = field_type(value, address=address)
        # For undefined fields, mark the raw value as None.
        for field_type in set(self.field_types) - set(field_values.keys()):
            field_values[field_type] = field_type(raw_value=None, address=address)
        self.field_values = FrozenDict(field_values)

    @final
    @property
    def field_types(self) -> Tuple[Type[Field], ...]:
        return (*self.core_fields, *self.plugin_fields)

    @union
    @final
    class PluginField:
        """A sentinel class to allow plugin authors to add additional fields to this target type.

        Plugin authors may add additional fields by simply registering UnionRules between the
        `Target.PluginField` and the custom field, e.g. `UnionRule(PythonLibrary.PluginField,
        TypeChecked)`. The `Target` will then treat `TypeChecked` as a first-class citizen and
        plugins can use that Field like any other Field.
        """

    def __repr__(self) -> str:
        return (
            f"{self.__class__}("
            f"address={self.address}, "
            f"alias={repr(self.alias)}, "
            f"core_fields={list(self.core_fields)}, "
            f"plugin_fields={list(self.plugin_fields)}, "
            f"field_values={list(self.field_values.values())}"
            f")"
        )

    def __str__(self) -> str:
        fields = ", ".join(str(field) for field in self.field_values.values())
        address = f"address=\"{self.address}\"{', ' if fields else ''}"
        return f"{self.alias}({address}{fields})"

    @final
    @classmethod
    def _find_plugin_fields(cls, union_membership: UnionMembership) -> Tuple[Type[Field], ...]:
        return cast(
            Tuple[Type[Field], ...], tuple(union_membership.union_rules.get(cls.PluginField, ()))
        )

    @final
    @classmethod
    def _find_registered_field_subclass(
        cls, requested_field: Type[_F], *, registered_fields: Iterable[Type[Field]]
    ) -> Optional[Type[_F]]:
        """Check if the Target has registered a subclass of the requested Field.

        This is necessary to allow targets to override the functionality of common fields like
        `Sources`. For example, Python targets may want to have `PythonSources` to add extra
        validation that every source file ends in `*.py`. At the same time, we still want to be able
        to call `my_python_tgt.get(Sources)`, in addition to `my_python_tgt.get(PythonSources)`.
        """
        subclass = next(
            (
                registered_field
                for registered_field in registered_fields
                if issubclass(registered_field, requested_field)
            ),
            None,
        )
        return cast(Optional[Type[_F]], subclass)

    @final
    def _maybe_get(self, field: Type[_F]) -> Optional[_F]:
        result = self.field_values.get(field, None)
        if result is not None:
            return cast(_F, result)
        field_subclass = self._find_registered_field_subclass(
            field, registered_fields=self.field_types
        )
        if field_subclass is not None:
            return cast(_F, self.field_values[field_subclass])
        return None

    @final
    def __getitem__(self, field: Type[_F]) -> _F:
        """Get the requested `Field` instance belonging to this target.

        If the `Field` is not registered on this `Target` type, this method will raise a
        `KeyError`. To avoid this, you should first call `tgt.has_field()` or `tgt.has_fields()`
        to ensure that the field is registered, or, alternatively, use `Target.get()`.

        See the docstring for `Target.get()` for how this method handles subclasses of the
        requested Field and for tips on how to use the returned value.
        """
        result = self._maybe_get(field)
        if result is not None:
            return result
        raise KeyError(
            f"The target `{self}` does not have a field `{field.__name__}`. Before calling "
            f"`my_tgt[{field.__name__}]`, call `my_tgt.has_field({field.__name__})` to "
            f"filter out any irrelevant Targets or call `my_tgt.get({field.__name__})` to use the "
            f"default Field value."
        )

    @final
    def get(self, field: Type[_F], *, default_raw_value: Optional[Any] = None) -> _F:
        """Get the requested `Field` instance belonging to this target.

        This will return an instance of the requested field type, e.g. an instance of
        `Compatibility`, `Sources`, `EntryPoint`, etc. Usually, you will want to grab the
        `Field`'s inner value, e.g. `tgt.get(Compatibility).value`. (For `AsyncField`s, you would
        call `await Get[SourcesResult](SourcesRequest, tgt.get(Sources).request)`).

        This works with subclasses of `Field`s. For example, if you subclass `Sources` to define a
        custom subclass `PythonSources`, both `python_tgt.get(PythonSources)` and
        `python_tgt.get(Sources)` will return the same `PythonSources` instance.

        If the `Field` is not registered on this `Target` type, this will return an instance of
        the requested Field by using `default_raw_value` to create the instance. Alternatively,
        first call `tgt.has_field()` or `tgt.has_fields()` to ensure that the field is registered,
        or, alternatively, use indexing (e.g. `tgt[Compatibility]`) to raise a KeyError when the
        field is not registered.
        """
        result = self._maybe_get(field)
        if result is not None:
            return result
        return field(raw_value=default_raw_value, address=self.address)

    @final
    @classmethod
    def _has_fields(
        cls, fields: Iterable[Type[Field]], *, registered_fields: Iterable[Type[Field]]
    ) -> bool:
        unrecognized_fields = [field for field in fields if field not in registered_fields]
        if not unrecognized_fields:
            return True
        for unrecognized_field in unrecognized_fields:
            maybe_subclass = cls._find_registered_field_subclass(
                unrecognized_field, registered_fields=registered_fields
            )
            if maybe_subclass is None:
                return False
        return True

    @final
    def has_field(self, field: Type[Field]) -> bool:
        """Check that this target has registered the requested field.

        This works with subclasses of `Field`s. For example, if you subclass `Sources` to define a
        custom subclass `PythonSources`, both `python_tgt.has_field(PythonSources)` and
        `python_tgt.has_field(Sources)` will return True.
        """
        return self.has_fields([field])

    @final
    def has_fields(self, fields: Iterable[Type[Field]]) -> bool:
        """Check that this target has registered all of the requested fields.

        This works with subclasses of `Field`s. For example, if you subclass `Sources` to define a
        custom subclass `PythonSources`, both `python_tgt.has_fields([PythonSources])` and
        `python_tgt.has_fields([Sources])` will return True.
        """
        return self._has_fields(fields, registered_fields=self.field_types)

    @final
    @classmethod
    def class_field_types(cls, union_membership: UnionMembership) -> Tuple[Type[Field], ...]:
        """Return all registered Fields belonging to this target type.

        You can also use the instance property `tgt.field_types` to avoid having to pass the
        parameter UnionMembership.
        """
        return (*cls.core_fields, *cls._find_plugin_fields(union_membership))

    @final
    @classmethod
    def class_has_field(cls, field: Type[Field], *, union_membership: UnionMembership) -> bool:
        """Behaves like `Target.has_field()`, but works as a classmethod rather than an instance
        method."""
        return cls.class_has_fields([field], union_membership=union_membership)

    @final
    @classmethod
    def class_has_fields(
        cls, fields: Iterable[Type[Field]], *, union_membership: UnionMembership
    ) -> bool:
        """Behaves like `Target.has_fields()`, but works as a classmethod rather than an instance
        method."""
        return cls._has_fields(
            fields, registered_fields=cls.class_field_types(union_membership=union_membership)
        )


@dataclass(frozen=True)
class WrappedTarget:
    """A light wrapper to encapsulate all the distinct `Target` subclasses into a single type.

    This is necessary when using a single target in a rule because the engine expects exact types
    and does not work with subtypes.
    """

    target: Target


@dataclass(frozen=True)
class TargetWithOrigin:
    target: Target
    origin: OriginSpec


class Targets(Collection[Target]):
    """A heterogeneous collection of instances of Target subclasses.

    While every element will be a subclass of `Target`, there may be many different `Target` types
    in this collection, e.g. some `Files` targets and some `PythonLibrary` targets.

    Often, you will want to filter out the relevant targets by looking at what fields they have
    registered, e.g.:

        valid_tgts = [tgt for tgt in tgts if tgt.has_fields([Compatibility, PythonSources])]

    You should not check the Target's actual type because this breaks custom target types;
    for example, prefer `tgt.has_field(PythonTestsSources)` to `isinstance(tgt, PythonTests)`.
    """

    def expect_single(self) -> Target:
        assert_single_address([tgt.address for tgt in self.dependencies])
        return self.dependencies[0]


class TargetsWithOrigins(Collection[TargetWithOrigin]):
    """A heterogeneous collection of instances of Target subclasses with the original Spec used to
    resolve the target.

    See the docstring for `Targets` for an explanation of the `Target`s being heterogeneous and how
    you should filter out the targets you care about.
    """

    def expect_single(self) -> TargetWithOrigin:
        assert_single_address(
            [tgt_with_origin.target.address for tgt_with_origin in self.dependencies]
        )
        return self.dependencies[0]

    @memoized_property
    def targets(self) -> Tuple[Target, ...]:
        return tuple(tgt_with_origin.target for tgt_with_origin in self)


@dataclass(frozen=True)
class TransitiveTarget:
    """A recursive structure wrapping a Target root and TransitiveTarget deps."""

    root: Target
    dependencies: Tuple["TransitiveTarget", ...]


@dataclass(frozen=True)
class TransitiveTargets:
    """A set of Target roots, and their transitive, flattened, de-duped closure."""

    roots: Tuple[Target, ...]
    closure: FrozenOrderedSet[Target]


@frozen_after_init
@dataclass(unsafe_hash=True)
class RegisteredTargetTypes:
    aliases_to_types: FrozenDict[str, Type[Target]]

    def __init__(self, aliases_to_types: Mapping[str, Type[Target]]) -> None:
        self.aliases_to_types = FrozenDict(aliases_to_types)

    @classmethod
    def create(cls, target_types: Iterable[Type[Target]]) -> "RegisteredTargetTypes":
        return cls(
            {
                target_type.alias: target_type
                for target_type in sorted(target_types, key=lambda target_type: target_type.alias)
            }
        )

    @property
    def aliases(self) -> Tuple[str, ...]:
        return tuple(self.aliases_to_types.keys())

    @property
    def types(self) -> Tuple[Type[Target], ...]:
        return tuple(self.aliases_to_types.values())


# -----------------------------------------------------------------------------------------------
# Configuration
# -----------------------------------------------------------------------------------------------


@dataclass(frozen=True)
class _AbstractConfiguration(ABC):
    required_fields: ClassVar[Tuple[Type[Field], ...]]

    address: Address

    @final
    @classmethod
    def is_valid(cls, tgt: Target) -> bool:
        return tgt.has_fields(cls.required_fields)

    @final
    @classmethod
    def valid_target_types(
        cls, target_types: Iterable[Type[Target]], *, union_membership: UnionMembership
    ) -> Tuple[Type[Target], ...]:
        return tuple(
            target_type
            for target_type in target_types
            if target_type.class_has_fields(cls.required_fields, union_membership=union_membership)
        )


def _get_config_fields_from_target(
    configuration: Type[_AbstractConfiguration], target: Target
) -> Dict[str, Field]:
    all_expected_fields: Dict[str, Type[Field]] = {
        dataclass_field.name: dataclass_field.type
        for dataclass_field in dataclasses.fields(configuration)
        if isinstance(dataclass_field.type, type) and issubclass(dataclass_field.type, Field)  # type: ignore[unreachable]
    }
    return {
        dataclass_field_name: (
            target[field_cls]
            if field_cls in configuration.required_fields
            else target.get(field_cls)
        )
        for dataclass_field_name, field_cls in all_expected_fields.items()
    }


_C = TypeVar("_C", bound="Configuration")


class Configuration(_AbstractConfiguration, metaclass=ABCMeta):
    """An ad hoc set of fields from a target which are used by rules.

    Subclasses should declare all the fields they consume as dataclass attributes. They should also
    indicate which of these are required, rather than optional, through the class property
    `required_fields`. When a field is optional, the default constructor for the field will be used
    for any targets that do not have that field registered.

    Subclasses must set `@dataclass(frozen=True)` for their declared fields to be recognized.

    For example:

        @dataclass(frozen=True)
        class FortranTestConfiguration(Configuration):
            required_fields = (FortranSources,)

            sources: FortranSources
            fortran_version: FortranVersion

    This configuration may then created from a `Target` through the `is_valid()` and `create()`
    class methods:

        configs = [
            FortranTestConfiguration.create(tgt) for tgt in targets
            if FortranTestConfiguration.is_valid(tgt)
        ]

    Configurations are consumed like any normal dataclass:

        print(config.address)
        print(config.sources)
    """

    @classmethod
    def create(cls: Type[_C], tgt: Target) -> _C:
        return cls(  # type: ignore[call-arg]
            address=tgt.address, **_get_config_fields_from_target(cls, tgt)
        )


_CWO = TypeVar("_CWO", bound="ConfigurationWithOrigin")


@dataclass(frozen=True)
class ConfigurationWithOrigin(_AbstractConfiguration, metaclass=ABCMeta):
    """An ad hoc set of fields from a target which are used by rules, along with the original spec
    used to find the original target.

    See Configuration for documentation on how subclasses should use this base class.
    """

    origin: OriginSpec

    @classmethod
    def create(cls: Type[_CWO], target_with_origin: TargetWithOrigin) -> _CWO:
        tgt = target_with_origin.target
        return cls(  # type: ignore[call-arg]
            address=tgt.address,
            origin=target_with_origin.origin,
            **_get_config_fields_from_target(cls, tgt),
        )


@frozen_after_init
@dataclass(unsafe_hash=True)
class TargetsToValidConfigurations:
    mapping: FrozenDict[TargetWithOrigin, Tuple[_AbstractConfiguration, ...]]

    def __init__(
        self, mapping: Mapping[TargetWithOrigin, Iterable[_AbstractConfiguration]]
    ) -> None:
        self.mapping = FrozenDict(
            {tgt_with_origin: tuple(configs) for tgt_with_origin, configs in mapping.items()}
        )

    @memoized_property
    def configurations(self) -> Tuple[_AbstractConfiguration, ...]:
        return tuple(
            itertools.chain.from_iterable(
                configs_per_target for configs_per_target in self.mapping.values()
            )
        )

    @memoized_property
    def targets(self) -> Tuple[Target, ...]:
        return tuple(tgt_with_origin.target for tgt_with_origin in self.targets_with_origins)

    @memoized_property
    def targets_with_origins(self) -> Tuple[TargetWithOrigin, ...]:
        return tuple(self.mapping.keys())


@frozen_after_init
@dataclass(unsafe_hash=True)
class TargetsToValidConfigurationsRequest:
    configuration_superclass: Type[_AbstractConfiguration]
    goal_description: str
    error_if_no_valid_targets: bool
    expect_single_config: bool
    # TODO: Add a `require_sources` field. To do this, figure out the dependency cycle with
    #  `util_rules/filter_empty_sources.py`.

    def __init__(
        self,
        configuration_superclass: Type[_AbstractConfiguration],
        *,
        goal_description: str,
        error_if_no_valid_targets: bool,
        expect_single_config: bool = False,
    ) -> None:
        self.configuration_superclass = configuration_superclass
        self.goal_description = goal_description
        self.error_if_no_valid_targets = error_if_no_valid_targets
        self.expect_single_config = expect_single_config


@rule
def find_valid_configurations(
    request: TargetsToValidConfigurationsRequest,
    targets_with_origins: TargetsWithOrigins,
    union_membership: UnionMembership,
    registered_target_types: RegisteredTargetTypes,
) -> TargetsToValidConfigurations:
    config_types: Iterable[
        Union[Type[Configuration], Type[ConfigurationWithOrigin]]
    ] = union_membership.union_rules[request.configuration_superclass]
    targets_to_valid_configs = {}
    for tgt_with_origin in targets_with_origins:
        valid_configs = [
            (
                config_type.create(tgt_with_origin)
                if issubclass(config_type, ConfigurationWithOrigin)
                else config_type.create(tgt_with_origin.target)
            )
            for config_type in config_types
            if config_type.is_valid(tgt_with_origin.target)
        ]
        if valid_configs:
            targets_to_valid_configs[tgt_with_origin] = valid_configs
    if request.error_if_no_valid_targets and not targets_to_valid_configs:
        raise NoValidTargetsException.create_from_configs(
            targets_with_origins,
            config_types=config_types,
            goal_description=request.goal_description,
            union_membership=union_membership,
            registered_target_types=registered_target_types,
        )
    result = TargetsToValidConfigurations(targets_to_valid_configs)
    if not request.expect_single_config:
        return result
    if len(result.targets) > 1:
        raise TooManyTargetsException(result.targets, goal_description=request.goal_description)
    if len(result.configurations) > 1:
        raise AmbiguousImplementationsException(
            result.targets[0], result.configurations, goal_description=request.goal_description
        )
    return result


# -----------------------------------------------------------------------------------------------
# Exception messages
# -----------------------------------------------------------------------------------------------


class InvalidFieldException(Exception):
    """Use when there's an issue with a particular field.

    Suggested template:

         f"The {repr(alias)} field in target {address} must ..., but ..."
    """


class InvalidFieldTypeException(InvalidFieldException):
    """This is used to ensure that the field's value conforms with the expected type for the field,
    e.g. `a boolean` or `a string` or `an iterable of strings and integers`."""

    def __init__(
        self, address: Address, field_alias: str, raw_value: Optional[Any], *, expected_type: str
    ) -> None:
        super().__init__(
            f"The {repr(field_alias)} field in target {address} must be {expected_type}, but was "
            f"`{repr(raw_value)}` with type `{type(raw_value).__name__}`."
        )


class RequiredFieldMissingException(InvalidFieldException):
    def __init__(self, address: Address, field_alias: str) -> None:
        super().__init__(f"The {repr(field_alias)} field in target {address} must be defined.")


class InvalidFieldChoiceException(InvalidFieldException):
    def __init__(
        self,
        address: Address,
        field_alias: str,
        raw_value: Optional[Any],
        *,
        valid_choices: Iterable[Any],
    ) -> None:
        super().__init__(
            f"The {repr(field_alias)} field in target {address} must be one of "
            f"{sorted(valid_choices)}, but was {repr(raw_value)}."
        )


# NB: This has a tight coupling to goals. Feel free to change this if necessary.
class NoValidTargetsException(Exception):
    def __init__(
        self,
        targets_with_origins: TargetsWithOrigins,
        *,
        valid_target_types: Iterable[Type[Target]],
        goal_description: str,
    ) -> None:
        valid_target_aliases = sorted({target_type.alias for target_type in valid_target_types})
        invalid_target_aliases = sorted({tgt.alias for tgt in targets_with_origins.targets})
        specs = sorted(
            {
                target_with_origin.origin.to_spec_string()
                for target_with_origin in targets_with_origins
            }
        )
        bulleted_list_sep = "\n  * "
        super().__init__(
            f"{goal_description.capitalize()} only works with the following target types:"
            f"{bulleted_list_sep}{bulleted_list_sep.join(valid_target_aliases)}\n\n"
            f"You specified `{' '.join(specs)}`, which only included the following target types:"
            f"{bulleted_list_sep}{bulleted_list_sep.join(invalid_target_aliases)}"
        )

    @classmethod
    def create_from_configs(
        cls,
        targets_with_origins: TargetsWithOrigins,
        *,
        config_types: Iterable[Type[_AbstractConfiguration]],
        goal_description: str,
        union_membership: UnionMembership,
        registered_target_types: RegisteredTargetTypes,
    ) -> "NoValidTargetsException":
        valid_target_types = {
            target_type
            for config_type in config_types
            for target_type in config_type.valid_target_types(
                registered_target_types.types, union_membership=union_membership
            )
        }
        return cls(
            targets_with_origins,
            valid_target_types=valid_target_types,
            goal_description=goal_description,
        )


# NB: This has a tight coupling to goals. Feel free to change this if necessary.
class TooManyTargetsException(Exception):
    def __init__(self, targets: Iterable[Target], *, goal_description: str) -> None:
        bulleted_list_sep = "\n  * "
        addresses = sorted(tgt.address.spec for tgt in targets)
        super().__init__(
            f"{goal_description.capitalize()} only works with one valid target, but was given "
            f"multiple valid targets:{bulleted_list_sep}{bulleted_list_sep.join(addresses)}\n\n"
            "Please select one of these targets to run."
        )


# NB: This has a tight coupling to goals. Feel free to change this if necessary.
class AmbiguousImplementationsException(Exception):
    """Exception for when a single target has multiple valid Configurations, but the goal only
    expects there to be one Configuration."""

    def __init__(
        self,
        target: Target,
        configurations: Iterable[_AbstractConfiguration],
        *,
        goal_description: str,
    ) -> None:
        # TODO: improve this error message. A better error message would explain to users how they
        #  can resolve the issue.
        possible_config_types = sorted(config.__class__.__name__ for config in configurations)
        bulleted_list_sep = "\n  * "
        super().__init__(
            f"Multiple of the registered implementations for {goal_description} work for "
            f"{target.address} (target type {repr(target.alias)}). It is ambiguous which "
            "implementation to use.\n\nPossible implementations:"
            f"{bulleted_list_sep}{bulleted_list_sep.join(possible_config_types)}"
        )


class AmbiguousCodegenImplementationsException(Exception):
    """Exception for when there are multiple codegen implementations and it is ambiguous which to
    use."""

    # TODO: handle a) all the same generators and b) different generators
    def __init__(self, generators: Iterable[Type["GenerateSourcesRequest"]]) -> None:
        example_generator = list(generators)[0]
        input = example_generator.input.__name__
        output = example_generator.output.__name__
        possible_generators = sorted(generator.__name__ for generator in generators)
        bulleted_list_sep = "\n  * "
        super().__init__(
            f"Multiple of the registered code generators can generate {output} given {input}. It "
            "is ambiguous which implementation to use.\n\nPossible implementations:"
            f"{bulleted_list_sep}{bulleted_list_sep.join(possible_generators)}"
        )


# -----------------------------------------------------------------------------------------------
# Field templates
# -----------------------------------------------------------------------------------------------

T = TypeVar("T")


class ScalarField(Generic[T], PrimitiveField, metaclass=ABCMeta):
    """A field with a scalar value (vs. a compound value like a sequence or dict).

    Subclasses must define the class properties `expected_type` and `expected_type_description`.
    They should also override the type hints for the classmethod `compute_value` so that we use the
    correct type annotation in generated documentation.

        class Example(ScalarField):
            alias = "example"
            expected_type = MyPluginObject
            expected_type_description = "a `my_plugin` object"

            @classmethod
            def compute_value(
                cls, raw_value: Optional[MyPluginObject], *, address: Address
            ) -> Optional[MyPluginObject]:
                return super().compute_value(raw_value, address=address)
    """

    expected_type: ClassVar[Type[T]]
    expected_type_description: ClassVar[str]
    value: Optional[T]
    default: ClassVar[Optional[T]] = None

    @classmethod
    def compute_value(cls, raw_value: Optional[Any], *, address: Address) -> Optional[T]:
        value_or_default = super().compute_value(raw_value, address=address)
        if value_or_default is not None and not isinstance(value_or_default, cls.expected_type):
            raise InvalidFieldTypeException(
                address, cls.alias, raw_value, expected_type=cls.expected_type_description,
            )
        return value_or_default


class BoolField(PrimitiveField, metaclass=ABCMeta):
    """A field whose value is a boolean.

    Subclasses must define the class property `default`.

        class ZipSafe(BoolField):
            alias = "zip_safe"
            default = True
    """

    value: bool
    default: ClassVar[bool]

    @classmethod
    def compute_value(cls, raw_value: Optional[bool], *, address: Address) -> bool:
        value_or_default = super().compute_value(raw_value, address=address)
        if not isinstance(value_or_default, bool):
            raise InvalidFieldTypeException(
                address, cls.alias, raw_value, expected_type="a boolean",
            )
        return value_or_default


class IntField(ScalarField, metaclass=ABCMeta):
    expected_type = int
    expected_type_description = "an integer"

    @classmethod
    def compute_value(cls, raw_value: Optional[int], *, address: Address) -> Optional[int]:
        return super().compute_value(raw_value, address=address)


class FloatField(ScalarField, metaclass=ABCMeta):
    expected_type = float
    expected_type_description = "a float"

    @classmethod
    def compute_value(cls, raw_value: Optional[float], *, address: Address) -> Optional[float]:
        return super().compute_value(raw_value, address=address)


class StringField(ScalarField, metaclass=ABCMeta):
    """A field whose value is a string.

    If you expect the string to only be one of several values, set the class property
    `valid_choices`.
    """

    expected_type = str
    expected_type_description = "a string"
    valid_choices: ClassVar[Optional[Union[Type[Enum], Tuple[str, ...]]]] = None

    @classmethod
    def compute_value(cls, raw_value: Optional[str], *, address: Address) -> Optional[str]:
        value_or_default = super().compute_value(raw_value, address=address)
        if value_or_default is not None and cls.valid_choices is not None:
            valid_choices = set(
                cls.valid_choices
                if isinstance(cls.valid_choices, tuple)
                else (choice.value for choice in cls.valid_choices)
            )
            if value_or_default not in valid_choices:
                raise InvalidFieldChoiceException(
                    address, cls.alias, value_or_default, valid_choices=valid_choices
                )
        return value_or_default


class SequenceField(Generic[T], PrimitiveField, metaclass=ABCMeta):
    """A field whose value is a homogeneous sequence.

    Subclasses must define the class properties `expected_element_type` and
    `expected_type_description`. They should also override the type hints for the classmethod
    `compute_value` so that we use the correct type annotation in generated documentation.

        class Example(SequenceField):
            alias = "example"
            expected_element_type = MyPluginObject
            expected_type_description = "an iterable of `my_plugin` objects"

            @classmethod
            def compute_value(
                cls, raw_value: Optional[Iterable[MyPluginObject]], *, address: Address
            ) -> Optional[Tuple[MyPluginObject, ...]]:
                return super().compute_value(raw_value, address=address)
    """

    expected_element_type: ClassVar[Type[T]]
    expected_type_description: ClassVar[str]
    value: Optional[Tuple[T, ...]]
    default: ClassVar[Optional[Tuple[T, ...]]] = None

    @classmethod
    def compute_value(
        cls, raw_value: Optional[Iterable[Any]], *, address: Address
    ) -> Optional[Tuple[T, ...]]:
        value_or_default = super().compute_value(raw_value, address=address)
        if value_or_default is None:
            return None
        try:
            ensure_list(value_or_default, expected_type=cls.expected_element_type)
        except ValueError:
            raise InvalidFieldTypeException(
                address, cls.alias, raw_value, expected_type=cls.expected_type_description,
            )
        return tuple(value_or_default)


class StringSequenceField(SequenceField, metaclass=ABCMeta):
    value: Optional[Tuple[str, ...]]
    default: ClassVar[Optional[Tuple[str, ...]]] = None

    expected_element_type = str
    expected_type_description = "an iterable of strings (e.g. a list of strings)"

    @classmethod
    def compute_value(
        cls, raw_value: Optional[Iterable[str]], *, address: Address
    ) -> Optional[Tuple[str, ...]]:
        return super().compute_value(raw_value, address=address)


class StringOrStringSequenceField(SequenceField, metaclass=ABCMeta):
    """The raw_value may either be a string or be an iterable of strings.

    This is syntactic sugar that we use for certain fields to make BUILD files simpler when the user
    has no need for more than one element.

    Generally, this should not be used by any new Fields. This mechanism is a misfeature.
    """

    value: Optional[Tuple[str, ...]]
    default: ClassVar[Optional[Tuple[str, ...]]] = None

    expected_element_type = str
    expected_type_description = (
        "either a single string or an iterable of strings (e.g. a list of strings)"
    )

    @classmethod
    def compute_value(
        cls, raw_value: Optional[Union[str, Iterable[str]]], *, address: Address
    ) -> Optional[Tuple[str, ...]]:
        if isinstance(raw_value, str):
            return (raw_value,)
        return super().compute_value(raw_value, address=address)


class DictStringToStringField(PrimitiveField, metaclass=ABCMeta):
    value: Optional[FrozenDict[str, str]]
    default: ClassVar[Optional[FrozenDict[str, str]]] = None

    @classmethod
    def compute_value(
        cls, raw_value: Optional[Dict[str, str]], *, address: Address
    ) -> Optional[FrozenDict[str, str]]:
        value_or_default = super().compute_value(raw_value, address=address)
        if value_or_default is None:
            return None
        invalid_type_exception = InvalidFieldTypeException(
            address, cls.alias, raw_value, expected_type="a dictionary of string -> string"
        )
        if not isinstance(value_or_default, dict):
            raise invalid_type_exception
        if not all(isinstance(k, str) and isinstance(v, str) for k, v in value_or_default.items()):
            raise invalid_type_exception
        return FrozenDict(value_or_default)


class DictStringToStringSequenceField(PrimitiveField, metaclass=ABCMeta):
    value: Optional[FrozenDict[str, Tuple[str, ...]]]
    default: ClassVar[Optional[FrozenDict[str, Tuple[str, ...]]]] = None

    @classmethod
    def compute_value(
        cls, raw_value: Optional[Dict[str, Iterable[str]]], *, address: Address
    ) -> Optional[FrozenDict[str, Tuple[str, ...]]]:
        value_or_default = super().compute_value(raw_value, address=address)
        if value_or_default is None:
            return None
        invalid_type_exception = InvalidFieldTypeException(
            address,
            cls.alias,
            raw_value,
            expected_type="a dictionary of string -> an iterable of strings",
        )
        if not isinstance(value_or_default, dict):
            raise invalid_type_exception
        result = {}
        for k, v in value_or_default.items():
            if not isinstance(k, str):
                raise invalid_type_exception
            try:
                result[k] = tuple(ensure_str_list(v))
            except ValueError:
                raise invalid_type_exception
        return FrozenDict(result)


# -----------------------------------------------------------------------------------------------
<<<<<<< HEAD
# Sources and codegen
=======
# Sources
>>>>>>> 46b2c9c8
# -----------------------------------------------------------------------------------------------


class Sources(AsyncField):
    """A list of files and globs that belong to this target.

    Paths are relative to the BUILD file's directory. You can ignore files/globs by prefixing them
    with `!`. Example: `sources=['example.py', 'test_*.py', '!test_ignore.py']`.
    """

    alias = "sources"
    sanitized_raw_value: Optional[Tuple[str, ...]]
    default: ClassVar[Optional[Tuple[str, ...]]] = None
    expected_file_extensions: ClassVar[Optional[Tuple[str, ...]]] = None
    expected_num_files: ClassVar[Optional[Union[int, range]]] = None

    @classmethod
    def sanitize_raw_value(
        cls, raw_value: Optional[Iterable[str]], *, address: Address
    ) -> Optional[Tuple[str, ...]]:
        value_or_default = super().sanitize_raw_value(raw_value, address=address)
        if value_or_default is None:
            return None
        try:
            ensure_str_list(value_or_default)
        except ValueError:
            raise InvalidFieldTypeException(
                address,
                cls.alias,
                value_or_default,
                expected_type="an iterable of strings (e.g. a list of strings)",
            )
        return tuple(sorted(value_or_default))

    def validate_snapshot(self, snapshot: Snapshot) -> None:
        """Perform any additional validation on the resulting snapshot, e.g. ensuring that certain
        banned files are not used.

        To enforce that the resulting files end in certain extensions, such as `.py` or `.java`, set
        the class property `expected_file_extensions`.

        To enforce that there are only a certain number of resulting files, such as binary targets
        checking for only 0-1 sources, set the class property `expected_num_files`.
        """
        if self.expected_file_extensions is not None:
            bad_files = [
                fp
                for fp in snapshot.files
                if not PurePath(fp).suffix in self.expected_file_extensions
            ]
            if bad_files:
                expected = (
                    f"one of {sorted(self.expected_file_extensions)}"
                    if len(self.expected_file_extensions) > 1
                    else repr(self.expected_file_extensions[0])
                )
                raise InvalidFieldException(
                    f"The {repr(self.alias)} field in target {self.address} must only contain "
                    f"files that end in {expected}, but it had these files: {sorted(bad_files)}."
                )
        if self.expected_num_files is not None:
            num_files = len(snapshot.files)
            is_bad_num_files = (
                num_files not in self.expected_num_files
                if isinstance(self.expected_num_files, range)
                else num_files != self.expected_num_files
            )
            if is_bad_num_files:
                if isinstance(self.expected_num_files, range):
                    if len(self.expected_num_files) == 2:
                        expected_str = (
                            " or ".join(str(n) for n in self.expected_num_files) + " files"
                        )
                    else:
                        expected_str = f"a number of files in the range `{self.expected_num_files}`"
                else:
                    expected_str = pluralize(self.expected_num_files, "file")
                raise InvalidFieldException(
                    f"The {repr(self.alias)} field in target {self.address} must have "
                    f"{expected_str}, but it had {pluralize(num_files, 'file')}."
                )

    @final
    def prefix_glob_with_address(self, glob: str) -> str:
        if glob.startswith("!"):
            return f"!{PurePath(self.address.spec_path, glob[1:])}"
        return str(PurePath(self.address.spec_path, glob))

    @final
    @property
    def filespec(self) -> Filespec:
        """The original globs, returned in the Filespec dict format.

        The globs will be relativized to the build root.
        """
        includes = []
        excludes = []
        for glob in self.sanitized_raw_value or ():
            if glob.startswith("!"):
                excludes.append(glob[1:])
            else:
                includes.append(glob)
        return FilesetRelPathWrapper.to_filespec(
            args=includes, exclude=[excludes], root=self.address.spec_path
        )

    @final
    @classmethod
    def can_generate(cls, output_type: Type["Sources"], union_membership: UnionMembership) -> bool:
        """Can this Sources field be used to generate the output_type?"""
        generate_request_types: Iterable[
            Type[GenerateSourcesRequest]
        ] = union_membership.union_rules.get(GenerateSourcesRequest, ())
        return any(
            issubclass(cls, generate_request_type.input)
            and issubclass(generate_request_type.output, output_type)
            for generate_request_type in generate_request_types
        )

<<<<<<< HEAD

=======
>>>>>>> 46b2c9c8
@frozen_after_init
@dataclass(unsafe_hash=True)
class HydrateSourcesRequest:
    field: Sources
<<<<<<< HEAD
    valid_sources_types: Tuple[Type[Sources], ...]
    enable_codegen: bool

    def __init__(
        self,
        field: Sources,
        *,
        valid_sources_types: Iterable[Type[Sources]] = (Sources,),
        enable_codegen: bool = False,
    ) -> None:
        """Convert raw sources globs into an instance of HydratedSources.

        If you only want to convert certain Sources fields, such as only PythonSources, set
        `valid_sources_types`. Any invalid sources will return an empty `HydratedSources` instance,
        indicated by the attribute `output_type = None`.

        If `enable_codegen` is set to `True`, any codegen sources will try to be converted to one
        of the `valid_sources_types`.
        """
        self.field = field
        self.valid_sources_types = tuple(valid_sources_types)
        self.enable_codegen = enable_codegen
        self.__post_init__()

    def __post_init__(self) -> None:
        if self.enable_codegen and self.valid_sources_types == (Sources,):
            raise ValueError(
                "When setting `enable_codegen=True` on `HydrateSourcesRequest`, you must also "
                "explicitly set `valid_source_types`. Why? `valid_source_types` is used to "
                "determine which language(s) to try to generate. For example, "
                "`valid_source_types=(PythonSources,)` will hydrate `PythonSources` like normal, "
                "and, if it encounters codegen sources that can be converted into Python, it will "
                "generate Python files."
            )
=======
    for_sources_types: Tuple[Type[Sources], ...]

    def __init__(
        self, field: Sources, *, for_sources_types: Iterable[Type[Sources]] = (Sources,)
    ) -> None:
        """Convert raw sources globs into an instance of HydratedSources.

        If you only want to handle certain Sources fields, such as only PythonSources, set
        `for_sources_types`. Any invalid sources will return a `HydratedSources` instance with an
        empty snapshot and `output_type = None`.
        """
        self.field = field
        self.for_sources_types = tuple(for_sources_types)
>>>>>>> 46b2c9c8


@dataclass(frozen=True)
class HydratedSources:
    """The result of hydrating a SourcesField.

    The `output_type` will indicate which of the `HydrateSourcesRequest.valid_sources_type` the
    result corresponds to, e.g. if the result comes from `FilesSources` vs. `PythonSources`. If this
<<<<<<< HEAD
    value is None, then the input `Sources` field was not one of the expected types; or, when
    codegen was enabled in the request, there was no valid code generator to generate the requested
    language from the original input. This property allows for switching on the result, e.g.
    handling hydrated files() sources differently than hydrated Python sources.
=======
    value is None, then the input `Sources` field was not one of the expected types. This property
    allows for switching on the result, e.g. handling hydrated files() sources differently than
    hydrated Python sources.
>>>>>>> 46b2c9c8
    """

    snapshot: Snapshot
    filespec: Filespec
    output_type: Optional[Type[Sources]]

    def eager_fileset_with_spec(self, *, address: Address) -> EagerFilesetWithSpec:
        return EagerFilesetWithSpec(address.spec_path, self.filespec, self.snapshot)


@union
@dataclass(frozen=True)
class GenerateSourcesRequest:
    """A request to go from protocol sources -> a particular language.

    This should be subclassed for each distinct codegen implementation. The subclasses must define
    the class properties `input` and `output`. The subclass must also be registered via
    `UnionRule(GenerateSourcesRequest, GenerateFortranFromAvroRequest)`, for example.

    The rule to actually implement the codegen should take the subclass as input, and it must
    return `GeneratedSources`.

    For example:

        class GenerateFortranFromAvroRequest:
            input = AvroSources
            output = FortranSources

        @rule
        def generate_fortran_from_avro(request: GenerateFortranFromAvroRequest) -> GeneratedSources:
            ...

        def rules():
            return [
                generate_fortran_from_avro,
                UnionRule(GenerateSourcesRequest, GenerateFortranFromAvroRequest),
            ]
    """

    protocol_sources: Snapshot
    protocol_target: Target

    input: ClassVar[Type[Sources]]
    output: ClassVar[Type[Sources]]


@dataclass(frozen=True)
class GeneratedSources:
    snapshot: Snapshot


@rule
async def hydrate_sources(
    request: HydrateSourcesRequest,
    glob_match_error_behavior: GlobMatchErrorBehavior,
    union_membership: UnionMembership,
) -> HydratedSources:
    sources_field = request.field

<<<<<<< HEAD
    # First, find if there are any code generators for the input `sources_field`. This will be used
    # to determine if the sources_field is valid or not.
    # We could alternatively use `sources_field.can_generate()`, but we want to error if there are
    # 2+ generators due to ambiguity.
    generate_request_types: Iterable[
        Type[GenerateSourcesRequest]
    ] = union_membership.union_rules.get(GenerateSourcesRequest, ())
    relevant_generate_request_types = [
        generate_request_type
        for generate_request_type in generate_request_types
        if isinstance(sources_field, generate_request_type.input)
        and issubclass(generate_request_type.output, request.valid_sources_types)
    ]
    if request.enable_codegen and len(relevant_generate_request_types) > 1:
        raise AmbiguousCodegenImplementationsException(relevant_generate_request_types)
    generate_request_type = next(iter(relevant_generate_request_types), None)

    # Now, determine if any of the `valid_sources_types` may be used, either because the
    # sources_field is a direct subclass or can be generated into one of the valid types.
    def compatible_with_sources_field(valid_type: Type[Sources]) -> bool:
        is_instance = isinstance(sources_field, valid_type)
        can_be_generated = (
            request.enable_codegen
            and generate_request_type is not None
            and issubclass(generate_request_type.output, valid_type)
        )
        return is_instance or can_be_generated

    output_type = next(
        (
            valid_type
            for valid_type in request.valid_sources_types
            if compatible_with_sources_field(valid_type)
=======
    output_type = next(
        (
            valid_type
            for valid_type in request.for_sources_types
            if isinstance(sources_field, valid_type)
>>>>>>> 46b2c9c8
        ),
        None,
    )
    if output_type is None:
        return HydratedSources(EMPTY_SNAPSHOT, sources_field.filespec, output_type=None)

<<<<<<< HEAD
    # Now, hydrate the `globs`. Even if we are going to use codegen, we will need the original
    # protocol sources to be hydrated.
=======
>>>>>>> 46b2c9c8
    globs = sources_field.sanitized_raw_value
    if globs is None:
        return HydratedSources(EMPTY_SNAPSHOT, sources_field.filespec, output_type=output_type)

    conjunction = (
        GlobExpansionConjunction.all_match
        if not sources_field.default or (set(globs) != set(sources_field.default))
        else GlobExpansionConjunction.any_match
    )
    snapshot = await Get[Snapshot](
        PathGlobs(
            (sources_field.prefix_glob_with_address(glob) for glob in globs),
            conjunction=conjunction,
            glob_match_error_behavior=glob_match_error_behavior,
            # TODO(#9012): add line number referring to the sources field. When doing this, we'll
            # likely need to `await Get[BuildFileAddress](Address)`.
            description_of_origin=(
                f"{sources_field.address}'s `{sources_field.alias}` field"
                if glob_match_error_behavior != GlobMatchErrorBehavior.ignore
                else None
            ),
        )
    )
    sources_field.validate_snapshot(snapshot)
<<<<<<< HEAD

    # Finally, return if codegen is not in use; otherwise, run the relevant code generator.
    if not request.enable_codegen or generate_request_type is None:
        return HydratedSources(snapshot, sources_field.filespec, output_type=output_type)
    wrapped_protocol_target = await Get[WrappedTarget](Address, sources_field.address)
    generated_sources = await Get[GeneratedSources](
        GenerateSourcesRequest, generate_request_type(snapshot, wrapped_protocol_target.target)
    )
    return HydratedSources(
        generated_sources.snapshot, sources_field.filespec, output_type=output_type
    )
=======
    return HydratedSources(snapshot, sources_field.filespec, output_type=output_type)
>>>>>>> 46b2c9c8


# -----------------------------------------------------------------------------------------------
# Other common Fields used across most targets
# -----------------------------------------------------------------------------------------------


class Tags(StringSequenceField):
    """Arbitrary strings that you can use to describe a target.

    For example, you may tag some test targets with 'integration_test' so that you could run
    `./pants --tags='integration_test' test ::` to only run on targets with that tag.
    """

    alias = "tags"


class DescriptionField(StringField):
    """A human-readable description of the target.

    Use `./pants list --documented ::` to see all targets with descriptions.
    """

    alias = "description"


# TODO(#9388): remove? We don't want this in V2, but maybe keep it for V1.
class NoCacheField(BoolField):
    """If True, don't store results for this target in the V1 cache."""

    alias = "no_cache"
    default = False
    v1_only = True


# TODO(#9388): remove?
class ScopeField(StringField):
    """A V1-only field for the scope of the target, which is used by the JVM to determine the
    target's inclusion in the class path.

    See `pants.build_graph.target_scopes.Scopes`.
    """

    alias = "scope"
    v1_only = True


# TODO(#9388): Remove.
class IntransitiveField(BoolField):
    alias = "_transitive"
    default = False
    v1_only = True


COMMON_TARGET_FIELDS = (Tags, DescriptionField, NoCacheField, ScopeField, IntransitiveField)


# NB: To hydrate the dependencies into Targets, use
# `await Get[Targets](Addresses(tgt[Dependencies].value)`.
class Dependencies(PrimitiveField):
    """Addresses to other targets that this target depends on, e.g. `['src/python/project:lib']`."""

    alias = "dependencies"
    value: Optional[Tuple[Address, ...]]
    default = None

    # NB: The type hint for `raw_value` is a lie. While we do expect end-users to use
    # Iterable[str], the Struct and Addressable code will have already converted those strings
    # into a List[Address]. But, that's an implementation detail and we don't want our
    # documentation, which is auto-generated from these type hints, to leak that.
    @classmethod
    def compute_value(
        cls, raw_value: Optional[Iterable[str]], *, address: Address
    ) -> Optional[Tuple[Address, ...]]:
        value_or_default = super().compute_value(raw_value, address=address)
        if value_or_default is None:
            return None
        return tuple(sorted(value_or_default))


# TODO: figure out what support looks like for this with the Target API. The expected value is an
#  Artifact, but V1 has no common Artifact interface.
class ProvidesField(PrimitiveField):
    """An `artifact`, such as `setup_py` or `scala_artifact`, that describes how to represent this
    target to the outside world."""

    alias = "provides"
    default: ClassVar[Optional[Any]] = None


# TODO: Add logic to hydrate this and convert it into V1 + work with `filedeps2`.
class BundlesField(AsyncField):
    """One or more `bundle` objects that describe "extra files" that should be included with this
    app (e.g. config files, startup scripts)."""

    alias = "bundles"
    # TODO: What should this type be? Our goal is to get rid of `TargetAdaptor`, so
    #  `BundleAdaptor` should likely go away. This also results in a dependency cycle..
    sanitized_raw_value: Optional[Tuple[BundleAdaptor, ...]]
    default = None

    # NB: The type hint for `raw_value` is a lie. While we do expect end-users to use
    # Iterable[Bundle], the TargetAdaptor code will have already converted those strings
    # into a List[BundleAdaptor]. But, that's an implementation detail and we don't want our
    # documentation, which is auto-generated from these type hints, to leak that.
    @classmethod
    def sanitize_raw_value(
        cls, raw_value: Optional[Iterable[Bundle]], *, address: Address
    ) -> Optional[Tuple[BundleAdaptor, ...]]:
        value_or_default = super().sanitize_raw_value(raw_value, address=address)
        if value_or_default is None:
            return None
        try:
            ensure_list(value_or_default, expected_type=BundleAdaptor)
        except ValueError:
            raise InvalidFieldTypeException(
                address,
                cls.alias,
                value_or_default,
                expected_type="an iterable of `bundle` objects (e.g. a list)",
            )
        return cast(Tuple[BundleAdaptor, ...], tuple(value_or_default))

    @final
    @property
    def request(self):
        raise NotImplementedError


def rules():
    return [
        find_valid_configurations,
        hydrate_sources,
        RootRule(TargetsToValidConfigurationsRequest),
        RootRule(HydrateSourcesRequest),
    ]<|MERGE_RESOLUTION|>--- conflicted
+++ resolved
@@ -1181,11 +1181,7 @@
 
 
 # -----------------------------------------------------------------------------------------------
-<<<<<<< HEAD
 # Sources and codegen
-=======
-# Sources
->>>>>>> 46b2c9c8
 # -----------------------------------------------------------------------------------------------
 
 
@@ -1305,82 +1301,57 @@
             for generate_request_type in generate_request_types
         )
 
-<<<<<<< HEAD
-
-=======
->>>>>>> 46b2c9c8
+
 @frozen_after_init
 @dataclass(unsafe_hash=True)
 class HydrateSourcesRequest:
     field: Sources
-<<<<<<< HEAD
-    valid_sources_types: Tuple[Type[Sources], ...]
+    for_sources_types: Tuple[Type[Sources], ...]
     enable_codegen: bool
 
     def __init__(
         self,
         field: Sources,
         *,
-        valid_sources_types: Iterable[Type[Sources]] = (Sources,),
+        for_sources_types: Iterable[Type[Sources]] = (Sources,),
         enable_codegen: bool = False,
     ) -> None:
         """Convert raw sources globs into an instance of HydratedSources.
 
-        If you only want to convert certain Sources fields, such as only PythonSources, set
-        `valid_sources_types`. Any invalid sources will return an empty `HydratedSources` instance,
-        indicated by the attribute `output_type = None`.
+        If you only want to handle certain Sources fields, such as only PythonSources, set
+        `for_sources_types`. Any invalid sources will return a `HydratedSources` instance with an
+        empty snapshot and `output_type = None`.
 
         If `enable_codegen` is set to `True`, any codegen sources will try to be converted to one
-        of the `valid_sources_types`.
+        of the `for_sources_types`.
         """
         self.field = field
-        self.valid_sources_types = tuple(valid_sources_types)
+        self.for_sources_types = tuple(for_sources_types)
         self.enable_codegen = enable_codegen
         self.__post_init__()
 
     def __post_init__(self) -> None:
-        if self.enable_codegen and self.valid_sources_types == (Sources,):
+        if self.enable_codegen and self.for_sources_types == (Sources,):
             raise ValueError(
                 "When setting `enable_codegen=True` on `HydrateSourcesRequest`, you must also "
-                "explicitly set `valid_source_types`. Why? `valid_source_types` is used to "
+                "explicitly set `for_source_types`. Why? `for_source_types` is used to "
                 "determine which language(s) to try to generate. For example, "
-                "`valid_source_types=(PythonSources,)` will hydrate `PythonSources` like normal, "
+                "`for_source_types=(PythonSources,)` will hydrate `PythonSources` like normal, "
                 "and, if it encounters codegen sources that can be converted into Python, it will "
                 "generate Python files."
             )
-=======
-    for_sources_types: Tuple[Type[Sources], ...]
-
-    def __init__(
-        self, field: Sources, *, for_sources_types: Iterable[Type[Sources]] = (Sources,)
-    ) -> None:
-        """Convert raw sources globs into an instance of HydratedSources.
-
-        If you only want to handle certain Sources fields, such as only PythonSources, set
-        `for_sources_types`. Any invalid sources will return a `HydratedSources` instance with an
-        empty snapshot and `output_type = None`.
-        """
-        self.field = field
-        self.for_sources_types = tuple(for_sources_types)
->>>>>>> 46b2c9c8
 
 
 @dataclass(frozen=True)
 class HydratedSources:
     """The result of hydrating a SourcesField.
 
-    The `output_type` will indicate which of the `HydrateSourcesRequest.valid_sources_type` the
-    result corresponds to, e.g. if the result comes from `FilesSources` vs. `PythonSources`. If this
-<<<<<<< HEAD
-    value is None, then the input `Sources` field was not one of the expected types; or, when
-    codegen was enabled in the request, there was no valid code generator to generate the requested
-    language from the original input. This property allows for switching on the result, e.g.
-    handling hydrated files() sources differently than hydrated Python sources.
-=======
-    value is None, then the input `Sources` field was not one of the expected types. This property
-    allows for switching on the result, e.g. handling hydrated files() sources differently than
-    hydrated Python sources.
->>>>>>> 46b2c9c8
+    The `output_type` will indicate which of the `HydrateSourcesRequest.for_sources_type` the result
+    corresponds to, e.g. if the result comes from `FilesSources` vs. `PythonSources`. If this value
+    is None, then the input `Sources` field was not one of the expected types; or, when codegen was
+    enabled in the request, there was no valid code generator to generate the requested language
+    from the original input. This property allows for switching on the result, e.g. handling
+    hydrated files() sources differently than hydrated Python sources.
     """
 
     snapshot: Snapshot
@@ -1440,7 +1411,6 @@
 ) -> HydratedSources:
     sources_field = request.field
 
-<<<<<<< HEAD
     # First, find if there are any code generators for the input `sources_field`. This will be used
     # to determine if the sources_field is valid or not.
     # We could alternatively use `sources_field.can_generate()`, but we want to error if there are
@@ -1452,13 +1422,13 @@
         generate_request_type
         for generate_request_type in generate_request_types
         if isinstance(sources_field, generate_request_type.input)
-        and issubclass(generate_request_type.output, request.valid_sources_types)
+        and issubclass(generate_request_type.output, request.for_sources_types)
     ]
     if request.enable_codegen and len(relevant_generate_request_types) > 1:
         raise AmbiguousCodegenImplementationsException(relevant_generate_request_types)
     generate_request_type = next(iter(relevant_generate_request_types), None)
 
-    # Now, determine if any of the `valid_sources_types` may be used, either because the
+    # Now, determine if any of the `for_sources_types` may be used, either because the
     # sources_field is a direct subclass or can be generated into one of the valid types.
     def compatible_with_sources_field(valid_type: Type[Sources]) -> bool:
         is_instance = isinstance(sources_field, valid_type)
@@ -1472,26 +1442,16 @@
     output_type = next(
         (
             valid_type
-            for valid_type in request.valid_sources_types
+            for valid_type in request.for_sources_types
             if compatible_with_sources_field(valid_type)
-=======
-    output_type = next(
-        (
-            valid_type
-            for valid_type in request.for_sources_types
-            if isinstance(sources_field, valid_type)
->>>>>>> 46b2c9c8
         ),
         None,
     )
     if output_type is None:
         return HydratedSources(EMPTY_SNAPSHOT, sources_field.filespec, output_type=None)
 
-<<<<<<< HEAD
     # Now, hydrate the `globs`. Even if we are going to use codegen, we will need the original
     # protocol sources to be hydrated.
-=======
->>>>>>> 46b2c9c8
     globs = sources_field.sanitized_raw_value
     if globs is None:
         return HydratedSources(EMPTY_SNAPSHOT, sources_field.filespec, output_type=output_type)
@@ -1516,7 +1476,6 @@
         )
     )
     sources_field.validate_snapshot(snapshot)
-<<<<<<< HEAD
 
     # Finally, return if codegen is not in use; otherwise, run the relevant code generator.
     if not request.enable_codegen or generate_request_type is None:
@@ -1528,9 +1487,6 @@
     return HydratedSources(
         generated_sources.snapshot, sources_field.filespec, output_type=output_type
     )
-=======
-    return HydratedSources(snapshot, sources_field.filespec, output_type=output_type)
->>>>>>> 46b2c9c8
 
 
 # -----------------------------------------------------------------------------------------------
