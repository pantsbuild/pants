# Copyright 2020 Pants project contributors (see CONTRIBUTORS.md).
# Licensed under the Apache License, Version 2.0 (see LICENSE).

from __future__ import annotations

import collections.abc
import dataclasses
import enum
import glob as glob_stdlib
import itertools
import logging
import os.path
import textwrap
import zlib
from abc import ABC, ABCMeta, abstractmethod
from collections import deque
from dataclasses import dataclass
from enum import Enum
from operator import attrgetter
from pathlib import PurePath
from typing import (
    AbstractSet,
    Any,
    Callable,
    ClassVar,
    Dict,
    Generic,
    Iterable,
    Iterator,
    KeysView,
    Mapping,
    Optional,
    Protocol,
    Sequence,
    Set,
    Tuple,
    Type,
    TypeVar,
    Union,
    cast,
    get_type_hints,
)

from typing_extensions import Self, final

from pants.base.deprecated import warn_or_error
from pants.engine.addresses import Address, Addresses, UnparsedAddressInputs, assert_single_address
from pants.engine.collection import Collection
from pants.engine.engine_aware import EngineAwareParameter
from pants.engine.environment import EnvironmentName
from pants.engine.fs import (
    GlobExpansionConjunction,
    GlobMatchErrorBehavior,
    PathGlobs,
    Paths,
    Snapshot,
)
from pants.engine.internals.dep_rules import (
    DependencyRuleActionDeniedError,
    DependencyRuleApplication,
)
from pants.engine.internals.native_engine import NO_VALUE as NO_VALUE  # noqa: F401
from pants.engine.internals.native_engine import Field as Field
from pants.engine.internals.target_adaptor import SourceBlock, SourceBlocks  # noqa: F401
from pants.engine.unions import UnionMembership, UnionRule, distinct_union_type_per_subclass, union
from pants.option.global_options import UnmatchedBuildFileGlobs
from pants.source.filespec import Filespec, FilespecMatcher
from pants.util.collections import ensure_list, ensure_str_list
from pants.util.dirutil import fast_relpath
from pants.util.docutil import bin_name, doc_url
from pants.util.frozendict import FrozenDict
from pants.util.memo import memoized_classproperty, memoized_method, memoized_property
from pants.util.ordered_set import FrozenOrderedSet
from pants.util.strutil import bullet_list, help_text, pluralize, softwrap

logger = logging.getLogger(__name__)

# -----------------------------------------------------------------------------------------------
# Core Field abstractions
# -----------------------------------------------------------------------------------------------

# Type alias to express the intent that the type should be immutable and hashable. There's nothing
# to actually enforce this, outside of convention. Maybe we could develop a MyPy plugin?
ImmutableValue = Any


# NB: By subclassing `Field`, MyPy understands our type hints, and it means it doesn't matter which
# order you use for inheriting the field template vs. the mixin.
class AsyncFieldMixin(Field):
    """A mixin to store the field's original `Address` for use during hydration by the engine.

    Typically, you should also create a dataclass representing the hydrated value and another for
    the request, then a rule to go from the request to the hydrated value. The request class should
    store the async field as a property.

    (Why use the request class as the rule input, rather than the field itself? It's a wrapper so
    that subclasses of the async field work properly, given that the engine uses exact type IDs.
    This is like WrappedTarget.)

    For example:

        class Sources(StringSequenceField, AsyncFieldMixin):
            alias = "sources"

            # Often, async fields will want to define entry points like this to allow subclasses to
            # change behavior.
            def validate_resolved_files(self, files: Sequence[str]) -> None:
                pass


        @dataclass(frozen=True)
        class HydrateSourcesRequest:
            field: Sources


        @dataclass(frozen=True)
        class HydratedSources:
            snapshot: Snapshot


        @rule
        def hydrate_sources(request: HydrateSourcesRequest) -> HydratedSources:
            result = await Get(Snapshot, PathGlobs(request.field.value))
            request.field.validate_resolved_files(result.files)
            ...
            return HydratedSources(result)

    Then, call sites can `await Get` if they need to hydrate the field, even if they subclassed
    the original async field to have custom behavior:

        sources1 = await Get(HydratedSources, HydrateSourcesRequest(my_tgt.get(Sources)))
        sources2 = await Get(HydratedSources, HydrateSourcesRequest(custom_tgt.get(CustomSources)))
    """

    address: Address

    @final
    def __new__(cls, raw_value: Optional[Any], address: Address) -> Self:
        obj = super().__new__(cls, raw_value, address)  # type: ignore[call-arg]
        # N.B.: We store the address here and not in the Field base class, because the memory usage
        # of storing this value in every field was shown to be excessive / lead to performance
        # issues.
        object.__setattr__(obj, "address", address)
        return obj

    def __repr__(self) -> str:
        params = [
            f"alias={self.alias!r}",
            f"address={self.address}",
            f"value={self.value!r}",
        ]
        if hasattr(self, "default"):
            params.append(f"default={self.default!r}")
        return f"{self.__class__}({', '.join(params)})"

    def __hash__(self) -> int:
        return hash((self.__class__, self.value, self.address))

    def __eq__(self, other: Any) -> bool:
        if not isinstance(other, AsyncFieldMixin):
            return False
        return (
            self.__class__ == other.__class__
            and self.value == other.value
            and self.address == other.address
        )

    def __ne__(self, other: Any) -> bool:
        return not (self == other)


@union
@dataclass(frozen=True)
class FieldDefaultFactoryRequest:
    """Registers a dynamic default for a Field.

    See `FieldDefaults`.
    """

    field_type: ClassVar[type[Field]]


# TODO: Workaround for https://github.com/python/mypy/issues/5485, because we cannot directly use
# a Callable.
class FieldDefaultFactory(Protocol):
    def __call__(self, field: Field) -> Any:
        pass


@dataclass(frozen=True)
class FieldDefaultFactoryResult:
    """A wrapper for a function which computes the default value of a Field."""

    default_factory: FieldDefaultFactory


@dataclass(frozen=True)
class FieldDefaults:
    """Generic Field default values. To install a default, see `FieldDefaultFactoryRequest`.

    TODO: This is to work around the fact that Field value defaulting cannot have arbitrary
    subsystem requirements, and so e.g. `JvmResolveField` and `PythonResolveField` have methods
    which compute the true value of the field given a subsystem argument. Consumers need to
    be type aware, and `@rules` cannot have dynamic requirements.

    Additionally, `__defaults__` should mean that computed default Field values should become
    more rare: i.e. `JvmResolveField` and `PythonResolveField` could potentially move to
    hardcoded default values which users override with `__defaults__` if they'd like to change
    the default resolve names.

    See https://github.com/pantsbuild/pants/issues/12934 about potentially allowing unions
    (including Field registrations) to have `@rule_helper` methods, which would allow the
    computation of an AsyncField to directly require a subsystem. Since
    https://github.com/pantsbuild/pants/pull/17947 rules may use any methods as rule helpers without
    special decoration so this should now be possible to implement.
    """

    _factories: FrozenDict[type[Field], FieldDefaultFactory]

    @memoized_method
    def factory(self, field_type: type[Field]) -> FieldDefaultFactory:
        """Looks up a Field default factory in a subclass-aware way."""
        factory = self._factories.get(field_type, None)
        if factory is not None:
            return factory

        for ft, factory in self._factories.items():
            if issubclass(field_type, ft):
                return factory

        return lambda f: f.value

    def value_or_default(self, field: Field) -> Any:
        return (self.factory(type(field)))(field)


# -----------------------------------------------------------------------------------------------
# Core Target abstractions
# -----------------------------------------------------------------------------------------------


# NB: This TypeVar is what allows `Target.get()` to properly work with MyPy so that MyPy knows
# the precise Field returned.
_F = TypeVar("_F", bound=Field)


@dataclass(frozen=True)
class Target:
    """A Target represents an addressable set of metadata.

    Set the `help` class property with a description, which will be used in `./pants help`. For the
    best rendering, use soft wrapping (e.g. implicit string concatenation) within paragraphs, but
    hard wrapping (`\n`) to separate distinct paragraphs and/or lists.
    """

    # Subclasses must define these
    alias: ClassVar[str]
    core_fields: ClassVar[Tuple[Type[Field], ...]]
    help: ClassVar[str | Callable[[], str]]

    removal_version: ClassVar[str | None] = None
    removal_hint: ClassVar[str | None] = None

    deprecated_alias: ClassVar[str | None] = None
    deprecated_alias_removal_version: ClassVar[str | None] = None

    # These get calculated in the constructor
    address: Address
    field_values: FrozenDict[type[Field], Field]
    residence_dir: str
    name_explicitly_set: bool
    description_of_origin: str
    origin_sources_blocks: FrozenDict[str, SourceBlocks]

    @final
    def __init__(
        self,
        unhydrated_values: Mapping[str, Any],
        address: Address,
        # NB: `union_membership` is only optional to facilitate tests. In production, we should
        # always provide this parameter. This should be safe to do because production code should
        # rarely directly instantiate Targets and should instead use the engine to request them.
        union_membership: UnionMembership | None = None,
        *,
        name_explicitly_set: bool = True,
        residence_dir: str | None = None,
        ignore_unrecognized_fields: bool = False,
        description_of_origin: str | None = None,
        origin_sources_blocks: FrozenDict[str, SourceBlocks] = FrozenDict(),
    ) -> None:
        """Create a target.

        :param unhydrated_values: A mapping of field aliases to their raw values. Any left off
            fields will either use their default or error if required=True.
        :param address: How to uniquely identify this target.
        :param union_membership: Used to determine plugin fields. This must be set in production!
        :param residence_dir: Where this target "lives". If unspecified, will be the `spec_path`
            of the `address`, i.e. where the target was either explicitly defined or where its
            target generator was explicitly defined. Target generators can, however, set this to
            the directory where the generated target provides metadata for. For example, a
            file-based target like `python_source` should set this to the parent directory of
            its file. A file-less target like `go_third_party_package` should keep the default of
            `address.spec_path`. This field impacts how command line specs work, so that globs
            like `dir:` know whether to match the target or not.
        :param ignore_unrecognized_fields: Don't error if fields are not recognized. This is only
            intended for when Pants is bootstrapping itself.
        :param description_of_origin: Where this target was declared, such as a path to BUILD file
            and line number.
        """
        if self.removal_version and not address.is_generated_target:
            if not self.removal_hint:
                raise ValueError(
                    f"You specified `removal_version` for {self.__class__}, but not "
                    "the class property `removal_hint`."
                )
            warn_or_error(
                self.removal_version,
                entity=f"the {repr(self.alias)} target type",
                hint=f"Using the `{self.alias}` target type for {address}. {self.removal_hint}",
            )

        if origin_sources_blocks:
            _validate_origin_sources_blocks(origin_sources_blocks)

        object.__setattr__(
            self, "residence_dir", residence_dir if residence_dir is not None else address.spec_path
        )
        object.__setattr__(self, "address", address)
        object.__setattr__(
            self, "description_of_origin", description_of_origin or self.residence_dir
        )
        object.__setattr__(self, "origin_sources_blocks", origin_sources_blocks)
        object.__setattr__(self, "name_explicitly_set", name_explicitly_set)
        try:
            object.__setattr__(
                self,
                "field_values",
                self._calculate_field_values(
                    unhydrated_values,
                    address,
                    union_membership,
                    ignore_unrecognized_fields=ignore_unrecognized_fields,
                ),
            )

            self.validate()
        except Exception as e:
            raise InvalidTargetException(
                str(e), description_of_origin=self.description_of_origin
            ) from e

    @final
    def _calculate_field_values(
        self,
        unhydrated_values: Mapping[str, Any],
        address: Address,
        # See `__init__`.
        union_membership: UnionMembership | None,
        *,
        ignore_unrecognized_fields: bool,
    ) -> FrozenDict[type[Field], Field]:
        all_field_types = self.class_field_types(union_membership)
        field_values = {}
        aliases_to_field_types = self._get_field_aliases_to_field_types(all_field_types)

        for alias, value in unhydrated_values.items():
            if alias not in aliases_to_field_types:
                if ignore_unrecognized_fields:
                    continue
                valid_aliases = set(aliases_to_field_types.keys())
                if isinstance(self, TargetGenerator):
                    # Even though moved_fields don't live on the target generator, they are valid
                    # for users to specify. It's intentional that these are only used for
                    # `InvalidFieldException` and are not stored as normal fields with
                    # `aliases_to_field_types`.
                    for field_type in self.moved_fields:
                        valid_aliases.add(field_type.alias)
                        if field_type.deprecated_alias is not None:
                            valid_aliases.add(field_type.deprecated_alias)
                raise InvalidFieldException(
                    f"Unrecognized field `{alias}={value}` in target {address}. Valid fields for "
                    f"the target type `{self.alias}`: {sorted(valid_aliases)}.",
                )
            field_type = aliases_to_field_types[alias]
            field_values[field_type] = field_type(value, address)

        # For undefined fields, mark the raw value as missing.
        for field_type in all_field_types:
            if field_type in field_values:
                continue
            field_values[field_type] = field_type(NO_VALUE, address)
        return FrozenDict(
            sorted(
                field_values.items(),
                key=lambda field_type_to_val_pair: field_type_to_val_pair[0].alias,
            )
        )

    @final
    @classmethod
    def _get_field_aliases_to_field_types(
        cls, field_types: Iterable[type[Field]]
    ) -> dict[str, type[Field]]:
        aliases_to_field_types = {}
        for field_type in field_types:
            aliases_to_field_types[field_type.alias] = field_type
            if field_type.deprecated_alias is not None:
                aliases_to_field_types[field_type.deprecated_alias] = field_type
        return aliases_to_field_types

    @final
    @property
    def field_types(self) -> KeysView[Type[Field]]:
        return self.field_values.keys()

    @distinct_union_type_per_subclass
    class PluginField:
        pass

    def __repr__(self) -> str:
        fields = ", ".join(str(field) for field in self.field_values.values())
        return (
            f"{self.__class__}("
            f"address={self.address}, "
            f"alias={self.alias!r}, "
            f"residence_dir={self.residence_dir!r}, "
            f"origin={self.description_of_origin}, "
            f"{fields})"
        )

    def __str__(self) -> str:
        fields = ", ".join(str(field) for field in self.field_values.values())
        address = f"address=\"{self.address}\"{', ' if fields else ''}"
        return f"{self.alias}({address}{fields})"

    def __hash__(self) -> int:
        return hash((self.__class__, self.address, self.residence_dir, self.field_values))

    def __eq__(self, other: Union[Target, Any]) -> bool:
        if not isinstance(other, Target):
            return NotImplemented
        return (self.__class__, self.address, self.residence_dir, self.field_values) == (
            other.__class__,
            other.address,
            other.residence_dir,
            other.field_values,
        )

    def __lt__(self, other: Any) -> bool:
        if not isinstance(other, Target):
            return NotImplemented
        return self.address < other.address

    def __gt__(self, other: Any) -> bool:
        if not isinstance(other, Target):
            return NotImplemented
        return self.address > other.address

    @classmethod
    @memoized_method
    def _find_plugin_fields(cls, union_membership: UnionMembership) -> tuple[type[Field], ...]:
        result: set[type[Field]] = set()
        classes = [cls]
        while classes:
            cls = classes.pop()
            classes.extend(cls.__bases__)
            if issubclass(cls, Target):
                result.update(cast("set[type[Field]]", union_membership.get(cls.PluginField)))

        return tuple(sorted(result, key=attrgetter("alias")))

    @final
    @classmethod
    def _find_registered_field_subclass(
        cls, requested_field: Type[_F], *, registered_fields: Iterable[Type[Field]]
    ) -> Optional[Type[_F]]:
        """Check if the Target has registered a subclass of the requested Field.

        This is necessary to allow targets to override the functionality of common fields. For
        example, you could subclass `Tags` to define `CustomTags` with a different default. At the
        same time, we still want to be able to call `tgt.get(Tags)`, in addition to
        `tgt.get(CustomTags)`.
        """
        subclass = next(
            (
                registered_field
                for registered_field in registered_fields
                if issubclass(registered_field, requested_field)
            ),
            None,
        )
        return subclass

    @final
    def _maybe_get(self, field: Type[_F]) -> Optional[_F]:
        result = self.field_values.get(field, None)
        if result is not None:
            return cast(_F, result)
        field_subclass = self._find_registered_field_subclass(
            field, registered_fields=self.field_values.keys()
        )
        if field_subclass is not None:
            return cast(_F, self.field_values[field_subclass])
        return None

    @final
    def __getitem__(self, field: Type[_F]) -> _F:
        """Get the requested `Field` instance belonging to this target.

        If the `Field` is not registered on this `Target` type, this method will raise a
        `KeyError`. To avoid this, you should first call `tgt.has_field()` or `tgt.has_fields()`
        to ensure that the field is registered, or, alternatively, use `Target.get()`.

        See the docstring for `Target.get()` for how this method handles subclasses of the
        requested Field and for tips on how to use the returned value.
        """
        result = self._maybe_get(field)
        if result is not None:
            return result
        raise KeyError(
            f"The target `{self}` does not have a field `{field.__name__}`. Before calling "
            f"`my_tgt[{field.__name__}]`, call `my_tgt.has_field({field.__name__})` to "
            f"filter out any irrelevant Targets or call `my_tgt.get({field.__name__})` to use the "
            f"default Field value."
        )

    @final
    def get(self, field: Type[_F], *, default_raw_value: Optional[Any] = None) -> _F:
        """Get the requested `Field` instance belonging to this target.

        This will return an instance of the requested field type, e.g. an instance of
        `InterpreterConstraints`, `SourcesField`, `EntryPoint`, etc. Usually, you will want to
        grab the `Field`'s inner value, e.g. `tgt.get(Compatibility).value`. (For async fields like
        `SourcesField`, you may need to hydrate the value.).

        This works with subclasses of `Field`. For example, if you subclass `Tags`
        to define a custom subclass `CustomTags`, both `tgt.get(Tags)` and
        `tgt.get(CustomTags)` will return the same `CustomTags` instance.

        If the `Field` is not registered on this `Target` type, this will return an instance of
        the requested Field by using `default_raw_value` to create the instance. Alternatively,
        first call `tgt.has_field()` or `tgt.has_fields()` to ensure that the field is registered,
        or, alternatively, use indexing (e.g. `tgt[Compatibility]`) to raise a KeyError when the
        field is not registered.
        """
        result = self._maybe_get(field)
        if result is not None:
            return result
        return field(default_raw_value, self.address)

    @final
    @classmethod
    def _has_fields(
        cls, fields: Iterable[Type[Field]], *, registered_fields: AbstractSet[Type[Field]]
    ) -> bool:
        unrecognized_fields = [field for field in fields if field not in registered_fields]
        if not unrecognized_fields:
            return True
        for unrecognized_field in unrecognized_fields:
            maybe_subclass = cls._find_registered_field_subclass(
                unrecognized_field, registered_fields=registered_fields
            )
            if maybe_subclass is None:
                return False
        return True

    @final
    def has_field(self, field: Type[Field]) -> bool:
        """Check that this target has registered the requested field.

        This works with subclasses of `Field`. For example, if you subclass `Tags` to define a
        custom subclass `CustomTags`, both `tgt.has_field(Tags)` and
        `python_tgt.has_field(CustomTags)` will return True.
        """
        return self.has_fields([field])

    @final
    def has_fields(self, fields: Iterable[Type[Field]]) -> bool:
        """Check that this target has registered all of the requested fields.

        This works with subclasses of `Field`. For example, if you subclass `Tags` to define a
        custom subclass `CustomTags`, both `tgt.has_fields([Tags])` and
        `python_tgt.has_fields([CustomTags])` will return True.
        """
        return self._has_fields(fields, registered_fields=self.field_values.keys())

    @final
    @classmethod
    @memoized_method
    def class_field_types(
        cls, union_membership: UnionMembership | None
    ) -> FrozenOrderedSet[Type[Field]]:
        """Return all registered Fields belonging to this target type.

        You can also use the instance property `tgt.field_types` to avoid having to pass the
        parameter UnionMembership.
        """
        if union_membership is None:
            return FrozenOrderedSet(cls.core_fields)
        else:
            return FrozenOrderedSet((*cls.core_fields, *cls._find_plugin_fields(union_membership)))

    @final
    @classmethod
    def class_has_field(cls, field: Type[Field], union_membership: UnionMembership) -> bool:
        """Behaves like `Target.has_field()`, but works as a classmethod rather than an instance
        method."""
        return cls.class_has_fields([field], union_membership)

    @final
    @classmethod
    def class_has_fields(
        cls, fields: Iterable[Type[Field]], union_membership: UnionMembership
    ) -> bool:
        """Behaves like `Target.has_fields()`, but works as a classmethod rather than an instance
        method."""
        return cls._has_fields(fields, registered_fields=cls.class_field_types(union_membership))

    @final
    @classmethod
    def class_get_field(cls, field: Type[_F], union_membership: UnionMembership) -> Type[_F]:
        """Get the requested Field type registered with this target type.

        This will error if the field is not registered, so you should call Target.class_has_field()
        first.
        """
        class_fields = cls.class_field_types(union_membership)
        result = next(
            (
                registered_field
                for registered_field in class_fields
                if issubclass(registered_field, field)
            ),
            None,
        )
        if result is None:
            raise KeyError(
                f"The target type `{cls.alias}` does not have a field `{field.__name__}`. Before "
                f"calling `TargetType.class_get_field({field.__name__})`, call "
                f"`TargetType.class_has_field({field.__name__})`."
            )
        return result

    @classmethod
    def register_plugin_field(cls, field: Type[Field]) -> UnionRule:
        """Register a new field on the target type.

        In the `rules()` register.py entry-point, include
        `MyTarget.register_plugin_field(NewField)`. This will register `NewField` as a first-class
        citizen. Plugins can use this new field like any other.
        """
        return UnionRule(cls.PluginField, field)

    def validate(self) -> None:
        """Validate the target, such as checking for mutually exclusive fields.

        N.B.: The validation should only be of properties intrinsic to the associated files in any
        context. If the validation only makes sense for certain goals acting on targets; those
        validations should be done in the associated rules.
        """


def _validate_origin_sources_blocks(origin_sources_blocks: FrozenDict[str, SourceBlocks]) -> None:
    if not isinstance(origin_sources_blocks, FrozenDict):
        raise ValueError(
            f"Expected `origin_sources_blocks` to be of type `FrozenDict`, got {type(origin_sources_blocks)=} {origin_sources_blocks=}"
        )
    for blocks in origin_sources_blocks.values():
        if not isinstance(blocks, SourceBlocks):
            raise ValueError(
                f"Expected `origin_sources_blocks` to be a `FrozenDict` with values of type `SourceBlocks`, got values of {type(blocks)=} {blocks=}"
            )
        for block in blocks:
            if not isinstance(block, SourceBlock):
                raise ValueError(
                    f"Expected `origin_sources_blocks` to be a `FrozenDict` with values of type `SourceBlocks`, got values of {type(blocks)=} {blocks=}"
                )


@dataclass(frozen=True)
class WrappedTargetRequest:
    """Used with `WrappedTarget` to get the Target corresponding to an address.

    `description_of_origin` is used for error messages when the address does not actually exist. If
    you are confident this cannot happen, set the string to something like `<infallible>`.
    """

    address: Address
    description_of_origin: str = dataclasses.field(hash=False, compare=False)


@dataclass(frozen=True)
class WrappedTarget:
    """A light wrapper to encapsulate all the distinct `Target` subclasses into a single type.

    This is necessary when using a single target in a rule because the engine expects exact types
    and does not work with subtypes.
    """

    target: Target


class Targets(Collection[Target]):
    """A heterogeneous collection of instances of Target subclasses.

    While every element will be a subclass of `Target`, there may be many different `Target` types
    in this collection, e.g. some `FileTarget` and some `PythonTestTarget`.

    Often, you will want to filter out the relevant targets by looking at what fields they have
    registered, e.g.:

        valid_tgts = [tgt for tgt in tgts if tgt.has_fields([Compatibility, PythonSources])]

    You should not check the Target's actual type because this breaks custom target types;
    for example, prefer `tgt.has_field(PythonTestsSourcesField)` to
    `isinstance(tgt, PythonTestsTarget)`.
    """

    def expect_single(self) -> Target:
        assert_single_address([tgt.address for tgt in self])
        return self[0]


# This distinct type is necessary because of https://github.com/pantsbuild/pants/issues/14977.
#
# NB: We still proactively apply filtering inside `AddressSpecs` and `FilesystemSpecs`, which is
# earlier in the rule pipeline of `RawSpecs -> Addresses -> UnexpandedTargets -> Targets ->
# FilteredTargets`. That is necessary so that project-introspection goals like `list` which don't
# use `FilteredTargets` still have filtering applied.
class FilteredTargets(Collection[Target]):
    """A heterogeneous collection of Target instances that have been filtered with the global
    options `--tag` and `--exclude-target-regexp`.

    Outside of the extra filtering, this type is identical to `Targets`, including its handling of
    target generators.
    """

    def expect_single(self) -> Target:
        assert_single_address([tgt.address for tgt in self])
        return self[0]


class UnexpandedTargets(Collection[Target]):
    """Like `Targets`, but will not replace target generators with their generated targets (e.g.
    replace `python_sources` "BUILD targets" with generated `python_source` "file targets")."""

    def expect_single(self) -> Target:
        assert_single_address([tgt.address for tgt in self])
        return self[0]


class DepsTraversalBehavior(Enum):
    """The return value for ShouldTraverseDepsPredicate.

    NB: This only indicates whether to traverse the deps of a target;
    It does not control the inclusion of the target itself (though that
    might be added in the future). By the time the predicate is called,
    the target itself was already included.
    """

    INCLUDE = "include"
    EXCLUDE = "exclude"


@dataclass(frozen=True)
class ShouldTraverseDepsPredicate(metaclass=ABCMeta):
    """This callable determines whether to traverse through deps of a given Target + Field.

    This is a callable dataclass instead of a function to avoid issues with hashing closures.
    Only the id is used when hashing a function; any closure vars are NOT accounted for.

    NB: When subclassing a dataclass (like this one), you do not need to add the @dataclass
    decorator unless the subclass has additional fields. The @dataclass decorator only inspects
    the current class (not any parents from __mro__) to determine if any methods were explicitly
    defined. So, any typically-generated methods explicitly added on this parent class would NOT
    be inherited by @dataclass decorated subclasses. To avoid these issues, this parent class
    uses __post_init__ and relies on the generated __init__ and __hash__ methods.
    """

    # NB: This _callable field ensures that __call__ is included in the __hash__ method generated by @dataclass.
    # That is extremely important because two predicates with different implementations but the same data
    # (or no data) need to have different hashes and compare unequal.
    _callable: Callable[
        [Any, Target, Dependencies | SpecialCasedDependencies], DepsTraversalBehavior
    ] = dataclasses.field(init=False, repr=False)

    def __post_init__(self):
        object.__setattr__(self, "_callable", type(self).__call__)

    @abstractmethod
    def __call__(
        self, target: Target, field: Dependencies | SpecialCasedDependencies
    ) -> DepsTraversalBehavior:
        """This predicate decides when to INCLUDE or EXCLUDE the target's field's deps."""


class TraverseIfDependenciesField(ShouldTraverseDepsPredicate):
    """This is the default ShouldTraverseDepsPredicate implementation.

    This skips resolving dependencies for fields (like SpecialCasedDependencies) that are not
    subclasses of Dependencies.
    """

    def __call__(
        self, target: Target, field: Dependencies | SpecialCasedDependencies
    ) -> DepsTraversalBehavior:
        if isinstance(field, Dependencies):
            return DepsTraversalBehavior.INCLUDE
        return DepsTraversalBehavior.EXCLUDE


class AlwaysTraverseDeps(ShouldTraverseDepsPredicate):
    """A predicate to use when a request needs all deps.

    This includes deps from fields like SpecialCasedDependencies which are ignored in most cases.
    """

    def __call__(
        self, target: Target, field: Dependencies | SpecialCasedDependencies
    ) -> DepsTraversalBehavior:
        return DepsTraversalBehavior.INCLUDE


class CoarsenedTarget(EngineAwareParameter):
    def __init__(self, members: Iterable[Target], dependencies: Iterable[CoarsenedTarget]) -> None:
        """A set of Targets which cyclically reach one another, and are thus indivisible.

        Instances of this class form a structure-shared DAG, and so a hashcode is pre-computed for the
        recursive portion.

        :param members: The members of the cycle.
        :param dependencies: The deduped direct (not transitive) dependencies of all Targets in
            the cycle. Dependencies between members of the cycle are excluded.
        """
        self.members = FrozenOrderedSet(members)
        self.dependencies = FrozenOrderedSet(dependencies)
        self._hashcode = hash((self.members, self.dependencies))

    def debug_hint(self) -> str:
        return str(self)

    def metadata(self) -> Dict[str, Any]:
        return {"addresses": [t.address.spec for t in self.members]}

    @property
    def representative(self) -> Target:
        """A stable "representative" target in the cycle."""
        return next(iter(self.members))

    def bullet_list(self) -> str:
        """The addresses and type aliases of all members of the cycle."""
        return bullet_list(sorted(f"{t.address.spec}\t({type(t).alias})" for t in self.members))

    def closure(self, visited: Set[CoarsenedTarget] | None = None) -> Iterator[Target]:
        """All Targets reachable from this root."""
        return (t for ct in self.coarsened_closure(visited) for t in ct.members)

    def coarsened_closure(
        self, visited: Set[CoarsenedTarget] | None = None
    ) -> Iterator[CoarsenedTarget]:
        """All CoarsenedTargets reachable from this root."""

        visited = set() if visited is None else visited
        queue = deque([self])
        while queue:
            ct = queue.popleft()
            if ct in visited:
                continue
            visited.add(ct)
            yield ct
            queue.extend(ct.dependencies)

    def __hash__(self) -> int:
        return self._hashcode

    def _eq_helper(self, other: CoarsenedTarget, equal_items: set[tuple[int, int]]) -> bool:
        key = (id(self), id(other))
        if key[0] == key[1] or key in equal_items:
            return True

        is_eq = (
            self._hashcode == other._hashcode
            and self.members == other.members
            and len(self.dependencies) == len(other.dependencies)
            and all(
                l._eq_helper(r, equal_items) for l, r in zip(self.dependencies, other.dependencies)
            )
        )

        # NB: We only track equal items because any non-equal item will cause the entire
        # operation to shortcircuit.
        if is_eq:
            equal_items.add(key)
        return is_eq

    def __eq__(self, other: Any) -> bool:
        if not isinstance(other, CoarsenedTarget):
            return NotImplemented
        return self._eq_helper(other, set())

    def __str__(self) -> str:
        if len(self.members) > 1:
            others = len(self.members) - 1
            return f"{self.representative.address.spec} (and {others} more)"
        return self.representative.address.spec

    def __repr__(self) -> str:
        return f"{self.__class__.__name__}({str(self)})"


class CoarsenedTargets(Collection[CoarsenedTarget]):
    """The CoarsenedTarget roots of a transitive graph walk for some addresses.

    To collect all reachable CoarsenedTarget members, use `def closure`.
    """

    def by_address(self) -> dict[Address, CoarsenedTarget]:
        """Compute a mapping from Address to containing CoarsenedTarget."""
        return {t.address: ct for ct in self for t in ct.members}

    def closure(self) -> Iterator[Target]:
        """All Targets reachable from these CoarsenedTarget roots."""
        visited: Set[CoarsenedTarget] = set()
        return (t for root in self for t in root.closure(visited))

    def coarsened_closure(self) -> Iterator[CoarsenedTarget]:
        """All CoarsenedTargets reachable from these CoarsenedTarget roots."""
        visited: Set[CoarsenedTarget] = set()
        return (ct for root in self for ct in root.coarsened_closure(visited))

    def __eq__(self, other: Any) -> bool:
        if not isinstance(other, CoarsenedTargets):
            return NotImplemented
        equal_items: set[tuple[int, int]] = set()
        return len(self) == len(other) and all(
            l._eq_helper(r, equal_items) for l, r in zip(self, other)
        )

    __hash__ = Tuple.__hash__


@dataclass(frozen=True)
class CoarsenedTargetsRequest:
    """A request to get CoarsenedTargets for input roots."""

    roots: Tuple[Address, ...]
    expanded_targets: bool
    should_traverse_deps_predicate: ShouldTraverseDepsPredicate

    def __init__(
        self,
        roots: Iterable[Address],
        *,
        expanded_targets: bool = False,
        should_traverse_deps_predicate: ShouldTraverseDepsPredicate = TraverseIfDependenciesField(),
    ) -> None:
        object.__setattr__(self, "roots", tuple(roots))
        object.__setattr__(self, "expanded_targets", expanded_targets)
        object.__setattr__(self, "should_traverse_deps_predicate", should_traverse_deps_predicate)


@dataclass(frozen=True)
class TransitiveTargets:
    """A set of Target roots, and their transitive, flattened, de-duped dependencies.

    If a target root is a dependency of another target root, then it will show up both in `roots`
    and in `dependencies`.
    """

    roots: Tuple[Target, ...]
    dependencies: FrozenOrderedSet[Target]

    @memoized_property
    def closure(self) -> FrozenOrderedSet[Target]:
        """The roots and the dependencies combined."""
        return FrozenOrderedSet([*self.roots, *self.dependencies])


@dataclass(frozen=True)
class TransitiveTargetsRequest:
    """A request to get the transitive dependencies of the input roots.

    Resolve the transitive targets with `await Get(TransitiveTargets,
    TransitiveTargetsRequest([addr1, addr2]))`.
    """

    roots: Tuple[Address, ...]
    should_traverse_deps_predicate: ShouldTraverseDepsPredicate

    def __init__(
        self,
        roots: Iterable[Address],
        *,
        should_traverse_deps_predicate: ShouldTraverseDepsPredicate = TraverseIfDependenciesField(),
    ) -> None:
        object.__setattr__(self, "roots", tuple(roots))
        object.__setattr__(self, "should_traverse_deps_predicate", should_traverse_deps_predicate)


@dataclass(frozen=True)
class RegisteredTargetTypes:
    aliases_to_types: FrozenDict[str, Type[Target]]

    def __init__(self, aliases_to_types: Mapping[str, Type[Target]]) -> None:
        object.__setattr__(self, "aliases_to_types", FrozenDict(aliases_to_types))

    @classmethod
    def create(cls, target_types: Iterable[Type[Target]]) -> RegisteredTargetTypes:
        result = {}
        for target_type in sorted(target_types, key=lambda tt: tt.alias):
            result[target_type.alias] = target_type
            if target_type.deprecated_alias is not None:
                result[target_type.deprecated_alias] = target_type
        return cls(result)

    @property
    def aliases(self) -> FrozenOrderedSet[str]:
        return FrozenOrderedSet(self.aliases_to_types.keys())

    @property
    def types(self) -> FrozenOrderedSet[type[Target]]:
        return FrozenOrderedSet(self.aliases_to_types.values())


class AllTargets(Collection[Target]):
    """All targets in the project, but with target generators replaced by their generated targets,
    unlike `AllUnexpandedTargets`."""


class AllUnexpandedTargets(Collection[Target]):
    """All targets in the project, including generated targets.

    This should generally be avoided because it is relatively expensive to compute and is frequently
    invalidated, but it can be necessary for things like dependency inference to build a global
    mapping of imports to targets.
    """


# -----------------------------------------------------------------------------------------------
# Target generation
# -----------------------------------------------------------------------------------------------


class TargetGenerator(Target):
    """A Target type which generates other Targets via installed `@rule` logic.

    To act as a generator, a Target type should subclass this base class and install generation
    `@rule`s which consume a corresponding GenerateTargetsRequest subclass to produce
    GeneratedTargets.
    """

    # The generated Target class.
    #
    # If this is not provided, consider checking for the default values that applies to the target
    # types being generated manually. The applicable defaults are available on the `AddressFamily`
    # which you can get using:
    #
    #    family = await Get(AddressFamily, AddressFamilyDir(address.spec_path))
    #    target_defaults = family.defaults.get(MyTarget.alias, {})
    generated_target_cls: ClassVar[type[Target]]

    # Fields which have their values copied from the generator Target to the generated Target.
    #
    # Must be a subset of `core_fields`.
    #
    # Fields should be copied from the generator to the generated when their semantic meaning is
    # the same for both Target types, and when it is valuable for them to be introspected on
    # either the generator or generated target (such as by `peek`, or in `filter`).
    copied_fields: ClassVar[Tuple[Type[Field], ...]]

    # Fields which are specified to instances of the generator Target, but which are propagated
    # to generated Targets rather than being stored on the generator Target.
    #
    # Must be disjoint from `core_fields`.
    #
    # Only Fields which are moved to the generated Target are allowed to be `parametrize`d. But
    # it can also be the case that a Field only makes sense semantically when it is applied to
    # the generated Target (for example, for an individual file), and the generator Target is just
    # acting as a convenient place for them to be specified.
    moved_fields: ClassVar[Tuple[Type[Field], ...]]

    @distinct_union_type_per_subclass
    class MovedPluginField:
        """A plugin field that should be moved into the generated targets."""

    def validate(self) -> None:
        super().validate()

        copied_dependencies_field_types = [
            field_type.__name__
            for field_type in type(self).copied_fields
            if issubclass(field_type, Dependencies)
        ]
        if copied_dependencies_field_types:
            raise InvalidTargetException(
                f"Using a `Dependencies` field subclass ({copied_dependencies_field_types}) as a "
                "`TargetGenerator.copied_field`. `Dependencies` fields should be "
                "`TargetGenerator.moved_field`s, to avoid redundant graph edges."
            )

    @classmethod
    def register_plugin_field(cls, field: Type[Field], *, as_moved_field=False) -> UnionRule:
        if as_moved_field:
            return UnionRule(cls.MovedPluginField, field)
        else:
            return super().register_plugin_field(field)

    @classmethod
    @memoized_method
    def _find_plugin_fields(cls, union_membership: UnionMembership) -> tuple[type[Field], ...]:
        return (
            *cls._find_copied_plugin_fields(union_membership),
            *cls._find_moved_plugin_fields(union_membership),
        )

    @final
    @classmethod
    @memoized_method
    def _find_moved_plugin_fields(
        cls, union_membership: UnionMembership
    ) -> tuple[type[Field], ...]:
        result: set[type[Field]] = set()
        classes = [cls]
        while classes:
            cls = classes.pop()
            classes.extend(cls.__bases__)
            if issubclass(cls, TargetGenerator):
                result.update(cast("set[type[Field]]", union_membership.get(cls.MovedPluginField)))

        return tuple(result)

    @final
    @classmethod
    @memoized_method
    def _find_copied_plugin_fields(
        cls, union_membership: UnionMembership
    ) -> tuple[type[Field], ...]:
        return super()._find_plugin_fields(union_membership)


class TargetFilesGenerator(TargetGenerator):
    """A TargetGenerator which generates a Target per file matched by the generator.

    Unlike TargetGenerator, no additional `@rules` are required to be installed, because generation
    is implemented declaratively. But an optional `settings_request_cls` can be declared to
    dynamically control some settings of generation.
    """

    settings_request_cls: ClassVar[type[TargetFilesGeneratorSettingsRequest] | None] = None

    def validate(self) -> None:
        super().validate()

        if self.has_field(MultipleSourcesField) and not self[MultipleSourcesField].value:
            raise InvalidTargetException(
                f"The `{self.alias}` target generator at {self.address} has an empty "
                f"`{self[MultipleSourcesField].alias}` field; so it will not generate any targets. "
                "If its purpose is to act as an alias for its dependencies, then it should be "
                "declared as a `target(..)` generic target instead. If it is unused, then it "
                "should be removed."
            )


@union(in_scope_types=[EnvironmentName])
class TargetFilesGeneratorSettingsRequest:
    """An optional union to provide dynamic settings for a `TargetFilesGenerator`.

    See `TargetFilesGenerator`.
    """


@dataclass
class TargetFilesGeneratorSettings:
    # Set `add_dependencies_on_all_siblings` to True so that each file-level target depends on all
    # other generated targets from the target generator. This is useful if both are true:
    #
    # a) file-level targets usually need their siblings to be present to work. Most target types
    #   (Python, Java, Shell, etc) meet this, except for `files` and `resources` which have no
    #   concept of "imports"
    # b) dependency inference cannot infer dependencies on sibling files.
    #
    # Otherwise, set `add_dependencies_on_all_siblings` to `False` so that dependencies are
    # finer-grained.
    add_dependencies_on_all_siblings: bool = False


_TargetGenerator = TypeVar("_TargetGenerator", bound=TargetGenerator)


@union(in_scope_types=[EnvironmentName])
@dataclass(frozen=True)
class GenerateTargetsRequest(Generic[_TargetGenerator]):
    generate_from: ClassVar[type[_TargetGenerator]]  # type: ignore[misc]

    # The TargetGenerator instance to generate targets for.
    generator: _TargetGenerator
    # The base Address to generate for. Note that due to parametrization, this may not
    # always be the Address of the underlying target.
    template_address: Address
    # The `TargetGenerator.moved_field/copied_field` Field values that the generator
    # should generate targets with.
    template: Mapping[str, Any] = dataclasses.field(hash=False)
    # Per-generated-Target overrides, with an additional `template_address` to be applied. The
    # per-instance Address might not match the base `template_address` if parametrization was
    # applied within overrides.
    overrides: Mapping[str, Mapping[Address, Mapping[str, Any]]] = dataclasses.field(hash=False)

    def require_unparametrized_overrides(self) -> dict[str, Mapping[str, Any]]:
        """Flattens overrides for `GenerateTargetsRequest` impls which don't support `parametrize`.

        If `parametrize` has been used in overrides, this will raise an error indicating that that is
        not yet supported for the generator target type.

        TODO: https://github.com/pantsbuild/pants/issues/14430 covers porting implementations and
        removing this method.
        """
        if any(len(templates) != 1 for templates in self.overrides.values()):
            raise ValueError(
                f"Target generators of type `{self.generate_from.alias}` (defined at "
                f"`{self.generator.address}`) do not (yet) support use of the `parametrize(..)` "
                f"builtin in their `{OverridesField.alias}=` field."
            )
        return {name: next(iter(templates.values())) for name, templates in self.overrides.items()}


class GeneratedTargets(FrozenDict[Address, Target]):
    """A mapping of the address of generated targets to the targets themselves."""

    def __init__(self, generator: Target, generated_targets: Iterable[Target]) -> None:
        expected_spec_path = generator.address.spec_path
        expected_tgt_name = generator.address.target_name
        mapping = {}
        for tgt in sorted(generated_targets, key=lambda t: t.address):
            if tgt.address.spec_path != expected_spec_path:
                raise InvalidGeneratedTargetException(
                    "All generated targets must have the same `Address.spec_path` as their "
                    f"target generator. Expected {generator.address.spec_path}, but got "
                    f"{tgt.address.spec_path} for target generated from {generator.address}: {tgt}"
                    "\n\nConsider using `request.generator.address.create_generated()`."
                )
            if tgt.address.target_name != expected_tgt_name:
                raise InvalidGeneratedTargetException(
                    "All generated targets must have the same `Address.target_name` as their "
                    f"target generator. Expected {generator.address.target_name}, but got "
                    f"{tgt.address.target_name} for target generated from {generator.address}: "
                    f"{tgt}\n\n"
                    "Consider using `request.generator.address.create_generated()`."
                )
            if not tgt.address.is_generated_target:
                raise InvalidGeneratedTargetException(
                    "All generated targets must set `Address.generator_name` or "
                    "`Address.relative_file_path`. Invalid for target generated from "
                    f"{generator.address}: {tgt}\n\n"
                    "Consider using `request.generator.address.create_generated()`."
                )
            mapping[tgt.address] = tgt
        super().__init__(mapping)


class TargetTypesToGenerateTargetsRequests(
    FrozenDict[Type[TargetGenerator], Type[GenerateTargetsRequest]]
):
    def is_generator(self, tgt: Target) -> bool:
        """Does this target type generate other targets?"""
        return isinstance(tgt, TargetGenerator) and bool(self.request_for(type(tgt)))

    def request_for(self, tgt_cls: type[TargetGenerator]) -> type[GenerateTargetsRequest] | None:
        """Return the request type for the given Target, or None."""
        if issubclass(tgt_cls, TargetFilesGenerator):
            return self.get(TargetFilesGenerator)
        return self.get(tgt_cls)


def _generate_file_level_targets(
    generated_target_cls: type[Target],
    generator: Target,
    paths: Sequence[str],
    template_address: Address,
    template: Mapping[str, Any],
    overrides: Mapping[str, Mapping[Address, Mapping[str, Any]]],
    # NB: Should only ever be set to `None` in tests.
    union_membership: UnionMembership | None,
    *,
    add_dependencies_on_all_siblings: bool,
) -> GeneratedTargets:
    """Generate one new target for each path, using the same fields as the generator target except
    for the `sources` field only referring to the path and using a new address.

    Set `add_dependencies_on_all_siblings` to True so that each file-level target depends on all
    other generated targets from the target generator. This is useful if both are true:

        a) file-level targets usually need their siblings to be present to work. Most target types
          (Python, Java, Shell, etc) meet this, except for `files` and `resources` which have no
          concept of "imports"
        b) dependency inference cannot infer dependencies on sibling files.

    Otherwise, set `add_dependencies_on_all_siblings` to `False` so that dependencies are
    finer-grained.

    `overrides` allows changing the fields for particular targets. It expects the full file path
     as the key.
    """

    # Paths will have already been globbed, so they should be escaped. See
    # https://github.com/pantsbuild/pants/issues/15381.
    paths = [glob_stdlib.escape(path) for path in paths]

    normalized_overrides = dict(overrides or {})

    all_generated_items: list[tuple[Address, str, dict[str, Any]]] = []
    for fp in paths:
        relativized_fp = fast_relpath(fp, template_address.spec_path)

        generated_overrides = normalized_overrides.pop(fp, None)
        if generated_overrides is None:
            # No overrides apply.
            all_generated_items.append(
                (template_address.create_file(relativized_fp), fp, dict(template))
            )
        else:
            # At least one override applies. Generate a target per set of fields.
            all_generated_items.extend(
                (
                    overridden_address.create_file(relativized_fp),
                    fp,
                    {**template, **override_fields},
                )
                for overridden_address, override_fields in generated_overrides.items()
            )

    # TODO: Parametrization in overrides will result in some unusual internal dependencies when
    # `add_dependencies_on_all_siblings`. Similar to inference, `add_dependencies_on_all_siblings`
    # should probably be field value aware.
    all_generated_address_specs = (
        FrozenOrderedSet(addr.spec for addr, _, _ in all_generated_items)
        if add_dependencies_on_all_siblings
        else FrozenOrderedSet()
    )

    def gen_tgt(address: Address, full_fp: str, generated_target_fields: dict[str, Any]) -> Target:
        if add_dependencies_on_all_siblings:
            if union_membership and not generated_target_cls.class_has_field(
                Dependencies, union_membership
            ):
                raise AssertionError(
                    f"The {type(generator).__name__} target class generates "
                    f"{generated_target_cls.__name__} targets, which do not "
                    f"have a `{Dependencies.alias}` field, and thus cannot "
                    "`add_dependencies_on_all_siblings`."
                )
            original_deps = generated_target_fields.get(Dependencies.alias, ())
            generated_target_fields[Dependencies.alias] = tuple(original_deps) + tuple(
                all_generated_address_specs - {address.spec}
            )

        generated_target_fields[SingleSourceField.alias] = fast_relpath(full_fp, address.spec_path)
        return generated_target_cls(
            generated_target_fields,
            address,
            union_membership=union_membership,
            residence_dir=os.path.dirname(full_fp),
        )

    result = tuple(
        gen_tgt(address, full_fp, fields) for address, full_fp, fields in all_generated_items
    )

    if normalized_overrides:
        unused_relative_paths = sorted(
            fast_relpath(fp, template_address.spec_path) for fp in normalized_overrides
        )
        all_valid_relative_paths = sorted(
            cast(str, tgt.address.relative_file_path or tgt.address.generated_name)
            for tgt in result
        )
        raise InvalidFieldException(
            f"Unused file paths in the `overrides` field for {template_address}: "
            f"{sorted(unused_relative_paths)}"
            f"\n\nDid you mean one of these valid paths?\n\n"
            f"{all_valid_relative_paths}"
        )

    return GeneratedTargets(generator, result)


# -----------------------------------------------------------------------------------------------
# FieldSet
# -----------------------------------------------------------------------------------------------
def _get_field_set_fields_from_target(
    field_set: Type[FieldSet], target: Target
) -> Dict[str, Field]:
    return {
        dataclass_field_name: (
            target[field_cls] if field_cls in field_set.required_fields else target.get(field_cls)
        )
        for dataclass_field_name, field_cls in field_set.fields.items()
    }


_FS = TypeVar("_FS", bound="FieldSet")


@dataclass(frozen=True)
class FieldSet(EngineAwareParameter, metaclass=ABCMeta):
    """An ad hoc set of fields from a target which are used by rules.

    Subclasses should declare all the fields they consume as dataclass attributes. They should also
    indicate which of these are required, rather than optional, through the class property
    `required_fields`. When a field is optional, the default constructor for the field will be used
    for any targets that do not have that field registered.

    Subclasses must set `@dataclass(frozen=True)` for their declared fields to be recognized.

    You can optionally implement the classmethod `opt_out` so that targets have a
    mechanism to not match with the FieldSet even if they have the `required_fields` registered.

    For example:

        @dataclass(frozen=True)
        class FortranTestFieldSet(FieldSet):
            required_fields = (FortranSources,)

            sources: FortranSources
            fortran_version: FortranVersion

            @classmethod
            def opt_out(cls, tgt: Target) -> bool:
                return tgt.get(MaybeSkipFortranTestsField).value

    This field set may then be created from a `Target` through the `is_applicable()` and `create()`
    class methods:

        field_sets = [
            FortranTestFieldSet.create(tgt) for tgt in targets
            if FortranTestFieldSet.is_applicable(tgt)
        ]

    FieldSets are consumed like any normal dataclass:

        print(field_set.address)
        print(field_set.sources)
    """

    required_fields: ClassVar[Tuple[Type[Field], ...]]

    address: Address

    @classmethod
    def opt_out(cls, tgt: Target) -> bool:
        """If `True`, the target will not match with the field set, even if it has the FieldSet's
        `required_fields`.

        Note: this method is not intended to categorically opt out a target type from a
        FieldSet, i.e. to always opt out based solely on the target type. While it is possible to
        do, some error messages will incorrectly suggest that that target is compatible with the
        FieldSet. Instead, if you need this feature, please ask us to implement it. See
        https://github.com/pantsbuild/pants/pull/12002 for discussion.
        """
        return False

    @final
    @classmethod
    def is_applicable(cls, tgt: Target) -> bool:
        return tgt.has_fields(cls.required_fields) and not cls.opt_out(tgt)

    @final
    @classmethod
    def applicable_target_types(
        cls, target_types: Iterable[Type[Target]], union_membership: UnionMembership
    ) -> Tuple[Type[Target], ...]:
        return tuple(
            tgt_type
            for tgt_type in target_types
            if tgt_type.class_has_fields(cls.required_fields, union_membership)
        )

    @final
    @classmethod
    def create(cls: Type[_FS], tgt: Target) -> _FS:
        return cls(address=tgt.address, **_get_field_set_fields_from_target(cls, tgt))

    @final
    @memoized_classproperty
    def fields(cls) -> FrozenDict[str, Type[Field]]:
        return FrozenDict(
            (
                (name, field_type)
                for name, field_type in get_type_hints(cls).items()
                if isinstance(field_type, type) and issubclass(field_type, Field)
            )
        )

    def debug_hint(self) -> str:
        return self.address.spec

    def metadata(self) -> Dict[str, Any]:
        return {"address": self.address.spec}

    def __repr__(self) -> str:
        # We use a short repr() because this often shows up in stack traces. We don't need any of
        # the field information because we can ask a user to send us their BUILD file.
        return f"{self.__class__.__name__}(address={self.address})"


@dataclass(frozen=True)
class TargetRootsToFieldSets(Generic[_FS]):
    mapping: FrozenDict[Target, Tuple[_FS, ...]]

    def __init__(self, mapping: Mapping[Target, Iterable[_FS]]) -> None:
        object.__setattr__(
            self,
            "mapping",
            FrozenDict({tgt: tuple(field_sets) for tgt, field_sets in mapping.items()}),
        )

    @memoized_property
    def field_sets(self) -> Tuple[_FS, ...]:
        return tuple(
            itertools.chain.from_iterable(
                field_sets_per_target for field_sets_per_target in self.mapping.values()
            )
        )

    @memoized_property
    def targets(self) -> Tuple[Target, ...]:
        return tuple(self.mapping.keys())


class NoApplicableTargetsBehavior(Enum):
    ignore = "ignore"
    warn = "warn"
    error = "error"


def parse_shard_spec(shard_spec: str, origin: str = "") -> Tuple[int, int]:
    def invalid():
        origin_str = f" from {origin}" if origin else ""
        return ValueError(
            f"Invalid shard specification {shard_spec}{origin_str}. Use a string of the form "
            '"k/N" where k and N are integers, and 0 <= k < N .'
        )

    if not shard_spec:
        return 0, -1
    shard_str, _, num_shards_str = shard_spec.partition("/")
    try:
        shard, num_shards = int(shard_str), int(num_shards_str)
    except ValueError:
        raise invalid()
    if shard < 0 or shard >= num_shards:
        raise invalid()
    return shard, num_shards


def get_shard(key: str, num_shards: int) -> int:
    # Note: hash() is not guaranteed to be stable across processes, and adler32 is not
    # well-distributed for small strings, so we use crc32. It's faster to compute than
    # a cryptographic hash, which would be overkill.
    return zlib.crc32(key.encode()) % num_shards


@dataclass(frozen=True)
class TargetRootsToFieldSetsRequest(Generic[_FS]):
    field_set_superclass: Type[_FS]
    goal_description: str
    no_applicable_targets_behavior: NoApplicableTargetsBehavior
    shard: int
    num_shards: int

    def __init__(
        self,
        field_set_superclass: Type[_FS],
        *,
        goal_description: str,
        no_applicable_targets_behavior: NoApplicableTargetsBehavior,
        shard: int = 0,
        num_shards: int = -1,
    ) -> None:
        object.__setattr__(self, "field_set_superclass", field_set_superclass)
        object.__setattr__(self, "goal_description", goal_description)
        object.__setattr__(self, "no_applicable_targets_behavior", no_applicable_targets_behavior)
        object.__setattr__(self, "shard", shard)
        object.__setattr__(self, "num_shards", num_shards)

    def is_in_shard(self, key: str) -> bool:
        return get_shard(key, self.num_shards) == self.shard


@dataclass(frozen=True)
class FieldSetsPerTarget(Generic[_FS]):
    # One tuple of FieldSet instances per input target.
    collection: Tuple[Tuple[_FS, ...], ...]

    def __init__(self, collection: Iterable[Iterable[_FS]]):
        object.__setattr__(self, "collection", tuple(tuple(iterable) for iterable in collection))

    @memoized_property
    def field_sets(self) -> Tuple[_FS, ...]:
        return tuple(itertools.chain.from_iterable(self.collection))


@dataclass(frozen=True)
class FieldSetsPerTargetRequest(Generic[_FS]):
    field_set_superclass: Type[_FS]
    targets: Tuple[Target, ...]

    def __init__(self, field_set_superclass: Type[_FS], targets: Iterable[Target]):
        object.__setattr__(self, "field_set_superclass", field_set_superclass)
        object.__setattr__(self, "targets", tuple(targets))


# -----------------------------------------------------------------------------------------------
# Exception messages
# -----------------------------------------------------------------------------------------------


class InvalidTargetException(Exception):
    """Use when there's an issue with the target, e.g. mutually exclusive fields set.

    Suggested template:

         f"The `{alias!r}` target {address} ..."
    """

    def __init__(self, message: Any, *, description_of_origin: str | None = None) -> None:
        self.description_of_origin = description_of_origin
        super().__init__(message)

    def __str__(self) -> str:
        if not self.description_of_origin:
            return super().__str__()
        return f"{self.description_of_origin}: {super().__str__()}"

    def __repr__(self) -> str:
        if not self.description_of_origin:
            return super().__repr__()
        return f"{self.description_of_origin}: {super().__repr__()}"


class InvalidGeneratedTargetException(InvalidTargetException):
    pass


class InvalidFieldException(Exception):
    """Use when there's an issue with a particular field.

    Suggested template:

         f"The {alias!r} field in target {address} must ..., but ..."
    """

    def __init__(self, message: Any, *, description_of_origin: str | None = None) -> None:
        self.description_of_origin = description_of_origin
        super().__init__(message)

    def __str__(self) -> str:
        if not self.description_of_origin:
            return super().__str__()
        return f"{self.description_of_origin}: {super().__str__()}"

    def __repr__(self) -> str:
        if not self.description_of_origin:
            return super().__repr__()
        return f"{self.description_of_origin}: {super().__repr__()}"


class InvalidFieldTypeException(InvalidFieldException):
    """This is used to ensure that the field's value conforms with the expected type for the field,
    e.g. `a boolean` or `a string` or `an iterable of strings and integers`."""

    def __init__(
        self,
        address: Address,
        field_alias: str,
        raw_value: Optional[Any],
        *,
        expected_type: str,
        description_of_origin: str | None = None,
    ) -> None:
        raw_type = f"with type `{type(raw_value).__name__}`"
        super().__init__(
            f"The {repr(field_alias)} field in target {address} must be {expected_type}, but was "
            f"`{repr(raw_value)}` {raw_type}.",
            description_of_origin=description_of_origin,
        )


class InvalidFieldMemberTypeException(InvalidFieldException):
    # based on InvalidFieldTypeException
    def __init__(
        self,
        address: Address,
        field_alias: str,
        raw_value: Optional[Any],
        *,
        expected_type: str,
        at_index: int,
        wrong_element: Any,
        description_of_origin: str | None = None,
    ) -> None:
        super().__init__(
            softwrap(
                f"""
                The {repr(field_alias)} field in target {address} must be an iterable with
                elements that have type {expected_type}. Encountered the element `{wrong_element}`
                of type {type(wrong_element)} instead of {expected_type} at index {at_index}:
                `{repr(raw_value)}`
                """
            ),
            description_of_origin=description_of_origin,
        )


class RequiredFieldMissingException(InvalidFieldException):
    def __init__(
        self, address: Address, field_alias: str, *, description_of_origin: str | None = None
    ) -> None:
        super().__init__(
            f"The {repr(field_alias)} field in target {address} must be defined.",
            description_of_origin=description_of_origin,
        )


class InvalidFieldChoiceException(InvalidFieldException):
    def __init__(
        self,
        address: Address,
        field_alias: str,
        raw_value: Optional[Any],
        *,
        valid_choices: Iterable[Any],
        description_of_origin: str | None = None,
    ) -> None:
        super().__init__(
            f"Values for the {repr(field_alias)} field in target {address} must be one of "
            f"{sorted(valid_choices)}, but {repr(raw_value)} was provided.",
            description_of_origin=description_of_origin,
        )


class UnrecognizedTargetTypeException(InvalidTargetException):
    def __init__(
        self,
        target_type: str,
        registered_target_types: RegisteredTargetTypes,
        address: Address | None = None,
        description_of_origin: str | None = None,
    ) -> None:
        for_address = f" for address {address}" if address else ""
        super().__init__(
            softwrap(
                f"""
                Target type {target_type!r} is not registered{for_address}.

                All valid target types: {sorted(registered_target_types.aliases)}

                (If {target_type!r} is a custom target type, refer to
                {doc_url('docs/writing-plugins/the-target-api/concepts')} for getting it registered with Pants.)

                """
            ),
            description_of_origin=description_of_origin,
        )


# -----------------------------------------------------------------------------------------------
# Field templates
# -----------------------------------------------------------------------------------------------

T = TypeVar("T")


class ScalarField(Generic[T], Field):
    """A field with a scalar value (vs. a compound value like a sequence or dict).

    Subclasses must define the class properties `expected_type` and `expected_type_description`.
    They should also override the type hints for the classmethod `compute_value` so that we use the
    correct type annotation in generated documentation.

        class Example(ScalarField):
            alias = "example"
            expected_type = MyPluginObject
            expected_type_description = "a `my_plugin` object"

            @classmethod
            def compute_value(
                cls, raw_value: Optional[MyPluginObject], address: Address
            ) -> Optional[MyPluginObject]:
                return super().compute_value(raw_value, address=address)
    """

    expected_type: ClassVar[Type[T]]  # type: ignore[misc]
    expected_type_description: ClassVar[str]
    value: Optional[T]
    default: ClassVar[Optional[T]] = None  # type: ignore[misc]

    @classmethod
    def compute_value(cls, raw_value: Optional[Any], address: Address) -> Optional[T]:
        value_or_default = super().compute_value(raw_value, address)
        if value_or_default is not None and not isinstance(value_or_default, cls.expected_type):
            raise InvalidFieldTypeException(
                address,
                cls.alias,
                raw_value,
                expected_type=cls.expected_type_description,
            )
        return value_or_default


class BoolField(Field):
    """A field whose value is a boolean.

    Subclasses must either set `default: bool` or `required = True` so that the value is always
    defined.
    """

    value: bool
    default: ClassVar[bool]

    @classmethod
    def compute_value(cls, raw_value: bool, address: Address) -> bool:  # type: ignore[override]
        value_or_default = super().compute_value(raw_value, address)
        if not isinstance(value_or_default, bool):
            raise InvalidFieldTypeException(
                address, cls.alias, raw_value, expected_type="a boolean"
            )
        return value_or_default


class TriBoolField(ScalarField[bool]):
    """A field whose value is a boolean or None, which is meant to represent a tri-state."""

    expected_type = bool
    expected_type_description = "a boolean or None"

    @classmethod
    def compute_value(cls, raw_value: Optional[bool], address: Address) -> Optional[bool]:
        return super().compute_value(raw_value, address)


class ValidNumbers(Enum):
    """What range of numbers are allowed for IntField and FloatField."""

    positive_only = enum.auto()
    positive_and_zero = enum.auto()
    all = enum.auto()

    def validate(self, num: float | int | None, alias: str, address: Address) -> None:
        if num is None or self == self.all:  # type: ignore[comparison-overlap]
            return
        if self == self.positive_and_zero:  # type: ignore[comparison-overlap]
            if num < 0:
                raise InvalidFieldException(
                    f"The {repr(alias)} field in target {address} must be greater than or equal to "
                    f"zero, but was set to `{num}`."
                )
            return
        if num <= 0:
            raise InvalidFieldException(
                f"The {repr(alias)} field in target {address} must be greater than zero, but was "
                f"set to `{num}`."
            )


class IntField(ScalarField[int]):
    expected_type = int
    expected_type_description = "an integer"
    valid_numbers: ClassVar[ValidNumbers] = ValidNumbers.all

    @classmethod
    def compute_value(cls, raw_value: Optional[int], address: Address) -> Optional[int]:
        value_or_default = super().compute_value(raw_value, address)
        cls.valid_numbers.validate(value_or_default, cls.alias, address)
        return value_or_default


class FloatField(ScalarField[float]):
    expected_type = float
    expected_type_description = "a float"
    valid_numbers: ClassVar[ValidNumbers] = ValidNumbers.all

    @classmethod
    def compute_value(cls, raw_value: Optional[float], address: Address) -> Optional[float]:
        value_or_default = super().compute_value(raw_value, address)
        cls.valid_numbers.validate(value_or_default, cls.alias, address)
        return value_or_default


class StringField(ScalarField[str]):
    """A field whose value is a string.

    If you expect the string to only be one of several values, set the class property
    `valid_choices`.
    """

    expected_type = str
    expected_type_description = "a string"
    valid_choices: ClassVar[Optional[Union[Type[Enum], Tuple[str, ...]]]] = None

    @classmethod
    def compute_value(cls, raw_value: Optional[str], address: Address) -> Optional[str]:
        value_or_default = super().compute_value(raw_value, address)
        if value_or_default is not None and cls.valid_choices is not None:
            _validate_choices(
                address, cls.alias, [value_or_default], valid_choices=cls.valid_choices
            )
        return value_or_default


class SequenceField(Generic[T], Field):
    """A field whose value is a homogeneous sequence.

    Subclasses must define the class properties `expected_element_type` and
    `expected_type_description`. They should also override the type hints for the classmethod
    `compute_value` so that we use the correct type annotation in generated documentation.

        class Example(SequenceField):
            alias = "example"
            expected_element_type = MyPluginObject
            expected_type_description = "an iterable of `my_plugin` objects"

            @classmethod
            def compute_value(
                cls, raw_value: Optional[Iterable[MyPluginObject]], address: Address
            ) -> Optional[Tuple[MyPluginObject, ...]]:
                return super().compute_value(raw_value, address=address)
    """

    expected_element_type: ClassVar[Type]
    expected_type_description: ClassVar[str]
    value: Optional[Tuple[T, ...]]
    default: ClassVar[Optional[Tuple[T, ...]]] = None  # type: ignore[misc]

    @classmethod
    def compute_value(
        cls, raw_value: Optional[Iterable[Any]], address: Address
    ) -> Optional[Tuple[T, ...]]:
        value_or_default = super().compute_value(raw_value, address)
        if value_or_default is None:
            return None
        try:
            ensure_list(value_or_default, expected_type=cls.expected_element_type)
        except ValueError:
            raise InvalidFieldTypeException(
                address,
                cls.alias,
                raw_value,
                expected_type=cls.expected_type_description,
            )
        return tuple(value_or_default)


class TupleSequenceField(Generic[T], Field):
    # this cannot be a SequenceField as compute_value's use of ensure_list
    # does not work with expected_element_type=tuple when the value itself
    # is already a tuple.
    expected_element_type: ClassVar[Type]
    expected_element_count: ClassVar[int]  # -1 for unlimited
    expected_type_description: ClassVar[str]
    expected_element_type_description: ClassVar[str]

    value: Optional[Tuple[Tuple[T, ...], ...]]
    default: ClassVar[Optional[Tuple[Tuple[T, ...], ...]]] = None  # type: ignore[misc]

    @classmethod
    def compute_value(
        cls, raw_value: Optional[Iterable[Iterable[T]]], address: Address
    ) -> Optional[tuple[tuple[T, ...], ...]]:
        value_or_default = super().compute_value(raw_value, address)
        if value_or_default is None:
            return value_or_default
<<<<<<< HEAD
        if not isinstance(value_or_default, Iterable):
=======
        if isinstance(value_or_default, str) or not isinstance(
            value_or_default, collections.abc.Iterable
        ):
>>>>>>> 9a7c390b
            raise InvalidFieldTypeException(
                address,
                cls.alias,
                raw_value,
                expected_type=cls.expected_type_description,
            )

        def invalid_member_exception(
            at_index: int, wrong_element: Any
        ) -> InvalidFieldMemberTypeException:
            return InvalidFieldMemberTypeException(
                address,
                cls.alias,
                raw_value,
                expected_type=cls.expected_element_type_description,
                wrong_element=wrong_element,
                at_index=at_index,
            )

        validated: list[tuple[T, ...]] = []
        for i, x in enumerate(value_or_default):
<<<<<<< HEAD
            if not isinstance(x, Iterable):
=======
            if isinstance(x, str) or not isinstance(x, collections.abc.Iterable):
>>>>>>> 9a7c390b
                raise invalid_member_exception(i, x)
            element = tuple(x)
            if cls.expected_element_count >= 0 and cls.expected_element_count != len(element):
                raise invalid_member_exception(i, x)
            for s in element:
                if not isinstance(s, cls.expected_element_type):
                    raise invalid_member_exception(i, x)
            validated.append(cast(tuple[T, ...], element))

        return tuple(validated)


class StringSequenceField(SequenceField[str]):
    expected_element_type = str
    expected_type_description = "an iterable of strings (e.g. a list of strings)"
    valid_choices: ClassVar[Optional[Union[Type[Enum], Tuple[str, ...]]]] = None

    @classmethod
    def compute_value(
        cls, raw_value: Optional[Iterable[str]], address: Address
    ) -> Optional[Tuple[str, ...]]:
        value_or_default = super().compute_value(raw_value, address)
        if value_or_default and cls.valid_choices is not None:
            _validate_choices(address, cls.alias, value_or_default, valid_choices=cls.valid_choices)
        return value_or_default


class DictStringToStringField(Field):
    value: Optional[FrozenDict[str, str]]
    default: ClassVar[Optional[FrozenDict[str, str]]] = None

    @classmethod
    def compute_value(
        cls, raw_value: Optional[Dict[str, str]], address: Address
    ) -> Optional[FrozenDict[str, str]]:
        value_or_default = super().compute_value(raw_value, address)
        if value_or_default is None:
            return None
        invalid_type_exception = InvalidFieldTypeException(
            address, cls.alias, raw_value, expected_type="a dictionary of string -> string"
        )
        if not isinstance(value_or_default, collections.abc.Mapping):
            raise invalid_type_exception
        if not all(isinstance(k, str) and isinstance(v, str) for k, v in value_or_default.items()):
            raise invalid_type_exception
        return FrozenDict(value_or_default)


class ListOfDictStringToStringField(Field):
    value: Optional[Tuple[FrozenDict[str, str]]]
    default: ClassVar[Optional[list[FrozenDict[str, str]]]] = None

    @classmethod
    def compute_value(
        cls, raw_value: Optional[list[Dict[str, str]]], address: Address
    ) -> Optional[Tuple[FrozenDict[str, str], ...]]:
        value_or_default = super().compute_value(raw_value, address)
        if value_or_default is None:
            return None
        invalid_type_exception = InvalidFieldTypeException(
            address,
            cls.alias,
            raw_value,
            expected_type="a list of dictionaries (or a single dictionary) of string -> string",
        )

        # Also support passing in a single dictionary by wrapping it
        if not isinstance(value_or_default, list):
            value_or_default = [value_or_default]

        result_lst: list[FrozenDict[str, str]] = []
        for item in value_or_default:
            if not isinstance(item, collections.abc.Mapping):
                raise invalid_type_exception
            if not all(isinstance(k, str) and isinstance(v, str) for k, v in item.items()):
                raise invalid_type_exception
            result_lst.append(FrozenDict(item))

        return tuple(result_lst)


class NestedDictStringToStringField(Field):
    value: Optional[FrozenDict[str, FrozenDict[str, str]]]
    default: ClassVar[Optional[FrozenDict[str, FrozenDict[str, str]]]] = None

    @classmethod
    def compute_value(
        cls, raw_value: Optional[Dict[str, Dict[str, str]]], address: Address
    ) -> Optional[FrozenDict[str, FrozenDict[str, str]]]:
        value_or_default = super().compute_value(raw_value, address)
        if value_or_default is None:
            return None
        invalid_type_exception = InvalidFieldTypeException(
            address,
            cls.alias,
            raw_value,
            expected_type="dict[str, dict[str, str]]",
        )
        if not isinstance(value_or_default, collections.abc.Mapping):
            raise invalid_type_exception
        for key, nested_value in value_or_default.items():
            if not isinstance(key, str) or not isinstance(nested_value, collections.abc.Mapping):
                raise invalid_type_exception
            if not all(isinstance(k, str) and isinstance(v, str) for k, v in nested_value.items()):
                raise invalid_type_exception
        return FrozenDict(
            {key: FrozenDict(nested_value) for key, nested_value in value_or_default.items()}
        )


class DictStringToStringSequenceField(Field):
    value: Optional[FrozenDict[str, Tuple[str, ...]]]
    default: ClassVar[Optional[FrozenDict[str, Tuple[str, ...]]]] = None

    @classmethod
    def compute_value(
        cls, raw_value: Optional[Dict[str, Iterable[str]]], address: Address
    ) -> Optional[FrozenDict[str, Tuple[str, ...]]]:
        value_or_default = super().compute_value(raw_value, address)
        if value_or_default is None:
            return None
        invalid_type_exception = InvalidFieldTypeException(
            address,
            cls.alias,
            raw_value,
            expected_type="a dictionary of string -> an iterable of strings",
        )
        if not isinstance(value_or_default, collections.abc.Mapping):
            raise invalid_type_exception
        result = {}
        for k, v in value_or_default.items():
            if not isinstance(k, str):
                raise invalid_type_exception
            try:
                result[k] = tuple(ensure_str_list(v))
            except ValueError:
                raise invalid_type_exception
        return FrozenDict(result)


def _validate_choices(
    address: Address,
    field_alias: str,
    values: Iterable[Any],
    *,
    valid_choices: Union[Type[Enum], Tuple[Any, ...]],
) -> None:
    _valid_choices = set(
        valid_choices
        if isinstance(valid_choices, tuple)
        else (choice.value for choice in valid_choices)
    )
    for choice in values:
        if choice not in _valid_choices:
            raise InvalidFieldChoiceException(
                address, field_alias, choice, valid_choices=_valid_choices
            )


# -----------------------------------------------------------------------------------------------
# Sources and codegen
# -----------------------------------------------------------------------------------------------


class SourcesField(AsyncFieldMixin, Field):
    """A field for the sources that a target owns.

    When defining a new sources field, you should subclass `MultipleSourcesField` or
    `SingleSourceField`, which set up the field's `alias` and data type / parsing. However, you
    should use `tgt.get(SourcesField)` when you need to operate on all sources types, such as
    with `HydrateSourcesRequest`, so that both subclasses work.

    Subclasses may set the following class properties:

    - `expected_file_extensions` -- A tuple of strings containing the expected file extensions for
        source files. The default is no expected file extensions.
    - `expected_num_files` -- An integer or range stating the expected total number of source
        files. The default is no limit on the number of source files.
    - `uses_source_roots` -- Whether the concept of "source root" pertains to the source files
        referenced by this field.
    - `default` -- A default value for this field.
    - `default_glob_match_error_behavior` -- Advanced option, should very rarely be used. Override
        glob match error behavior when using the default value. If setting this to
        `GlobMatchErrorBehavior.ignore`, make sure you have other validation in place in case the
        default glob doesn't match any files, if required, to alert the user appropriately.
    """

    expected_file_extensions: ClassVar[tuple[str, ...] | None] = None
    expected_num_files: ClassVar[int | range | None] = None
    uses_source_roots: ClassVar[bool] = True

    default: ClassVar[ImmutableValue] = None
    default_glob_match_error_behavior: ClassVar[GlobMatchErrorBehavior | None] = None

    @property
    def globs(self) -> tuple[str, ...]:
        """The raw globs, relative to the BUILD file."""

        # NB: We give a default implementation because it's common to use
        # `tgt.get(SourcesField)`, and that must not error. But, subclasses need to
        # implement this for the field to be useful (they should subclass `MultipleSourcesField`
        # and `SingleSourceField`).
        return ()

    def validate_resolved_files(self, files: Sequence[str]) -> None:
        """Perform any additional validation on the resulting source files, e.g. ensuring that
        certain banned files are not used.

        To enforce that the resulting files end in certain extensions, such as `.py` or `.java`, set
        the class property `expected_file_extensions`.

        To enforce that there are only a certain number of resulting files, such as binary targets
        checking for only 0-1 sources, set the class property `expected_num_files`.
        """
        if self.expected_file_extensions is not None:
            bad_files = [
                fp for fp in files if PurePath(fp).suffix not in self.expected_file_extensions
            ]
            if bad_files:
                expected = (
                    f"one of {sorted(self.expected_file_extensions)}"
                    if len(self.expected_file_extensions) > 1
                    else repr(self.expected_file_extensions[0])
                )
                raise InvalidFieldException(
                    f"The {repr(self.alias)} field in target {self.address} can only contain "
                    f"files that end in {expected}, but it had these files: {sorted(bad_files)}."
                    "\n\nMaybe create a `resource`/`resources` or `file`/`files` target and "
                    "include it in the `dependencies` field?"
                )
        if self.expected_num_files is not None:
            num_files = len(files)
            is_bad_num_files = (
                num_files not in self.expected_num_files
                if isinstance(self.expected_num_files, range)
                else num_files != self.expected_num_files
            )
            if is_bad_num_files:
                if isinstance(self.expected_num_files, range):
                    if len(self.expected_num_files) == 2:
                        expected_str = (
                            " or ".join(str(n) for n in self.expected_num_files) + " files"
                        )
                    else:
                        expected_str = f"a number of files in the range `{self.expected_num_files}`"
                else:
                    expected_str = pluralize(self.expected_num_files, "file")
                raise InvalidFieldException(
                    f"The {repr(self.alias)} field in target {self.address} must have "
                    f"{expected_str}, but it had {pluralize(num_files, 'file')}."
                )

    @staticmethod
    def prefix_glob_with_dirpath(dirpath: str, glob: str) -> str:
        if glob.startswith("!"):
            return f"!{os.path.join(dirpath, glob[1:])}"
        return os.path.join(dirpath, glob)

    @final
    def _prefix_glob_with_address(self, glob: str) -> str:
        return self.prefix_glob_with_dirpath(self.address.spec_path, glob)

    @final
    @classmethod
    def can_generate(
        cls, output_type: type[SourcesField], union_membership: UnionMembership
    ) -> bool:
        """Can this field be used to generate the output_type?

        Generally, this method does not need to be used. Most call sites can simply use the below,
        and the engine will generate the sources if possible or will return an instance of
        HydratedSources with an empty snapshot if not possible:

            await Get(
                HydratedSources,
                HydrateSourcesRequest(
                    sources_field,
                    for_sources_types=[FortranSources],
                    enable_codegen=True,
                )
            )

        This method is useful when you need to filter targets before hydrating them, such as how
        you may filter targets via `tgt.has_field(MyField)`.
        """
        generate_request_types = union_membership.get(GenerateSourcesRequest)
        return any(
            issubclass(cls, generate_request_type.input)
            and issubclass(generate_request_type.output, output_type)
            for generate_request_type in generate_request_types
        )

    @final
    def path_globs(self, unmatched_build_file_globs: UnmatchedBuildFileGlobs) -> PathGlobs:
        if not self.globs:
            return PathGlobs([])

        # SingleSourceField has str as default type.
        default_globs = (
            [self.default] if self.default and isinstance(self.default, str) else self.default
        )

        using_default_globs = default_globs and (set(self.globs) == set(default_globs)) or False

        # Use fields default error behavior if defined, if we use default globs else the provided
        # error behavior.
        error_behavior = (
            unmatched_build_file_globs.error_behavior
            if not using_default_globs or self.default_glob_match_error_behavior is None
            else self.default_glob_match_error_behavior
        )

        return PathGlobs(
            (self._prefix_glob_with_address(glob) for glob in self.globs),
            conjunction=GlobExpansionConjunction.any_match,
            glob_match_error_behavior=error_behavior,
            description_of_origin=(
                f"{self.address}'s `{self.alias}` field"
                if error_behavior != GlobMatchErrorBehavior.ignore
                else None
            ),
        )

    @memoized_property
    def filespec(self) -> Filespec:
        """The original globs, returned in the Filespec dict format.

        The globs will be relativized to the build root.
        """
        includes = []
        excludes = []
        for glob in self.globs:
            if glob.startswith("!"):
                excludes.append(os.path.join(self.address.spec_path, glob[1:]))
            else:
                includes.append(os.path.join(self.address.spec_path, glob))
        result: Filespec = {"includes": includes}
        if excludes:
            result["excludes"] = excludes
        return result

    @memoized_property
    def filespec_matcher(self) -> FilespecMatcher:
        # Note: memoized because parsing the globs is expensive:
        # https://github.com/pantsbuild/pants/issues/16122
        return FilespecMatcher(self.filespec["includes"], self.filespec.get("excludes", []))


class MultipleSourcesField(SourcesField, StringSequenceField):
    """The `sources: list[str]` field.

    See the docstring for `SourcesField` for some class properties you can set, such as
    `expected_file_extensions`.

    When you need to get the sources for all targets, use `tgt.get(SourcesField)` rather than
    `tgt.get(MultipleSourcesField)`.
    """

    alias = "sources"

    ban_subdirectories: ClassVar[bool] = False

    @property
    def globs(self) -> tuple[str, ...]:
        return self.value or ()

    @classmethod
    def compute_value(
        cls, raw_value: Optional[Iterable[str]], address: Address
    ) -> Optional[Tuple[str, ...]]:
        value = super().compute_value(raw_value, address)
        invalid_globs = [glob for glob in (value or ()) if glob.startswith("../") or "/../" in glob]
        if invalid_globs:
            raise InvalidFieldException(
                softwrap(
                    f"""
                    The {repr(cls.alias)} field in target {address} must not have globs with the
                    pattern `../` because targets can only have sources in the current directory
                    or subdirectories. It was set to: {sorted(value or ())}
                    """
                )
            )
        if cls.ban_subdirectories:
            invalid_globs = [glob for glob in (value or ()) if "**" in glob or os.path.sep in glob]
            if invalid_globs:
                raise InvalidFieldException(
                    softwrap(
                        f"""
                        The {repr(cls.alias)} field in target {address} must only have globs for
                        the target's directory, i.e. it cannot include values with `**` or
                        `{os.path.sep}`. It was set to: {sorted(value or ())}
                        """
                    )
                )
        return value


class OptionalSingleSourceField(SourcesField, StringField):
    """The `source: str` field.

    See the docstring for `SourcesField` for some class properties you can set, such as
    `expected_file_extensions`.

    When you need to get the sources for all targets, use `tgt.get(SourcesField)` rather than
    `tgt.get(OptionalSingleSourceField)`.

    Use `SingleSourceField` if the source must exist.
    """

    alias = "source"
    help = help_text(
        """
        A single file that belongs to this target.

        Path is relative to the BUILD file's directory, e.g. `source='example.ext'`.
        """
    )
    required = False
    default: ClassVar[str | None] = None
    expected_num_files: ClassVar[int | range] = range(0, 2)

    @classmethod
    def compute_value(cls, raw_value: Optional[str], address: Address) -> Optional[str]:
        value_or_default = super().compute_value(raw_value, address)
        if value_or_default is None:
            return None
        if value_or_default.startswith("../") or "/../" in value_or_default:
            raise InvalidFieldException(
                softwrap(
                    f"""\
                    The {repr(cls.alias)} field in target {address} should not include `../`
                    patterns because targets can only have sources in the current directory or
                    subdirectories. It was set to {value_or_default}. Instead, use a normalized
                    literal file path (relative to the BUILD file).
                    """
                )
            )
        if "*" in value_or_default:
            raise InvalidFieldException(
                softwrap(
                    f"""\
                    The {repr(cls.alias)} field in target {address} should not include `*` globs,
                    but was set to {value_or_default}. Instead, use a literal file path (relative
                    to the BUILD file).
                    """
                )
            )
        if value_or_default.startswith("!"):
            raise InvalidFieldException(
                softwrap(
                    f"""\
                    The {repr(cls.alias)} field in target {address} should not start with `!`,
                    which is usually used in the `sources` field to exclude certain files. Instead,
                    use a literal file path (relative to the BUILD file).
                    """
                )
            )
        return value_or_default

    @property
    def file_path(self) -> str | None:
        """The path to the file, relative to the build root.

        This works without hydration because we validate that `*` globs and `!` ignores are not
        used. However, consider still hydrating so that you verify the source file actually exists.

        The return type is optional because it's possible to have 0-1 files.
        """
        if self.value is None:
            return None
        return os.path.join(self.address.spec_path, self.value)

    @property
    def globs(self) -> tuple[str, ...]:
        if self.value is None:
            return ()
        return (self.value,)


class SingleSourceField(OptionalSingleSourceField):
    """The `source: str` field.

    Unlike `OptionalSingleSourceField`, the `.value` must be defined, whether by setting the
    `default` or making the field `required`.

    See the docstring for `SourcesField` for some class properties you can set, such as
    `expected_file_extensions`.

    When you need to get the sources for all targets, use `tgt.get(SourcesField)` rather than
    `tgt.get(SingleSourceField)`.
    """

    required = True
    expected_num_files = 1
    value: str

    @property
    def file_path(self) -> str:
        result = super().file_path
        assert result is not None
        return result


@dataclass(frozen=True)
class HydrateSourcesRequest(EngineAwareParameter):
    field: SourcesField
    for_sources_types: tuple[type[SourcesField], ...]
    enable_codegen: bool

    def __init__(
        self,
        field: SourcesField,
        *,
        for_sources_types: Iterable[type[SourcesField]] = (SourcesField,),
        enable_codegen: bool = False,
    ) -> None:
        """Convert raw sources globs into an instance of HydratedSources.

        If you only want to handle certain SourcesFields, such as only PythonSources, set
        `for_sources_types`. Any invalid sources will return a `HydratedSources` instance with an
        empty snapshot and `sources_type = None`.

        If `enable_codegen` is set to `True`, any codegen sources will try to be converted to one
        of the `for_sources_types`.
        """
        object.__setattr__(self, "field", field)
        object.__setattr__(self, "for_sources_types", tuple(for_sources_types))
        object.__setattr__(self, "enable_codegen", enable_codegen)

        self.__post_init__()

    def __post_init__(self) -> None:
        if self.enable_codegen and self.for_sources_types == (SourcesField,):
            raise ValueError(
                "When setting `enable_codegen=True` on `HydrateSourcesRequest`, you must also "
                "explicitly set `for_source_types`. Why? `for_source_types` is used to "
                "determine which language(s) to try to generate. For example, "
                "`for_source_types=(PythonSources,)` will hydrate `PythonSources` like normal, "
                "and, if it encounters codegen sources that can be converted into Python, it will "
                "generate Python files."
            )

    def debug_hint(self) -> str:
        return self.field.address.spec


@dataclass(frozen=True)
class HydratedSources:
    """The result of hydrating a SourcesField.

    The `sources_type` will indicate which of the `HydrateSourcesRequest.for_sources_type` the
    result corresponds to, e.g. if the result comes from `FilesSources` vs. `PythonSources`. If this
    value is None, then the input `SourcesField` was not one of the expected types; or, when codegen
    was enabled in the request, there was no valid code generator to generate the requested language
    from the original input. This property allows for switching on the result, e.g. handling
    hydrated files() sources differently than hydrated Python sources.
    """

    snapshot: Snapshot
    filespec: Filespec
    sources_type: type[SourcesField] | None


@union(in_scope_types=[EnvironmentName])
@dataclass(frozen=True)
class GenerateSourcesRequest:
    """A request to go from protocol sources -> a particular language.

    This should be subclassed for each distinct codegen implementation. The subclasses must define
    the class properties `input` and `output`. The subclass must also be registered via
    `UnionRule(GenerateSourcesRequest, GenerateFortranFromAvroRequest)`, for example.

    The rule to actually implement the codegen should take the subclass as input, and it must
    return `GeneratedSources`.

    The `exportable` attribute disables the use of this codegen by the `export-codegen` goal when
    set to False.

    For example:

        class GenerateFortranFromAvroRequest:
            input = AvroSources
            output = FortranSources

        @rule
        def generate_fortran_from_avro(request: GenerateFortranFromAvroRequest) -> GeneratedSources:
            ...

        def rules():
            return [
                generate_fortran_from_avro,
                UnionRule(GenerateSourcesRequest, GenerateFortranFromAvroRequest),
            ]
    """

    protocol_sources: Snapshot
    protocol_target: Target

    input: ClassVar[type[SourcesField]]
    output: ClassVar[type[SourcesField]]

    exportable: ClassVar[bool] = True


@dataclass(frozen=True)
class GeneratedSources:
    snapshot: Snapshot


class SourcesPaths(Paths):
    """The resolved file names of the `source`/`sources` field.

    This does not consider codegen, and only captures the files from the field.
    """


@dataclass(frozen=True)
class SourcesPathsRequest(EngineAwareParameter):
    """A request to resolve the file names of the `source`/`sources` field.

    Use via `Get(SourcesPaths, SourcesPathRequest(tgt.get(SourcesField))`.

    This is faster than `Get(HydratedSources, HydrateSourcesRequest)` because it does not snapshot
    the files and it only resolves the file names.

    This does not consider codegen, and only captures the files from the field. Use
    `HydrateSourcesRequest` to use codegen.
    """

    field: SourcesField

    def debug_hint(self) -> str:
        return self.field.address.spec


def targets_with_sources_types(
    sources_types: Iterable[type[SourcesField]],
    targets: Iterable[Target],
    union_membership: UnionMembership,
) -> tuple[Target, ...]:
    """Return all targets either with the specified sources subclass(es) or which can generate those
    sources."""
    return tuple(
        tgt
        for tgt in targets
        if any(
            tgt.has_field(sources_type)
            or tgt.get(SourcesField).can_generate(sources_type, union_membership)
            for sources_type in sources_types
        )
    )


# -----------------------------------------------------------------------------------------------
# `Dependencies` field
# -----------------------------------------------------------------------------------------------


class Dependencies(StringSequenceField, AsyncFieldMixin):
    """The dependencies field.

    To resolve all dependencies—including the results of dependency inference—use either `await
    Get(Addresses, DependenciesRequest(tgt[Dependencies])` or `await Get(Targets,
    DependenciesRequest(tgt[Dependencies])`.
    """

    alias = "dependencies"
    help = help_text(
        f"""
        Addresses to other targets that this target depends on, e.g.
        `['helloworld/subdir:lib', 'helloworld/main.py:lib', '3rdparty:reqs#django']`.

        This augments any dependencies inferred by Pants, such as by analyzing your imports. Use
        `{bin_name()} dependencies` or `{bin_name()} peek` on this target to get the final
        result.

        See {doc_url('docs/using-pants/key-concepts/targets-and-build-files')} for more about how addresses are formed, including for generated
        targets. You can also run `{bin_name()} list ::` to find all addresses in your project, or
        `{bin_name()} list dir` to find all addresses defined in that directory.

        If the target is in the same BUILD file, you can leave off the BUILD file path, e.g.
        `:tgt` instead of `helloworld/subdir:tgt`. For generated first-party addresses, use
        `./` for the file path, e.g. `./main.py:tgt`; for all other generated targets,
        use `:tgt#generated_name`.

        You may exclude dependencies by prefixing with `!`, e.g.
        `['!helloworld/subdir:lib', '!./sibling.txt']`. Ignores are intended for false positives
        with dependency inference; otherwise, simply leave off the dependency from the BUILD file.
        """
    )
    supports_transitive_excludes = False

    @memoized_property
    def unevaluated_transitive_excludes(self) -> UnparsedAddressInputs:
        val = (
            (v[2:] for v in self.value if v.startswith("!!"))
            if self.supports_transitive_excludes and self.value
            else ()
        )
        return UnparsedAddressInputs(
            val,
            owning_address=self.address,
            description_of_origin=f"the `{self.alias}` field from the target {self.address}",
        )


@dataclass(frozen=True)
class DependenciesRequest(EngineAwareParameter):
    field: Dependencies
    should_traverse_deps_predicate: ShouldTraverseDepsPredicate = TraverseIfDependenciesField()

    def debug_hint(self) -> str:
        return self.field.address.spec


# NB: ExplicitlyProvidedDependenciesRequest does not have a predicate unlike DependenciesRequest.
@dataclass(frozen=True)
class ExplicitlyProvidedDependenciesRequest(EngineAwareParameter):
    field: Dependencies

    def debug_hint(self) -> str:
        return self.field.address.spec


@dataclass(frozen=True)
class ExplicitlyProvidedDependencies:
    """The literal addresses from a BUILD file `dependencies` field.

    Almost always, you should use `await Get(Addresses, DependenciesRequest)` instead, which will
    consider dependency inference and apply ignores. However, this type can be
    useful particularly within inference rules to see if a user already explicitly
    provided a dependency.

    Resolve using `await Get(ExplicitlyProvidedDependencies, DependenciesRequest)`.

    Note that the `includes` are not filtered based on the `ignores`: this type preserves exactly
    what was in the BUILD file.
    """

    address: Address
    includes: FrozenOrderedSet[Address]
    ignores: FrozenOrderedSet[Address]

    @memoized_method
    def any_are_covered_by_includes(self, addresses: Iterable[Address]) -> bool:
        """Return True if every address is in the explicitly provided includes.

        Note that if the input addresses are generated targets, they will still be marked as covered
        if their original target generator is in the explicitly provided includes.
        """
        return any(
            addr in self.includes or addr.maybe_convert_to_target_generator() in self.includes
            for addr in addresses
        )

    @memoized_method
    def remaining_after_disambiguation(
        self, addresses: Iterable[Address], owners_must_be_ancestors: bool
    ) -> frozenset[Address]:
        """All addresses that remain after ineligible candidates are discarded.

        Candidates are removed if they appear as ignores (`!` and `!!)` in the `dependencies`
        field. Note that if the input addresses are generated targets, they will still be marked as
        covered if their original target generator is in the explicitly provided ignores.

        Candidates are also removed if `owners_must_be_ancestors` is True and the targets are not
        ancestors, e.g. `root2:tgt` is not a valid candidate for something defined in `root1`.
        """
        original_addr_path = PurePath(self.address.spec_path)

        def is_valid(addr: Address) -> bool:
            is_ignored = (
                addr in self.ignores or addr.maybe_convert_to_target_generator() in self.ignores
            )
            if owners_must_be_ancestors is False:
                return not is_ignored
            # NB: `PurePath.is_relative_to()` was not added until Python 3.9. This emulates it.
            try:
                original_addr_path.relative_to(addr.spec_path)
                return not is_ignored
            except ValueError:
                return False

        return frozenset(filter(is_valid, addresses))

    def maybe_warn_of_ambiguous_dependency_inference(
        self,
        ambiguous_addresses: Iterable[Address],
        original_address: Address,
        *,
        context: str,
        import_reference: str,
        owners_must_be_ancestors: bool = False,
    ) -> None:
        """If the module is ambiguous and the user did not disambiguate, warn that dependency
        inference will not be used.

        Disambiguation usually happens by using ignores in the `dependencies` field with `!` and
        `!!`. If `owners_must_be_ancestors` is True, any addresses which are not ancestors of the
        target in question will also be ignored.
        """
        if not ambiguous_addresses or self.any_are_covered_by_includes(ambiguous_addresses):
            return
        remaining = self.remaining_after_disambiguation(
            ambiguous_addresses, owners_must_be_ancestors=owners_must_be_ancestors
        )
        if len(remaining) <= 1:
            return
        logger.warning(
            f"{context}, but Pants cannot safely infer a dependency because more than one target "
            f"owns this {import_reference}, so it is ambiguous which to use: "
            f"{sorted(addr.spec for addr in remaining)}."
            f"\n\nPlease explicitly include the dependency you want in the `dependencies` "
            f"field of {original_address}, or ignore the ones you do not want by prefixing "
            f"with `!` or `!!` so that one or no targets are left."
            f"\n\nAlternatively, you can remove the ambiguity by deleting/changing some of the "
            f"targets so that only 1 target owns this {import_reference}. Refer to "
            f"{doc_url('docs/using-pants/troubleshooting-common-issues#import-errors-and-missing-dependencies')}."
        )

    def disambiguated(
        self, ambiguous_addresses: Iterable[Address], owners_must_be_ancestors: bool = False
    ) -> Address | None:
        """If exactly one of the input addresses remains after disambiguation, return it.

        Disambiguation usually happens by using ignores in the `dependencies` field with `!` and
        `!!`. If `owners_must_be_ancestors` is True, any addresses which are not ancestors of the
        target in question will also be ignored.
        """
        if not ambiguous_addresses or self.any_are_covered_by_includes(ambiguous_addresses):
            return None
        remaining_after_ignores = self.remaining_after_disambiguation(
            ambiguous_addresses, owners_must_be_ancestors=owners_must_be_ancestors
        )
        return list(remaining_after_ignores)[0] if len(remaining_after_ignores) == 1 else None


FS = TypeVar("FS", bound="FieldSet")


@union(in_scope_types=[EnvironmentName])
@dataclass(frozen=True)
class InferDependenciesRequest(Generic[FS], EngineAwareParameter):
    """A request to infer dependencies by analyzing source files.

    To set up a new inference implementation, subclass this class. Set the class property
    `infer_from` to the FieldSet subclass you are able to infer from. This will cause the FieldSet
    class, and any subclass, to use your inference implementation.

    Note that there cannot be more than one implementation for a particular `FieldSet` class.

    Register this subclass with `UnionRule(InferDependenciesRequest, InferFortranDependencies)`, for example.

    Then, create a rule that takes the subclass as a parameter and returns `InferredDependencies`.

    For example:

        class InferFortranDependencies(InferDependenciesRequest):
            infer_from = FortranDependenciesInferenceFieldSet

        @rule
        def infer_fortran_dependencies(request: InferFortranDependencies) -> InferredDependencies:
            hydrated_sources = await Get(HydratedSources, HydrateSources(request.field_set.sources))
            ...
            return InferredDependencies(...)

        def rules():
            return [
                infer_fortran_dependencies,
                UnionRule(InferDependenciesRequest, InferFortranDependencies),
            ]
    """

    infer_from: ClassVar[Type[FS]]  # type: ignore[misc]

    field_set: FS


@dataclass(frozen=True)
class InferredDependencies:
    include: FrozenOrderedSet[Address]
    exclude: FrozenOrderedSet[Address]

    def __init__(
        self,
        include: Iterable[Address],
        *,
        exclude: Iterable[Address] = (),
    ) -> None:
        """The result of inferring dependencies."""
        object.__setattr__(self, "include", FrozenOrderedSet(sorted(include)))
        object.__setattr__(self, "exclude", FrozenOrderedSet(sorted(exclude)))


@union(in_scope_types=[EnvironmentName])
@dataclass(frozen=True)
class TransitivelyExcludeDependenciesRequest(Generic[FS], EngineAwareParameter):
    """A request to transitvely exclude dependencies of a "root" node.

    This is similar to `InferDependenciesRequest`, except the request is only made for "root" nodes
    in the dependency graph.

    This mirrors the public facing "transitive exclude" dependency feature (i.e. `!!<address>`).
    """

    infer_from: ClassVar[Type[FS]]  # type: ignore[misc]

    field_set: FS


class TransitivelyExcludeDependencies(FrozenOrderedSet[Address]):
    pass


@union(in_scope_types=[EnvironmentName])
@dataclass(frozen=True)
class ValidateDependenciesRequest(Generic[FS], ABC):
    """A request to validate dependencies after they have been computed.

    An implementing rule should raise an exception if dependencies are invalid.
    """

    field_set_type: ClassVar[Type[FS]]  # type: ignore[misc]

    field_set: FS
    dependencies: Addresses


@dataclass(frozen=True)
class ValidatedDependencies:
    pass


@dataclass(frozen=True)
class DependenciesRuleApplicationRequest:
    """A request to return the applicable dependency rule action for each dependency of a target."""

    address: Address
    dependencies: Addresses
    description_of_origin: str = dataclasses.field(hash=False, compare=False)


@dataclass(frozen=True)
class DependenciesRuleApplication:
    """Maps all dependencies to their respective dependency rule application of an origin target
    address.

    The `applications` will be empty and the `address` `None` if there is no dependency rule
    implementation.
    """

    address: Address | None = None
    dependencies_rule: FrozenDict[Address, DependencyRuleApplication] = FrozenDict()

    def __post_init__(self):
        if self.dependencies_rule and self.address is None:
            raise ValueError(
                "The `address` field must not be None when there are `dependencies_rule`s."
            )

    @classmethod
    @memoized_method
    def allow_all(cls) -> DependenciesRuleApplication:
        return cls()

    def execute_actions(self) -> None:
        errors = [
            action_error.replace("\n", "\n    ")
            for action_error in (rule.execute() for rule in self.dependencies_rule.values())
            if action_error is not None
        ]
        if errors:
            err_count = len(errors)
            raise DependencyRuleActionDeniedError(
                softwrap(
                    f"""
                    {self.address} has {pluralize(err_count, 'dependency violation')}:

                    {bullet_list(errors)}
                    """
                )
            )


class SpecialCasedDependencies(StringSequenceField, AsyncFieldMixin):
    """Subclass this for fields that act similarly to the `dependencies` field, but are handled
    differently than normal dependencies.

    For example, you might have a field for package/binary dependencies, which you will call
    the equivalent of `./pants package` on. While you could put these in the normal
    `dependencies` field, it is often clearer to the user to call out this magic through a
    dedicated field.

    This type will ensure that the dependencies show up in project introspection,
    like `dependencies` and `dependents`, but not show up when you call `Get(TransitiveTargets,
    TransitiveTargetsRequest)` and `Get(Addresses, DependenciesRequest)`.

    To hydrate this field's dependencies, use `await Get(Addresses, UnparsedAddressInputs,
    tgt.get(MyField).to_unparsed_address_inputs())`.
    """

    def to_unparsed_address_inputs(self) -> UnparsedAddressInputs:
        return UnparsedAddressInputs(
            self.value or (),
            owning_address=self.address,
            description_of_origin=f"the `{self.alias}` from the target {self.address}",
        )


# -----------------------------------------------------------------------------------------------
# Other common Fields used across most targets
# -----------------------------------------------------------------------------------------------


class Tags(StringSequenceField):
    alias = "tags"
    help = help_text(
        f"""
        Arbitrary strings to describe a target.

        For example, you may tag some test targets with 'integration_test' so that you could run
        `{bin_name()} --tag='integration_test' test ::`  to only run on targets with that tag.
        """
    )


class DescriptionField(StringField):
    alias = "description"
    help = help_text(
        f"""
        A human-readable description of the target.

        Use `{bin_name()} list --documented ::` to see all targets with descriptions.
        """
    )


COMMON_TARGET_FIELDS = (Tags, DescriptionField)


class OverridesField(AsyncFieldMixin, Field):
    """A mapping of keys (e.g. target names, source globs) to field names with their overridden
    values.

    This is meant for target generators to reduce boilerplate. It's up to the corresponding target
    generator rule to determine how to implement the field, such as how users specify the key. For
    example, `{"f.ext": {"tags": ['my_tag']}}`.
    """

    alias = "overrides"
    value: dict[tuple[str, ...], dict[str, Any]] | None
    default: ClassVar[None] = None  # A default does not make sense for this field.

    @classmethod
    def compute_value(
        cls,
        raw_value: Optional[Dict[Union[str, Tuple[str, ...]], Dict[str, Any]]],
        address: Address,
    ) -> Optional[FrozenDict[Tuple[str, ...], FrozenDict[str, ImmutableValue]]]:
        value_or_default = super().compute_value(raw_value, address)
        if value_or_default is None:
            return None

        def invalid_type_exception() -> InvalidFieldException:
            return InvalidFieldTypeException(
                address,
                cls.alias,
                raw_value,
                expected_type="dict[str | tuple[str, ...], dict[str, Any]]",
            )

        if not isinstance(value_or_default, collections.abc.Mapping):
            raise invalid_type_exception()

        result: dict[tuple[str, ...], FrozenDict[str, ImmutableValue]] = {}
        for outer_key, nested_value in value_or_default.items():
            if isinstance(outer_key, str):
                outer_key = (outer_key,)
            if not isinstance(outer_key, collections.abc.Sequence) or not all(
                isinstance(elem, str) for elem in outer_key
            ):
                raise invalid_type_exception()
            if not isinstance(nested_value, collections.abc.Mapping):
                raise invalid_type_exception()
            if not all(isinstance(inner_key, str) for inner_key in nested_value):
                raise invalid_type_exception()
            result[tuple(outer_key)] = FrozenDict.deep_freeze(cast(Mapping[str, Any], nested_value))

        return FrozenDict(result)

    @classmethod
    def to_path_globs(
        cls,
        address: Address,
        overrides_keys: Iterable[str],
        unmatched_build_file_globs: UnmatchedBuildFileGlobs,
    ) -> tuple[PathGlobs, ...]:
        """Create a `PathGlobs` for each key.

        This should only be used if the keys are file globs.
        """

        def relativize_glob(glob: str) -> str:
            return (
                f"!{os.path.join(address.spec_path, glob[1:])}"
                if glob.startswith("!")
                else os.path.join(address.spec_path, glob)
            )

        return tuple(
            PathGlobs(
                [relativize_glob(glob)],
                glob_match_error_behavior=unmatched_build_file_globs.error_behavior,
                description_of_origin=f"the `overrides` field for {address}",
            )
            for glob in overrides_keys
        )

    def flatten(self) -> dict[str, dict[str, Any]]:
        """Combine all overrides for every key into a single dictionary."""
        result: dict[str, dict[str, Any]] = {}
        for keys, override in (self.value or {}).items():
            for key in keys:
                for field, value in override.items():
                    if key not in result:
                        result[key] = {field: value}
                        continue
                    if field not in result[key]:
                        result[key][field] = value
                        continue
                    raise InvalidFieldException(
                        f"Conflicting overrides in the `{self.alias}` field of "
                        f"`{self.address}` for the key `{key}` for "
                        f"the field `{field}`. You cannot specify the same field name "
                        "multiple times for the same key.\n\n"
                        f"(One override sets the field to `{repr(result[key][field])}` "
                        f"but another sets to `{repr(value)}`.)"
                    )
        return result

    @classmethod
    def flatten_paths(
        cls,
        address: Address,
        paths_and_overrides: Iterable[tuple[Paths, PathGlobs, dict[str, Any]]],
    ) -> dict[str, dict[str, Any]]:
        """Combine all overrides for each file into a single dictionary."""
        result: dict[str, dict[str, Any]] = {}
        for paths, globs, override in paths_and_overrides:
            # NB: If some globs did not result in any Paths, we preserve them to ensure that
            # unconsumed overrides trigger errors during generation.
            for path in paths.files or globs.globs:
                for field, value in override.items():
                    if path not in result:
                        result[path] = {field: value}
                        continue
                    if field not in result[path]:
                        result[path][field] = value
                        continue
                    relpath = fast_relpath(path, address.spec_path)
                    raise InvalidFieldException(
                        f"Conflicting overrides for `{address}` for the relative path "
                        f"`{relpath}` for the field `{field}`. You cannot specify the same field "
                        f"name multiple times for the same path.\n\n"
                        f"(One override sets the field to `{repr(result[path][field])}` "
                        f"but another sets to `{repr(value)}`.)"
                    )
        return result


def generate_multiple_sources_field_help_message(files_example: str) -> str:
    return softwrap(
        """
        A list of files and globs that belong to this target.

        Paths are relative to the BUILD file's directory. You can ignore files/globs by
        prefixing them with `!`.

        """
        + files_example
    )


def generate_file_based_overrides_field_help_message(
    generated_target_name: str, example: str
) -> str:
    example = textwrap.dedent(example.lstrip("\n"))  # noqa: PNT20
    example = textwrap.indent(example, " " * 4)
    return "\n".join(
        [
            softwrap(
                f"""
                Override the field values for generated `{generated_target_name}` targets.

                Expects a dictionary of relative file paths and globs to a dictionary for the
                overrides. You may either use a string for a single path / glob,
                or a string tuple for multiple paths / globs. Each override is a dictionary of
                field names to the overridden value.

                For example:

                {example}
                """
            ),
            "",
            softwrap(
                f"""
                File paths and globs are relative to the BUILD file's directory. Every overridden file is
                validated to belong to this target's `sources` field.

                If you'd like to override a field's value for every `{generated_target_name}` target
                generated by this target, change the field directly on this target rather than using the
                `overrides` field.

                You can specify the same file name in multiple keys, so long as you don't override the
                same field more than one time for the file.
                """
            ),
        ],
    )<|MERGE_RESOLUTION|>--- conflicted
+++ resolved
@@ -1969,13 +1969,9 @@
         value_or_default = super().compute_value(raw_value, address)
         if value_or_default is None:
             return value_or_default
-<<<<<<< HEAD
-        if not isinstance(value_or_default, Iterable):
-=======
         if isinstance(value_or_default, str) or not isinstance(
             value_or_default, collections.abc.Iterable
         ):
->>>>>>> 9a7c390b
             raise InvalidFieldTypeException(
                 address,
                 cls.alias,
@@ -1997,11 +1993,7 @@
 
         validated: list[tuple[T, ...]] = []
         for i, x in enumerate(value_or_default):
-<<<<<<< HEAD
-            if not isinstance(x, Iterable):
-=======
             if isinstance(x, str) or not isinstance(x, collections.abc.Iterable):
->>>>>>> 9a7c390b
                 raise invalid_member_exception(i, x)
             element = tuple(x)
             if cls.expected_element_count >= 0 and cls.expected_element_count != len(element):
