# Copyright 2020 Pants project contributors (see CONTRIBUTORS.md).
# Licensed under the Apache License, Version 2.0 (see LICENSE).

import dataclasses
import itertools
from abc import ABC, ABCMeta, abstractmethod
from dataclasses import dataclass
from enum import Enum
from pathlib import PurePath
from typing import (
    Any,
    ClassVar,
    Dict,
    Generic,
    Iterable,
    Mapping,
    Optional,
    Tuple,
    Type,
    TypeVar,
    Union,
    cast,
)

from typing_extensions import final

from pants.base.specs import OriginSpec
from pants.build_graph.app_base import Bundle
from pants.engine.addresses import Address, assert_single_address
from pants.engine.collection import Collection
from pants.engine.fs import (
    EMPTY_SNAPSHOT,
    GlobExpansionConjunction,
    GlobMatchErrorBehavior,
    PathGlobs,
    Snapshot,
)
from pants.engine.legacy.structs import BundleAdaptor
from pants.engine.rules import RootRule, rule
from pants.engine.selectors import Get
from pants.engine.unions import UnionMembership, union
from pants.source.wrapped_globs import EagerFilesetWithSpec, FilesetRelPathWrapper, Filespec
from pants.util.collections import ensure_list, ensure_str_list
from pants.util.frozendict import FrozenDict
from pants.util.memo import memoized_property
from pants.util.meta import frozen_after_init
from pants.util.ordered_set import FrozenOrderedSet
from pants.util.strutil import pluralize

# -----------------------------------------------------------------------------------------------
# Core Field abstractions
# -----------------------------------------------------------------------------------------------

# Type alias to express the intent that the type should be immutable and hashable. There's nothing
# to actually enforce this, outside of convention. Maybe we could develop a MyPy plugin?
ImmutableValue = Any


class Field(ABC):
    # Subclasses must define these.
    alias: ClassVar[str]
    default: ClassVar[ImmutableValue]
    # Subclasses may define these.
    required: ClassVar[bool] = False
    v1_only: ClassVar[bool] = False

    # This is a little weird to have an abstract __init__(). We do this to ensure that all
    # subclasses have this exact type signature for their constructor.
    #
    # Normally, with dataclasses, each constructor parameter would instead be specified via a
    # dataclass field declaration. But, we don't want to declare either `address` or `raw_value` as
    # attributes because we make no assumptions whether the subclasses actually store those values
    # on each instance. All that we care about is a common constructor interface.
    @abstractmethod
    def __init__(self, raw_value: Optional[Any], *, address: Address) -> None:
        pass


@frozen_after_init
@dataclass(unsafe_hash=True)
class PrimitiveField(Field, metaclass=ABCMeta):
    """A Field that does not need the engine in order to be hydrated.

    The majority of fields should use subclasses of `PrimitiveField`, e.g. use `BoolField`,
    `StringField`, or `StringSequenceField`. These subclasses will provide sane type hints and
    hydration/validation automatically.

    If you are directly subclassing `PrimitiveField`, you should likely override `compute_value()`
    to perform any custom hydration and/or validation, such as converting unhashable types to
    hashable types or checking for banned values. The returned value must be hashable
    (and should be immutable) so that this Field may be used by the V2 engine. This means, for
    example, using tuples rather than lists and using `FrozenOrderedSet` rather than `set`.

    All hydration and/or validation happens eagerly in the constructor. If the
    hydration is particularly expensive, use `AsyncField` instead to get the benefits of the
    engine's caching.

    Subclasses should also override the type hints for `value` and `raw_value` to be more precise
    than `Any`. The type hint for `raw_value` is used to generate documentation, e.g. for
    `./pants target-types`. If the field is required, do not use `Optional` for the type hint of
    `raw_value`.

    Example:

        # NB: Really, this should subclass IntField. We only use PrimitiveField as an example.
        class Timeout(PrimitiveField):
            alias = "timeout"
            value: Optional[int]
            default = None

            @classmethod
            def compute_value(cls, raw_value: Optional[int], *, address: Address) -> Optional[int:
                value_or_default = super().compute_value(raw_value, address=address)
                if value_or_default is not None and not isinstance(value_or_default, int):
                    raise ValueError(
                        "The `timeout` field expects an integer, but was given"
                        f"{value_or_default} for target {address}."
                    )
                return value_or_default
    """

    value: ImmutableValue

    @final
    def __init__(self, raw_value: Optional[Any], *, address: Address) -> None:
        # NB: We neither store the `address` or `raw_value` as attributes on this dataclass:
        # * Don't store `raw_value` because it very often is mutable and/or unhashable, which means
        #   this Field could not be passed around in the engine.
        # * Don't store `address` to avoid the cost in memory of storing `Address` on every single
        #   field encountered by Pants in a run.
        self.value = self.compute_value(raw_value, address=address)

    @classmethod
    def compute_value(cls, raw_value: Optional[Any], *, address: Address) -> ImmutableValue:
        """Convert the `raw_value` into `self.value`.

        You should perform any optional validation and/or hydration here. For example, you may want
        to check that an integer is > 0 or convert an Iterable[str] to List[str].

        The resulting value must be hashable (and should be immutable).
        """
        if raw_value is None:
            if cls.required:
                raise RequiredFieldMissingException(address, cls.alias)
            return cls.default
        return raw_value

    def __repr__(self) -> str:
        return (
            f"{self.__class__}(alias={repr(self.alias)}, value={repr(self.value)}, "
            f"default={repr(self.default)})"
        )

    def __str__(self) -> str:
        return f"{self.alias}={self.value}"


@frozen_after_init
@dataclass(unsafe_hash=True)
class AsyncField(Field, metaclass=ABCMeta):
    """A field that needs the engine in order to be hydrated.

    You should implement `sanitize_raw_value()` to convert the `raw_value` into a type that is
    immutable and hashable so that this Field may be used by the V2 engine. This means, for example,
    using tuples rather than lists and using `FrozenOrderedSet` rather than `set`.

    You should also create corresponding HydratedField and HydrateFieldRequest classes and define a
    rule to go from this HydrateFieldRequest to HydratedField. The HydrateFieldRequest type should
    have an attribute storing the underlying AsyncField; it also must be registered as a RootRule.

    For example:

        class Sources(AsyncField):
            alias: ClassVar = "sources"
            sanitized_raw_value: Optional[Tuple[str, ...]]

            def sanitize_raw_value(
                raw_value: Optional[List[str]], *, address: Address
            ) -> Optional[Tuple[str, ...]]:
                ...

            # Example extension point provided by this field. Subclasses can override this to do
            # whatever validation they'd like. Each AsyncField must define its own entry points
            # like this to allow subclasses to change behavior.
            def validate_snapshot(self, snapshot: Snapshot) -> None:
                pass


        @dataclass(frozen=True)
        class HydrateSourcesRequest:
            field: Sources


        @dataclass(frozen=True)
        class HydratedSources:
            snapshot: Snapshot


        @rule
        def hydrate_sources(request: HydrateSourcesRequest) -> HydratedSources:
            result = await Get[Snapshot](PathGlobs(request.field.sanitized_raw_value))
            request.field.validate_snapshot(result)
            ...
            return HydratedSources(result)


        def rules():
            return [hydrate_sources, RootRule(HydrateSourcesRequest)]

    Then, call sites can `await Get` if they need to hydrate the field, even if they subclassed
    the original `AsyncField` to have custom behavior:

        sources1 = await Get[HydratedSources](HydrateSourcesRequest(my_tgt.get(Sources)))
        sources2 = await Get[HydratedSources[(HydrateSourcesRequest(custom_tgt.get(CustomSources)))
    """

    address: Address
    sanitized_raw_value: ImmutableValue

    @final
    def __init__(self, raw_value: Optional[Any], *, address: Address) -> None:
        self.address = address
        self.sanitized_raw_value = self.sanitize_raw_value(raw_value, address=address)

    @classmethod
    def sanitize_raw_value(cls, raw_value: Optional[Any], *, address: Address) -> ImmutableValue:
        """Sanitize the `raw_value` into a type that is safe for the V2 engine to use.

        The resulting type should be immutable and hashable.

        You may also do light-weight validation in this method, such as ensuring that all
        elements of a list are strings.
        """
        if raw_value is None:
            if cls.required:
                raise RequiredFieldMissingException(address, cls.alias)
            return cls.default
        return raw_value

    def __repr__(self) -> str:
        return (
            f"{self.__class__}(alias={repr(self.alias)}, "
            f"sanitized_raw_value={repr(self.sanitized_raw_value)}, default={repr(self.default)})"
        )

    def __str__(self) -> str:
        return f"{self.alias}={self.sanitized_raw_value}"


# -----------------------------------------------------------------------------------------------
# Core Target abstractions
# -----------------------------------------------------------------------------------------------

# NB: This TypeVar is what allows `Target.get()` to properly work with MyPy so that MyPy knows
# the precise Field returned.
_F = TypeVar("_F", bound=Field)


@frozen_after_init
@dataclass(unsafe_hash=True)
class Target(ABC):
    """A Target represents a combination of fields that are valid _together_."""

    # Subclasses must define these
    alias: ClassVar[str]
    core_fields: ClassVar[Tuple[Type[Field], ...]]
    # Subclasses may define these
    v1_only: ClassVar[bool] = False

    # These get calculated in the constructor
    address: Address
    plugin_fields: Tuple[Type[Field], ...]
    field_values: FrozenDict[Type[Field], Field]

    @final
    def __init__(
        self,
        unhydrated_values: Dict[str, Any],
        *,
        address: Address,
        # NB: `union_membership` is only optional to facilitate tests. In production, we should
        # always provide this parameter. This should be safe to do because production code should
        # rarely directly instantiate Targets and should instead use the engine to request them.
        union_membership: Optional[UnionMembership] = None,
    ) -> None:
        self.address = address
        self.plugin_fields = self._find_plugin_fields(union_membership or UnionMembership({}))

        field_values = {}
        aliases_to_field_types = {field_type.alias: field_type for field_type in self.field_types}
        for alias, value in unhydrated_values.items():
            if alias not in aliases_to_field_types:
                raise InvalidFieldException(
                    f"Unrecognized field `{alias}={value}` in target {address}. Valid fields for "
                    f"the target type `{self.alias}`: {sorted(aliases_to_field_types.keys())}.",
                )
            field_type = aliases_to_field_types[alias]
            field_values[field_type] = field_type(value, address=address)
        # For undefined fields, mark the raw value as None.
        for field_type in set(self.field_types) - set(field_values.keys()):
            field_values[field_type] = field_type(raw_value=None, address=address)
        self.field_values = FrozenDict(field_values)

    @final
    @property
    def field_types(self) -> Tuple[Type[Field], ...]:
        return (*self.core_fields, *self.plugin_fields)

    @union
    @final
    class PluginField:
        """A sentinel class to allow plugin authors to add additional fields to this target type.

        Plugin authors may add additional fields by simply registering UnionRules between the
        `Target.PluginField` and the custom field, e.g. `UnionRule(PythonLibrary.PluginField,
        TypeChecked)`. The `Target` will then treat `TypeChecked` as a first-class citizen and
        plugins can use that Field like any other Field.
        """

    def __repr__(self) -> str:
        return (
            f"{self.__class__}("
            f"address={self.address}, "
            f"alias={repr(self.alias)}, "
            f"core_fields={list(self.core_fields)}, "
            f"plugin_fields={list(self.plugin_fields)}, "
            f"field_values={list(self.field_values.values())}"
            f")"
        )

    def __str__(self) -> str:
        fields = ", ".join(str(field) for field in self.field_values.values())
        address = f"address=\"{self.address}\"{', ' if fields else ''}"
        return f"{self.alias}({address}{fields})"

    @final
    @classmethod
    def _find_plugin_fields(cls, union_membership: UnionMembership) -> Tuple[Type[Field], ...]:
        return cast(
            Tuple[Type[Field], ...], tuple(union_membership.union_rules.get(cls.PluginField, ()))
        )

    @final
    @classmethod
    def _find_registered_field_subclass(
        cls, requested_field: Type[_F], *, registered_fields: Iterable[Type[Field]]
    ) -> Optional[Type[_F]]:
        """Check if the Target has registered a subclass of the requested Field.

        This is necessary to allow targets to override the functionality of common fields like
        `Sources`. For example, Python targets may want to have `PythonSources` to add extra
        validation that every source file ends in `*.py`. At the same time, we still want to be able
        to call `my_python_tgt.get(Sources)`, in addition to `my_python_tgt.get(PythonSources)`.
        """
        subclass = next(
            (
                registered_field
                for registered_field in registered_fields
                if issubclass(registered_field, requested_field)
            ),
            None,
        )
        return cast(Optional[Type[_F]], subclass)

    @final
    def _maybe_get(self, field: Type[_F]) -> Optional[_F]:
        result = self.field_values.get(field, None)
        if result is not None:
            return cast(_F, result)
        field_subclass = self._find_registered_field_subclass(
            field, registered_fields=self.field_types
        )
        if field_subclass is not None:
            return cast(_F, self.field_values[field_subclass])
        return None

    @final
    def __getitem__(self, field: Type[_F]) -> _F:
        """Get the requested `Field` instance belonging to this target.

        If the `Field` is not registered on this `Target` type, this method will raise a
        `KeyError`. To avoid this, you should first call `tgt.has_field()` or `tgt.has_fields()`
        to ensure that the field is registered, or, alternatively, use `Target.get()`.

        See the docstring for `Target.get()` for how this method handles subclasses of the
        requested Field and for tips on how to use the returned value.
        """
        result = self._maybe_get(field)
        if result is not None:
            return result
        raise KeyError(
            f"The target `{self}` does not have a field `{field.__name__}`. Before calling "
            f"`my_tgt[{field.__name__}]`, call `my_tgt.has_field({field.__name__})` to "
            f"filter out any irrelevant Targets or call `my_tgt.get({field.__name__})` to use the "
            f"default Field value."
        )

    @final
    def get(self, field: Type[_F], *, default_raw_value: Optional[Any] = None) -> _F:
        """Get the requested `Field` instance belonging to this target.

        This will return an instance of the requested field type, e.g. an instance of
        `Compatibility`, `Sources`, `EntryPoint`, etc. Usually, you will want to grab the
        `Field`'s inner value, e.g. `tgt.get(Compatibility).value`. (For `AsyncField`s, you would
        call `await Get[SourcesResult](SourcesRequest, tgt.get(Sources).request)`).

        This works with subclasses of `Field`s. For example, if you subclass `Sources` to define a
        custom subclass `PythonSources`, both `python_tgt.get(PythonSources)` and
        `python_tgt.get(Sources)` will return the same `PythonSources` instance.

        If the `Field` is not registered on this `Target` type, this will return an instance of
        the requested Field by using `default_raw_value` to create the instance. Alternatively,
        first call `tgt.has_field()` or `tgt.has_fields()` to ensure that the field is registered,
        or, alternatively, use indexing (e.g. `tgt[Compatibility]`) to raise a KeyError when the
        field is not registered.
        """
        result = self._maybe_get(field)
        if result is not None:
            return result
        return field(raw_value=default_raw_value, address=self.address)

    @final
    @classmethod
    def _has_fields(
        cls, fields: Iterable[Type[Field]], *, registered_fields: Iterable[Type[Field]]
    ) -> bool:
        unrecognized_fields = [field for field in fields if field not in registered_fields]
        if not unrecognized_fields:
            return True
        for unrecognized_field in unrecognized_fields:
            maybe_subclass = cls._find_registered_field_subclass(
                unrecognized_field, registered_fields=registered_fields
            )
            if maybe_subclass is None:
                return False
        return True

    @final
    def has_field(self, field: Type[Field]) -> bool:
        """Check that this target has registered the requested field.

        This works with subclasses of `Field`s. For example, if you subclass `Sources` to define a
        custom subclass `PythonSources`, both `python_tgt.has_field(PythonSources)` and
        `python_tgt.has_field(Sources)` will return True.
        """
        return self.has_fields([field])

    @final
    def has_fields(self, fields: Iterable[Type[Field]]) -> bool:
        """Check that this target has registered all of the requested fields.

        This works with subclasses of `Field`s. For example, if you subclass `Sources` to define a
        custom subclass `PythonSources`, both `python_tgt.has_fields([PythonSources])` and
        `python_tgt.has_fields([Sources])` will return True.
        """
        return self._has_fields(fields, registered_fields=self.field_types)

    @final
    @classmethod
    def class_field_types(cls, union_membership: UnionMembership) -> Tuple[Type[Field], ...]:
        """Return all registered Fields belonging to this target type.

        You can also use the instance property `tgt.field_types` to avoid having to pass the
        parameter UnionMembership.
        """
        return (*cls.core_fields, *cls._find_plugin_fields(union_membership))

    @final
    @classmethod
    def class_has_field(cls, field: Type[Field], *, union_membership: UnionMembership) -> bool:
        """Behaves like `Target.has_field()`, but works as a classmethod rather than an instance
        method."""
        return cls.class_has_fields([field], union_membership=union_membership)

    @final
    @classmethod
    def class_has_fields(
        cls, fields: Iterable[Type[Field]], *, union_membership: UnionMembership
    ) -> bool:
        """Behaves like `Target.has_fields()`, but works as a classmethod rather than an instance
        method."""
        return cls._has_fields(
            fields, registered_fields=cls.class_field_types(union_membership=union_membership)
        )


@dataclass(frozen=True)
class WrappedTarget:
    """A light wrapper to encapsulate all the distinct `Target` subclasses into a single type.

    This is necessary when using a single target in a rule because the engine expects exact types
    and does not work with subtypes.
    """

    target: Target


@dataclass(frozen=True)
class TargetWithOrigin:
    target: Target
    origin: OriginSpec


class Targets(Collection[Target]):
    """A heterogeneous collection of instances of Target subclasses.

    While every element will be a subclass of `Target`, there may be many different `Target` types
    in this collection, e.g. some `Files` targets and some `PythonLibrary` targets.

    Often, you will want to filter out the relevant targets by looking at what fields they have
    registered, e.g.:

        valid_tgts = [tgt for tgt in tgts if tgt.has_fields([Compatibility, PythonSources])]

    You should not check the Target's actual type because this breaks custom target types;
    for example, prefer `tgt.has_field(PythonTestsSources)` to `isinstance(tgt, PythonTests)`.
    """

    def expect_single(self) -> Target:
        assert_single_address([tgt.address for tgt in self.dependencies])
        return self.dependencies[0]


class TargetsWithOrigins(Collection[TargetWithOrigin]):
    """A heterogeneous collection of instances of Target subclasses with the original Spec used to
    resolve the target.

    See the docstring for `Targets` for an explanation of the `Target`s being heterogeneous and how
    you should filter out the targets you care about.
    """

    def expect_single(self) -> TargetWithOrigin:
        assert_single_address(
            [tgt_with_origin.target.address for tgt_with_origin in self.dependencies]
        )
        return self.dependencies[0]

    @memoized_property
    def targets(self) -> Tuple[Target, ...]:
        return tuple(tgt_with_origin.target for tgt_with_origin in self)


@dataclass(frozen=True)
class TransitiveTarget:
    """A recursive structure wrapping a Target root and TransitiveTarget deps."""

    root: Target
    dependencies: Tuple["TransitiveTarget", ...]


@dataclass(frozen=True)
class TransitiveTargets:
    """A set of Target roots, and their transitive, flattened, de-duped closure."""

    roots: Tuple[Target, ...]
    closure: FrozenOrderedSet[Target]


@frozen_after_init
@dataclass(unsafe_hash=True)
class RegisteredTargetTypes:
    aliases_to_types: FrozenDict[str, Type[Target]]

    def __init__(self, aliases_to_types: Mapping[str, Type[Target]]) -> None:
        self.aliases_to_types = FrozenDict(aliases_to_types)

    @classmethod
    def create(cls, target_types: Iterable[Type[Target]]) -> "RegisteredTargetTypes":
        return cls(
            {
                target_type.alias: target_type
                for target_type in sorted(target_types, key=lambda target_type: target_type.alias)
            }
        )

    @property
    def aliases(self) -> Tuple[str, ...]:
        return tuple(self.aliases_to_types.keys())

    @property
    def types(self) -> Tuple[Type[Target], ...]:
        return tuple(self.aliases_to_types.values())


# -----------------------------------------------------------------------------------------------
# Configuration
# -----------------------------------------------------------------------------------------------


@dataclass(frozen=True)
class _AbstractConfiguration(ABC):
    required_fields: ClassVar[Tuple[Type[Field], ...]]

    address: Address

    @final
    @classmethod
    def is_valid(cls, tgt: Target) -> bool:
        return tgt.has_fields(cls.required_fields)

    @final
    @classmethod
    def valid_target_types(
        cls, target_types: Iterable[Type[Target]], *, union_membership: UnionMembership
    ) -> Tuple[Type[Target], ...]:
        return tuple(
            target_type
            for target_type in target_types
            if target_type.class_has_fields(cls.required_fields, union_membership=union_membership)
        )


def _get_config_fields_from_target(
    configuration: Type[_AbstractConfiguration], target: Target
) -> Dict[str, Field]:
    all_expected_fields: Dict[str, Type[Field]] = {
        dataclass_field.name: dataclass_field.type
        for dataclass_field in dataclasses.fields(configuration)
        if isinstance(dataclass_field.type, type) and issubclass(dataclass_field.type, Field)  # type: ignore[unreachable]
    }
    return {
        dataclass_field_name: (
            target[field_cls]
            if field_cls in configuration.required_fields
            else target.get(field_cls)
        )
        for dataclass_field_name, field_cls in all_expected_fields.items()
    }


_C = TypeVar("_C", bound="Configuration")


class Configuration(_AbstractConfiguration, metaclass=ABCMeta):
    """An ad hoc set of fields from a target which are used by rules.

    Subclasses should declare all the fields they consume as dataclass attributes. They should also
    indicate which of these are required, rather than optional, through the class property
    `required_fields`. When a field is optional, the default constructor for the field will be used
    for any targets that do not have that field registered.

    Subclasses must set `@dataclass(frozen=True)` for their declared fields to be recognized.

    For example:

        @dataclass(frozen=True)
        class FortranTestConfiguration(Configuration):
            required_fields = (FortranSources,)

            sources: FortranSources
            fortran_version: FortranVersion

    This configuration may then created from a `Target` through the `is_valid()` and `create()`
    class methods:

        configs = [
            FortranTestConfiguration.create(tgt) for tgt in targets
            if FortranTestConfiguration.is_valid(tgt)
        ]

    Configurations are consumed like any normal dataclass:

        print(config.address)
        print(config.sources)
    """

    @classmethod
    def create(cls: Type[_C], tgt: Target) -> _C:
        return cls(  # type: ignore[call-arg]
            address=tgt.address, **_get_config_fields_from_target(cls, tgt)
        )


_CWO = TypeVar("_CWO", bound="ConfigurationWithOrigin")


@dataclass(frozen=True)
class ConfigurationWithOrigin(_AbstractConfiguration, metaclass=ABCMeta):
    """An ad hoc set of fields from a target which are used by rules, along with the original spec
    used to find the original target.

    See Configuration for documentation on how subclasses should use this base class.
    """

    origin: OriginSpec

    @classmethod
    def create(cls: Type[_CWO], target_with_origin: TargetWithOrigin) -> _CWO:
        tgt = target_with_origin.target
        return cls(  # type: ignore[call-arg]
            address=tgt.address,
            origin=target_with_origin.origin,
            **_get_config_fields_from_target(cls, tgt),
        )


@frozen_after_init
@dataclass(unsafe_hash=True)
class TargetsToValidConfigurations:
    mapping: FrozenDict[TargetWithOrigin, Tuple[_AbstractConfiguration, ...]]

    def __init__(
        self, mapping: Mapping[TargetWithOrigin, Iterable[_AbstractConfiguration]]
    ) -> None:
        self.mapping = FrozenDict(
            {tgt_with_origin: tuple(configs) for tgt_with_origin, configs in mapping.items()}
        )

    @memoized_property
    def configurations(self) -> Tuple[_AbstractConfiguration, ...]:
        return tuple(
            itertools.chain.from_iterable(
                configs_per_target for configs_per_target in self.mapping.values()
            )
        )

    @memoized_property
    def targets(self) -> Tuple[Target, ...]:
        return tuple(tgt_with_origin.target for tgt_with_origin in self.targets_with_origins)

    @memoized_property
    def targets_with_origins(self) -> Tuple[TargetWithOrigin, ...]:
        return tuple(self.mapping.keys())


@frozen_after_init
@dataclass(unsafe_hash=True)
class TargetsToValidConfigurationsRequest:
    configuration_superclass: Type[_AbstractConfiguration]
    goal_description: str
    error_if_no_valid_targets: bool
    expect_single_config: bool
    # TODO: Add a `require_sources` field. To do this, figure out the dependency cycle with
    #  `util_rules/filter_empty_sources.py`.

    def __init__(
        self,
        configuration_superclass: Type[_AbstractConfiguration],
        *,
        goal_description: str,
        error_if_no_valid_targets: bool,
        expect_single_config: bool = False,
    ) -> None:
        self.configuration_superclass = configuration_superclass
        self.goal_description = goal_description
        self.error_if_no_valid_targets = error_if_no_valid_targets
        self.expect_single_config = expect_single_config


@rule
def find_valid_configurations(
    request: TargetsToValidConfigurationsRequest,
    targets_with_origins: TargetsWithOrigins,
    union_membership: UnionMembership,
    registered_target_types: RegisteredTargetTypes,
) -> TargetsToValidConfigurations:
    config_types: Iterable[
        Union[Type[Configuration], Type[ConfigurationWithOrigin]]
    ] = union_membership.union_rules[request.configuration_superclass]
    targets_to_valid_configs = {}
    for tgt_with_origin in targets_with_origins:
        valid_configs = [
            (
                config_type.create(tgt_with_origin)
                if issubclass(config_type, ConfigurationWithOrigin)
                else config_type.create(tgt_with_origin.target)
            )
            for config_type in config_types
            if config_type.is_valid(tgt_with_origin.target)
        ]
        if valid_configs:
            targets_to_valid_configs[tgt_with_origin] = valid_configs
    if request.error_if_no_valid_targets and not targets_to_valid_configs:
        raise NoValidTargetsException.create_from_configs(
            targets_with_origins,
            config_types=config_types,
            goal_description=request.goal_description,
            union_membership=union_membership,
            registered_target_types=registered_target_types,
        )
    result = TargetsToValidConfigurations(targets_to_valid_configs)
    if not request.expect_single_config:
        return result
    if len(result.targets) > 1:
        raise TooManyTargetsException(result.targets, goal_description=request.goal_description)
    if len(result.configurations) > 1:
        raise AmbiguousImplementationsException(
            result.targets[0], result.configurations, goal_description=request.goal_description
        )
    return result


# -----------------------------------------------------------------------------------------------
# Exception messages
# -----------------------------------------------------------------------------------------------


class InvalidFieldException(Exception):
    """Use when there's an issue with a particular field.

    Suggested template:

         f"The {repr(alias)} field in target {address} must ..., but ..."
    """


class InvalidFieldTypeException(InvalidFieldException):
    """This is used to ensure that the field's value conforms with the expected type for the field,
    e.g. `a boolean` or `a string` or `an iterable of strings and integers`."""

    def __init__(
        self, address: Address, field_alias: str, raw_value: Optional[Any], *, expected_type: str
    ) -> None:
        super().__init__(
            f"The {repr(field_alias)} field in target {address} must be {expected_type}, but was "
            f"`{repr(raw_value)}` with type `{type(raw_value).__name__}`."
        )


class RequiredFieldMissingException(InvalidFieldException):
    def __init__(self, address: Address, field_alias: str) -> None:
        super().__init__(f"The {repr(field_alias)} field in target {address} must be defined.")


class InvalidFieldChoiceException(InvalidFieldException):
    def __init__(
        self,
        address: Address,
        field_alias: str,
        raw_value: Optional[Any],
        *,
        valid_choices: Iterable[Any],
    ) -> None:
        super().__init__(
            f"The {repr(field_alias)} field in target {address} must be one of "
            f"{sorted(valid_choices)}, but was {repr(raw_value)}."
        )


# NB: This has a tight coupling to goals. Feel free to change this if necessary.
class NoValidTargetsException(Exception):
    def __init__(
        self,
        targets_with_origins: TargetsWithOrigins,
        *,
        valid_target_types: Iterable[Type[Target]],
        goal_description: str,
    ) -> None:
        valid_target_aliases = sorted({target_type.alias for target_type in valid_target_types})
        invalid_target_aliases = sorted({tgt.alias for tgt in targets_with_origins.targets})
        specs = sorted(
            {
                target_with_origin.origin.to_spec_string()
                for target_with_origin in targets_with_origins
            }
        )
        bulleted_list_sep = "\n  * "
        super().__init__(
            f"{goal_description.capitalize()} only works with the following target types:"
            f"{bulleted_list_sep}{bulleted_list_sep.join(valid_target_aliases)}\n\n"
            f"You specified `{' '.join(specs)}`, which only included the following target types:"
            f"{bulleted_list_sep}{bulleted_list_sep.join(invalid_target_aliases)}"
        )

    @classmethod
    def create_from_configs(
        cls,
        targets_with_origins: TargetsWithOrigins,
        *,
        config_types: Iterable[Type[_AbstractConfiguration]],
        goal_description: str,
        union_membership: UnionMembership,
        registered_target_types: RegisteredTargetTypes,
    ) -> "NoValidTargetsException":
        valid_target_types = {
            target_type
            for config_type in config_types
            for target_type in config_type.valid_target_types(
                registered_target_types.types, union_membership=union_membership
            )
        }
        return cls(
            targets_with_origins,
            valid_target_types=valid_target_types,
            goal_description=goal_description,
        )


# NB: This has a tight coupling to goals. Feel free to change this if necessary.
class TooManyTargetsException(Exception):
    def __init__(self, targets: Iterable[Target], *, goal_description: str) -> None:
        bulleted_list_sep = "\n  * "
        addresses = sorted(tgt.address.spec for tgt in targets)
        super().__init__(
            f"{goal_description.capitalize()} only works with one valid target, but was given "
            f"multiple valid targets:{bulleted_list_sep}{bulleted_list_sep.join(addresses)}\n\n"
            "Please select one of these targets to run."
        )


# NB: This has a tight coupling to goals. Feel free to change this if necessary.
class AmbiguousImplementationsException(Exception):
    """Exception for when a single target has multiple valid Configurations, but the goal only
    expects there to be one Configuration."""

    def __init__(
        self,
        target: Target,
        configurations: Iterable[_AbstractConfiguration],
        *,
        goal_description: str,
    ) -> None:
        # TODO: improve this error message. A better error message would explain to users how they
        #  can resolve the issue.
        possible_config_types = sorted(config.__class__.__name__ for config in configurations)
        bulleted_list_sep = "\n  * "
        super().__init__(
            f"Multiple of the registered implementations for {goal_description} work for "
            f"{target.address} (target type {repr(target.alias)}). It is ambiguous which "
            "implementation to use.\n\nPossible implementations:"
            f"{bulleted_list_sep}{bulleted_list_sep.join(possible_config_types)}"
        )


class AmbiguousCodegenImplementationsException(Exception):
    """Exception for when there are multiple codegen implementations for the same path."""

    def __init__(self, generators: Iterable[Type["GenerateSourcesRequest"]],) -> None:
        example_generator = list(generators)[0]
        input = example_generator.input.__name__
        output = example_generator.output.__name__
        possible_generators = sorted(generator.__name__ for generator in generators)
        bulleted_list_sep = "\n  * "
        super().__init__(
            f"Multiple of the registered code generators can generate {output} given {input}. It "
            "is ambiguous which implementation to use.\n\nPossible implementations:"
            f"{bulleted_list_sep}{bulleted_list_sep.join(possible_generators)}"
        )


# -----------------------------------------------------------------------------------------------
# Field templates
# -----------------------------------------------------------------------------------------------

T = TypeVar("T")


class ScalarField(Generic[T], PrimitiveField, metaclass=ABCMeta):
    """A field with a scalar value (vs. a compound value like a sequence or dict).

    Subclasses must define the class properties `expected_type` and `expected_type_description`.
    They should also override the type hints for the classmethod `compute_value` so that we use the
    correct type annotation in generated documentation.

        class Example(ScalarField):
            alias = "example"
            expected_type = MyPluginObject
            expected_type_description = "a `my_plugin` object"

            @classmethod
            def compute_value(
                cls, raw_value: Optional[MyPluginObject], *, address: Address
            ) -> Optional[MyPluginObject]:
                return super().compute_value(raw_value, address=address)
    """

    expected_type: ClassVar[Type[T]]
    expected_type_description: ClassVar[str]
    value: Optional[T]
    default: ClassVar[Optional[T]] = None

    @classmethod
    def compute_value(cls, raw_value: Optional[Any], *, address: Address) -> Optional[T]:
        value_or_default = super().compute_value(raw_value, address=address)
        if value_or_default is not None and not isinstance(value_or_default, cls.expected_type):
            raise InvalidFieldTypeException(
                address, cls.alias, raw_value, expected_type=cls.expected_type_description,
            )
        return value_or_default


class BoolField(PrimitiveField, metaclass=ABCMeta):
    """A field whose value is a boolean.

    Subclasses must define the class property `default`.

        class ZipSafe(BoolField):
            alias = "zip_safe"
            default = True
    """

    value: bool
    default: ClassVar[bool]

    @classmethod
    def compute_value(cls, raw_value: Optional[bool], *, address: Address) -> bool:
        value_or_default = super().compute_value(raw_value, address=address)
        if not isinstance(value_or_default, bool):
            raise InvalidFieldTypeException(
                address, cls.alias, raw_value, expected_type="a boolean",
            )
        return value_or_default


class IntField(ScalarField, metaclass=ABCMeta):
    expected_type = int
    expected_type_description = "an integer"

    @classmethod
    def compute_value(cls, raw_value: Optional[int], *, address: Address) -> Optional[int]:
        return super().compute_value(raw_value, address=address)


class FloatField(ScalarField, metaclass=ABCMeta):
    expected_type = float
    expected_type_description = "a float"

    @classmethod
    def compute_value(cls, raw_value: Optional[float], *, address: Address) -> Optional[float]:
        return super().compute_value(raw_value, address=address)


class StringField(ScalarField, metaclass=ABCMeta):
    """A field whose value is a string.

    If you expect the string to only be one of several values, set the class property
    `valid_choices`.
    """

    expected_type = str
    expected_type_description = "a string"
    valid_choices: ClassVar[Optional[Union[Type[Enum], Tuple[str, ...]]]] = None

    @classmethod
    def compute_value(cls, raw_value: Optional[str], *, address: Address) -> Optional[str]:
        value_or_default = super().compute_value(raw_value, address=address)
        if value_or_default is not None and cls.valid_choices is not None:
            valid_choices = set(
                cls.valid_choices
                if isinstance(cls.valid_choices, tuple)
                else (choice.value for choice in cls.valid_choices)
            )
            if value_or_default not in valid_choices:
                raise InvalidFieldChoiceException(
                    address, cls.alias, value_or_default, valid_choices=valid_choices
                )
        return value_or_default


class SequenceField(Generic[T], PrimitiveField, metaclass=ABCMeta):
    """A field whose value is a homogeneous sequence.

    Subclasses must define the class properties `expected_element_type` and
    `expected_type_description`. They should also override the type hints for the classmethod
    `compute_value` so that we use the correct type annotation in generated documentation.

        class Example(SequenceField):
            alias = "example"
            expected_element_type = MyPluginObject
            expected_type_description = "an iterable of `my_plugin` objects"

            @classmethod
            def compute_value(
                cls, raw_value: Optional[Iterable[MyPluginObject]], *, address: Address
            ) -> Optional[Tuple[MyPluginObject, ...]]:
                return super().compute_value(raw_value, address=address)
    """

    expected_element_type: ClassVar[Type[T]]
    expected_type_description: ClassVar[str]
    value: Optional[Tuple[T, ...]]
    default: ClassVar[Optional[Tuple[T, ...]]] = None

    @classmethod
    def compute_value(
        cls, raw_value: Optional[Iterable[Any]], *, address: Address
    ) -> Optional[Tuple[T, ...]]:
        value_or_default = super().compute_value(raw_value, address=address)
        if value_or_default is None:
            return None
        try:
            ensure_list(value_or_default, expected_type=cls.expected_element_type)
        except ValueError:
            raise InvalidFieldTypeException(
                address, cls.alias, raw_value, expected_type=cls.expected_type_description,
            )
        return tuple(value_or_default)


class StringSequenceField(SequenceField, metaclass=ABCMeta):
    value: Optional[Tuple[str, ...]]
    default: ClassVar[Optional[Tuple[str, ...]]] = None

    expected_element_type = str
    expected_type_description = "an iterable of strings (e.g. a list of strings)"

    @classmethod
    def compute_value(
        cls, raw_value: Optional[Iterable[str]], *, address: Address
    ) -> Optional[Tuple[str, ...]]:
        return super().compute_value(raw_value, address=address)


class StringOrStringSequenceField(SequenceField, metaclass=ABCMeta):
    """The raw_value may either be a string or be an iterable of strings.

    This is syntactic sugar that we use for certain fields to make BUILD files simpler when the user
    has no need for more than one element.

    Generally, this should not be used by any new Fields. This mechanism is a misfeature.
    """

    value: Optional[Tuple[str, ...]]
    default: ClassVar[Optional[Tuple[str, ...]]] = None

    expected_element_type = str
    expected_type_description = (
        "either a single string or an iterable of strings (e.g. a list of strings)"
    )

    @classmethod
    def compute_value(
        cls, raw_value: Optional[Union[str, Iterable[str]]], *, address: Address
    ) -> Optional[Tuple[str, ...]]:
        if isinstance(raw_value, str):
            return (raw_value,)
        return super().compute_value(raw_value, address=address)


class DictStringToStringField(PrimitiveField, metaclass=ABCMeta):
    value: Optional[FrozenDict[str, str]]
    default: ClassVar[Optional[FrozenDict[str, str]]] = None

    @classmethod
    def compute_value(
        cls, raw_value: Optional[Dict[str, str]], *, address: Address
    ) -> Optional[FrozenDict[str, str]]:
        value_or_default = super().compute_value(raw_value, address=address)
        if value_or_default is None:
            return None
        invalid_type_exception = InvalidFieldTypeException(
            address, cls.alias, raw_value, expected_type="a dictionary of string -> string"
        )
        if not isinstance(value_or_default, dict):
            raise invalid_type_exception
        if not all(isinstance(k, str) and isinstance(v, str) for k, v in value_or_default.items()):
            raise invalid_type_exception
        return FrozenDict(value_or_default)


class DictStringToStringSequenceField(PrimitiveField, metaclass=ABCMeta):
    value: Optional[FrozenDict[str, Tuple[str, ...]]]
    default: ClassVar[Optional[FrozenDict[str, Tuple[str, ...]]]] = None

    @classmethod
    def compute_value(
        cls, raw_value: Optional[Dict[str, Iterable[str]]], *, address: Address
    ) -> Optional[FrozenDict[str, Tuple[str, ...]]]:
        value_or_default = super().compute_value(raw_value, address=address)
        if value_or_default is None:
            return None
        invalid_type_exception = InvalidFieldTypeException(
            address,
            cls.alias,
            raw_value,
            expected_type="a dictionary of string -> an iterable of strings",
        )
        if not isinstance(value_or_default, dict):
            raise invalid_type_exception
        result = {}
        for k, v in value_or_default.items():
            if not isinstance(k, str):
                raise invalid_type_exception
            try:
                result[k] = tuple(ensure_str_list(v))
            except ValueError:
                raise invalid_type_exception
        return FrozenDict(result)


# -----------------------------------------------------------------------------------------------
<<<<<<< HEAD
# Sources and codegen
=======
# Sources
>>>>>>> d76cbfc4
# -----------------------------------------------------------------------------------------------


class Sources(AsyncField):
    """A list of files and globs that belong to this target.

    Paths are relative to the BUILD file's directory. You can ignore files/globs by prefixing them
    with `!`. Example: `sources=['example.py', 'test_*.py', '!test_ignore.py']`.
    """

    alias = "sources"
    sanitized_raw_value: Optional[Tuple[str, ...]]
    default: ClassVar[Optional[Tuple[str, ...]]] = None
    expected_file_extensions: ClassVar[Optional[Tuple[str, ...]]] = None
    expected_num_files: ClassVar[Optional[Union[int, range]]] = None

    @classmethod
    def sanitize_raw_value(
        cls, raw_value: Optional[Iterable[str]], *, address: Address
    ) -> Optional[Tuple[str, ...]]:
        value_or_default = super().sanitize_raw_value(raw_value, address=address)
        if value_or_default is None:
            return None
        try:
            ensure_str_list(value_or_default)
        except ValueError:
            raise InvalidFieldTypeException(
                address,
                cls.alias,
                value_or_default,
                expected_type="an iterable of strings (e.g. a list of strings)",
            )
        return tuple(sorted(value_or_default))

    def validate_snapshot(self, snapshot: Snapshot) -> None:
        """Perform any additional validation on the resulting snapshot, e.g. ensuring that certain
        banned files are not used.

        To enforce that the resulting files end in certain extensions, such as `.py` or `.java`, set
        the class property `expected_file_extensions`.

        To enforce that there are only a certain number of resulting files, such as binary targets
        checking for only 0-1 sources, set the class property `expected_num_files`.
        """
        if self.expected_file_extensions is not None:
            bad_files = [
                fp
                for fp in snapshot.files
                if not PurePath(fp).suffix in self.expected_file_extensions
            ]
            if bad_files:
                expected = (
                    f"one of {sorted(self.expected_file_extensions)}"
                    if len(self.expected_file_extensions) > 1
                    else repr(self.expected_file_extensions[0])
                )
                raise InvalidFieldException(
                    f"The {repr(self.alias)} field in target {self.address} must only contain "
                    f"files that end in {expected}, but it had these files: {sorted(bad_files)}."
                )
        if self.expected_num_files is not None:
            num_files = len(snapshot.files)
            is_bad_num_files = (
                num_files not in self.expected_num_files
                if isinstance(self.expected_num_files, range)
                else num_files != self.expected_num_files
            )
            if is_bad_num_files:
                if isinstance(self.expected_num_files, range):
                    if len(self.expected_num_files) == 2:
                        expected_str = (
                            " or ".join(str(n) for n in self.expected_num_files) + " files"
                        )
                    else:
                        expected_str = f"a number of files in the range `{self.expected_num_files}`"
                else:
                    expected_str = pluralize(self.expected_num_files, "file")
                raise InvalidFieldException(
                    f"The {repr(self.alias)} field in target {self.address} must have "
                    f"{expected_str}, but it had {pluralize(num_files, 'file')}."
                )

    @final
    def prefix_glob_with_address(self, glob: str) -> str:
        if glob.startswith("!"):
            return f"!{PurePath(self.address.spec_path, glob[1:])}"
        return str(PurePath(self.address.spec_path, glob))

    @final
    @property
    def filespec(self) -> Filespec:
        """The original globs, returned in the Filespec dict format.

        The globs will be relativized to the build root.
        """
        includes = []
        excludes = []
        for glob in self.sanitized_raw_value or ():
            if glob.startswith("!"):
                excludes.append(glob[1:])
            else:
                includes.append(glob)
        return FilesetRelPathWrapper.to_filespec(
            args=includes, exclude=[excludes], root=self.address.spec_path
        )


@frozen_after_init
@dataclass(unsafe_hash=True)
class HydrateSourcesRequest:
    field: Sources
<<<<<<< HEAD
    codegen_language: Optional[Type[Sources]] = None
=======
    valid_sources_types: Tuple[Type[Sources], ...]

    def __init__(
        self, field: Sources, *, valid_sources_types: Iterable[Type[Sources]] = (Sources,)
    ) -> None:
        """Convert raw sources globs into an instance of HydratedSources.

        If you only want to convert certain Sources fields, such as only PythonSources, set
        `valid_sources_types`. Any invalid sources will return an empty `HydratedSources` instance,
        indicated by the attribute `output_type = None`.
        """
        self.field = field
        self.valid_sources_types = tuple(valid_sources_types)
>>>>>>> d76cbfc4


@dataclass(frozen=True)
class HydratedSources:
    """The result of hydrating a SourcesField.

    The `output_type` will indicate which of the `HydrateSourcesRequest.valid_sources_type` the
    result corresponds to, e.g. if the result comes from `FilesSources` vs. `PythonSources`. If this
    value is None, then the input `Sources` field was not one of the expected types. This property
    allows for switching on the result, e.g. handling hydrated files() sources differently than
    hydrated Python sources.
    """

    snapshot: Snapshot
    filespec: Filespec
    output_type: Optional[Type[Sources]]

    def eager_fileset_with_spec(self, *, address: Address) -> EagerFilesetWithSpec:
        return EagerFilesetWithSpec(address.spec_path, self.filespec, self.snapshot)


class CodegenSources(Sources):
    pass


@union
@dataclass(frozen=True)
class GenerateSourcesRequest:
    """A request to go from protocol sources -> a particular language.

    This should be subclassed for each distinct codegen implementation. The subclasses must define
    the class properties `input` and `output`. The subclass must also be registered via
    `UnionRule(GenerateSourcesRequest, GenerateFortranFromAvroRequest)`, for example.

    The rule to actually implement the codegen should take the subclass as input, and it must
    return `GeneratedSources`.

    For example:

        class GenerateFortranFromAvroRequest:
            input = AvroSources
            output = FortranSources

        @rule
        def generate_fortran_from_avro(request: GenerateFortranFromAvroRequest) -> GeneratedSources:
            ...

        def rules():
            return [
                generate_fortran_from_avro,
                UnionRule(GenerateSourcesRequest, GenerateFortranFromAvroRequest),
            ]
    """

    protocol_sources: Snapshot
    protocol_target: Target

    input: ClassVar[Type[CodegenSources]]
    output: ClassVar[Type[Sources]]


@dataclass(frozen=True)
class GeneratedSources:
    snapshot: Snapshot


@rule
async def hydrate_sources(
    request: HydrateSourcesRequest,
    glob_match_error_behavior: GlobMatchErrorBehavior,
    union_membership: UnionMembership,
) -> HydratedSources:
    sources_field = request.field

    output_type = next(
        (
            valid_type
            for valid_type in request.valid_sources_types
            if isinstance(sources_field, valid_type)
        ),
        None,
    )
    if output_type is None:
        return HydratedSources(EMPTY_SNAPSHOT, sources_field.filespec, output_type=None)

    globs = sources_field.sanitized_raw_value
    if globs is None:
        return HydratedSources(EMPTY_SNAPSHOT, sources_field.filespec, output_type=output_type)

    conjunction = (
        GlobExpansionConjunction.all_match
        if not sources_field.default or (set(globs) != set(sources_field.default))
        else GlobExpansionConjunction.any_match
    )
    snapshot = await Get[Snapshot](
        PathGlobs(
            (sources_field.prefix_glob_with_address(glob) for glob in globs),
            conjunction=conjunction,
            glob_match_error_behavior=glob_match_error_behavior,
            # TODO(#9012): add line number referring to the sources field. When doing this, we'll
            # likely need to `await Get[BuildFileAddress](Address)`.
            description_of_origin=(
                f"{sources_field.address}'s `{sources_field.alias}` field"
                if glob_match_error_behavior != GlobMatchErrorBehavior.ignore
                else None
            ),
        )
    )
    sources_field.validate_snapshot(snapshot)
<<<<<<< HEAD

    should_generate_sources = request.codegen_language is not None and isinstance(
        sources_field, CodegenSources
    )
    if not should_generate_sources:
        return HydratedSources(snapshot, sources_field.filespec)

    generate_request_types: Iterable[Type[GenerateSourcesRequest]] = union_membership.union_rules[
        GenerateSourcesRequest
    ]
    relevant_generate_request_types = [
        generate_request_type
        for generate_request_type in generate_request_types
        if isinstance(sources_field, generate_request_type.input)
        and generate_request_type.output == request.codegen_language
    ]
    if not relevant_generate_request_types:
        return HydratedSources(EMPTY_SNAPSHOT, sources_field.filespec)
    if len(relevant_generate_request_types) > 1:
        raise AmbiguousCodegenImplementationsException(relevant_generate_request_types)
    generate_request_type = relevant_generate_request_types[0]
    wrapped_protocol_target = await Get[WrappedTarget](Address, sources_field.address)
    generated_sources = await Get[GeneratedSources](
        GenerateSourcesRequest, generate_request_type(snapshot, wrapped_protocol_target.target)
    )
    return HydratedSources(generated_sources.snapshot, sources_field.filespec)
=======
    return HydratedSources(snapshot, sources_field.filespec, output_type=output_type)
>>>>>>> d76cbfc4


# -----------------------------------------------------------------------------------------------
# Other common Fields used across most targets
# -----------------------------------------------------------------------------------------------


class Tags(StringSequenceField):
    """Arbitrary strings that you can use to describe a target.

    For example, you may tag some test targets with 'integration_test' so that you could run
    `./pants --tags='integration_test' test ::` to only run on targets with that tag.
    """

    alias = "tags"


class DescriptionField(StringField):
    """A human-readable description of the target.

    Use `./pants list --documented ::` to see all targets with descriptions.
    """

    alias = "description"


# TODO(#9388): remove? We don't want this in V2, but maybe keep it for V1.
class NoCacheField(BoolField):
    """If True, don't store results for this target in the V1 cache."""

    alias = "no_cache"
    default = False
    v1_only = True


# TODO(#9388): remove?
class ScopeField(StringField):
    """A V1-only field for the scope of the target, which is used by the JVM to determine the
    target's inclusion in the class path.

    See `pants.build_graph.target_scopes.Scopes`.
    """

    alias = "scope"
    v1_only = True


# TODO(#9388): Remove.
class IntransitiveField(BoolField):
    alias = "_transitive"
    default = False
    v1_only = True


COMMON_TARGET_FIELDS = (Tags, DescriptionField, NoCacheField, ScopeField, IntransitiveField)


# NB: To hydrate the dependencies into Targets, use
# `await Get[Targets](Addresses(tgt[Dependencies].value)`.
class Dependencies(PrimitiveField):
    """Addresses to other targets that this target depends on, e.g. `['src/python/project:lib']`."""

    alias = "dependencies"
    value: Optional[Tuple[Address, ...]]
    default = None

    # NB: The type hint for `raw_value` is a lie. While we do expect end-users to use
    # Iterable[str], the Struct and Addressable code will have already converted those strings
    # into a List[Address]. But, that's an implementation detail and we don't want our
    # documentation, which is auto-generated from these type hints, to leak that.
    @classmethod
    def compute_value(
        cls, raw_value: Optional[Iterable[str]], *, address: Address
    ) -> Optional[Tuple[Address, ...]]:
        value_or_default = super().compute_value(raw_value, address=address)
        if value_or_default is None:
            return None
        return tuple(sorted(value_or_default))


# TODO: figure out what support looks like for this with the Target API. The expected value is an
#  Artifact, but V1 has no common Artifact interface.
class ProvidesField(PrimitiveField):
    """An `artifact`, such as `setup_py` or `scala_artifact`, that describes how to represent this
    target to the outside world."""

    alias = "provides"
    default: ClassVar[Optional[Any]] = None


# TODO: Add logic to hydrate this and convert it into V1 + work with `filedeps2`.
class BundlesField(AsyncField):
    """One or more `bundle` objects that describe "extra files" that should be included with this
    app (e.g. config files, startup scripts)."""

    alias = "bundles"
    # TODO: What should this type be? Our goal is to get rid of `TargetAdaptor`, so
    #  `BundleAdaptor` should likely go away. This also results in a dependency cycle..
    sanitized_raw_value: Optional[Tuple[BundleAdaptor, ...]]
    default = None

    # NB: The type hint for `raw_value` is a lie. While we do expect end-users to use
    # Iterable[Bundle], the TargetAdaptor code will have already converted those strings
    # into a List[BundleAdaptor]. But, that's an implementation detail and we don't want our
    # documentation, which is auto-generated from these type hints, to leak that.
    @classmethod
    def sanitize_raw_value(
        cls, raw_value: Optional[Iterable[Bundle]], *, address: Address
    ) -> Optional[Tuple[BundleAdaptor, ...]]:
        value_or_default = super().sanitize_raw_value(raw_value, address=address)
        if value_or_default is None:
            return None
        try:
            ensure_list(value_or_default, expected_type=BundleAdaptor)
        except ValueError:
            raise InvalidFieldTypeException(
                address,
                cls.alias,
                value_or_default,
                expected_type="an iterable of `bundle` objects (e.g. a list)",
            )
        return cast(Tuple[BundleAdaptor, ...], tuple(value_or_default))

    @final
    @property
    def request(self):
        raise NotImplementedError


def rules():
    return [
        find_valid_configurations,
        hydrate_sources,
        RootRule(TargetsToValidConfigurationsRequest),
        RootRule(HydrateSourcesRequest),
    ]<|MERGE_RESOLUTION|>--- conflicted
+++ resolved
@@ -1179,11 +1179,7 @@
 
 
 # -----------------------------------------------------------------------------------------------
-<<<<<<< HEAD
 # Sources and codegen
-=======
-# Sources
->>>>>>> d76cbfc4
 # -----------------------------------------------------------------------------------------------
 
 
@@ -1295,23 +1291,40 @@
 @dataclass(unsafe_hash=True)
 class HydrateSourcesRequest:
     field: Sources
-<<<<<<< HEAD
-    codegen_language: Optional[Type[Sources]] = None
-=======
     valid_sources_types: Tuple[Type[Sources], ...]
+    enable_codegen: bool
 
     def __init__(
-        self, field: Sources, *, valid_sources_types: Iterable[Type[Sources]] = (Sources,)
+        self,
+        field: Sources,
+        *,
+        valid_sources_types: Iterable[Type[Sources]] = (Sources,),
+        enable_codegen: bool = False,
     ) -> None:
         """Convert raw sources globs into an instance of HydratedSources.
 
         If you only want to convert certain Sources fields, such as only PythonSources, set
         `valid_sources_types`. Any invalid sources will return an empty `HydratedSources` instance,
         indicated by the attribute `output_type = None`.
+
+        If `enable_codegen` is set to `True`, any codegen sources will try to be converted to one
+        of the `valid_sources_types`.
         """
         self.field = field
         self.valid_sources_types = tuple(valid_sources_types)
->>>>>>> d76cbfc4
+        self.enable_codegen = enable_codegen
+        self.__post_init__()
+
+    def __post_init__(self) -> None:
+        if self.enable_codegen and self.valid_sources_types == (Sources,):
+            raise ValueError(
+                "When setting `enable_codegen=True` on `HydrateSourcesRequest`, you must also "
+                "explicitly set `valid_source_types`. Why? `valid_source_types` is used to "
+                "determine which language(s) to try to generate. For example, "
+                "`valid_source_types=(PythonSources,)` will hydrate `PythonSources` like normal, "
+                "and, if it encounters codegen sources that can be converted into Python, it will "
+                "generate Python files."
+            )
 
 
 @dataclass(frozen=True)
@@ -1320,9 +1333,10 @@
 
     The `output_type` will indicate which of the `HydrateSourcesRequest.valid_sources_type` the
     result corresponds to, e.g. if the result comes from `FilesSources` vs. `PythonSources`. If this
-    value is None, then the input `Sources` field was not one of the expected types. This property
-    allows for switching on the result, e.g. handling hydrated files() sources differently than
-    hydrated Python sources.
+    value is None, then the input `Sources` field was not one of the expected types; or, when
+    codegen was enabled in the request, there was no valid code generator to generate the requested
+    language from the original input. This property allows for switching on the result, e.g.
+    handling hydrated files() sources differently than hydrated Python sources.
     """
 
     snapshot: Snapshot
@@ -1331,10 +1345,6 @@
 
     def eager_fileset_with_spec(self, *, address: Address) -> EagerFilesetWithSpec:
         return EagerFilesetWithSpec(address.spec_path, self.filespec, self.snapshot)
-
-
-class CodegenSources(Sources):
-    pass
 
 
 @union
@@ -1369,7 +1379,7 @@
     protocol_sources: Snapshot
     protocol_target: Target
 
-    input: ClassVar[Type[CodegenSources]]
+    input: ClassVar[Type[Sources]]
     output: ClassVar[Type[Sources]]
 
 
@@ -1386,17 +1396,45 @@
 ) -> HydratedSources:
     sources_field = request.field
 
+    # First, find if there are any code generators for the input `sources_field`. This will be used
+    # to determine if the sources_field is valid or not.
+    generate_request_types: Iterable[
+        Type[GenerateSourcesRequest]
+    ] = union_membership.union_rules.get(GenerateSourcesRequest, ())
+    relevant_generate_request_types = [
+        generate_request_type
+        for generate_request_type in generate_request_types
+        if isinstance(sources_field, generate_request_type.input)
+        and issubclass(generate_request_type.output, request.valid_sources_types)
+    ]
+    if request.enable_codegen and len(relevant_generate_request_types) > 1:
+        raise AmbiguousCodegenImplementationsException(relevant_generate_request_types)
+    generate_request_type = next(iter(relevant_generate_request_types), None)
+
+    # Now, determine if any of the `valid_sources_types` may be used, either because the
+    # sources_field is a direct subclass or can be generated into one of the valid types.
+    def compatible_with_sources_field(valid_type: Type[Sources]) -> bool:
+        is_instance = isinstance(sources_field, valid_type)
+        can_be_generated = (
+            request.enable_codegen
+            and generate_request_type is not None
+            and issubclass(generate_request_type.output, valid_type)
+        )
+        return is_instance or can_be_generated
+
     output_type = next(
         (
             valid_type
             for valid_type in request.valid_sources_types
-            if isinstance(sources_field, valid_type)
+            if compatible_with_sources_field(valid_type)
         ),
         None,
     )
     if output_type is None:
         return HydratedSources(EMPTY_SNAPSHOT, sources_field.filespec, output_type=None)
 
+    # Now, hydrate the `globs`. Even if we are going to use codegen, we will need the original
+    # protocol sources to be hydrated.
     globs = sources_field.sanitized_raw_value
     if globs is None:
         return HydratedSources(EMPTY_SNAPSHOT, sources_field.filespec, output_type=output_type)
@@ -1421,36 +1459,17 @@
         )
     )
     sources_field.validate_snapshot(snapshot)
-<<<<<<< HEAD
-
-    should_generate_sources = request.codegen_language is not None and isinstance(
-        sources_field, CodegenSources
-    )
-    if not should_generate_sources:
-        return HydratedSources(snapshot, sources_field.filespec)
-
-    generate_request_types: Iterable[Type[GenerateSourcesRequest]] = union_membership.union_rules[
-        GenerateSourcesRequest
-    ]
-    relevant_generate_request_types = [
-        generate_request_type
-        for generate_request_type in generate_request_types
-        if isinstance(sources_field, generate_request_type.input)
-        and generate_request_type.output == request.codegen_language
-    ]
-    if not relevant_generate_request_types:
-        return HydratedSources(EMPTY_SNAPSHOT, sources_field.filespec)
-    if len(relevant_generate_request_types) > 1:
-        raise AmbiguousCodegenImplementationsException(relevant_generate_request_types)
-    generate_request_type = relevant_generate_request_types[0]
+
+    # Finally, return if codegen is not in use; otherwise, run the relevant code generator.
+    if not request.enable_codegen or generate_request_type is None:
+        return HydratedSources(snapshot, sources_field.filespec, output_type=output_type)
     wrapped_protocol_target = await Get[WrappedTarget](Address, sources_field.address)
     generated_sources = await Get[GeneratedSources](
         GenerateSourcesRequest, generate_request_type(snapshot, wrapped_protocol_target.target)
     )
-    return HydratedSources(generated_sources.snapshot, sources_field.filespec)
-=======
-    return HydratedSources(snapshot, sources_field.filespec, output_type=output_type)
->>>>>>> d76cbfc4
+    return HydratedSources(
+        generated_sources.snapshot, sources_field.filespec, output_type=output_type
+    )
 
 
 # -----------------------------------------------------------------------------------------------
