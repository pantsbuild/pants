--- conflicted
+++ resolved
@@ -16,11 +16,7 @@
 import cffi
 import pkg_resources
 import six
-<<<<<<< HEAD
-from future.utils import native
-=======
 from future.utils import text_type
->>>>>>> 476104ad
 
 from pants.engine.selectors import Get, constraint_for
 from pants.util.contextutil import temporary_dir
@@ -437,11 +433,7 @@
   def extern_store_utf8(context_handle, utf8_ptr, utf8_len):
     """Given a context and UTF8 bytes, return a new Handle to represent the content."""
     c = ffi.from_handle(context_handle)
-<<<<<<< HEAD
-    return c.to_value(native(str(ffi.buffer(utf8_ptr, utf8_len))))
-=======
     return c.to_value(text_type(ffi.buffer(utf8_ptr, utf8_len)))
->>>>>>> 476104ad
 
   @ffi.def_extern()
   def extern_store_i64(context_handle, i64):
