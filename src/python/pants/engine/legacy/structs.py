--- conflicted
+++ resolved
@@ -53,15 +53,9 @@
       sources = self.get_sources()
       if not sources:
         return tuple()
-<<<<<<< HEAD
-      base_globs = BaseGlobs.from_sources_field(self.sources, self.address.spec_path)
+      base_globs = BaseGlobs.from_sources_field(sources, self.address.spec_path)
       path_globs = base_globs.to_path_globs(self.address.spec_path)
       return (SourcesField(self.address, 'sources', base_globs.filespecs, path_globs),)
-=======
-      base_globs = BaseGlobs.from_sources_field(sources, self.address.spec_path)
-      path_globs, excluded_path_globs = base_globs.to_path_globs(self.address.spec_path)
-      return (SourcesField(self.address, 'sources', base_globs.filespecs, path_globs, excluded_path_globs),)
->>>>>>> cbdb9751
 
   @property
   def default_sources_globs(self):
@@ -107,9 +101,6 @@
     return 'SourcesField(address={}, arg={}, filespecs={!r})'.format(self.address, self.arg, self.filespecs)
 
 
-<<<<<<< HEAD
-class BundlesField(datatype('BundlesField', ['address', 'bundles', 'filespecs_list', 'path_globs_list']), Field):
-=======
 class JavaLibraryAdaptor(TargetAdaptor):
 
   @property
@@ -142,8 +133,7 @@
     return self.java_test_globs + self.scala_test_globs
 
 
-class BundlesField(datatype('BundlesField', ['address', 'bundles', 'filespecs_list', 'path_globs_list', 'excluded_path_globs_list']), Field):
->>>>>>> cbdb9751
+class BundlesField(datatype('BundlesField', ['address', 'bundles', 'filespecs_list', 'path_globs_list']), Field):
   """Represents the `bundles` argument, each of which has a PathGlobs to represent its `fileset`."""
 
   def __eq__(self, other):
