--- conflicted
+++ resolved
@@ -173,19 +173,6 @@
     'src/python/pants/build_graph',
     'src/python/pants/util:objects',
   ]
-<<<<<<< HEAD
-=======
-)
-
-python_library(
-  name='storage',
-  sources=['storage.py'],
-  dependencies=[
-    ':nodes',
-    ':objects',
-    'src/python/pants/util:dirutil',
-    'src/python/pants/util:meta',
-  ]
 )
 
 python_library(
@@ -196,7 +183,6 @@
     '3rdparty/python:cffi',
     '3rdparty/python:setuptools',
     'src/python/pants/binaries:binary_util',
-    'src/python/pants/engine:storage',
     'src/python/pants/util:dirutil',
     'src/python/pants/util:memo',
     'src/python/pants/util:objects'
@@ -206,5 +192,4 @@
 resources(
   name='native_engine_version',
   sources=['native_engine_version']
->>>>>>> c32ce824
 )