--- conflicted
+++ resolved
@@ -56,11 +56,8 @@
     InferredDependencies,
     InjectDependenciesRequest,
     InjectedDependencies,
-<<<<<<< HEAD
+    NoApplicableTargetsBehavior,
     SecondaryOwnerMixin,
-=======
-    NoApplicableTargetsBehavior,
->>>>>>> 9eba8dfb
     Sources,
     SourcesPaths,
     SourcesPathsRequest,
