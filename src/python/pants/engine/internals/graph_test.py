--- conflicted
+++ resolved
@@ -13,7 +13,6 @@
 
 from pants.base.specs import Specs
 from pants.base.specs_parser import SpecsParser
-from pants.build_graph.address import ResolveError
 from pants.engine.addresses import Address, Addresses, AddressInput, UnparsedAddressInputs
 from pants.engine.fs import CreateDigest, Digest, DigestContents, FileContent, Snapshot
 from pants.engine.internals.graph import (
@@ -1937,28 +1936,11 @@
                     UnparsedAddressInputs(
                         addresses,
                         owning_address=Address("project", target_name="t3"),
-                        description_of_origin="tests",
+                        description_of_origin="from my tests",
                         skip_invalid_addresses=skip_invalid_addresses,
                     )
                 ],
             )
-<<<<<<< HEAD
-        ],
-    )
-    assert set(addresses) == {
-        Address("project", target_name="t1"),
-        Address("project", target_name="t2"),
-    }
-    with engine_error(ResolveError, contains="from my tests"):
-        rule_runner.request(
-            Addresses,
-            [
-                UnparsedAddressInputs(
-                    ["project:fake"], owning_address=None, description_of_origin="my tests"
-                )
-            ],
-        )
-=======
         )
 
     t1 = Address("project", target_name="t1")
@@ -1966,6 +1948,5 @@
 
     invalid_addresses = ["project:t1", "bad::", "project/fake.txt:tgt"]
     assert resolve(invalid_addresses, skip_invalid_addresses=True) == {t1}
-    with engine_error(AddressParseException):
-        resolve(invalid_addresses)
->>>>>>> 6c15bcd2
+    with engine_error(AddressParseException, contains="from my tests"):
+        resolve(invalid_addresses)