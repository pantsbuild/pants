# Copyright 2018 Pants project contributors (see CONTRIBUTORS.md).
# Licensed under the Apache License, Version 2.0 (see LICENSE).

from pants.engine.selectors import Params
from pants.init.options_initializer import BuildConfigInitializer
from pants.option.options_bootstrapper import OptionsBootstrapper
from pants.option.scope import GLOBAL_SCOPE, Scope, ScopedOptions
from pants.testutil.test_base import TestBase
from pants.util.logging import LogLevel


class TestEngineOptionsParsing(TestBase):
    def _ob(self, args=tuple(), env=None):
        self.create_file("pants.toml")
        options_bootstrap = OptionsBootstrapper.create(args=tuple(args), env=env or {},)
        # NB: BuildConfigInitializer has sideeffects on first-run: in actual usage, these
        # sideeffects will happen during setup. We force them here.
        BuildConfigInitializer.get(options_bootstrap)
        return options_bootstrap

    def test_options_parse_scoped(self):
        options_bootstrapper = self._ob(
<<<<<<< HEAD
            args=(
                "./pants",
                "-ldebug",
                "--backend-packages=pants.backend.python",
                "binary",
                "src/python::",
            ),
            env=dict(PANTS_PANTSD="True", PANTS_BINARIES_BASEURLS='["https://bins.com"]'),
=======
            args=["./pants", "-ldebug", "binary", "src/python::"],
            env=dict(PANTS_PANTSD="True", PANTS_BUILD_IGNORE='["ignoreme/"]'),
>>>>>>> 65423af4
        )

        global_options_params = Params(Scope(str(GLOBAL_SCOPE)), options_bootstrapper)
        python_setup_options_params = Params(Scope(str("python-setup")), options_bootstrapper)
        global_options, python_setup_options = self.scheduler.product_request(
            ScopedOptions, [global_options_params, python_setup_options_params],
        )

        self.assertEqual(global_options.options.level, LogLevel.DEBUG)
        self.assertEqual(global_options.options.pantsd, True)
        self.assertEqual(global_options.options.build_ignore, ["ignoreme/"])

        self.assertEqual(python_setup_options.options.platforms, ["current"])

    def test_options_parse_memoization(self):
        # Confirm that re-executing with a new-but-identical Options object results in memoization.
        def ob():
            return self._ob(args=("./pants", "-ldebug", "binary", "src/python::"))

        def parse(ob):
            params = Params(Scope(str(GLOBAL_SCOPE)), ob)
            return self.request_single_product(ScopedOptions, params)

        # If two OptionsBootstrapper instances are not equal, memoization will definitely not kick in.
        one_opts = ob()
        two_opts = ob()
        self.assertEqual(one_opts, two_opts)
        self.assertEqual(hash(one_opts), hash(two_opts))

        # If they are equal, executing parsing on them should result in a memoized object.
        one = parse(one_opts)
        two = parse(two_opts)
        self.assertEqual(one, two)
        self.assertIs(one, two)<|MERGE_RESOLUTION|>--- conflicted
+++ resolved
@@ -20,7 +20,6 @@
 
     def test_options_parse_scoped(self):
         options_bootstrapper = self._ob(
-<<<<<<< HEAD
             args=(
                 "./pants",
                 "-ldebug",
@@ -28,11 +27,7 @@
                 "binary",
                 "src/python::",
             ),
-            env=dict(PANTS_PANTSD="True", PANTS_BINARIES_BASEURLS='["https://bins.com"]'),
-=======
-            args=["./pants", "-ldebug", "binary", "src/python::"],
-            env=dict(PANTS_PANTSD="True", PANTS_BUILD_IGNORE='["ignoreme/"]'),
->>>>>>> 65423af4
+                 env=dict(PANTS_PANTSD="True", PANTS_BUILD_IGNORE='["ignoreme/"]'),
         )
 
         global_options_params = Params(Scope(str(GLOBAL_SCOPE)), options_bootstrapper)
