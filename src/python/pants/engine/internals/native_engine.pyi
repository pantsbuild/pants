--- conflicted
+++ resolved
@@ -1,6 +1,3 @@
-<<<<<<< HEAD
-from typing import Any, Callable, Generic, Dict, List, Tuple, Type, TypeVar
-=======
 # Copyright 2021 Pants project contributors (see CONTRIBUTORS.md).
 # Licensed under the Apache License, Version 2.0 (see LICENSE).
 
@@ -14,18 +11,11 @@
 from pants.engine.internals.scheduler import Workunit, _PathGlobsAndRootCollection
 from pants.engine.internals.session import SessionValues
 from pants.engine.process import InteractiveProcess, InteractiveProcessResult
->>>>>>> fd8a9df0
 
 # TODO: black and flake8 disagree about the content of this file:
 #   see https://github.com/psf/black/issues/1548
 # flake8: noqa: E302
 
-<<<<<<< HEAD
-_In = TypeVar("_In")
-_Out = TypeVar("_Out")
-
-class PyDigest:
-=======
 # ------------------------------------------------------------------------------
 # (core)
 # ------------------------------------------------------------------------------
@@ -61,7 +51,6 @@
     Get(DigestContents, Digest)` to see the actual file content.
     """
 
->>>>>>> fd8a9df0
     def __init__(self, fingerprint: str, serialized_bytes_length: int) -> None: ...
     @property
     def fingerprint(self) -> str: ...
@@ -393,24 +382,6 @@
 # ------------------------------------------------------------------------------
 
 class PyGeneratorResponseBreak:
-<<<<<<< HEAD
-    val: Any
-    def __init__(self, val: Any) -> None: ...
-
-class PyGeneratorResponseGet(Generic[_Out, _In]):
-    product: Type[_Out]
-    declared_subject: Type[_In]
-    subject: _In
-    def __init__(self, product: Type[_Out], declared_subject: Type[_In], subject: _In) -> None: ...
-
-class PyGeneratorResponseGetMulti(Generic[_Out]):
-    gets: Tuple[PyGeneratorResponseGet[_Out, Any], ...]
-    def __init__(self, gets: Tuple[PyGeneratorResponseGet[_Out, Any], ...]) -> None: ...
-
-class PyGeneratorResponseThrow:
-    err: Exception
-    def __init__(self, err: Exception) -> None: ...
-=======
     def __init__(self, val: Any) -> None: ...
 
 _Output = TypeVar("_Output")
@@ -458,7 +429,6 @@
 
 class PyExecutionStrategyOptions:
     def __init__(self, **kwargs: Any) -> None: ...
->>>>>>> fd8a9df0
 
 class PyNailgunServer:
     def port(self) -> int: ...
