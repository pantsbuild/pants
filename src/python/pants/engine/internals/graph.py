# Copyright 2020 Pants project contributors (see CONTRIBUTORS.md).
# Licensed under the Apache License, Version 2.0 (see LICENSE).

from __future__ import annotations

import functools
import itertools
import logging
import os.path
from dataclasses import dataclass
from pathlib import PurePath
from typing import Iterable, NamedTuple, Sequence, cast

from pants.base.deprecated import resolve_conflicting_options, warn_or_error
from pants.base.specs import AncestorGlobSpec, RawSpecsWithoutFileOwners, RecursiveGlobSpec
from pants.build_graph.address import BuildFileAddressRequest, MaybeAddress, ResolveError
from pants.engine.addresses import (
    Address,
    Addresses,
    AddressInput,
    BuildFileAddress,
    UnparsedAddressInputs,
)
from pants.engine.collection import Collection
from pants.engine.fs import EMPTY_SNAPSHOT, GlobMatchErrorBehavior, PathGlobs, Paths, Snapshot
from pants.engine.internals import native_engine
from pants.engine.internals.native_engine import AddressParseException
from pants.engine.internals.parametrize import Parametrize, _TargetParametrization
from pants.engine.internals.parametrize import (  # noqa: F401
    _TargetParametrizations as _TargetParametrizations,
)
from pants.engine.internals.parametrize import (  # noqa: F401
    _TargetParametrizationsRequest as _TargetParametrizationsRequest,
)
from pants.engine.internals.target_adaptor import TargetAdaptor, TargetAdaptorRequest
from pants.engine.rules import Get, MultiGet, collect_rules, rule
from pants.engine.target import (
    AllTargets,
    AllTargetsRequest,
    AllUnexpandedTargets,
    CoarsenedTarget,
    CoarsenedTargets,
    CoarsenedTargetsRequest,
    Dependencies,
    DependenciesRequest,
    ExplicitlyProvidedDependencies,
    Field,
    FieldSetsPerTarget,
    FieldSetsPerTargetRequest,
    FilteredTargets,
    GeneratedSources,
    GeneratedTargets,
    GenerateSourcesRequest,
    GenerateTargetsRequest,
    HydratedSources,
    HydrateSourcesRequest,
    InferDependenciesRequest,
    InferredDependencies,
    InjectDependenciesRequest,
    InjectedDependencies,
    InvalidFieldException,
    MultipleSourcesField,
    OverridesField,
    RegisteredTargetTypes,
    SecondaryOwnerMixin,
    SourcesField,
    SourcesPaths,
    SourcesPathsRequest,
    SpecialCasedDependencies,
    Target,
    TargetFilesGenerator,
    TargetFilesGeneratorSettings,
    TargetFilesGeneratorSettingsRequest,
    TargetGenerator,
    Targets,
    TargetTypesToGenerateTargetsRequests,
    TransitiveTargets,
    TransitiveTargetsRequest,
    UnexpandedTargets,
    UnrecognizedTargetTypeException,
    ValidatedDependencies,
    ValidateDependenciesRequest,
    WrappedTarget,
    WrappedTargetRequest,
    _generate_file_level_targets,
)
from pants.engine.unions import UnionMembership, UnionRule
from pants.option.global_options import (
    GlobalOptions,
    OwnersNotFoundBehavior,
    UnmatchedBuildFileGlobs,
)
from pants.source.filespec import matches_filespec
from pants.util.docutil import bin_name, doc_url
from pants.util.frozendict import FrozenDict
from pants.util.logging import LogLevel
from pants.util.memo import memoized
from pants.util.ordered_set import FrozenOrderedSet, OrderedSet
from pants.util.strutil import bullet_list, pluralize, softwrap

logger = logging.getLogger(__name__)

# -----------------------------------------------------------------------------------------------
# Address -> Target(s)
# -----------------------------------------------------------------------------------------------


@rule
async def resolve_unexpanded_targets(addresses: Addresses) -> UnexpandedTargets:
    wrapped_targets = await MultiGet(
        Get(
            WrappedTarget,
            WrappedTargetRequest(
                a,
                # Idiomatic rules should not be manually constructing `Addresses`. Instead, they
                # should use `UnparsedAddressInputs` or `Specs` rules.
                #
                # It is technically more correct for us to require callers of
                # `Addresses -> UnexpandedTargets` to specify a `description_of_origin`. But in
                # practice, this dramatically increases boilerplate, and it should never be
                # necessary.
                #
                # Note that this contrasts with an individual `Address`, which often is unverified
                # because it can come from the rule `AddressInput -> Address`, which only verifies
                # that it has legal syntax and does not check the address exists.
                description_of_origin="<infallible>",
            ),
        )
        for a in addresses
    )
    return UnexpandedTargets(wrapped_target.target for wrapped_target in wrapped_targets)


@rule
def target_types_to_generate_targets_requests(
    union_membership: UnionMembership,
) -> TargetTypesToGenerateTargetsRequests:
    return TargetTypesToGenerateTargetsRequests(
        {
            request_cls.generate_from: request_cls  # type: ignore[misc]
            for request_cls in union_membership.get(GenerateTargetsRequest)
        }
    )


@memoized
def warn_deprecated_target_type(tgt_type: type[Target]) -> None:
    assert tgt_type.deprecated_alias_removal_version is not None
    warn_or_error(
        removal_version=tgt_type.deprecated_alias_removal_version,
        entity=f"the target name {tgt_type.deprecated_alias}",
        hint=(
            f"Instead, use `{tgt_type.alias}`, which behaves the same. Run `{bin_name()} "
            "update-build-files` to automatically fix your BUILD files."
        ),
    )


@memoized
def warn_deprecated_field_type(field_type: type[Field]) -> None:
    assert field_type.deprecated_alias_removal_version is not None
    warn_or_error(
        removal_version=field_type.deprecated_alias_removal_version,
        entity=f"the field name {field_type.deprecated_alias}",
        hint=(
            f"Instead, use `{field_type.alias}`, which behaves the same. Run `{bin_name()} "
            "update-build-files` to automatically fix your BUILD files."
        ),
    )


@rule
async def resolve_target_parametrizations(
    request: _TargetParametrizationsRequest,
    registered_target_types: RegisteredTargetTypes,
    union_membership: UnionMembership,
    target_types_to_generate_requests: TargetTypesToGenerateTargetsRequests,
    unmatched_build_file_globs: UnmatchedBuildFileGlobs,
) -> _TargetParametrizations:
    address = request.address

    target_adaptor = await Get(
        TargetAdaptor,
        TargetAdaptorRequest(address, description_of_origin=request.description_of_origin),
    )
    target_type = registered_target_types.aliases_to_types.get(target_adaptor.type_alias, None)
    if target_type is None:
        raise UnrecognizedTargetTypeException(
            target_adaptor.type_alias, registered_target_types, address
        )
    if (
        target_type.deprecated_alias is not None
        and target_type.deprecated_alias == target_adaptor.type_alias
        and not address.is_generated_target
    ):
        warn_deprecated_target_type(target_type)

    target = None
    parametrizations: list[_TargetParametrization] = []
    generate_request: type[GenerateTargetsRequest] | None = None
    if issubclass(target_type, TargetGenerator):
        generate_request = target_types_to_generate_requests.request_for(target_type)
    if generate_request:
        # Split out the `propagated_fields` before construction.
        generator_fields = dict(target_adaptor.kwargs)
        template_fields = {}
        if issubclass(target_type, TargetGenerator):
            copied_fields = (
                *target_type.copied_fields,
                *target_type._find_plugin_fields(union_membership),
            )
            for field_type in copied_fields:
                field_value = generator_fields.get(field_type.alias, None)
                if field_value is not None:
                    template_fields[field_type.alias] = field_value
            for field_type in target_type.moved_fields:
                field_value = generator_fields.pop(field_type.alias, None)
                if field_value is not None:
                    template_fields[field_type.alias] = field_value

        generator_fields_parametrized = {
            name for name, field in generator_fields.items() if isinstance(field, Parametrize)
        }
        if generator_fields_parametrized:
            noun = pluralize(len(generator_fields_parametrized), "field", include_count=False)
            raise InvalidFieldException(
                f"Only fields which will be moved to generated targets may be parametrized, "
                f"so target generator {address} (with type {target_type.alias}) cannot "
                f"parametrize the {generator_fields_parametrized} {noun}."
            )

        base_generator = target_type(
            generator_fields,
            address,
            name_explicitly_set=target_adaptor.name_explicitly_set,
            union_membership=union_membership,
        )

        overrides = {}
        if base_generator.has_field(OverridesField):
            overrides_field = base_generator[OverridesField]
            overrides_flattened = overrides_field.flatten()
            if issubclass(target_type, TargetFilesGenerator):
                override_globs = OverridesField.to_path_globs(
                    address, overrides_flattened, unmatched_build_file_globs
                )
                override_paths = await MultiGet(
                    Get(Paths, PathGlobs, path_globs) for path_globs in override_globs
                )
                overrides = OverridesField.flatten_paths(
                    address,
                    zip(override_paths, override_globs, overrides_flattened.values()),
                )
            else:
                overrides = overrides_field.flatten()

        generators = [
            (
                target_type(
                    generator_fields,
                    address,
                    name_explicitly_set=target_adaptor.name is not None,
                    union_membership=union_membership,
                ),
                template,
            )
            for address, template in Parametrize.expand(address, template_fields)
        ]
        all_generated = await MultiGet(
            Get(
                GeneratedTargets,
                GenerateTargetsRequest,
                generate_request(
                    generator,
                    template_address=generator.address,
                    template=template,
                    overrides={
                        name: dict(Parametrize.expand(generator.address, override))
                        for name, override in overrides.items()
                    },
                ),
            )
            for generator, template in generators
        )
        parametrizations.extend(
            _TargetParametrization(generator, generated_batch)
            for generated_batch, (generator, _) in zip(all_generated, generators)
        )
    else:
        first, *rest = Parametrize.expand(address, target_adaptor.kwargs)
        if rest:
            # The target was parametrized, and so the original Target does not exist.
            generated = FrozenDict(
                (
                    parameterized_address,
                    target_type(
                        parameterized_fields,
                        parameterized_address,
                        name_explicitly_set=target_adaptor.name_explicitly_set,
                        union_membership=union_membership,
                    ),
                )
                for parameterized_address, parameterized_fields in (first, *rest)
            )
            parametrizations.append(_TargetParametrization(None, generated))
        else:
            # The target was not parametrized.
            target = target_type(
                target_adaptor.kwargs,
                address,
                name_explicitly_set=target_adaptor.name_explicitly_set,
                union_membership=union_membership,
            )
            parametrizations.append(_TargetParametrization(target, FrozenDict()))

    # TODO: Move to Target constructor.
    for field_type in target.field_types if target else ():
        if (
            field_type.deprecated_alias is not None
            and field_type.deprecated_alias in target_adaptor.kwargs
        ):
            warn_deprecated_field_type(field_type)

    return _TargetParametrizations(parametrizations)


@rule
async def resolve_target(
    request: WrappedTargetRequest,
    target_types_to_generate_requests: TargetTypesToGenerateTargetsRequests,
) -> WrappedTarget:
    address = request.address
    base_address = address.maybe_convert_to_target_generator()
    parametrizations = await Get(
        _TargetParametrizations,
        _TargetParametrizationsRequest(
            base_address, description_of_origin=request.description_of_origin
        ),
    )
    if address.is_generated_target:
        # TODO: This is an accommodation to allow using file/generator Addresses for
        # non-generator atom targets. See https://github.com/pantsbuild/pants/issues/14419.
        original_target = parametrizations.get(base_address)
        if original_target and not target_types_to_generate_requests.is_generator(original_target):
            return WrappedTarget(original_target)
    target = parametrizations.get(address)
    if target is None:
        raise ResolveError(
            softwrap(
                f"""
                The address `{address}` from {request.description_of_origin} was not generated by
                the target `{base_address}`. Did you mean one of these addresses?

                {bullet_list(str(t.address) for t in parametrizations.all)}
                """
            )
        )
    return WrappedTarget(target)


@rule
async def resolve_targets(
    targets: UnexpandedTargets,
    target_types_to_generate_requests: TargetTypesToGenerateTargetsRequests,
) -> Targets:
    # Replace all generating targets with what they generate. Otherwise, keep them. If a target
    # generator does not generate any targets, keep the target generator.
    # TODO: This method does not preserve the order of inputs.
    expanded_targets: OrderedSet[Target] = OrderedSet()
    generator_targets = []
    parametrizations_gets = []
    for tgt in targets:
        if (
            target_types_to_generate_requests.is_generator(tgt)
            and not tgt.address.is_generated_target
        ):
            generator_targets.append(tgt)
            parametrizations_gets.append(
                Get(
                    _TargetParametrizations,
                    _TargetParametrizationsRequest(
                        tgt.address.maybe_convert_to_target_generator(),
                        # Idiomatic rules should not be manually creating `UnexpandedTargets`, so
                        # we can be confident that the targets actually exist and the addresses
                        # are already legitimate.
                        description_of_origin="<infallible>",
                    ),
                )
            )
        else:
            expanded_targets.add(tgt)

    all_generated_targets = await MultiGet(parametrizations_gets)
    expanded_targets.update(
        tgt
        for generator, parametrizations in zip(generator_targets, all_generated_targets)
        for tgt in parametrizations.generated_or_generator(generator.address)
    )
    return Targets(expanded_targets)


@rule(desc="Find all targets in the project", level=LogLevel.DEBUG)
async def find_all_targets(_: AllTargetsRequest) -> AllTargets:
    tgts = await Get(
        Targets,
        RawSpecsWithoutFileOwners(
            recursive_globs=(RecursiveGlobSpec(""),), description_of_origin="the `AllTargets` rule"
        ),
    )
    return AllTargets(tgts)


@rule(desc="Find all targets in the project", level=LogLevel.DEBUG)
async def find_all_unexpanded_targets(_: AllTargetsRequest) -> AllUnexpandedTargets:
    tgts = await Get(
        UnexpandedTargets,
        RawSpecsWithoutFileOwners(
            recursive_globs=(RecursiveGlobSpec(""),), description_of_origin="the `AllTargets` rule"
        ),
    )
    return AllUnexpandedTargets(tgts)


@rule
async def find_all_targets_singleton() -> AllTargets:
    return await Get(AllTargets, AllTargetsRequest())


@rule
async def find_all_unexpanded_targets_singleton() -> AllUnexpandedTargets:
    return await Get(AllUnexpandedTargets, AllTargetsRequest())


# -----------------------------------------------------------------------------------------------
# TransitiveTargets
# -----------------------------------------------------------------------------------------------


class CycleException(Exception):
    def __init__(self, subject: Address, path: tuple[Address, ...]) -> None:
        path_string = "\n".join((f"-> {a}" if a == subject else f"   {a}") for a in path)
        super().__init__(
            f"The dependency graph contained a cycle:\n{path_string}\n\nTo fix this, first verify "
            "if your code has an actual import cycle. If it does, you likely need to re-architect "
            "your code to avoid the cycle.\n\nIf there is no cycle in your code, then you may need "
            "to use more granular targets. Split up the problematic targets into smaller targets "
            "with more granular `sources` fields so that you can adjust the `dependencies` fields "
            "to avoid introducing a cycle.\n\nAlternatively, use Python dependency inference "
            "(`--python-infer-imports`), rather than explicit `dependencies`. Pants will infer "
            "dependencies on specific files, rather than entire targets. This extra precision "
            "means that you will only have cycles if your code actually does have cycles in it."
        )
        self.subject = subject
        self.path = path


def _detect_cycles(
    roots: tuple[Address, ...], dependency_mapping: dict[Address, tuple[Address, ...]]
) -> None:
    path_stack: OrderedSet[Address] = OrderedSet()
    visited: set[Address] = set()

    def maybe_report_cycle(address: Address) -> None:
        # NB: File-level dependencies are cycle tolerant.
        if address.is_file_target or address not in path_stack:
            return

        # The path of the cycle is shorter than the entire path to the cycle: if the suffix of
        # the path representing the cycle contains a file dep, it is ignored.
        in_cycle = False
        for path_address in path_stack:
            if in_cycle and path_address.is_file_target:
                # There is a file address inside the cycle: do not report it.
                return
            elif in_cycle:
                # Not a file address.
                continue
            else:
                # We're entering the suffix of the path that contains the cycle if we've reached
                # the address in question.
                in_cycle = path_address == address
        # If we did not break out early, it's because there were no file addresses in the cycle.
        raise CycleException(address, (*path_stack, address))

    def visit(address: Address):
        if address in visited:
            maybe_report_cycle(address)
            return
        path_stack.add(address)
        visited.add(address)

        for dep_address in dependency_mapping[address]:
            visit(dep_address)

        path_stack.remove(address)

    for root in roots:
        visit(root)
        if path_stack:
            raise AssertionError(
                f"The stack of visited nodes should have been empty at the end of recursion, "
                f"but it still contained: {path_stack}"
            )


@dataclass(frozen=True)
class _DependencyMappingRequest:
    tt_request: TransitiveTargetsRequest
    expanded_targets: bool


@dataclass(frozen=True)
class _DependencyMapping:
    mapping: FrozenDict[Address, tuple[Address, ...]]
    visited: FrozenOrderedSet[Target]
    roots_as_targets: Collection[Target]


@rule
async def transitive_dependency_mapping(request: _DependencyMappingRequest) -> _DependencyMapping:
    """This uses iteration, rather than recursion, so that we can tolerate dependency cycles.

    Unlike a traditional BFS algorithm, we batch each round of traversals via `MultiGet` for
    improved performance / concurrency.
    """
    roots_as_targets = await Get(UnexpandedTargets, Addresses(request.tt_request.roots))
    visited: OrderedSet[Target] = OrderedSet()
    queued = FrozenOrderedSet(roots_as_targets)
    dependency_mapping: dict[Address, tuple[Address, ...]] = {}
    while queued:
        direct_dependencies: tuple[Collection[Target], ...]
        if request.expanded_targets:
            direct_dependencies = await MultiGet(
                Get(
                    Targets,
                    DependenciesRequest(
                        tgt.get(Dependencies),
                        include_special_cased_deps=request.tt_request.include_special_cased_deps,
                    ),
                )
                for tgt in queued
            )
        else:
            direct_dependencies = await MultiGet(
                Get(
                    UnexpandedTargets,
                    DependenciesRequest(
                        tgt.get(Dependencies),
                        include_special_cased_deps=request.tt_request.include_special_cased_deps,
                    ),
                )
                for tgt in queued
            )

        dependency_mapping.update(
            zip(
                (t.address for t in queued),
                (tuple(t.address for t in deps) for deps in direct_dependencies),
            )
        )

        queued = FrozenOrderedSet(itertools.chain.from_iterable(direct_dependencies)).difference(
            visited
        )
        visited.update(queued)

    # NB: We use `roots_as_targets` to get the root addresses, rather than `request.roots`. This
    # is because expanding from the `Addresses` -> `Targets` may have resulted in generated
    # targets being used, so we need to use `roots_as_targets` to have this expansion.
    # TODO(#12871): Fix this to not be based on generated targets.
    _detect_cycles(tuple(t.address for t in roots_as_targets), dependency_mapping)
    return _DependencyMapping(
        FrozenDict(dependency_mapping), FrozenOrderedSet(visited), roots_as_targets
    )


@rule(desc="Resolve transitive targets", level=LogLevel.DEBUG)
async def transitive_targets(request: TransitiveTargetsRequest) -> TransitiveTargets:
    """Find all the targets transitively depended upon by the target roots."""

    dependency_mapping = await Get(_DependencyMapping, _DependencyMappingRequest(request, True))

    # Apply any transitive excludes (`!!` ignores).
    transitive_excludes: FrozenOrderedSet[Target] = FrozenOrderedSet()
    unevaluated_transitive_excludes = []
    for t in (*dependency_mapping.roots_as_targets, *dependency_mapping.visited):
        unparsed = t.get(Dependencies).unevaluated_transitive_excludes
        if unparsed.values:
            unevaluated_transitive_excludes.append(unparsed)
    if unevaluated_transitive_excludes:
        nested_transitive_excludes = await MultiGet(
            Get(Targets, UnparsedAddressInputs, unparsed)
            for unparsed in unevaluated_transitive_excludes
        )
        transitive_excludes = FrozenOrderedSet(
            itertools.chain.from_iterable(excludes for excludes in nested_transitive_excludes)
        )

    return TransitiveTargets(
        tuple(dependency_mapping.roots_as_targets),
        FrozenOrderedSet(dependency_mapping.visited.difference(transitive_excludes)),
    )


# -----------------------------------------------------------------------------------------------
# CoarsenedTargets
# -----------------------------------------------------------------------------------------------


@rule
def coarsened_targets_request(addresses: Addresses) -> CoarsenedTargetsRequest:
    return CoarsenedTargetsRequest(addresses)


@rule(desc="Resolve coarsened targets", level=LogLevel.DEBUG)
async def coarsened_targets(request: CoarsenedTargetsRequest) -> CoarsenedTargets:
    dependency_mapping = await Get(
        _DependencyMapping,
        _DependencyMappingRequest(
            TransitiveTargetsRequest(
                request.roots, include_special_cased_deps=request.include_special_cased_deps
            ),
            expanded_targets=request.expanded_targets,
        ),
    )
    addresses_to_targets = {
        t.address: t for t in [*dependency_mapping.visited, *dependency_mapping.roots_as_targets]
    }

    # Because this is Tarjan's SCC (TODO: update signature to guarantee), components are returned
    # in reverse topological order. We can thus assume when building the structure shared
    # `CoarsenedTarget` instances that each instance will already have had its dependencies
    # constructed.
    components = native_engine.strongly_connected_components(
        list(dependency_mapping.mapping.items())
    )

    coarsened_targets: dict[Address, CoarsenedTarget] = {}
    root_coarsened_targets = []
    root_addresses_set = set(request.roots)
    for component in components:
        component = sorted(component)
        component_set = set(component)

        # For each member of the component, include the CoarsenedTarget for each of its external
        # dependencies.
        coarsened_target = CoarsenedTarget(
            (addresses_to_targets[a] for a in component),
            (
                coarsened_targets[d]
                for a in component
                for d in dependency_mapping.mapping[a]
                if d not in component_set
            ),
        )

        # Add to the coarsened_targets mapping under each of the component's Addresses.
        for address in component:
            coarsened_targets[address] = coarsened_target

        # If any of the input Addresses was a member of this component, it is a root.
        if component_set & root_addresses_set:
            root_coarsened_targets.append(coarsened_target)
    return CoarsenedTargets(tuple(root_coarsened_targets))


# -----------------------------------------------------------------------------------------------
# Find the owners of a file
# -----------------------------------------------------------------------------------------------


def _log_or_raise_unmatched_owners(
    file_paths: Sequence[PurePath],
    owners_not_found_behavior: OwnersNotFoundBehavior,
    ignore_option: str | None = None,
) -> None:
    option_msg = (
        f"\n\nIf you would like to ignore un-owned files, please pass `{ignore_option}`."
        if ignore_option
        else ""
    )
    if len(file_paths) == 1:
        prefix = (
            f"No owning targets could be found for the file `{file_paths[0]}`.\n\n"
            f"Please check that there is a BUILD file in the parent directory "
            f"{file_paths[0].parent} with a target whose `sources` field includes the file."
        )
    else:
        prefix = (
            f"No owning targets could be found for the files {sorted(map(str, file_paths))}`.\n\n"
            f"Please check that there are BUILD files in each file's parent directory with a "
            f"target whose `sources` field includes the file."
        )
    msg = (
        f"{prefix} See {doc_url('targets')} for more information on target definitions."
        f"\n\nYou may want to run `{bin_name()} tailor` to autogenerate your BUILD files. See "
        f"{doc_url('create-initial-build-files')}.{option_msg}"
    )

    if owners_not_found_behavior == OwnersNotFoundBehavior.warn:
        logger.warning(msg)
    else:
        raise ResolveError(msg)


@dataclass(frozen=True)
class OwnersRequest:
    """A request for the owners of a set of file paths."""

    sources: tuple[str, ...]
    owners_not_found_behavior: OwnersNotFoundBehavior = OwnersNotFoundBehavior.ignore
    filter_by_global_options: bool = False


class Owners(Collection[Address]):
    pass


@rule(desc="Find which targets own certain files")
async def find_owners(owners_request: OwnersRequest) -> Owners:
    # Determine which of the sources are live and which are deleted.
    sources_paths = await Get(Paths, PathGlobs(owners_request.sources))

    live_files = FrozenOrderedSet(sources_paths.files)
    deleted_files = FrozenOrderedSet(s for s in owners_request.sources if s not in live_files)
    live_dirs = FrozenOrderedSet(os.path.dirname(s) for s in live_files)
    deleted_dirs = FrozenOrderedSet(os.path.dirname(s) for s in deleted_files)

    def create_live_and_deleted_gets(
        *, filter_by_global_options: bool
    ) -> tuple[
        Get[FilteredTargets | Targets, RawSpecsWithoutFileOwners],
        Get[UnexpandedTargets, RawSpecsWithoutFileOwners],
    ]:
        """Walk up the buildroot looking for targets that would conceivably claim changed sources.

        For live files, we use Targets, which causes generated targets to be used rather than their
        target generators. For deleted files we use UnexpandedTargets, which have the original
        declared `sources` globs from target generators.

        We ignore unrecognized files, which can happen e.g. when finding owners for deleted files.
        """
        live_raw_specs = RawSpecsWithoutFileOwners(
            ancestor_globs=tuple(AncestorGlobSpec(directory=d) for d in live_dirs),
            filter_by_global_options=filter_by_global_options,
            description_of_origin="<owners rule - unused>",
            unmatched_glob_behavior=GlobMatchErrorBehavior.ignore,
        )
        live_get: Get[FilteredTargets | Targets, RawSpecsWithoutFileOwners] = (
            Get(FilteredTargets, RawSpecsWithoutFileOwners, live_raw_specs)
            if filter_by_global_options
            else Get(Targets, RawSpecsWithoutFileOwners, live_raw_specs)
        )
        deleted_get = Get(
            UnexpandedTargets,
            RawSpecsWithoutFileOwners(
                ancestor_globs=tuple(AncestorGlobSpec(directory=d) for d in deleted_dirs),
                filter_by_global_options=filter_by_global_options,
                description_of_origin="<owners rule - unused>",
                unmatched_glob_behavior=GlobMatchErrorBehavior.ignore,
            ),
        )
        return live_get, deleted_get

    live_get, deleted_get = create_live_and_deleted_gets(
        filter_by_global_options=owners_request.filter_by_global_options
    )
    live_candidate_tgts, deleted_candidate_tgts = await MultiGet(live_get, deleted_get)

    matching_addresses: OrderedSet[Address] = OrderedSet()
    unmatched_sources = set(owners_request.sources)
    for live in (True, False):
        candidate_tgts: Sequence[Target]
        if live:
            candidate_tgts = live_candidate_tgts
            sources_set = live_files
        else:
            candidate_tgts = deleted_candidate_tgts
            sources_set = deleted_files

        build_file_addresses = await MultiGet(
            Get(
                BuildFileAddress,
                BuildFileAddressRequest(
                    tgt.address, description_of_origin="<owners rule - cannot trigger>"
                ),
            )
            for tgt in candidate_tgts
        )

        for candidate_tgt, bfa in zip(candidate_tgts, build_file_addresses):
            matching_files = set(
                matches_filespec(candidate_tgt.get(SourcesField).filespec, paths=sources_set)
            )
            # Also consider secondary ownership, meaning it's not a `SourcesField` field with
            # primary ownership, but the target still should match the file. We can't use
            # `tgt.get()` because this is a mixin, and there technically may be >1 field.
            secondary_owner_fields = tuple(
                field
                for field in candidate_tgt.field_values.values()
                if isinstance(field, SecondaryOwnerMixin)
            )
            for secondary_owner_field in secondary_owner_fields:
                matching_files.update(
                    matches_filespec(secondary_owner_field.filespec, paths=sources_set)
                )
            if not matching_files and bfa.rel_path not in sources_set:
                continue

            unmatched_sources -= matching_files
            matching_addresses.add(candidate_tgt.address)

    if (
        unmatched_sources
        and owners_request.owners_not_found_behavior != OwnersNotFoundBehavior.ignore
    ):
        _log_or_raise_unmatched_owners(
            [PurePath(path) for path in unmatched_sources], owners_request.owners_not_found_behavior
        )

    return Owners(matching_addresses)


# -----------------------------------------------------------------------------------------------
# Resolve SourcesField
# -----------------------------------------------------------------------------------------------


@rule
def extract_unmatched_build_file_globs(
    global_options: GlobalOptions,
) -> UnmatchedBuildFileGlobs:
    return cast(
        UnmatchedBuildFileGlobs,
        resolve_conflicting_options(
            old_option="files_not_found_behavior",
            new_option="unmatched_build_file_globs",
            old_scope=global_options.options_scope,
            new_scope=global_options.options_scope,
            old_container=global_options.options,
            new_container=global_options.options,
        ),
    )


class AmbiguousCodegenImplementationsException(Exception):
    """Exception for when there are multiple codegen implementations and it is ambiguous which to
    use."""

    @classmethod
    def create(
        cls,
        generators: Iterable[type[GenerateSourcesRequest]],
        *,
        for_sources_types: Iterable[type[SourcesField]],
    ) -> AmbiguousCodegenImplementationsException:
        all_same_generator_paths = (
            len({(generator.input, generator.output) for generator in generators}) == 1
        )
        example_generator = list(generators)[0]
        input = example_generator.input.__name__
        if all_same_generator_paths:
            output = example_generator.output.__name__
            return cls(
                f"Multiple registered code generators can generate {output} from {input}. "
                "It is ambiguous which implementation to use.\n\nPossible implementations:\n\n"
                f"{bullet_list(sorted(generator.__name__ for generator in generators))}"
            )
        possible_output_types = sorted(
            generator.output.__name__
            for generator in generators
            if issubclass(generator.output, tuple(for_sources_types))
        )
        possible_generators_with_output = [
            f"{generator.__name__} -> {generator.output.__name__}"
            for generator in sorted(generators, key=lambda generator: generator.output.__name__)
        ]
        return cls(
            f"Multiple registered code generators can generate one of "
            f"{possible_output_types} from {input}. It is ambiguous which implementation to "
            f"use. This can happen when the call site requests too many different output types "
            f"from the same original protocol sources.\n\nPossible implementations with their "
            f"output type:\n\n"
            f"{bullet_list(possible_generators_with_output)}"
        )


@rule(desc="Hydrate the `sources` field")
async def hydrate_sources(
    request: HydrateSourcesRequest,
    unmatched_build_file_globs: UnmatchedBuildFileGlobs,
    union_membership: UnionMembership,
) -> HydratedSources:
    sources_field = request.field

    # First, find if there are any code generators for the input `sources_field`. This will be used
    # to determine if the sources_field is valid or not.
    # We could alternatively use `sources_field.can_generate()`, but we want to error if there are
    # 2+ generators due to ambiguity.
    generate_request_types = union_membership.get(GenerateSourcesRequest)
    relevant_generate_request_types = [
        generate_request_type
        for generate_request_type in generate_request_types
        if isinstance(sources_field, generate_request_type.input)
        and issubclass(generate_request_type.output, request.for_sources_types)
    ]
    if request.enable_codegen and len(relevant_generate_request_types) > 1:
        raise AmbiguousCodegenImplementationsException.create(
            relevant_generate_request_types, for_sources_types=request.for_sources_types
        )
    generate_request_type = next(iter(relevant_generate_request_types), None)

    # Now, determine if any of the `for_sources_types` may be used, either because the
    # sources_field is a direct subclass or can be generated into one of the valid types.
    def compatible_with_sources_field(valid_type: type[SourcesField]) -> bool:
        is_instance = isinstance(sources_field, valid_type)
        can_be_generated = (
            request.enable_codegen
            and generate_request_type is not None
            and issubclass(generate_request_type.output, valid_type)
        )
        return is_instance or can_be_generated

    sources_type = next(
        (
            valid_type
            for valid_type in request.for_sources_types
            if compatible_with_sources_field(valid_type)
        ),
        None,
    )
    if sources_type is None:
        return HydratedSources(EMPTY_SNAPSHOT, sources_field.filespec, sources_type=None)

    # Now, hydrate the `globs`. Even if we are going to use codegen, we will need the original
    # protocol sources to be hydrated.
    path_globs = sources_field.path_globs(unmatched_build_file_globs)
    snapshot = await Get(Snapshot, PathGlobs, path_globs)
    sources_field.validate_resolved_files(snapshot.files)

    # Finally, return if codegen is not in use; otherwise, run the relevant code generator.
    if not request.enable_codegen or generate_request_type is None:
        return HydratedSources(snapshot, sources_field.filespec, sources_type=sources_type)
    wrapped_protocol_target = await Get(
        WrappedTarget,
        WrappedTargetRequest(
            sources_field.address,
            # It's only possible to hydrate sources on a target that we already know exists.
            description_of_origin="<infallible>",
        ),
    )
    generated_sources = await Get(
        GeneratedSources,
        GenerateSourcesRequest,
        generate_request_type(snapshot, wrapped_protocol_target.target),
    )
    return HydratedSources(
        generated_sources.snapshot, sources_field.filespec, sources_type=sources_type
    )


@rule(desc="Resolve `sources` field file names")
async def resolve_source_paths(
    request: SourcesPathsRequest, unmatched_build_file_globs: UnmatchedBuildFileGlobs
) -> SourcesPaths:
    sources_field = request.field
    path_globs = sources_field.path_globs(unmatched_build_file_globs)
    paths = await Get(Paths, PathGlobs, path_globs)
    sources_field.validate_resolved_files(paths.files)
    return SourcesPaths(files=paths.files, dirs=paths.dirs)


# -----------------------------------------------------------------------------------------------
# Resolve addresses, including the Dependencies field
# -----------------------------------------------------------------------------------------------


class SubprojectRoots(Collection[str]):
    pass


@rule
def extract_subproject_roots(global_options: GlobalOptions) -> SubprojectRoots:
    return SubprojectRoots(global_options.subproject_roots)


class ParsedDependencies(NamedTuple):
    addresses: list[AddressInput]
    ignored_addresses: list[AddressInput]


class TransitiveExcludesNotSupportedError(ValueError):
    def __init__(
        self,
        *,
        bad_value: str,
        address: Address,
        registered_target_types: Iterable[type[Target]],
        union_membership: UnionMembership,
    ) -> None:
        applicable_target_types = sorted(
            target_type.alias
            for target_type in registered_target_types
            if (
                target_type.class_has_field(Dependencies, union_membership=union_membership)
                and target_type.class_get_field(
                    Dependencies, union_membership=union_membership
                ).supports_transitive_excludes
            )
        )
        super().__init__(
            f"Bad value '{bad_value}' in the `dependencies` field for {address}. "
            "Transitive excludes with `!!` are not supported for this target type. Did you mean "
            "to use a single `!` for a direct exclude?\n\nTransitive excludes work with these "
            f"target types: {applicable_target_types}"
        )


@rule
async def determine_explicitly_provided_dependencies(
    request: DependenciesRequest,
    union_membership: UnionMembership,
    registered_target_types: RegisteredTargetTypes,
    subproject_roots: SubprojectRoots,
) -> ExplicitlyProvidedDependencies:
    parse = functools.partial(
        AddressInput.parse,
        relative_to=request.field.address.spec_path,
        subproject_roots=subproject_roots,
        description_of_origin=(
            f"the `{request.field.alias}` field from the target {request.field.address}"
        ),
    )

    addresses: list[AddressInput] = []
    ignored_addresses: list[AddressInput] = []
    for v in request.field.value or ():
        is_ignore = v.startswith("!")
        if is_ignore:
            # Check if it's a transitive exclude, rather than a direct exclude.
            if v.startswith("!!"):
                if not request.field.supports_transitive_excludes:
                    raise TransitiveExcludesNotSupportedError(
                        bad_value=v,
                        address=request.field.address,
                        registered_target_types=registered_target_types.types,
                        union_membership=union_membership,
                    )
                v = v[2:]
            else:
                v = v[1:]
        result = parse(v)
        if is_ignore:
            ignored_addresses.append(result)
        else:
            addresses.append(result)

    parsed_includes = await MultiGet(Get(Address, AddressInput, ai) for ai in addresses)
    parsed_ignores = await MultiGet(Get(Address, AddressInput, ai) for ai in ignored_addresses)
    return ExplicitlyProvidedDependencies(
        request.field.address,
        FrozenOrderedSet(sorted(parsed_includes)),
        FrozenOrderedSet(sorted(parsed_ignores)),
    )


@rule(desc="Resolve direct dependencies")
async def resolve_dependencies(
    request: DependenciesRequest,
    target_types_to_generate_requests: TargetTypesToGenerateTargetsRequests,
    union_membership: UnionMembership,
    subproject_roots: SubprojectRoots,
) -> Addresses:
    wrapped_tgt, explicitly_provided = await MultiGet(
        Get(
            WrappedTarget,
            # It's only possible to find dependencies for a target that we already know exists.
            WrappedTargetRequest(request.field.address, description_of_origin="<infallible>"),
        ),
        Get(ExplicitlyProvidedDependencies, DependenciesRequest, request),
    )
    tgt = wrapped_tgt.target

    # Inject any dependencies (based on `Dependencies` field rather than `SourcesField`).
    inject_request_types = union_membership.get(InjectDependenciesRequest)
    injected = await MultiGet(
        Get(InjectedDependencies, InjectDependenciesRequest, inject_request_type(request.field))
        for inject_request_type in inject_request_types
        if isinstance(request.field, inject_request_type.inject_for)
    )

    # Infer any dependencies (based on `SourcesField` field).
    inference_request_types = union_membership.get(InferDependenciesRequest)
    inferred: tuple[InferredDependencies, ...] = ()
    if inference_request_types:
        sources_field = tgt.get(SourcesField)
        relevant_inference_request_types = [
            inference_request_type
            for inference_request_type in inference_request_types
            if isinstance(sources_field, inference_request_type.infer_from)
        ]
        inferred = await MultiGet(
            Get(
                InferredDependencies,
                InferDependenciesRequest,
                inference_request_type(sources_field),
            )
            for inference_request_type in relevant_inference_request_types
        )

    # If it's a target generator, inject dependencies on all of its generated targets.
    generated_addresses: tuple[Address, ...] = ()
    if target_types_to_generate_requests.is_generator(tgt) and not tgt.address.is_generated_target:
        parametrizations = await Get(
            _TargetParametrizations,
            _TargetParametrizationsRequest(
                tgt.address.maybe_convert_to_target_generator(),
                description_of_origin=(
                    f"the target generator {tgt.address.maybe_convert_to_target_generator()}"
                ),
            ),
        )
        generated_addresses = tuple(parametrizations.generated_for(tgt.address).keys())

    # If the target is parametrized, see whether any explicitly provided dependencies are also
    # parametrized, but with partial/no parameters. If so, fill them in.
    explicitly_provided_includes: Iterable[Address] = explicitly_provided.includes
    if request.field.address.is_parametrized and explicitly_provided_includes:
        explicit_dependency_parametrizations = await MultiGet(
            Get(
                _TargetParametrizations,
                _TargetParametrizationsRequest(
                    address.maybe_convert_to_target_generator(),
                    description_of_origin=(
                        f"the `{request.field.alias}` field of the target {tgt.address}"
                    ),
                ),
            )
            for address in explicitly_provided_includes
        )

        explicitly_provided_includes = [
            parametrizations.get_subset(address, tgt).address
            for address, parametrizations in zip(
                explicitly_provided_includes, explicit_dependency_parametrizations
            )
        ]

    # If the target has `SpecialCasedDependencies`, such as the `archive` target having
    # `files` and `packages` fields, then we possibly include those too. We don't want to always
    # include those dependencies because they should often be excluded from the result due to
    # being handled elsewhere in the calling code.
    special_cased: tuple[Address, ...] = ()
    if request.include_special_cased_deps:
        # Unlike normal, we don't use `tgt.get()` because there may be >1 subclass of
        # SpecialCasedDependencies.
        special_cased_fields = tuple(
            field
            for field in tgt.field_values.values()
            if isinstance(field, SpecialCasedDependencies)
        )
        # We can't use the normal `Get(Addresses, UnparsedAddressInputs)` due to a graph cycle.
        special_cased = await MultiGet(
            Get(
                Address,
                AddressInput,
                AddressInput.parse(
                    addr,
                    relative_to=tgt.address.spec_path,
                    subproject_roots=subproject_roots,
                    description_of_origin=(
                        f"the `{special_cased_field.alias}` field from the target {tgt.address}"
                    ),
                ),
            )
            for special_cased_field in special_cased_fields
            for addr in special_cased_field.to_unparsed_address_inputs().values
        )

    result = Addresses(
        sorted(
            {
                addr
                for addr in (
                    *generated_addresses,
                    *explicitly_provided_includes,
                    *itertools.chain.from_iterable(injected),
                    *itertools.chain.from_iterable(inferred),
                    *special_cased,
                )
                if addr not in explicitly_provided.ignores
            }
        )
    )

    # Validate dependencies.
    _ = await MultiGet(
        Get(
            ValidatedDependencies,
            ValidateDependenciesRequest,
            vd_request_type(vd_request_type.field_set_type.create(tgt), result),  # type: ignore[misc]
        )
        for vd_request_type in union_membership.get(ValidateDependenciesRequest)
        if vd_request_type.field_set_type.is_applicable(tgt)  # type: ignore[misc]
    )

    return result


@rule(desc="Resolve addresses")
async def resolve_unparsed_address_inputs(
    request: UnparsedAddressInputs, subproject_roots: SubprojectRoots
) -> Addresses:
    address_inputs = []
    invalid_addresses = []
    for v in request.values:
        try:
            address_inputs.append(
                AddressInput.parse(
                    v,
                    relative_to=request.relative_to,
                    subproject_roots=subproject_roots,
                    description_of_origin=request.description_of_origin,
                )
            )
        except AddressParseException:
            if not request.skip_invalid_addresses:
                raise
            invalid_addresses.append(v)

    if request.skip_invalid_addresses:
        maybe_addresses = await MultiGet(
            Get(MaybeAddress, AddressInput, ai) for ai in address_inputs
        )
<<<<<<< HEAD
        for v in request.values
    )
    # Validate that the addresses exist. We do this eagerly here because
    # `Addresses -> UnexpandedTargets` does not preserve the `description_of_origin`, so it would
    # be too late, per https://github.com/pantsbuild/pants/issues/15858.
    await MultiGet(
        Get(
            WrappedTarget,
            WrappedTargetRequest(addr, description_of_origin=request.description_of_origin),
        )
        for addr in addresses
    )
=======
        valid_addresses = []
        for maybe_address, address_input in zip(maybe_addresses, address_inputs):
            if isinstance(maybe_address.val, Address):
                valid_addresses.append(maybe_address.val)
            else:
                invalid_addresses.append(address_input.spec)

        if invalid_addresses:
            logger.debug(
                softwrap(
                    f"""
                    Invalid addresses from {request.description_of_origin}:
                    {sorted(invalid_addresses)}. Skipping them.
                    """
                )
            )
        return Addresses(valid_addresses)

    addresses = await MultiGet(Get(Address, AddressInput, ai) for ai in address_inputs)
>>>>>>> 6c15bcd2
    return Addresses(addresses)


# -----------------------------------------------------------------------------------------------
# Find applicable field sets
# -----------------------------------------------------------------------------------------------


@rule
def find_valid_field_sets(
    request: FieldSetsPerTargetRequest, union_membership: UnionMembership
) -> FieldSetsPerTarget:
    field_set_types = union_membership.get(request.field_set_superclass)
    return FieldSetsPerTarget(
        (
            field_set_type.create(target)
            for field_set_type in field_set_types
            if field_set_type.is_applicable(target)
        )
        for target in request.targets
    )


class GenerateFileTargets(GenerateTargetsRequest):
    generate_from = TargetFilesGenerator


@rule
async def generate_file_targets(
    request: GenerateFileTargets,
    union_membership: UnionMembership,
) -> GeneratedTargets:
    sources_paths = await Get(
        SourcesPaths, SourcesPathsRequest(request.generator[MultipleSourcesField])
    )

    add_dependencies_on_all_siblings = False
    if request.generator.settings_request_cls:
        generator_settings = await Get(
            TargetFilesGeneratorSettings,
            TargetFilesGeneratorSettingsRequest,
            request.generator.settings_request_cls(),
        )
        add_dependencies_on_all_siblings = generator_settings.add_dependencies_on_all_siblings

    return _generate_file_level_targets(
        type(request.generator).generated_target_cls,
        request.generator,
        sources_paths.files,
        request.template_address,
        request.template,
        request.overrides,
        union_membership,
        add_dependencies_on_all_siblings=add_dependencies_on_all_siblings,
    )


def rules():
    return [
        *collect_rules(),
        UnionRule(GenerateTargetsRequest, GenerateFileTargets),
    ]<|MERGE_RESOLUTION|>--- conflicted
+++ resolved
@@ -1232,20 +1232,6 @@
         maybe_addresses = await MultiGet(
             Get(MaybeAddress, AddressInput, ai) for ai in address_inputs
         )
-<<<<<<< HEAD
-        for v in request.values
-    )
-    # Validate that the addresses exist. We do this eagerly here because
-    # `Addresses -> UnexpandedTargets` does not preserve the `description_of_origin`, so it would
-    # be too late, per https://github.com/pantsbuild/pants/issues/15858.
-    await MultiGet(
-        Get(
-            WrappedTarget,
-            WrappedTargetRequest(addr, description_of_origin=request.description_of_origin),
-        )
-        for addr in addresses
-    )
-=======
         valid_addresses = []
         for maybe_address, address_input in zip(maybe_addresses, address_inputs):
             if isinstance(maybe_address.val, Address):
@@ -1265,7 +1251,16 @@
         return Addresses(valid_addresses)
 
     addresses = await MultiGet(Get(Address, AddressInput, ai) for ai in address_inputs)
->>>>>>> 6c15bcd2
+    # Validate that the addresses exist. We do this eagerly here because
+    # `Addresses -> UnexpandedTargets` does not preserve the `description_of_origin`, so it would
+    # be too late, per https://github.com/pantsbuild/pants/issues/15858.
+    await MultiGet(
+        Get(
+            WrappedTarget,
+            WrappedTargetRequest(addr, description_of_origin=request.description_of_origin),
+        )
+        for addr in addresses
+    )
     return Addresses(addresses)
 
 
