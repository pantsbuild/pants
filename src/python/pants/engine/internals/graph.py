--- conflicted
+++ resolved
@@ -1207,10 +1207,6 @@
 
 
 @rule
-<<<<<<< HEAD
-async def determine_explicitly_provided_dependencies(
-    request: DependenciesRequest,  # NB: This rule ignores request.should_traverse_deps_predicate.
-=======
 async def convert_dependencies_request_to_explicitly_provided_dependencies_request(
     request: DependenciesRequest,
 ) -> ExplicitlyProvidedDependenciesRequest:
@@ -1229,7 +1225,6 @@
 @rule
 async def determine_explicitly_provided_dependencies(
     request: ExplicitlyProvidedDependenciesRequest,
->>>>>>> c1c92528
     union_membership: UnionMembership,
     registered_target_types: RegisteredTargetTypes,
     subproject_roots: SubprojectRoots,
