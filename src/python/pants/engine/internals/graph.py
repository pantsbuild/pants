# Copyright 2020 Pants project contributors (see CONTRIBUTORS.md).
# Licensed under the Apache License, Version 2.0 (see LICENSE).

from __future__ import annotations

import dataclasses
import functools
import itertools
import json
import logging
import os.path
from dataclasses import dataclass
from pathlib import PurePath
from typing import Any, Iterable, Iterator, NamedTuple, Sequence, Type, cast

from pants.base.deprecated import warn_or_error
from pants.base.specs import AncestorGlobSpec, RawSpecsWithoutFileOwners, RecursiveGlobSpec
from pants.build_graph.address import BuildFileAddressRequest, MaybeAddress, ResolveError
from pants.engine.addresses import (
    Address,
    Addresses,
    AddressInput,
    BuildFileAddress,
    UnparsedAddressInputs,
)
from pants.engine.collection import Collection
from pants.engine.environment import ChosenLocalEnvironmentName, EnvironmentName
from pants.engine.fs import EMPTY_SNAPSHOT, GlobMatchErrorBehavior, PathGlobs, Paths, Snapshot
from pants.engine.internals import native_engine
from pants.engine.internals.mapper import AddressFamilies
from pants.engine.internals.native_engine import AddressParseException
from pants.engine.internals.parametrize import Parametrize, _TargetParametrization
from pants.engine.internals.parametrize import (  # noqa: F401
    _TargetParametrizations as _TargetParametrizations,
)
from pants.engine.internals.parametrize import (  # noqa: F401
    _TargetParametrizationsRequest as _TargetParametrizationsRequest,
)
from pants.engine.internals.target_adaptor import TargetAdaptor, TargetAdaptorRequest
from pants.engine.rules import Get, MultiGet, collect_rules, rule
from pants.engine.target import (
    AllTargets,
    AllTargetsRequest,
    AllUnexpandedTargets,
    CoarsenedTarget,
    CoarsenedTargets,
    CoarsenedTargetsRequest,
    Dependencies,
    DependenciesRequest,
    ExplicitlyProvidedDependencies,
    Field,
    FieldDefaultFactoryRequest,
    FieldDefaultFactoryResult,
    FieldDefaults,
    FieldSetsPerTarget,
    FieldSetsPerTargetRequest,
    FilteredTargets,
    GeneratedSources,
    GeneratedTargets,
    GenerateSourcesRequest,
    GenerateTargetsRequest,
    HydratedSources,
    HydrateSourcesRequest,
    InferDependenciesRequest,
    InferredDependencies,
    InvalidFieldException,
    MultipleSourcesField,
    OverridesField,
    RegisteredTargetTypes,
    SecondaryOwnerMixin,
    SourcesField,
    SourcesPaths,
    SourcesPathsRequest,
    SpecialCasedDependencies,
    Target,
    TargetFilesGenerator,
    TargetFilesGeneratorSettings,
    TargetFilesGeneratorSettingsRequest,
    TargetGenerator,
    Targets,
    TargetTypesToGenerateTargetsRequests,
    TransitiveTargets,
    TransitiveTargetsRequest,
    UnexpandedTargets,
    UnrecognizedTargetTypeException,
    ValidatedDependencies,
    ValidateDependenciesRequest,
    WrappedTarget,
    WrappedTargetRequest,
    _generate_file_level_targets,
)
from pants.engine.unions import UnionMembership, UnionRule
from pants.option.global_options import GlobalOptions, UnmatchedBuildFileGlobs
from pants.util.docutil import bin_name, doc_url
from pants.util.frozendict import FrozenDict
from pants.util.logging import LogLevel
from pants.util.memo import memoized
from pants.util.ordered_set import FrozenOrderedSet, OrderedSet
from pants.util.strutil import bullet_list, pluralize, softwrap

logger = logging.getLogger(__name__)

# -----------------------------------------------------------------------------------------------
# Address -> Target(s)
# -----------------------------------------------------------------------------------------------


@rule(_masked_types=[EnvironmentName])
async def resolve_unexpanded_targets(addresses: Addresses) -> UnexpandedTargets:
    wrapped_targets = await MultiGet(
        Get(
            WrappedTarget,
            WrappedTargetRequest(
                a,
                # Idiomatic rules should not be manually constructing `Addresses`. Instead, they
                # should use `UnparsedAddressInputs` or `Specs` rules.
                #
                # It is technically more correct for us to require callers of
                # `Addresses -> UnexpandedTargets` to specify a `description_of_origin`. But in
                # practice, this dramatically increases boilerplate, and it should never be
                # necessary.
                #
                # Note that this contrasts with an individual `Address`, which often is unverified
                # because it can come from the rule `AddressInput -> Address`, which only verifies
                # that it has legal syntax and does not check the address exists.
                description_of_origin="<infallible>",
            ),
        )
        for a in addresses
    )
    return UnexpandedTargets(wrapped_target.target for wrapped_target in wrapped_targets)


@rule
def target_types_to_generate_targets_requests(
    union_membership: UnionMembership,
) -> TargetTypesToGenerateTargetsRequests:
    return TargetTypesToGenerateTargetsRequests(
        {
            request_cls.generate_from: request_cls  # type: ignore[misc]
            for request_cls in union_membership.get(GenerateTargetsRequest)
        }
    )


@memoized
def warn_deprecated_target_type(tgt_type: type[Target]) -> None:
    assert tgt_type.deprecated_alias_removal_version is not None
    warn_or_error(
        removal_version=tgt_type.deprecated_alias_removal_version,
        entity=f"the target name {tgt_type.deprecated_alias}",
        hint=(
            f"Instead, use `{tgt_type.alias}`, which behaves the same. Run `{bin_name()} "
            "update-build-files` to automatically fix your BUILD files."
        ),
    )


@memoized
def warn_deprecated_field_type(field_type: type[Field]) -> None:
    assert field_type.deprecated_alias_removal_version is not None
    warn_or_error(
        removal_version=field_type.deprecated_alias_removal_version,
        entity=f"the field name {field_type.deprecated_alias}",
        hint=(
            f"Instead, use `{field_type.alias}`, which behaves the same. Run `{bin_name()} "
            "update-build-files` to automatically fix your BUILD files."
        ),
    )


@dataclass(frozen=True)
class _AdaptorAndType:
    adaptor: TargetAdaptor
    target_type: type[Target]


@dataclass(frozen=True)
class _RequestAdaptorAndType:
    address: Address
    description_of_origin: str


@rule
async def _determine_target_adaptor_and_type(
    req: _RequestAdaptorAndType, registered_target_types: RegisteredTargetTypes
) -> _AdaptorAndType:
    target_adaptor = await Get(
        TargetAdaptor,
        TargetAdaptorRequest(req.address, description_of_origin=req.description_of_origin),
    )
    target_type = registered_target_types.aliases_to_types.get(target_adaptor.type_alias, None)
    if target_type is None:
        raise UnrecognizedTargetTypeException(
<<<<<<< HEAD
            target_adaptor.type_alias,
            registered_target_types,
            address,
            build_file_source=target_adaptor.source,
=======
            target_adaptor.type_alias, registered_target_types, req.address
>>>>>>> cb01cbef
        )
    if (
        target_type.deprecated_alias is not None
        and target_type.deprecated_alias == target_adaptor.type_alias
        and not req.address.is_generated_target
    ):
        warn_deprecated_target_type(target_type)
    return _AdaptorAndType(target_adaptor, target_type)


@dataclass(frozen=True)
class _TargetGeneratorOverridesRequest:
    target_generator: TargetGenerator


@dataclass(frozen=True)
class ResolvedTargetGeneratorRequests:
    requests: tuple[GenerateTargetsRequest, ...] = tuple()


@dataclass(frozen=True)
class ResolveTargetGeneratorRequests:
    address: Address
    description_of_origin: str = dataclasses.field(hash=False, compare=False)


@dataclass(frozen=True)
class ResolveAllTargetGeneratorRequests:
    description_of_origin: str = dataclasses.field(hash=False, compare=False)
    of_type: type[TargetGenerator] | None = None


@rule
async def resolve_all_generator_target_requests(
    req: ResolveAllTargetGeneratorRequests,
) -> ResolvedTargetGeneratorRequests:
    address_families = await Get(
        AddressFamilies,
        RawSpecsWithoutFileOwners(
            recursive_globs=(RecursiveGlobSpec(""),),
            description_of_origin="the `ResolveAllTargetGeneratorRequests` rule",
        ),
    )
    results = await MultiGet(
        Get(
            ResolvedTargetGeneratorRequests,
            ResolveTargetGeneratorRequests(address, req.description_of_origin),
        )
        for family in address_families
        for address, target_adaptor in family.addresses_to_target_adaptors.items()
        if not req.of_type or target_adaptor.type_alias == req.of_type.alias
    )
    return ResolvedTargetGeneratorRequests(
        tuple(itertools.chain.from_iterable(result.requests for result in results))
    )


async def _target_generator_overrides(
    target_generator: TargetGenerator, unmatched_build_file_globs: UnmatchedBuildFileGlobs
) -> dict[str, dict[str, Any]]:
    address = target_generator.address
    if target_generator.has_field(OverridesField):
        overrides_field = target_generator[OverridesField]
        overrides_flattened = overrides_field.flatten()
    else:
        overrides_flattened = {}
    if isinstance(target_generator, TargetFilesGenerator):
        override_globs = OverridesField.to_path_globs(
            address, overrides_flattened, unmatched_build_file_globs
        )
        override_paths = await MultiGet(
            Get(Paths, PathGlobs, path_globs) for path_globs in override_globs
        )
        return OverridesField.flatten_paths(
            address, zip(override_paths, override_globs, overrides_flattened.values())
        )
    return overrides_flattened


@rule
async def resolve_generator_target_requests(
    req: ResolveTargetGeneratorRequests,
    union_membership: UnionMembership,
    target_types_to_generate_requests: TargetTypesToGenerateTargetsRequests,
    unmatched_build_file_globs: UnmatchedBuildFileGlobs,
) -> ResolvedTargetGeneratorRequests:
    adaptor_and_type = await Get(
        _AdaptorAndType, _RequestAdaptorAndType(req.address, req.description_of_origin)
    )
    target_adaptor = adaptor_and_type.adaptor
    target_type = adaptor_and_type.target_type
    if not issubclass(target_type, TargetGenerator):
        return ResolvedTargetGeneratorRequests()

    generate_request = target_types_to_generate_requests.request_for(target_type)
    if not generate_request:
        return ResolvedTargetGeneratorRequests()
    generator_fields = dict(target_adaptor.kwargs)
    generators = _parametrized_target_generators_with_templates(
        req.address,
        target_adaptor,
        target_type,
        generator_fields,
        union_membership,
    )
    base_generator = target_type(
        generator_fields,
        req.address,
        name_explicitly_set=target_adaptor.name_explicitly_set,
        union_membership=union_membership,
    )
    overrides = await _target_generator_overrides(base_generator, unmatched_build_file_globs)
    return ResolvedTargetGeneratorRequests(
        requests=tuple(
            generate_request(
                generator,
                template_address=generator.address,
                template=template,
                overrides={
                    name: dict(Parametrize.expand(generator.address, override))
                    for name, override in overrides.items()
                },
            )
            for generator, template in generators
        )
    )


@rule
async def resolve_target_parametrizations(
    request: _TargetParametrizationsRequest, union_membership: UnionMembership
) -> _TargetParametrizations:
    address = request.address
    adaptor_and_type = await Get(
        _AdaptorAndType, _RequestAdaptorAndType(request.address, request.description_of_origin)
    )
<<<<<<< HEAD
    create_target = functools.partial(
        target_type,
        name_explicitly_set=target_adaptor.name_explicitly_set,
        union_membership=union_membership,
        build_file_source=target_adaptor.source,
    )
    target = None
=======
    target_adaptor = adaptor_and_type.adaptor
    target_type = adaptor_and_type.target_type

>>>>>>> cb01cbef
    parametrizations: list[_TargetParametrization] = []
    requests: ResolvedTargetGeneratorRequests | None = None
    if issubclass(target_type, TargetGenerator):
<<<<<<< HEAD
        generate_request = target_types_to_generate_requests.request_for(target_type)
    if generate_request:
        # Split out the `propagated_fields` before construction.
        generator_fields = dict(target_adaptor.kwargs)
        template_fields = {}
        if issubclass(target_type, TargetGenerator):
            copied_fields = (
                *target_type.copied_fields,
                *target_type._find_plugin_fields(union_membership),
            )
            for field_type in copied_fields:
                field_value = generator_fields.get(field_type.alias, None)
                if field_value is not None:
                    template_fields[field_type.alias] = field_value
            for field_type in target_type.moved_fields:
                field_value = generator_fields.pop(field_type.alias, None)
                if field_value is not None:
                    template_fields[field_type.alias] = field_value

        field_type_aliases = target_type._get_field_aliases_to_field_types(
            target_type.class_field_types(union_membership)
        ).keys()
        generator_fields_parametrized = {
            name
            for name, field in generator_fields.items()
            if isinstance(field, Parametrize) and name in field_type_aliases
        }
        if generator_fields_parametrized:
            noun = pluralize(len(generator_fields_parametrized), "field", include_count=False)
            generator_fields_parametrized_text = ", ".join(
                repr(f) for f in generator_fields_parametrized
            )
            raise InvalidFieldException(
                softwrap(
                    f"""
                    {target_adaptor.source}: Only fields which will be moved to generated targets
                    may be parametrized, so target generator {address} (with type
                    {target_type.alias}) cannot parametrize the {generator_fields_parametrized_text}
                    {noun}.
                    """
                )
            )

        base_generator = create_target(
            generator_fields,
            address,
        )
        overrides = {}
        if base_generator.has_field(OverridesField):
            overrides_field = base_generator[OverridesField]
            overrides_flattened = overrides_field.flatten()
            if issubclass(target_type, TargetFilesGenerator):
                override_globs = OverridesField.to_path_globs(
                    address, overrides_flattened, unmatched_build_file_globs
                )
                override_paths = await MultiGet(
                    Get(Paths, PathGlobs, path_globs) for path_globs in override_globs
                )
                overrides = OverridesField.flatten_paths(
                    address,
                    zip(override_paths, override_globs, overrides_flattened.values()),
                )
            else:
                overrides = overrides_field.flatten()
=======
        requests = await Get(
            ResolvedTargetGeneratorRequests,
            ResolveTargetGeneratorRequests(address, request.description_of_origin),
        )
    if requests and requests.requests:
        all_generated = await MultiGet(
            Get(GeneratedTargets, GenerateTargetsRequest, generate_request)
            for generate_request in requests.requests
        )
        parametrizations.extend(
            _TargetParametrization(generate_request.generator, generated_batch)
            for generated_batch, generate_request in zip(all_generated, requests.requests)
        )
    else:
        parametrizations.append(
            _target_parametrizations(address, target_adaptor, target_type, union_membership)
        )

    return _TargetParametrizations(parametrizations)
>>>>>>> cb01cbef


def _target_parametrizations(
    address: Address,
    target_adaptor: TargetAdaptor,
    target_type: type[Target],
    union_membership: UnionMembership,
) -> _TargetParametrization:
    first, *rest = Parametrize.expand(address, target_adaptor.kwargs)
    if rest:
        # The target was parametrized, and so the original Target does not exist.
        generated = FrozenDict(
            (
<<<<<<< HEAD
                create_target(
                    generator_fields,
                    address,
=======
                parameterized_address,
                target_type(
                    parameterized_fields,
                    parameterized_address,
                    name_explicitly_set=target_adaptor.name_explicitly_set,
                    union_membership=union_membership,
>>>>>>> cb01cbef
                ),
            )
            for parameterized_address, parameterized_fields in (first, *rest)
        )
        return _TargetParametrization(None, generated)
    else:
<<<<<<< HEAD
        first, *rest = Parametrize.expand(address, target_adaptor.kwargs)
        if rest:
            # The target was parametrized, and so the original Target does not exist.
            generated = FrozenDict(
                (
                    parameterized_address,
                    create_target(
                        parameterized_fields,
                        parameterized_address,
                    ),
                )
                for parameterized_address, parameterized_fields in (first, *rest)
            )
            parametrizations.append(_TargetParametrization(None, generated))
        else:
            # The target was not parametrized.
            target = create_target(
                target_adaptor.kwargs,
                address,
            )
            parametrizations.append(_TargetParametrization(target, FrozenDict()))
=======
        # The target was not parametrized.
        target = target_type(
            target_adaptor.kwargs,
            address,
            name_explicitly_set=target_adaptor.name_explicitly_set,
            union_membership=union_membership,
        )
        for field_type in target.field_types:
            if (
                field_type.deprecated_alias is not None
                and field_type.deprecated_alias in target_adaptor.kwargs
            ):
                warn_deprecated_field_type(field_type)
        return _TargetParametrization(target, FrozenDict())
>>>>>>> cb01cbef


def _parametrized_target_generators_with_templates(
    address: Address,
    target_adaptor: TargetAdaptor,
    target_type: type[TargetGenerator],
    generator_fields: dict[str, Any],
    union_membership: UnionMembership,
) -> list[tuple[TargetGenerator, dict[str, Any]]]:
    # Split out the `propagated_fields` before construction.
    template_fields = {}
    copied_fields = (
        *target_type.copied_fields,
        *target_type._find_plugin_fields(union_membership),
    )
    for field_type in copied_fields:
        field_value = generator_fields.get(field_type.alias, None)
        if field_value is not None:
            template_fields[field_type.alias] = field_value
    for field_type in target_type.moved_fields:
        field_value = generator_fields.pop(field_type.alias, None)
        if field_value is not None:
            template_fields[field_type.alias] = field_value
    field_type_aliases = target_type._get_field_aliases_to_field_types(
        target_type.class_field_types(union_membership)
    ).keys()
    generator_fields_parametrized = {
        name
        for name, field in generator_fields.items()
        if isinstance(field, Parametrize) and name in field_type_aliases
    }
    if generator_fields_parametrized:
        noun = pluralize(len(generator_fields_parametrized), "field", include_count=False)
        generator_fields_parametrized_text = ", ".join(
            repr(f) for f in generator_fields_parametrized
        )
        raise InvalidFieldException(
            f"Only fields which will be moved to generated targets may be parametrized, "
            f"so target generator {address} (with type {target_type.alias}) cannot "
            f"parametrize the {generator_fields_parametrized_text} {noun}."
        )
    return [
        (
            target_type(
                generator_fields,
                address,
                name_explicitly_set=target_adaptor.name is not None,
                union_membership=union_membership,
            ),
            template,
        )
        for address, template in Parametrize.expand(address, template_fields)
    ]


@rule(_masked_types=[EnvironmentName])
async def resolve_target(
    request: WrappedTargetRequest,
    target_types_to_generate_requests: TargetTypesToGenerateTargetsRequests,
    local_environment_name: ChosenLocalEnvironmentName,
) -> WrappedTarget:
    address = request.address
    base_address = address.maybe_convert_to_target_generator()
    parametrizations = await Get(
        _TargetParametrizations,
        {
            _TargetParametrizationsRequest(
                base_address, description_of_origin=request.description_of_origin
            ): _TargetParametrizationsRequest,
            local_environment_name.val: EnvironmentName,
        },
    )
    target = parametrizations.get(address, target_types_to_generate_requests)
    if target is None:
        raise ResolveError(
            softwrap(
                f"""
                The address `{address}` from {request.description_of_origin} was not generated by
                the target `{base_address}`. Did you mean one of these addresses?

                {bullet_list(str(t.address) for t in parametrizations.all)}
                """
            )
        )
    return WrappedTarget(target)


@dataclass(frozen=True)
class WrappedTargetForBootstrap:
    """Used to avoid a rule graph cycle when evaluating bootstrap targets.

    This does not work with target generation and parametrization. It also ignores any unrecognized
    fields in the target, to accommodate plugin fields which are not yet registered during
    bootstrapping.

    This should only be used by bootstrapping code.
    """

    val: Target


@rule
async def resolve_target_for_bootstrapping(
    request: WrappedTargetRequest,
    union_membership: UnionMembership,
) -> WrappedTargetForBootstrap:
    adaptor_and_type = await Get(
        _AdaptorAndType,
        _RequestAdaptorAndType(
            request.address,
            description_of_origin=request.description_of_origin,
        ),
    )
    target_adaptor = adaptor_and_type.adaptor
    target_type = adaptor_and_type.target_type
    target = target_type(
        target_adaptor.kwargs,
        request.address,
        name_explicitly_set=target_adaptor.name_explicitly_set,
        union_membership=union_membership,
        ignore_unrecognized_fields=True,
        build_file_source=target_adaptor.source,
    )
    return WrappedTargetForBootstrap(target)


@rule(_masked_types=[EnvironmentName])
async def resolve_targets(
    targets: UnexpandedTargets,
    target_types_to_generate_requests: TargetTypesToGenerateTargetsRequests,
    local_environment_name: ChosenLocalEnvironmentName,
) -> Targets:
    # Replace all generating targets with what they generate. Otherwise, keep them. If a target
    # generator does not generate any targets, keep the target generator.
    # TODO: This method does not preserve the order of inputs.
    expanded_targets: OrderedSet[Target] = OrderedSet()
    generator_targets = []
    parametrizations_gets = []
    for tgt in targets:
        if (
            target_types_to_generate_requests.is_generator(tgt)
            and not tgt.address.is_generated_target
        ):
            generator_targets.append(tgt)
            parametrizations_gets.append(
                Get(
                    _TargetParametrizations,
                    {
                        _TargetParametrizationsRequest(
                            tgt.address.maybe_convert_to_target_generator(),
                            # Idiomatic rules should not be manually creating `UnexpandedTargets`, so
                            # we can be confident that the targets actually exist and the addresses
                            # are already legitimate.
                            description_of_origin="<infallible>",
                        ): _TargetParametrizationsRequest,
                        local_environment_name.val: EnvironmentName,
                    },
                )
            )
        else:
            expanded_targets.add(tgt)

    all_generated_targets = await MultiGet(parametrizations_gets)
    expanded_targets.update(
        tgt
        for generator, parametrizations in zip(generator_targets, all_generated_targets)
        for tgt in parametrizations.generated_or_generator(generator.address)
    )
    return Targets(expanded_targets)


@rule(_masked_types=[EnvironmentName])
def find_all_targets_deprecated(_: AllTargetsRequest, all_targets: AllTargets) -> AllTargets:
    return all_targets


@rule(_masked_types=[EnvironmentName])
def find_all_unexpanded_targets_deprecated(
    _: AllTargetsRequest, all_targets: AllUnexpandedTargets
) -> AllUnexpandedTargets:
    return all_targets


@rule(desc="Find all targets in the project", level=LogLevel.DEBUG, _masked_types=[EnvironmentName])
async def find_all_targets() -> AllTargets:
    tgts = await Get(
        Targets,
        RawSpecsWithoutFileOwners(
            recursive_globs=(RecursiveGlobSpec(""),), description_of_origin="the `AllTargets` rule"
        ),
    )
    return AllTargets(tgts)


@rule(
    desc="Find all (unexpanded) targets in the project",
    level=LogLevel.DEBUG,
    _masked_types=[EnvironmentName],
)
async def find_all_unexpanded_targets() -> AllUnexpandedTargets:
    tgts = await Get(
        UnexpandedTargets,
        RawSpecsWithoutFileOwners(
            recursive_globs=(RecursiveGlobSpec(""),), description_of_origin="the `AllTargets` rule"
        ),
    )
    return AllUnexpandedTargets(tgts)


# -----------------------------------------------------------------------------------------------
# TransitiveTargets
# -----------------------------------------------------------------------------------------------


class CycleException(Exception):
    def __init__(self, subject: Address, path: tuple[Address, ...]) -> None:
        path_string = "\n".join((f"-> {a}" if a == subject else f"   {a}") for a in path)
        super().__init__(
            f"The dependency graph contained a cycle:\n{path_string}\n\nTo fix this, first verify "
            "if your code has an actual import cycle. If it does, you likely need to re-architect "
            "your code to avoid the cycle.\n\nIf there is no cycle in your code, then you may need "
            "to use more granular targets. Split up the problematic targets into smaller targets "
            "with more granular `sources` fields so that you can adjust the `dependencies` fields "
            "to avoid introducing a cycle.\n\nAlternatively, use Python dependency inference "
            "(`--python-infer-imports`), rather than explicit `dependencies`. Pants will infer "
            "dependencies on specific files, rather than entire targets. This extra precision "
            "means that you will only have cycles if your code actually does have cycles in it."
        )
        self.subject = subject
        self.path = path


def _detect_cycles(
    roots: tuple[Address, ...], dependency_mapping: dict[Address, tuple[Address, ...]]
) -> None:
    path_stack: OrderedSet[Address] = OrderedSet()
    visited: set[Address] = set()

    def maybe_report_cycle(address: Address) -> None:
        # NB: File-level dependencies are cycle tolerant.
        if address.is_file_target or address not in path_stack:
            return

        # The path of the cycle is shorter than the entire path to the cycle: if the suffix of
        # the path representing the cycle contains a file dep, it is ignored.
        in_cycle = False
        for path_address in path_stack:
            if in_cycle and path_address.is_file_target:
                # There is a file address inside the cycle: do not report it.
                return
            elif in_cycle:
                # Not a file address.
                continue
            else:
                # We're entering the suffix of the path that contains the cycle if we've reached
                # the address in question.
                in_cycle = path_address == address
        # If we did not break out early, it's because there were no file addresses in the cycle.
        raise CycleException(address, (*path_stack, address))

    def visit(address: Address):
        if address in visited:
            maybe_report_cycle(address)
            return
        path_stack.add(address)
        visited.add(address)

        for dep_address in dependency_mapping[address]:
            visit(dep_address)

        path_stack.remove(address)

    for root in roots:
        visit(root)
        if path_stack:
            raise AssertionError(
                f"The stack of visited nodes should have been empty at the end of recursion, "
                f"but it still contained: {path_stack}"
            )


@dataclass(frozen=True)
class _DependencyMappingRequest:
    tt_request: TransitiveTargetsRequest
    expanded_targets: bool


@dataclass(frozen=True)
class _DependencyMapping:
    mapping: FrozenDict[Address, tuple[Address, ...]]
    visited: FrozenOrderedSet[Target]
    roots_as_targets: Collection[Target]


@rule
async def transitive_dependency_mapping(request: _DependencyMappingRequest) -> _DependencyMapping:
    """This uses iteration, rather than recursion, so that we can tolerate dependency cycles.

    Unlike a traditional BFS algorithm, we batch each round of traversals via `MultiGet` for
    improved performance / concurrency.
    """
    roots_as_targets = await Get(UnexpandedTargets, Addresses(request.tt_request.roots))
    visited: OrderedSet[Target] = OrderedSet()
    queued = FrozenOrderedSet(roots_as_targets)
    dependency_mapping: dict[Address, tuple[Address, ...]] = {}
    while queued:
        direct_dependencies: tuple[Collection[Target], ...]
        if request.expanded_targets:
            direct_dependencies = await MultiGet(  # noqa: PNT30: this is inherently sequential
                Get(
                    Targets,
                    DependenciesRequest(
                        tgt.get(Dependencies),
                        include_special_cased_deps=request.tt_request.include_special_cased_deps,
                    ),
                )
                for tgt in queued
            )
        else:
            direct_dependencies = await MultiGet(  # noqa: PNT30: this is inherently sequential
                Get(
                    UnexpandedTargets,
                    DependenciesRequest(
                        tgt.get(Dependencies),
                        include_special_cased_deps=request.tt_request.include_special_cased_deps,
                    ),
                )
                for tgt in queued
            )

        dependency_mapping.update(
            zip(
                (t.address for t in queued),
                (tuple(t.address for t in deps) for deps in direct_dependencies),
            )
        )

        queued = FrozenOrderedSet(itertools.chain.from_iterable(direct_dependencies)).difference(
            visited
        )
        visited.update(queued)

    # NB: We use `roots_as_targets` to get the root addresses, rather than `request.roots`. This
    # is because expanding from the `Addresses` -> `Targets` may have resulted in generated
    # targets being used, so we need to use `roots_as_targets` to have this expansion.
    # TODO(#12871): Fix this to not be based on generated targets.
    _detect_cycles(tuple(t.address for t in roots_as_targets), dependency_mapping)
    return _DependencyMapping(
        FrozenDict(dependency_mapping), FrozenOrderedSet(visited), roots_as_targets
    )


@rule(desc="Resolve transitive targets", level=LogLevel.DEBUG, _masked_types=[EnvironmentName])
async def transitive_targets(
    request: TransitiveTargetsRequest, local_environment_name: ChosenLocalEnvironmentName
) -> TransitiveTargets:
    """Find all the targets transitively depended upon by the target roots."""

    dependency_mapping = await Get(_DependencyMapping, _DependencyMappingRequest(request, True))

    # Apply any transitive excludes (`!!` ignores).
    transitive_excludes: FrozenOrderedSet[Target] = FrozenOrderedSet()
    unevaluated_transitive_excludes = []
    for t in (*dependency_mapping.roots_as_targets, *dependency_mapping.visited):
        unparsed = t.get(Dependencies).unevaluated_transitive_excludes
        if unparsed.values:
            unevaluated_transitive_excludes.append(unparsed)
    if unevaluated_transitive_excludes:
        nested_transitive_excludes = await MultiGet(
            Get(Targets, UnparsedAddressInputs, unparsed)
            for unparsed in unevaluated_transitive_excludes
        )
        transitive_excludes = FrozenOrderedSet(
            itertools.chain.from_iterable(excludes for excludes in nested_transitive_excludes)
        )

    return TransitiveTargets(
        tuple(dependency_mapping.roots_as_targets),
        FrozenOrderedSet(dependency_mapping.visited.difference(transitive_excludes)),
    )


# -----------------------------------------------------------------------------------------------
# CoarsenedTargets
# -----------------------------------------------------------------------------------------------


@rule(_masked_types=[EnvironmentName])
def coarsened_targets_request(addresses: Addresses) -> CoarsenedTargetsRequest:
    return CoarsenedTargetsRequest(addresses)


@rule(desc="Resolve coarsened targets", level=LogLevel.DEBUG, _masked_types=[EnvironmentName])
async def coarsened_targets(
    request: CoarsenedTargetsRequest, local_environment_name: ChosenLocalEnvironmentName
) -> CoarsenedTargets:
    dependency_mapping = await Get(
        _DependencyMapping,
        _DependencyMappingRequest(
            TransitiveTargetsRequest(
                request.roots, include_special_cased_deps=request.include_special_cased_deps
            ),
            expanded_targets=request.expanded_targets,
        ),
    )
    addresses_to_targets = {
        t.address: t for t in [*dependency_mapping.visited, *dependency_mapping.roots_as_targets]
    }

    # Because this is Tarjan's SCC (TODO: update signature to guarantee), components are returned
    # in reverse topological order. We can thus assume when building the structure shared
    # `CoarsenedTarget` instances that each instance will already have had its dependencies
    # constructed.
    components = native_engine.strongly_connected_components(
        list(dependency_mapping.mapping.items())
    )

    coarsened_targets: dict[Address, CoarsenedTarget] = {}
    root_coarsened_targets = []
    root_addresses_set = set(request.roots)
    try:
        for component in components:
            component = sorted(component)
            component_set = set(component)

            # For each member of the component, include the CoarsenedTarget for each of its external
            # dependencies.
            coarsened_target = CoarsenedTarget(
                (addresses_to_targets[a] for a in component),
                (
                    coarsened_targets[d]
                    for a in component
                    for d in dependency_mapping.mapping[a]
                    if d not in component_set
                ),
            )

            # Add to the coarsened_targets mapping under each of the component's Addresses.
            for address in component:
                coarsened_targets[address] = coarsened_target

            # If any of the input Addresses was a member of this component, it is a root.
            if component_set & root_addresses_set:
                root_coarsened_targets.append(coarsened_target)
    except KeyError:
        # TODO: This output is intended to help uncover a non-deterministic error reported in
        # https://github.com/pantsbuild/pants/issues/17047.
        mapping_str = json.dumps(
            {str(a): [str(d) for d in deps] for a, deps in dependency_mapping.mapping.items()}
        )
        components_str = json.dumps([[str(a) for a in component] for component in components])
        logger.warning(f"For {request}:\nMapping:\n{mapping_str}\nComponents:\n{components_str}")
        raise
    return CoarsenedTargets(tuple(root_coarsened_targets))


# -----------------------------------------------------------------------------------------------
# Find the owners of a file
# -----------------------------------------------------------------------------------------------


def _log_or_raise_unmatched_owners(
    file_paths: Sequence[PurePath],
    owners_not_found_behavior: GlobMatchErrorBehavior,
    ignore_option: str | None = None,
) -> None:
    option_msg = (
        f"\n\nIf you would like to ignore un-owned files, please pass `{ignore_option}`."
        if ignore_option
        else ""
    )
    if len(file_paths) == 1:
        prefix = (
            f"No owning targets could be found for the file `{file_paths[0]}`.\n\n"
            f"Please check that there is a BUILD file in the parent directory "
            f"{file_paths[0].parent} with a target whose `sources` field includes the file."
        )
    else:
        prefix = (
            f"No owning targets could be found for the files {sorted(map(str, file_paths))}`.\n\n"
            f"Please check that there are BUILD files in each file's parent directory with a "
            f"target whose `sources` field includes the file."
        )
    msg = (
        f"{prefix} See {doc_url('targets')} for more information on target definitions."
        f"\n\nYou may want to run `{bin_name()} tailor` to autogenerate your BUILD files. See "
        f"{doc_url('create-initial-build-files')}.{option_msg}"
    )

    if owners_not_found_behavior == GlobMatchErrorBehavior.warn:
        logger.warning(msg)
    else:
        raise ResolveError(msg)


@dataclass(frozen=True)
class OwnersRequest:
    """A request for the owners of a set of file paths.

    TODO: This is widely used as an effectively-public API. It should probably move to
    `pants.engine.target`.
    """

    sources: tuple[str, ...]
    owners_not_found_behavior: GlobMatchErrorBehavior = GlobMatchErrorBehavior.ignore
    filter_by_global_options: bool = False
    match_if_owning_build_file_included_in_sources: bool = False


class Owners(Collection[Address]):
    pass


@rule(desc="Find which targets own certain files", _masked_types=[EnvironmentName])
async def find_owners(
    owners_request: OwnersRequest,
    local_environment_name: ChosenLocalEnvironmentName,
) -> Owners:
    # Determine which of the sources are live and which are deleted.
    sources_paths = await Get(Paths, PathGlobs(owners_request.sources))

    live_files = FrozenOrderedSet(sources_paths.files)
    deleted_files = FrozenOrderedSet(s for s in owners_request.sources if s not in live_files)
    live_dirs = FrozenOrderedSet(os.path.dirname(s) for s in live_files)
    deleted_dirs = FrozenOrderedSet(os.path.dirname(s) for s in deleted_files)

    def create_live_and_deleted_gets(
        *, filter_by_global_options: bool
    ) -> tuple[Get[FilteredTargets | Targets], Get[UnexpandedTargets],]:
        """Walk up the buildroot looking for targets that would conceivably claim changed sources.

        For live files, we use Targets, which causes generated targets to be used rather than their
        target generators. For deleted files we use UnexpandedTargets, which have the original
        declared `sources` globs from target generators.

        We ignore unrecognized files, which can happen e.g. when finding owners for deleted files.
        """
        live_raw_specs = RawSpecsWithoutFileOwners(
            ancestor_globs=tuple(AncestorGlobSpec(directory=d) for d in live_dirs),
            filter_by_global_options=filter_by_global_options,
            description_of_origin="<owners rule - unused>",
            unmatched_glob_behavior=GlobMatchErrorBehavior.ignore,
        )
        live_get: Get[FilteredTargets | Targets] = (
            Get(FilteredTargets, RawSpecsWithoutFileOwners, live_raw_specs)
            if filter_by_global_options
            else Get(Targets, RawSpecsWithoutFileOwners, live_raw_specs)
        )
        deleted_get = Get(
            UnexpandedTargets,
            RawSpecsWithoutFileOwners(
                ancestor_globs=tuple(AncestorGlobSpec(directory=d) for d in deleted_dirs),
                filter_by_global_options=filter_by_global_options,
                description_of_origin="<owners rule - unused>",
                unmatched_glob_behavior=GlobMatchErrorBehavior.ignore,
            ),
        )
        return live_get, deleted_get

    live_get, deleted_get = create_live_and_deleted_gets(
        filter_by_global_options=owners_request.filter_by_global_options
    )
    live_candidate_tgts, deleted_candidate_tgts = await MultiGet(live_get, deleted_get)

    matching_addresses: OrderedSet[Address] = OrderedSet()
    unmatched_sources = set(owners_request.sources)
    for live in (True, False):
        candidate_tgts: Sequence[Target]
        if live:
            candidate_tgts = live_candidate_tgts
            sources_set = live_files
        else:
            candidate_tgts = deleted_candidate_tgts
            sources_set = deleted_files

        build_file_addresses = await MultiGet(  # noqa: PNT30: requires triage
            Get(
                BuildFileAddress,
                BuildFileAddressRequest(
                    tgt.address, description_of_origin="<owners rule - cannot trigger>"
                ),
            )
            for tgt in candidate_tgts
        )

        for candidate_tgt, bfa in zip(candidate_tgts, build_file_addresses):
            matching_files = set(
                candidate_tgt.get(SourcesField).filespec_matcher.matches(list(sources_set))
            )
            # Also consider secondary ownership, meaning it's not a `SourcesField` field with
            # primary ownership, but the target still should match the file. We can't use
            # `tgt.get()` because this is a mixin, and there technically may be >1 field.
            secondary_owner_fields = tuple(
                field  # type: ignore[misc]
                for field in candidate_tgt.field_values.values()
                if isinstance(field, SecondaryOwnerMixin)
            )
            for secondary_owner_field in secondary_owner_fields:
                matching_files.update(
                    *secondary_owner_field.filespec_matcher.matches(list(sources_set))
                )
            if not matching_files and not (
                owners_request.match_if_owning_build_file_included_in_sources
                and bfa.rel_path in sources_set
            ):
                continue

            unmatched_sources -= matching_files
            matching_addresses.add(candidate_tgt.address)

    if (
        unmatched_sources
        and owners_request.owners_not_found_behavior != GlobMatchErrorBehavior.ignore
    ):
        _log_or_raise_unmatched_owners(
            [PurePath(path) for path in unmatched_sources], owners_request.owners_not_found_behavior
        )

    return Owners(matching_addresses)


# -----------------------------------------------------------------------------------------------
# Resolve SourcesField
# -----------------------------------------------------------------------------------------------


@rule
def extract_unmatched_build_file_globs(
    global_options: GlobalOptions,
) -> UnmatchedBuildFileGlobs:
    return UnmatchedBuildFileGlobs(global_options.unmatched_build_file_globs)


class AmbiguousCodegenImplementationsException(Exception):
    """Exception for when there are multiple codegen implementations and it is ambiguous which to
    use."""

    @classmethod
    def create(
        cls,
        generators: Iterable[type[GenerateSourcesRequest]],
        *,
        for_sources_types: Iterable[type[SourcesField]],
    ) -> AmbiguousCodegenImplementationsException:
        all_same_generator_paths = (
            len({(generator.input, generator.output) for generator in generators}) == 1
        )
        example_generator = list(generators)[0]
        input = example_generator.input.__name__
        if all_same_generator_paths:
            output = example_generator.output.__name__
            return cls(
                f"Multiple registered code generators can generate {output} from {input}. "
                "It is ambiguous which implementation to use.\n\nPossible implementations:\n\n"
                f"{bullet_list(sorted(generator.__name__ for generator in generators))}"
            )
        possible_output_types = sorted(
            generator.output.__name__
            for generator in generators
            if issubclass(generator.output, tuple(for_sources_types))
        )
        possible_generators_with_output = [
            f"{generator.__name__} -> {generator.output.__name__}"
            for generator in sorted(generators, key=lambda generator: generator.output.__name__)
        ]
        return cls(
            f"Multiple registered code generators can generate one of "
            f"{possible_output_types} from {input}. It is ambiguous which implementation to "
            f"use. This can happen when the call site requests too many different output types "
            f"from the same original protocol sources.\n\nPossible implementations with their "
            f"output type:\n\n"
            f"{bullet_list(possible_generators_with_output)}"
        )


@rule(desc="Hydrate the `sources` field")
async def hydrate_sources(
    request: HydrateSourcesRequest,
    unmatched_build_file_globs: UnmatchedBuildFileGlobs,
    union_membership: UnionMembership,
) -> HydratedSources:
    sources_field = request.field

    # First, find if there are any code generators for the input `sources_field`. This will be used
    # to determine if the sources_field is valid or not.
    # We could alternatively use `sources_field.can_generate()`, but we want to error if there are
    # 2+ generators due to ambiguity.
    generate_request_types = union_membership.get(GenerateSourcesRequest)
    relevant_generate_request_types = [
        generate_request_type
        for generate_request_type in generate_request_types
        if isinstance(sources_field, generate_request_type.input)
        and issubclass(generate_request_type.output, request.for_sources_types)
    ]
    if request.enable_codegen and len(relevant_generate_request_types) > 1:
        raise AmbiguousCodegenImplementationsException.create(
            relevant_generate_request_types, for_sources_types=request.for_sources_types
        )
    generate_request_type = next(iter(relevant_generate_request_types), None)

    # Now, determine if any of the `for_sources_types` may be used, either because the
    # sources_field is a direct subclass or can be generated into one of the valid types.
    def compatible_with_sources_field(valid_type: type[SourcesField]) -> bool:
        is_instance = isinstance(sources_field, valid_type)
        can_be_generated = (
            request.enable_codegen
            and generate_request_type is not None
            and issubclass(generate_request_type.output, valid_type)
        )
        return is_instance or can_be_generated

    sources_type = next(
        (
            valid_type
            for valid_type in request.for_sources_types
            if compatible_with_sources_field(valid_type)
        ),
        None,
    )
    if sources_type is None:
        return HydratedSources(EMPTY_SNAPSHOT, sources_field.filespec, sources_type=None)

    # Now, hydrate the `globs`. Even if we are going to use codegen, we will need the original
    # protocol sources to be hydrated.
    path_globs = sources_field.path_globs(unmatched_build_file_globs)
    snapshot = await Get(Snapshot, PathGlobs, path_globs)
    sources_field.validate_resolved_files(snapshot.files)

    # Finally, return if codegen is not in use; otherwise, run the relevant code generator.
    if not request.enable_codegen or generate_request_type is None:
        return HydratedSources(snapshot, sources_field.filespec, sources_type=sources_type)
    wrapped_protocol_target = await Get(
        WrappedTarget,
        WrappedTargetRequest(
            sources_field.address,
            # It's only possible to hydrate sources on a target that we already know exists.
            description_of_origin="<infallible>",
        ),
    )
    generated_sources = await Get(
        GeneratedSources,
        GenerateSourcesRequest,
        generate_request_type(snapshot, wrapped_protocol_target.target),
    )
    return HydratedSources(
        generated_sources.snapshot, sources_field.filespec, sources_type=sources_type
    )


@rule(desc="Resolve `sources` field file names")
async def resolve_source_paths(
    request: SourcesPathsRequest, unmatched_build_file_globs: UnmatchedBuildFileGlobs
) -> SourcesPaths:
    sources_field = request.field
    path_globs = sources_field.path_globs(unmatched_build_file_globs)
    paths = await Get(Paths, PathGlobs, path_globs)
    sources_field.validate_resolved_files(paths.files)
    return SourcesPaths(files=paths.files, dirs=paths.dirs)


# -----------------------------------------------------------------------------------------------
# Resolve addresses, including the Dependencies field
# -----------------------------------------------------------------------------------------------


class SubprojectRoots(Collection[str]):
    pass


@rule
def extract_subproject_roots(global_options: GlobalOptions) -> SubprojectRoots:
    return SubprojectRoots(global_options.subproject_roots)


class ParsedDependencies(NamedTuple):
    addresses: list[AddressInput]
    ignored_addresses: list[AddressInput]


class TransitiveExcludesNotSupportedError(ValueError):
    def __init__(
        self,
        *,
        bad_value: str,
        address: Address,
        registered_target_types: Iterable[type[Target]],
        union_membership: UnionMembership,
    ) -> None:
        applicable_target_types = sorted(
            target_type.alias
            for target_type in registered_target_types
            if (
                target_type.class_has_field(Dependencies, union_membership=union_membership)
                and target_type.class_get_field(
                    Dependencies, union_membership=union_membership
                ).supports_transitive_excludes
            )
        )
        super().__init__(
            f"Bad value '{bad_value}' in the `dependencies` field for {address}. "
            "Transitive excludes with `!!` are not supported for this target type. Did you mean "
            "to use a single `!` for a direct exclude?\n\nTransitive excludes work with these "
            f"target types: {applicable_target_types}"
        )


@rule
async def determine_explicitly_provided_dependencies(
    request: DependenciesRequest,
    union_membership: UnionMembership,
    registered_target_types: RegisteredTargetTypes,
    subproject_roots: SubprojectRoots,
) -> ExplicitlyProvidedDependencies:
    parse = functools.partial(
        AddressInput.parse,
        relative_to=request.field.address.spec_path,
        subproject_roots=subproject_roots,
        description_of_origin=(
            f"the `{request.field.alias}` field from the target {request.field.address}"
        ),
    )

    addresses: list[AddressInput] = []
    ignored_addresses: list[AddressInput] = []
    for v in request.field.value or ():
        is_ignore = v.startswith("!")
        if is_ignore:
            # Check if it's a transitive exclude, rather than a direct exclude.
            if v.startswith("!!"):
                if not request.field.supports_transitive_excludes:
                    raise TransitiveExcludesNotSupportedError(
                        bad_value=v,
                        address=request.field.address,
                        registered_target_types=registered_target_types.types,
                        union_membership=union_membership,
                    )
                v = v[2:]
            else:
                v = v[1:]
        result = parse(v)
        if is_ignore:
            ignored_addresses.append(result)
        else:
            addresses.append(result)

    parsed_includes = await MultiGet(Get(Address, AddressInput, ai) for ai in addresses)
    parsed_ignores = await MultiGet(Get(Address, AddressInput, ai) for ai in ignored_addresses)
    return ExplicitlyProvidedDependencies(
        request.field.address,
        FrozenOrderedSet(sorted(parsed_includes)),
        FrozenOrderedSet(sorted(parsed_ignores)),
    )


async def _fill_parameters(
    field_alias: str,
    consumer_tgt: Target,
    addresses: Iterable[Address],
    target_types_to_generate_requests: TargetTypesToGenerateTargetsRequests,
    field_defaults: FieldDefaults,
    local_environment_name: ChosenLocalEnvironmentName,
) -> tuple[Address, ...]:
    assert not isinstance(addresses, Iterator)

    parametrizations = await MultiGet(
        Get(
            _TargetParametrizations,
            {
                _TargetParametrizationsRequest(
                    address.maybe_convert_to_target_generator(),
                    description_of_origin=f"the `{field_alias}` field of the target {consumer_tgt.address}",
                ): _TargetParametrizationsRequest,
                local_environment_name.val: EnvironmentName,
            },
        )
        for address in addresses
    )

    return tuple(
        parametrizations.get_subset(
            address, consumer_tgt, field_defaults, target_types_to_generate_requests
        ).address
        for address, parametrizations in zip(addresses, parametrizations)
    )


@rule(desc="Resolve direct dependencies of target", _masked_types=[EnvironmentName])
async def resolve_dependencies(
    request: DependenciesRequest,
    target_types_to_generate_requests: TargetTypesToGenerateTargetsRequests,
    union_membership: UnionMembership,
    subproject_roots: SubprojectRoots,
    field_defaults: FieldDefaults,
    local_environment_name: ChosenLocalEnvironmentName,
) -> Addresses:
    environment_name = local_environment_name.val
    wrapped_tgt = await Get(
        WrappedTarget,
        # It's only possible to find dependencies for a target that we already know exists.
        WrappedTargetRequest(request.field.address, description_of_origin="<infallible>"),
    )
    tgt = wrapped_tgt.target
    try:
        explicitly_provided = await Get(
            ExplicitlyProvidedDependencies, DependenciesRequest, request
        )
    except Exception as e:
        raise InvalidFieldException(
            f"{tgt.build_file_source}: Failed to get dependencies for {tgt.address}: {e}"
        )

    # Infer any dependencies (based on `SourcesField` field).
    inference_request_types = cast(
        "Sequence[Type[InferDependenciesRequest]]", union_membership.get(InferDependenciesRequest)
    )
    inferred: tuple[InferredDependencies, ...] = ()
    if inference_request_types:
        relevant_inference_request_types = [
            inference_request_type
            for inference_request_type in inference_request_types
            if inference_request_type.infer_from.is_applicable(tgt)
        ]
        inferred = await MultiGet(
            Get(
                InferredDependencies,
                {
                    inference_request_type(
                        inference_request_type.infer_from.create(tgt)
                    ): InferDependenciesRequest,
                    environment_name: EnvironmentName,
                },
            )
            for inference_request_type in relevant_inference_request_types
        )

    # If it's a target generator, inject dependencies on all of its generated targets.
    generated_addresses: tuple[Address, ...] = ()
    if target_types_to_generate_requests.is_generator(tgt) and not tgt.address.is_generated_target:
        parametrizations = await Get(
            _TargetParametrizations,
            {
                _TargetParametrizationsRequest(
                    tgt.address.maybe_convert_to_target_generator(),
                    description_of_origin=(
                        f"the target generator {tgt.address.maybe_convert_to_target_generator()}"
                    ),
                ): _TargetParametrizationsRequest,
                environment_name: EnvironmentName,
            },
        )
        generated_addresses = tuple(parametrizations.generated_for(tgt.address).keys())

    # See whether any explicitly provided dependencies are parametrized, but with partial/no
    # parameters. If so, fill them in.
    explicitly_provided_includes: Iterable[Address] = explicitly_provided.includes
    if explicitly_provided_includes:
        explicitly_provided_includes = await _fill_parameters(
            request.field.alias,
            tgt,
            explicitly_provided_includes,
            target_types_to_generate_requests,
            field_defaults,
            local_environment_name,
        )
    explicitly_provided_ignores: FrozenOrderedSet[Address] = explicitly_provided.ignores
    if explicitly_provided_ignores:
        explicitly_provided_ignores = FrozenOrderedSet(
            await _fill_parameters(
                request.field.alias,
                tgt,
                tuple(explicitly_provided_ignores),
                target_types_to_generate_requests,
                field_defaults,
                local_environment_name,
            )
        )

    # If the target has `SpecialCasedDependencies`, such as the `archive` target having
    # `files` and `packages` fields, then we possibly include those too. We don't want to always
    # include those dependencies because they should often be excluded from the result due to
    # being handled elsewhere in the calling code.
    special_cased: tuple[Address, ...] = ()
    if request.include_special_cased_deps:
        # Unlike normal, we don't use `tgt.get()` because there may be >1 subclass of
        # SpecialCasedDependencies.
        special_cased_fields = tuple(
            field
            for field in tgt.field_values.values()
            if isinstance(field, SpecialCasedDependencies)
        )
        # We can't use the normal `Get(Addresses, UnparsedAddressInputs)` due to a graph cycle.
        special_cased = await MultiGet(
            Get(
                Address,
                AddressInput,
                AddressInput.parse(
                    addr,
                    relative_to=tgt.address.spec_path,
                    subproject_roots=subproject_roots,
                    description_of_origin=(
                        f"the `{special_cased_field.alias}` field from the target {tgt.address}"
                    ),
                ),
            )
            for special_cased_field in special_cased_fields
            for addr in special_cased_field.to_unparsed_address_inputs().values
        )

    excluded = explicitly_provided_ignores.union(
        *itertools.chain(deps.exclude for deps in inferred)
    )
    result = Addresses(
        sorted(
            {
                addr
                for addr in (
                    *generated_addresses,
                    *explicitly_provided_includes,
                    *itertools.chain.from_iterable(deps.include for deps in inferred),
                    *special_cased,
                )
                if addr not in excluded
            }
        )
    )

    # Validate dependencies.
    _ = await MultiGet(
        Get(
            ValidatedDependencies,
            {
                vd_request_type(vd_request_type.field_set_type.create(tgt), result): ValidateDependenciesRequest,  # type: ignore[misc]
                environment_name: EnvironmentName,
            },
        )
        for vd_request_type in union_membership.get(ValidateDependenciesRequest)
        if vd_request_type.field_set_type.is_applicable(tgt)  # type: ignore[misc]
    )

    return result


@rule(desc="Resolve addresses")
async def resolve_unparsed_address_inputs(
    request: UnparsedAddressInputs, subproject_roots: SubprojectRoots
) -> Addresses:
    address_inputs = []
    invalid_addresses = []
    for v in request.values:
        try:
            address_inputs.append(
                AddressInput.parse(
                    v,
                    relative_to=request.relative_to,
                    subproject_roots=subproject_roots,
                    description_of_origin=request.description_of_origin,
                )
            )
        except AddressParseException:
            if not request.skip_invalid_addresses:
                raise
            invalid_addresses.append(v)

    if request.skip_invalid_addresses:
        maybe_addresses = await MultiGet(
            Get(MaybeAddress, AddressInput, ai) for ai in address_inputs
        )
        valid_addresses = []
        for maybe_address, address_input in zip(maybe_addresses, address_inputs):
            if isinstance(maybe_address.val, Address):
                valid_addresses.append(maybe_address.val)
            else:
                invalid_addresses.append(address_input.spec)

        if invalid_addresses:
            logger.debug(
                softwrap(
                    f"""
                    Invalid addresses from {request.description_of_origin}:
                    {sorted(invalid_addresses)}. Skipping them.
                    """
                )
            )
        return Addresses(valid_addresses)

    addresses = await MultiGet(Get(Address, AddressInput, ai) for ai in address_inputs)
    # Validate that the addresses exist. We do this eagerly here because
    # `Addresses -> UnexpandedTargets` does not preserve the `description_of_origin`, so it would
    # be too late, per https://github.com/pantsbuild/pants/issues/15858.
    await MultiGet(
        Get(
            WrappedTarget,
            WrappedTargetRequest(addr, description_of_origin=request.description_of_origin),
        )
        for addr in addresses
    )
    return Addresses(addresses)


# -----------------------------------------------------------------------------------------------
# Dynamic Field defaults
# -----------------------------------------------------------------------------------------------


@rule
async def field_defaults(union_membership: UnionMembership) -> FieldDefaults:
    requests = list(union_membership.get(FieldDefaultFactoryRequest))
    factories = await MultiGet(
        Get(FieldDefaultFactoryResult, FieldDefaultFactoryRequest, impl()) for impl in requests
    )
    return FieldDefaults(
        FrozenDict(
            (request.field_type, factory.default_factory)
            for request, factory in zip(requests, factories)
        )
    )


# -----------------------------------------------------------------------------------------------
# Find applicable field sets
# -----------------------------------------------------------------------------------------------


@rule
def find_valid_field_sets(
    request: FieldSetsPerTargetRequest, union_membership: UnionMembership
) -> FieldSetsPerTarget:
    field_set_types = union_membership.get(request.field_set_superclass)
    return FieldSetsPerTarget(
        (
            field_set_type.create(target)
            for field_set_type in field_set_types
            if field_set_type.is_applicable(target)
        )
        for target in request.targets
    )


class GenerateFileTargets(GenerateTargetsRequest):
    generate_from = TargetFilesGenerator


@rule
async def generate_file_targets(
    request: GenerateFileTargets,
    union_membership: UnionMembership,
) -> GeneratedTargets:
    try:
        sources_paths = await Get(
            SourcesPaths, SourcesPathsRequest(request.generator[MultipleSourcesField])
        )
    except Exception as e:
        tgt = request.generator
        fld = tgt[MultipleSourcesField]
        raise InvalidFieldException(
            softwrap(
                f"""
                {tgt.build_file_source}: Invalid field value for {fld.alias!r} in target {tgt.address}:
                {e}
                """
            )
        ) from e

    add_dependencies_on_all_siblings = False
    if request.generator.settings_request_cls:
        generator_settings = await Get(
            TargetFilesGeneratorSettings,
            TargetFilesGeneratorSettingsRequest,
            request.generator.settings_request_cls(),
        )
        add_dependencies_on_all_siblings = generator_settings.add_dependencies_on_all_siblings

    return _generate_file_level_targets(
        type(request.generator).generated_target_cls,
        request.generator,
        sources_paths.files,
        request.template_address,
        request.template,
        request.overrides,
        union_membership,
        add_dependencies_on_all_siblings=add_dependencies_on_all_siblings,
    )


def rules():
    return [
        *collect_rules(),
        UnionRule(GenerateTargetsRequest, GenerateFileTargets),
    ]<|MERGE_RESOLUTION|>--- conflicted
+++ resolved
@@ -192,14 +192,7 @@
     target_type = registered_target_types.aliases_to_types.get(target_adaptor.type_alias, None)
     if target_type is None:
         raise UnrecognizedTargetTypeException(
-<<<<<<< HEAD
-            target_adaptor.type_alias,
-            registered_target_types,
-            address,
-            build_file_source=target_adaptor.source,
-=======
             target_adaptor.type_alias, registered_target_types, req.address
->>>>>>> cb01cbef
         )
     if (
         target_type.deprecated_alias is not None
@@ -310,6 +303,7 @@
         req.address,
         name_explicitly_set=target_adaptor.name_explicitly_set,
         union_membership=union_membership,
+        build_file_source=target_adaptor.source,
     )
     overrides = await _target_generator_overrides(base_generator, unmatched_build_file_globs)
     return ResolvedTargetGeneratorRequests(
@@ -336,88 +330,12 @@
     adaptor_and_type = await Get(
         _AdaptorAndType, _RequestAdaptorAndType(request.address, request.description_of_origin)
     )
-<<<<<<< HEAD
-    create_target = functools.partial(
-        target_type,
-        name_explicitly_set=target_adaptor.name_explicitly_set,
-        union_membership=union_membership,
-        build_file_source=target_adaptor.source,
-    )
-    target = None
-=======
     target_adaptor = adaptor_and_type.adaptor
     target_type = adaptor_and_type.target_type
 
->>>>>>> cb01cbef
     parametrizations: list[_TargetParametrization] = []
     requests: ResolvedTargetGeneratorRequests | None = None
     if issubclass(target_type, TargetGenerator):
-<<<<<<< HEAD
-        generate_request = target_types_to_generate_requests.request_for(target_type)
-    if generate_request:
-        # Split out the `propagated_fields` before construction.
-        generator_fields = dict(target_adaptor.kwargs)
-        template_fields = {}
-        if issubclass(target_type, TargetGenerator):
-            copied_fields = (
-                *target_type.copied_fields,
-                *target_type._find_plugin_fields(union_membership),
-            )
-            for field_type in copied_fields:
-                field_value = generator_fields.get(field_type.alias, None)
-                if field_value is not None:
-                    template_fields[field_type.alias] = field_value
-            for field_type in target_type.moved_fields:
-                field_value = generator_fields.pop(field_type.alias, None)
-                if field_value is not None:
-                    template_fields[field_type.alias] = field_value
-
-        field_type_aliases = target_type._get_field_aliases_to_field_types(
-            target_type.class_field_types(union_membership)
-        ).keys()
-        generator_fields_parametrized = {
-            name
-            for name, field in generator_fields.items()
-            if isinstance(field, Parametrize) and name in field_type_aliases
-        }
-        if generator_fields_parametrized:
-            noun = pluralize(len(generator_fields_parametrized), "field", include_count=False)
-            generator_fields_parametrized_text = ", ".join(
-                repr(f) for f in generator_fields_parametrized
-            )
-            raise InvalidFieldException(
-                softwrap(
-                    f"""
-                    {target_adaptor.source}: Only fields which will be moved to generated targets
-                    may be parametrized, so target generator {address} (with type
-                    {target_type.alias}) cannot parametrize the {generator_fields_parametrized_text}
-                    {noun}.
-                    """
-                )
-            )
-
-        base_generator = create_target(
-            generator_fields,
-            address,
-        )
-        overrides = {}
-        if base_generator.has_field(OverridesField):
-            overrides_field = base_generator[OverridesField]
-            overrides_flattened = overrides_field.flatten()
-            if issubclass(target_type, TargetFilesGenerator):
-                override_globs = OverridesField.to_path_globs(
-                    address, overrides_flattened, unmatched_build_file_globs
-                )
-                override_paths = await MultiGet(
-                    Get(Paths, PathGlobs, path_globs) for path_globs in override_globs
-                )
-                overrides = OverridesField.flatten_paths(
-                    address,
-                    zip(override_paths, override_globs, overrides_flattened.values()),
-                )
-            else:
-                overrides = overrides_field.flatten()
-=======
         requests = await Get(
             ResolvedTargetGeneratorRequests,
             ResolveTargetGeneratorRequests(address, request.description_of_origin),
@@ -437,7 +355,6 @@
         )
 
     return _TargetParametrizations(parametrizations)
->>>>>>> cb01cbef
 
 
 def _target_parametrizations(
@@ -451,53 +368,26 @@
         # The target was parametrized, and so the original Target does not exist.
         generated = FrozenDict(
             (
-<<<<<<< HEAD
-                create_target(
-                    generator_fields,
-                    address,
-=======
                 parameterized_address,
                 target_type(
                     parameterized_fields,
                     parameterized_address,
                     name_explicitly_set=target_adaptor.name_explicitly_set,
                     union_membership=union_membership,
->>>>>>> cb01cbef
+                    build_file_source=target_adaptor.source,
                 ),
             )
             for parameterized_address, parameterized_fields in (first, *rest)
         )
         return _TargetParametrization(None, generated)
     else:
-<<<<<<< HEAD
-        first, *rest = Parametrize.expand(address, target_adaptor.kwargs)
-        if rest:
-            # The target was parametrized, and so the original Target does not exist.
-            generated = FrozenDict(
-                (
-                    parameterized_address,
-                    create_target(
-                        parameterized_fields,
-                        parameterized_address,
-                    ),
-                )
-                for parameterized_address, parameterized_fields in (first, *rest)
-            )
-            parametrizations.append(_TargetParametrization(None, generated))
-        else:
-            # The target was not parametrized.
-            target = create_target(
-                target_adaptor.kwargs,
-                address,
-            )
-            parametrizations.append(_TargetParametrization(target, FrozenDict()))
-=======
         # The target was not parametrized.
         target = target_type(
             target_adaptor.kwargs,
             address,
             name_explicitly_set=target_adaptor.name_explicitly_set,
             union_membership=union_membership,
+            build_file_source=target_adaptor.source,
         )
         for field_type in target.field_types:
             if (
@@ -506,7 +396,6 @@
             ):
                 warn_deprecated_field_type(field_type)
         return _TargetParametrization(target, FrozenDict())
->>>>>>> cb01cbef
 
 
 def _parametrized_target_generators_with_templates(
@@ -555,6 +444,7 @@
                 address,
                 name_explicitly_set=target_adaptor.name is not None,
                 union_membership=union_membership,
+                build_file_source=target_adaptor.source,
             ),
             template,
         )
@@ -1403,20 +1293,15 @@
     local_environment_name: ChosenLocalEnvironmentName,
 ) -> Addresses:
     environment_name = local_environment_name.val
-    wrapped_tgt = await Get(
-        WrappedTarget,
-        # It's only possible to find dependencies for a target that we already know exists.
-        WrappedTargetRequest(request.field.address, description_of_origin="<infallible>"),
+    wrapped_tgt, explicitly_provided = await MultiGet(
+        Get(
+            WrappedTarget,
+            # It's only possible to find dependencies for a target that we already know exists.
+            WrappedTargetRequest(request.field.address, description_of_origin="<infallible>"),
+        ),
+        Get(ExplicitlyProvidedDependencies, DependenciesRequest, request),
     )
     tgt = wrapped_tgt.target
-    try:
-        explicitly_provided = await Get(
-            ExplicitlyProvidedDependencies, DependenciesRequest, request
-        )
-    except Exception as e:
-        raise InvalidFieldException(
-            f"{tgt.build_file_source}: Failed to get dependencies for {tgt.address}: {e}"
-        )
 
     # Infer any dependencies (based on `SourcesField` field).
     inference_request_types = cast(
@@ -1654,21 +1539,9 @@
     request: GenerateFileTargets,
     union_membership: UnionMembership,
 ) -> GeneratedTargets:
-    try:
-        sources_paths = await Get(
-            SourcesPaths, SourcesPathsRequest(request.generator[MultipleSourcesField])
-        )
-    except Exception as e:
-        tgt = request.generator
-        fld = tgt[MultipleSourcesField]
-        raise InvalidFieldException(
-            softwrap(
-                f"""
-                {tgt.build_file_source}: Invalid field value for {fld.alias!r} in target {tgt.address}:
-                {e}
-                """
-            )
-        ) from e
+    sources_paths = await Get(
+        SourcesPaths, SourcesPathsRequest(request.generator[MultipleSourcesField])
+    )
 
     add_dependencies_on_all_siblings = False
     if request.generator.settings_request_cls:
