--- conflicted
+++ resolved
@@ -153,24 +153,6 @@
 
 
 @rule
-<<<<<<< HEAD
-async def resolve_targets(targets: UnexpandedTargets) -> Targets:
-    # Split out and expand any BUILD targets.
-    other_targets = []
-    build_targets = []
-    for target in targets:
-        if target.address.is_file_target:
-            other_targets.append(target)
-        else:
-            build_targets.append(target)
-
-    build_targets_subtargets = await MultiGet(
-        Get(Subtargets, Address, bt.address) for bt in build_targets
-    )
-    # Replace each build target with its subtargets.
-    # NB: If a target had no subtargets, we use the original.
-    expanded_targets = OrderedSet(other_targets)
-=======
 async def resolve_targets(
     targets: UnexpandedTargets,
     target_types_to_generate_requests: TargetTypesToGenerateTargetsRequests,
@@ -191,7 +173,6 @@
             expanded_targets.add(tgt)
 
     all_generated_targets = await MultiGet(generate_gets)
->>>>>>> 55e253dd
     expanded_targets.update(
         tgt
         for generator, generated_targets in zip(generator_targets, all_generated_targets)
