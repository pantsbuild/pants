# Copyright 2020 Pants project contributors (see CONTRIBUTORS.md).
# Licensed under the Apache License, Version 2.0 (see LICENSE).

from __future__ import annotations

import dataclasses
import functools
import itertools
import json
import logging
import os.path
from collections import defaultdict
from collections.abc import Coroutine, Iterable, Iterator, Mapping, Sequence
from dataclasses import dataclass
from pathlib import PurePath
from typing import Any, DefaultDict, NamedTuple, Type, TypeVar, cast

from pants.base.deprecated import warn_or_error
from pants.base.specs import AncestorGlobSpec, RawSpecsWithoutFileOwners, RecursiveGlobSpec
from pants.build_graph.address import BuildFileAddressRequest, ResolveError
from pants.engine.addresses import Address, Addresses, AddressInput, UnparsedAddressInputs
from pants.engine.collection import Collection
from pants.engine.environment import ChosenLocalEnvironmentName, EnvironmentName
from pants.engine.fs import EMPTY_SNAPSHOT, GlobMatchErrorBehavior, PathGlobs
from pants.engine.internals import native_engine
from pants.engine.internals.build_files import (
    AddressFamilyDir,
    BuildFileOptions,
    ensure_address_family,
    find_build_file,
    find_target_adaptor,
    maybe_resolve_address,
    parse_address_family,
    resolve_address,
)
from pants.engine.internals.mapper import AddressFamilies, SpecsFilter
from pants.engine.internals.native_engine import AddressParseException
from pants.engine.internals.parametrize import Parametrize, _TargetParametrization
from pants.engine.internals.parametrize import (  # noqa: F401
    _TargetParametrizations as _TargetParametrizations,
)
from pants.engine.internals.parametrize import (  # noqa: F401
    _TargetParametrizationsRequest as _TargetParametrizationsRequest,
)
from pants.engine.internals.synthetic_targets import (
    SyntheticTargetsSpecPathsRequest,
    get_synthetic_targets_spec_paths,
)
from pants.engine.internals.target_adaptor import SourceBlocks, TargetAdaptor, TargetAdaptorRequest
from pants.engine.intrinsics import digest_to_snapshot, path_globs_to_paths
from pants.engine.rules import Get, collect_rules, concurrently, implicitly, rule
from pants.engine.target import (
    AllTargets,
    AllUnexpandedTargets,
    CoarsenedTarget,
    CoarsenedTargets,
    CoarsenedTargetsRequest,
    Dependencies,
    DependenciesRequest,
    DepsTraversalBehavior,
    ExplicitlyProvidedDependencies,
    ExplicitlyProvidedDependenciesRequest,
    Field,
    FieldDefaultFactoryRequest,
    FieldDefaultFactoryResult,
    FieldDefaults,
    FieldSetsPerTarget,
    FieldSetsPerTargetRequest,
    FilteredTargets,
    GeneratedSources,
    GeneratedTargets,
    GenerateSourcesRequest,
    GenerateTargetsRequest,
    HydratedSources,
    HydrateSourcesRequest,
    InferDependenciesRequest,
    InferredDependencies,
    InvalidFieldException,
    MultipleSourcesField,
    OverridesField,
    RegisteredTargetTypes,
    SourcesField,
    SourcesPaths,
    SourcesPathsRequest,
    SpecialCasedDependencies,
    Target,
    TargetFilesGenerator,
    TargetFilesGeneratorSettings,
    TargetFilesGeneratorSettingsRequest,
    TargetGenerator,
    Targets,
    TargetTypesToGenerateTargetsRequests,
    TransitivelyExcludeDependencies,
    TransitivelyExcludeDependenciesRequest,
    TransitiveTargets,
    TransitiveTargetsRequest,
    UnexpandedTargets,
    UnrecognizedTargetTypeException,
    ValidatedDependencies,
    ValidateDependenciesRequest,
    WrappedTarget,
    WrappedTargetRequest,
    _generate_file_level_targets,
)
from pants.engine.unions import UnionMembership, UnionRule
from pants.option.global_options import GlobalOptions, UnmatchedBuildFileGlobs
from pants.util.docutil import bin_name, doc_url
from pants.util.frozendict import FrozenDict
from pants.util.logging import LogLevel
from pants.util.memo import memoized
from pants.util.ordered_set import FrozenOrderedSet, OrderedSet
from pants.util.strutil import bullet_list, pluralize, softwrap
from pants.vcs.hunk import TextBlocks

logger = logging.getLogger(__name__)

# -----------------------------------------------------------------------------------------------
# Address -> Target(s)
# -----------------------------------------------------------------------------------------------


@rule(_masked_types=[EnvironmentName])
async def filter_targets(targets: Targets, specs_filter: SpecsFilter) -> FilteredTargets:
    return FilteredTargets(tgt for tgt in targets if specs_filter.matches(tgt))


@rule
async def target_types_to_generate_targets_requests(
    union_membership: UnionMembership,
) -> TargetTypesToGenerateTargetsRequests:
    return TargetTypesToGenerateTargetsRequests(
        {
            request_cls.generate_from: request_cls  # type: ignore[misc]
            for request_cls in union_membership.get(GenerateTargetsRequest)
        }
    )


@memoized
def warn_deprecated_target_type(tgt_type: type[Target]) -> None:
    assert tgt_type.deprecated_alias_removal_version is not None
    warn_or_error(
        removal_version=tgt_type.deprecated_alias_removal_version,
        entity=f"the target name {tgt_type.deprecated_alias}",
        hint=(
            f"Instead, use `{tgt_type.alias}`, which behaves the same. Run `{bin_name()} "
            "update-build-files` to automatically fix your BUILD files."
        ),
    )


@memoized
def warn_deprecated_field_type(field_type: type[Field]) -> None:
    assert field_type.deprecated_alias_removal_version is not None
    warn_or_error(
        removal_version=field_type.deprecated_alias_removal_version,
        entity=f"the field name {field_type.deprecated_alias}",
        hint=(
            f"Instead, use `{field_type.alias}`, which behaves the same. Run `{bin_name()} "
            "update-build-files` to automatically fix your BUILD files."
        ),
    )


@dataclass(frozen=True)
class _AdaptorAndType:
    adaptor: TargetAdaptor
    target_type: type[Target]


@dataclass(frozen=True)
class _RequestAdaptorAndType:
    address: Address
    description_of_origin: str


@rule
async def _determine_target_adaptor_and_type(
    req: _RequestAdaptorAndType, registered_target_types: RegisteredTargetTypes
) -> _AdaptorAndType:
    target_adaptor = await find_target_adaptor(
        TargetAdaptorRequest(req.address, description_of_origin=req.description_of_origin)
    )
    target_type = registered_target_types.aliases_to_types.get(target_adaptor.type_alias, None)
    if target_type is None:
        raise UnrecognizedTargetTypeException(
            target_adaptor.type_alias,
            registered_target_types,
            req.address,
            target_adaptor.description_of_origin,
        )
    if (
        target_type.deprecated_alias is not None
        and target_type.deprecated_alias == target_adaptor.type_alias
        and not req.address.is_generated_target
    ):
        warn_deprecated_target_type(target_type)
    return _AdaptorAndType(target_adaptor, target_type)


@dataclass(frozen=True)
class _TargetGeneratorOverridesRequest:
    target_generator: TargetGenerator


@dataclass(frozen=True)
class ResolvedTargetGeneratorRequests:
    requests: tuple[GenerateTargetsRequest, ...] = tuple()


@dataclass(frozen=True)
class ResolveTargetGeneratorRequests:
    address: Address
    description_of_origin: str = dataclasses.field(hash=False, compare=False)


@dataclass(frozen=True)
class ResolveAllTargetGeneratorRequests:
    description_of_origin: str = dataclasses.field(hash=False, compare=False)
    of_type: type[TargetGenerator] | None = None


async def _parametrized_target_generators_with_templates(
    address: Address,
    target_adaptor: TargetAdaptor,
    target_type: type[TargetGenerator],
    generator_fields: dict[str, Any],
    union_membership: UnionMembership,
) -> list[tuple[TargetGenerator, Mapping[str, Any]]]:
    # Pre-load field values from defaults for the target type being generated.
    if hasattr(target_type, "generated_target_cls"):
        family = (
            await parse_address_family(**implicitly(AddressFamilyDir(address.spec_path)))
        ).ensure()
        template_fields = dict(family.defaults.get(target_type.generated_target_cls.alias, {}))
    else:
        template_fields = {}

    # Split out the `propagated_fields` before construction.
    copied_fields = (
        *target_type.copied_fields,
        *target_type._find_copied_plugin_fields(union_membership),
    )
    moved_fields = (
        *target_type.moved_fields,
        *target_type._find_moved_plugin_fields(union_membership),
    )
    for field_type in copied_fields:
        for alias in (field_type.deprecated_alias, field_type.alias):
            if alias is None:
                continue
            # Any deprecated field use will be checked on the generator target.
            field_value = generator_fields.get(alias, None)
            if field_value is not None:
                template_fields[alias] = field_value
    for field_type in moved_fields:
        # We must check for deprecated field usage here before passing the value to the generator.
        if field_type.deprecated_alias is not None:
            field_value = generator_fields.pop(field_type.deprecated_alias, None)
            if field_value is not None:
                warn_deprecated_field_type(field_type)
                template_fields[field_type.deprecated_alias] = field_value
        field_value = generator_fields.pop(field_type.alias, None)
        if field_value is not None:
            template_fields[field_type.alias] = field_value

    # Move parametrize groups over to `template_fields` in order to expand them.
    parametrize_group_field_names = [
        name
        for name, field in generator_fields.items()
        if isinstance(field, Parametrize) and field.is_group
    ]
    for field_name in parametrize_group_field_names:
        template_fields[field_name] = generator_fields.pop(field_name)

    field_type_aliases = target_type._get_field_aliases_to_field_types(
        target_type.class_field_types(union_membership)
    ).keys()
    generator_fields_parametrized = {
        name
        for name, field in generator_fields.items()
        if isinstance(field, Parametrize) and name in field_type_aliases
    }
    if generator_fields_parametrized:
        noun = pluralize(len(generator_fields_parametrized), "field", include_count=False)
        generator_fields_parametrized_text = ", ".join(
            repr(f) for f in generator_fields_parametrized
        )
        raise InvalidFieldException(
            f"Only fields which will be moved to generated targets may be parametrized, "
            f"so target generator {address} (with type {target_type.alias}) cannot "
            f"parametrize the {generator_fields_parametrized_text} {noun}."
        )
    return [
        (
            _create_target(
                address,
                target_type,
                target_adaptor,
                generator_fields,
                union_membership,
                name_explicitly_set=target_adaptor.name is not None,
            ),
            template,
        )
        for address, template in Parametrize.expand(address, template_fields)
    ]


async def _target_generator_overrides(
    target_generator: TargetGenerator, unmatched_build_file_globs: UnmatchedBuildFileGlobs
) -> dict[str, dict[str, Any]]:
    address = target_generator.address
    if target_generator.has_field(OverridesField):
        overrides_field = target_generator[OverridesField]
        overrides_flattened = overrides_field.flatten()
    else:
        overrides_flattened = {}
    if isinstance(target_generator, TargetFilesGenerator):
        override_globs = OverridesField.to_path_globs(
            address, overrides_flattened, unmatched_build_file_globs
        )
        override_paths = await concurrently(
            path_globs_to_paths(path_globs) for path_globs in override_globs
        )
        return OverridesField.flatten_paths(
            address, zip(override_paths, override_globs, overrides_flattened.values())
        )
    return overrides_flattened


@rule
async def resolve_generator_target_requests(
    req: ResolveTargetGeneratorRequests,
    union_membership: UnionMembership,
    target_types_to_generate_requests: TargetTypesToGenerateTargetsRequests,
    unmatched_build_file_globs: UnmatchedBuildFileGlobs,
) -> ResolvedTargetGeneratorRequests:
    adaptor_and_type = await _determine_target_adaptor_and_type(
        _RequestAdaptorAndType(req.address, req.description_of_origin), **implicitly()
    )
    target_adaptor = adaptor_and_type.adaptor
    target_type = adaptor_and_type.target_type
    if not issubclass(target_type, TargetGenerator):
        return ResolvedTargetGeneratorRequests()

    generate_request = target_types_to_generate_requests.request_for(target_type)
    if not generate_request:
        return ResolvedTargetGeneratorRequests()
    generator_fields = dict(target_adaptor.kwargs)
    generators = await _parametrized_target_generators_with_templates(
        req.address,
        target_adaptor,
        target_type,
        generator_fields,
        union_membership,
    )
    base_generator = _create_target(
        req.address,
        target_type,
        target_adaptor,
        generator_fields,
        union_membership,
    )
    overrides = await _target_generator_overrides(base_generator, unmatched_build_file_globs)
    return ResolvedTargetGeneratorRequests(
        requests=tuple(
            generate_request(
                generator,
                template_address=generator.address,
                template=template,
                overrides={
                    name: dict(Parametrize.expand(generator.address, override))
                    for name, override in overrides.items()
                },
            )
            for generator, template in generators
        )
    )


@rule(_masked_types=[EnvironmentName])
async def address_families_from_raw_specs_without_file_owners(
    specs: RawSpecsWithoutFileOwners,
    build_file_options: BuildFileOptions,
) -> AddressFamilies:
    if not (specs.dir_literals or specs.dir_globs or specs.recursive_globs or specs.ancestor_globs):
        return AddressFamilies()
    # Resolve all globs.
    build_file_globs, validation_globs = specs.to_build_file_path_globs_tuple(
        build_patterns=build_file_options.patterns,
        build_ignore_patterns=build_file_options.ignores,
    )
    build_file_paths, _ = await concurrently(
        path_globs_to_paths(build_file_globs),
        path_globs_to_paths(validation_globs),
    )
    dirnames = set(
        await get_synthetic_targets_spec_paths(
            SyntheticTargetsSpecPathsRequest(tuple(specs.glob_specs())), **implicitly()
        )
    )
    dirnames.update(os.path.dirname(f) for f in build_file_paths.files)
    return AddressFamilies(
        await concurrently(
            ensure_address_family(**implicitly(AddressFamilyDir(d))) for d in dirnames
        )
    )


@rule
async def resolve_all_generator_target_requests(
    req: ResolveAllTargetGeneratorRequests,
) -> ResolvedTargetGeneratorRequests:
    address_families = await address_families_from_raw_specs_without_file_owners(
        RawSpecsWithoutFileOwners(
            recursive_globs=(RecursiveGlobSpec(""),),
            description_of_origin="the `ResolveAllTargetGeneratorRequests` rule",
        ),
        **implicitly(),
    )
    results = await concurrently(
        resolve_generator_target_requests(
            ResolveTargetGeneratorRequests(address, req.description_of_origin), **implicitly()
        )
        for family in address_families
        for address, target_adaptor in family.addresses_to_target_adaptors.items()
        if not req.of_type or target_adaptor.type_alias == req.of_type.alias
    )
    return ResolvedTargetGeneratorRequests(
        tuple(itertools.chain.from_iterable(result.requests for result in results))
    )


@rule
async def resolve_target_parametrizations(
    request: _TargetParametrizationsRequest, union_membership: UnionMembership
) -> _TargetParametrizations:
    address = request.address
    adaptor_and_type = await _determine_target_adaptor_and_type(
        _RequestAdaptorAndType(request.address, request.description_of_origin), **implicitly()
    )
    target_adaptor = adaptor_and_type.adaptor
    target_type = adaptor_and_type.target_type

    parametrizations: list[_TargetParametrization] = []
    requests: ResolvedTargetGeneratorRequests | None = None
    if issubclass(target_type, TargetGenerator):
        requests = await resolve_generator_target_requests(
            ResolveTargetGeneratorRequests(address, request.description_of_origin), **implicitly()
        )
    if requests and requests.requests:
        all_generated = await concurrently(
            Get(GeneratedTargets, GenerateTargetsRequest, generate_request)
            for generate_request in requests.requests
        )
        parametrizations.extend(
            _TargetParametrization(generate_request.generator, generated_batch)
            for generated_batch, generate_request in zip(all_generated, requests.requests)
        )
    else:
        parametrizations.append(
            _target_parametrizations(address, target_adaptor, target_type, union_membership)
        )

    return _TargetParametrizations(parametrizations)


@rule(_masked_types=[EnvironmentName])
async def resolve_target(
    request: WrappedTargetRequest,
    target_types_to_generate_requests: TargetTypesToGenerateTargetsRequests,
    local_environment_name: ChosenLocalEnvironmentName,
) -> WrappedTarget:
    address = request.address
    base_address = address.maybe_convert_to_target_generator()
    parametrizations = await resolve_target_parametrizations(
        **implicitly(
            {
                _TargetParametrizationsRequest(
                    base_address, description_of_origin=request.description_of_origin
                ): _TargetParametrizationsRequest,
                local_environment_name.val: EnvironmentName,
            }
        )
    )
    target = parametrizations.get(address, target_types_to_generate_requests)
    if target is None:
        raise ResolveError(
            softwrap(
                f"""
                The address `{address}` from {request.description_of_origin} was not generated by
                the target `{base_address}`. Did you mean one of these addresses?

                {bullet_list(str(t.address) for t in parametrizations.all)}
                """
            )
        )
    return WrappedTarget(target)


@rule(_masked_types=[EnvironmentName])
async def resolve_unexpanded_targets(addresses: Addresses) -> UnexpandedTargets:
    wrapped_targets = await concurrently(
        resolve_target(
            WrappedTargetRequest(
                a,
                # Idiomatic rules should not be manually constructing `Addresses`. Instead, they
                # should use `UnparsedAddressInputs` or `Specs` rules.
                #
                # It is technically more correct for us to require callers of
                # `Addresses -> UnexpandedTargets` to specify a `description_of_origin`. But in
                # practice, this dramatically increases boilerplate, and it should never be
                # necessary.
                #
                # Note that this contrasts with an individual `Address`, which often is unverified
                # because it can come from the rule `AddressInput -> Address`, which only verifies
                # that it has legal syntax and does not check the address exists.
                description_of_origin="<infallible>",
            ),
            **implicitly(),
        )
        for a in addresses
    )
    return UnexpandedTargets(wrapped_target.target for wrapped_target in wrapped_targets)


_TargetType = TypeVar("_TargetType", bound=Target)


def _create_target(
    address: Address,
    target_type: type[_TargetType],
    target_adaptor: TargetAdaptor,
    field_values: Mapping[str, Any],
    union_membership: UnionMembership,
    name_explicitly_set: bool | None = None,
) -> _TargetType:
    target = target_type(
        field_values,
        address,
        name_explicitly_set=(
            target_adaptor.name_explicitly_set
            if name_explicitly_set is None
            else name_explicitly_set
        ),
        union_membership=union_membership,
        description_of_origin=target_adaptor.description_of_origin,
        origin_sources_blocks=target_adaptor.origin_sources_blocks,
    )
    # Check for any deprecated field usage.
    for field_type in target.field_types:
        if field_type.deprecated_alias is not None and field_type.deprecated_alias in field_values:
            warn_deprecated_field_type(field_type)

    return target


def _target_parametrizations(
    address: Address,
    target_adaptor: TargetAdaptor,
    target_type: type[Target],
    union_membership: UnionMembership,
) -> _TargetParametrization:
    expanded_parametrizations = tuple(Parametrize.expand(address, target_adaptor.kwargs))
    first_address, first_kwargs = expanded_parametrizations[0]
    if first_address is not address:
        # The target was parametrized, and so the original Target does not exist.
        generated = FrozenDict(
            (
                parameterized_address,
                _create_target(
                    parameterized_address,
                    target_type,
                    target_adaptor,
                    parameterized_fields,
                    union_membership,
                ),
            )
            for parameterized_address, parameterized_fields in expanded_parametrizations
        )
        return _TargetParametrization(None, generated)
    else:
        # The target was not parametrized.
        target = _create_target(
            address,
            target_type,
            target_adaptor,
            target_adaptor.kwargs,
            union_membership,
        )
        return _TargetParametrization(target, FrozenDict())


@dataclass(frozen=True)
class WrappedTargetForBootstrap:
    """Used to avoid a rule graph cycle when evaluating bootstrap targets.

    This does not work with target generation and parametrization. It also ignores any unrecognized
    fields in the target, to accommodate plugin fields which are not yet registered during
    bootstrapping.

    This should only be used by bootstrapping code.
    """

    val: Target


@rule
async def resolve_target_for_bootstrapping(
    request: WrappedTargetRequest,
    union_membership: UnionMembership,
) -> WrappedTargetForBootstrap:
    adaptor_and_type = await _determine_target_adaptor_and_type(
        _RequestAdaptorAndType(
            request.address,
            description_of_origin=request.description_of_origin,
        ),
        **implicitly(),
    )
    target_adaptor = adaptor_and_type.adaptor
    target_type = adaptor_and_type.target_type
    target = target_type(
        target_adaptor.kwargs,
        request.address,
        name_explicitly_set=target_adaptor.name_explicitly_set,
        union_membership=union_membership,
        ignore_unrecognized_fields=True,
        description_of_origin=target_adaptor.description_of_origin,
        origin_sources_blocks=target_adaptor.origin_sources_blocks,
    )
    return WrappedTargetForBootstrap(target)


@rule(_masked_types=[EnvironmentName])
async def resolve_targets(
    targets: UnexpandedTargets,
    target_types_to_generate_requests: TargetTypesToGenerateTargetsRequests,
    local_environment_name: ChosenLocalEnvironmentName,
) -> Targets:
    # Replace all generating targets with what they generate. Otherwise, keep them. If a target
    # generator does not generate any targets, keep the target generator.
    # TODO: This method does not preserve the order of inputs.
    expanded_targets: OrderedSet[Target] = OrderedSet()
    generator_targets = []
    parametrizations_gets = []
    for tgt in targets:
        if (
            target_types_to_generate_requests.is_generator(tgt)
            and not tgt.address.is_generated_target
        ):
            generator_targets.append(tgt)
            parametrizations_gets.append(
                resolve_target_parametrizations(
                    **implicitly(
                        {
                            _TargetParametrizationsRequest(
                                tgt.address.maybe_convert_to_target_generator(),
                                # Idiomatic rules should not be manually creating `UnexpandedTargets`, so
                                # we can be confident that the targets actually exist and the addresses
                                # are already legitimate.
                                description_of_origin="<infallible>",
                            ): _TargetParametrizationsRequest,
                            local_environment_name.val: EnvironmentName,
                        }
                    )
                )
            )
        else:
            expanded_targets.add(tgt)

    all_generated_targets = await concurrently(parametrizations_gets)
    expanded_targets.update(
        tgt
        for generator, parametrizations in zip(generator_targets, all_generated_targets)
        for tgt in parametrizations.generated_or_generator(generator.address)
    )
    return Targets(expanded_targets)


@rule(desc="Find all targets in the project", level=LogLevel.DEBUG, _masked_types=[EnvironmentName])
async def find_all_targets() -> AllTargets:
    tgts = await resolve_targets(
        **implicitly(
            RawSpecsWithoutFileOwners(
                recursive_globs=(RecursiveGlobSpec(""),),
                description_of_origin="the `AllTargets` rule",
            )
        )
    )
    return AllTargets(tgts)


@rule(
    desc="Find all (unexpanded) targets in the project",
    level=LogLevel.DEBUG,
    _masked_types=[EnvironmentName],
)
async def find_all_unexpanded_targets() -> AllUnexpandedTargets:
    tgts = await resolve_unexpanded_targets(
        **implicitly(
            RawSpecsWithoutFileOwners(
                recursive_globs=(RecursiveGlobSpec(""),),
                description_of_origin="the `AllTargets` rule",
            )
        )
    )
    return AllUnexpandedTargets(tgts)


# -----------------------------------------------------------------------------------------------
# TransitiveTargets
# -----------------------------------------------------------------------------------------------


class CycleException(Exception):
    def __init__(self, subject: Address, path: tuple[Address, ...]) -> None:
        path_string = "\n".join((f"-> {a}" if a == subject else f"   {a}") for a in path)
        super().__init__(
            f"The dependency graph contained a cycle:\n{path_string}\n\nTo fix this, first verify "
            "if your code has an actual import cycle. If it does, you likely need to re-architect "
            "your code to avoid the cycle.\n\nIf there is no cycle in your code, then you may need "
            "to use more granular targets. Split up the problematic targets into smaller targets "
            "with more granular `sources` fields so that you can adjust the `dependencies` fields "
            "to avoid introducing a cycle.\n\nAlternatively, use Python dependency inference "
            "(`--python-infer-imports`), rather than explicit `dependencies`. Pants will infer "
            "dependencies on specific files, rather than entire targets. This extra precision "
            "means that you will only have cycles if your code actually does have cycles in it."
        )
        self.subject = subject
        self.path = path


def _detect_cycles(
    roots: tuple[Address, ...], dependency_mapping: dict[Address, tuple[Address, ...]]
) -> None:
    path_stack: OrderedSet[Address] = OrderedSet()
    visited: set[Address] = set()

    def maybe_report_cycle(address: Address) -> None:
        # NB: File-level dependencies are cycle tolerant.
        if address.is_file_target or address not in path_stack:
            return

        # The path of the cycle is shorter than the entire path to the cycle: if the suffix of
        # the path representing the cycle contains a file dep, it is ignored.
        in_cycle = False
        for path_address in path_stack:
            if in_cycle and path_address.is_file_target:
                # There is a file address inside the cycle: do not report it.
                return
            elif in_cycle:
                # Not a file address.
                continue
            else:
                # We're entering the suffix of the path that contains the cycle if we've reached
                # the address in question.
                in_cycle = path_address == address
        # If we did not break out early, it's because there were no file addresses in the cycle.
        raise CycleException(address, (*path_stack, address))

    def visit(address: Address):
        if address in visited:
            maybe_report_cycle(address)
            return
        path_stack.add(address)
        visited.add(address)

        for dep_address in dependency_mapping[address]:
            visit(dep_address)

        path_stack.remove(address)

    for root in roots:
        visit(root)
        if path_stack:
            raise AssertionError(
                f"The stack of visited nodes should have been empty at the end of recursion, "
                f"but it still contained: {path_stack}"
            )


@dataclass(frozen=True)
class _DependencyMappingRequest:
    tt_request: TransitiveTargetsRequest
    expanded_targets: bool


@dataclass(frozen=True)
class _DependencyMapping:
    mapping: FrozenDict[Address, tuple[Address, ...]]
    visited: FrozenOrderedSet[Target]
    roots_as_targets: Collection[Target]


@rule
async def transitive_dependency_mapping(request: _DependencyMappingRequest) -> _DependencyMapping:
    """This uses iteration, rather than recursion, so that we can tolerate dependency cycles.

    Unlike a traditional BFS algorithm, we batch each round of traversals via `MultiGet` for
    improved performance / concurrency.
    """
    roots_as_targets = await resolve_unexpanded_targets(Addresses(request.tt_request.roots))
    visited: OrderedSet[Target] = OrderedSet()
    queued = FrozenOrderedSet(roots_as_targets)
    dependency_mapping: dict[Address, tuple[Address, ...]] = {}
    while queued:
        direct_dependencies: tuple[Collection[Target], ...]
        if request.expanded_targets:
            direct_dependencies = await concurrently(  # noqa: PNT30: this is inherently sequential
                resolve_targets(
                    **implicitly(
                        DependenciesRequest(
                            tgt.get(Dependencies),
                            should_traverse_deps_predicate=request.tt_request.should_traverse_deps_predicate,
                        )
                    )
                )
                for tgt in queued
            )
        else:
            direct_dependencies = await concurrently(  # noqa: PNT30: this is inherently sequential
                resolve_unexpanded_targets(
                    **implicitly(
                        DependenciesRequest(
                            tgt.get(Dependencies),
                            should_traverse_deps_predicate=request.tt_request.should_traverse_deps_predicate,
                        )
                    )
                )
                for tgt in queued
            )

        dependency_mapping.update(
            zip(
                (t.address for t in queued),
                (tuple(t.address for t in deps) for deps in direct_dependencies),
            )
        )

        queued = FrozenOrderedSet(itertools.chain.from_iterable(direct_dependencies)).difference(
            visited
        )
        visited.update(queued)

    # NB: We use `roots_as_targets` to get the root addresses, rather than `request.roots`. This
    # is because expanding from the `Addresses` -> `Targets` may have resulted in generated
    # targets being used, so we need to use `roots_as_targets` to have this expansion.
    # TODO(#12871): Fix this to not be based on generated targets.
    _detect_cycles(tuple(t.address for t in roots_as_targets), dependency_mapping)
    return _DependencyMapping(
        FrozenDict(dependency_mapping), FrozenOrderedSet(visited), roots_as_targets
    )


@rule(desc="Resolve transitive targets", level=LogLevel.DEBUG, _masked_types=[EnvironmentName])
async def transitive_targets(
    request: TransitiveTargetsRequest,
    local_environment_name: ChosenLocalEnvironmentName,
    union_membership: UnionMembership,
) -> TransitiveTargets:
    """Find all the targets transitively depended upon by the target roots."""
    environment_name = local_environment_name.val

    dependency_mapping = await transitive_dependency_mapping(
        _DependencyMappingRequest(request, True)
    )
    targets = (*dependency_mapping.roots_as_targets, *dependency_mapping.visited)

    # Apply any transitive excludes (`!!` ignores).
    unevaluated_transitive_excludes = []
    for t in targets:
        unparsed = t.get(Dependencies).unevaluated_transitive_excludes
        if unparsed.values:
            unevaluated_transitive_excludes.append(unparsed)

    transitive_exclude_addresses = []
    if unevaluated_transitive_excludes:
        all_transitive_exclude_addresses = await concurrently(
            resolve_unparsed_address_inputs(unparsed, **implicitly())
            for unparsed in unevaluated_transitive_excludes
        )
        transitive_exclude_addresses = [
            *itertools.chain.from_iterable(all_transitive_exclude_addresses)
        ]

    # Apply plugin-provided transitive excludes
    if request_types := cast(
        "Sequence[Type[TransitivelyExcludeDependenciesRequest]]",
        union_membership.get(TransitivelyExcludeDependenciesRequest),
    ):
        tgts_to_request_types = {
            tgt: [
                inference_request_type
                for inference_request_type in request_types
                if inference_request_type.infer_from.is_applicable(tgt)
            ]
            for tgt in targets
        }

        results = await concurrently(
            Get(
                TransitivelyExcludeDependencies,
                {
                    request_type(
                        request_type.infer_from.create(tgt)
                    ): TransitivelyExcludeDependenciesRequest,
                    environment_name: EnvironmentName,
                },
            )
            for tgt, request_types in tgts_to_request_types.items()
            for request_type in request_types
        )
        transitive_exclude_addresses.extend(
            itertools.chain.from_iterable(addresses for addresses in results)
        )

    transitive_excludes = await resolve_targets(
        **implicitly(Addresses(transitive_exclude_addresses))
    )

    return TransitiveTargets(
        tuple(dependency_mapping.roots_as_targets),
        FrozenOrderedSet(dependency_mapping.visited.difference(transitive_excludes)),
    )


# -----------------------------------------------------------------------------------------------
# CoarsenedTargets
# -----------------------------------------------------------------------------------------------


@rule(_masked_types=[EnvironmentName])
async def coarsened_targets_request(addresses: Addresses) -> CoarsenedTargetsRequest:
    return CoarsenedTargetsRequest(addresses)


@rule(desc="Resolve coarsened targets", level=LogLevel.DEBUG, _masked_types=[EnvironmentName])
async def coarsened_targets(
    request: CoarsenedTargetsRequest, local_environment_name: ChosenLocalEnvironmentName
) -> CoarsenedTargets:
    dependency_mapping = await transitive_dependency_mapping(
        _DependencyMappingRequest(
            TransitiveTargetsRequest(
                request.roots,
                should_traverse_deps_predicate=request.should_traverse_deps_predicate,
            ),
            expanded_targets=request.expanded_targets,
        )
    )
    addresses_to_targets = {
        t.address: t for t in [*dependency_mapping.visited, *dependency_mapping.roots_as_targets]
    }

    # Because this is Tarjan's SCC (TODO: update signature to guarantee), components are returned
    # in reverse topological order. We can thus assume when building the structure shared
    # `CoarsenedTarget` instances that each instance will already have had its dependencies
    # constructed.
    components = native_engine.strongly_connected_components(
        list(dependency_mapping.mapping.items())
    )

    coarsened_targets: dict[Address, CoarsenedTarget] = {}
    root_coarsened_targets = []
    root_addresses_set = set(request.roots)
    try:
        for component in components:
            component = sorted(component)
            component_set = set(component)

            # For each member of the component, include the CoarsenedTarget for each of its external
            # dependencies.
            coarsened_target = CoarsenedTarget(
                (addresses_to_targets[a] for a in component),
                (
                    coarsened_targets[d]
                    for a in component
                    for d in dependency_mapping.mapping[a]
                    if d not in component_set
                ),
            )

            # Add to the coarsened_targets mapping under each of the component's Addresses.
            for address in component:
                coarsened_targets[address] = coarsened_target

            # If any of the input Addresses was a member of this component, it is a root.
            if component_set & root_addresses_set:
                root_coarsened_targets.append(coarsened_target)
    except KeyError:
        # TODO: This output is intended to help uncover a non-deterministic error reported in
        # https://github.com/pantsbuild/pants/issues/17047.
        mapping_str = json.dumps(
            {str(a): [str(d) for d in deps] for a, deps in dependency_mapping.mapping.items()}
        )
        components_str = json.dumps([[str(a) for a in component] for component in components])
        logger.warning(f"For {request}:\nMapping:\n{mapping_str}\nComponents:\n{components_str}")
        raise
    return CoarsenedTargets(tuple(root_coarsened_targets))


# -----------------------------------------------------------------------------------------------
# Find the owners of a file
# -----------------------------------------------------------------------------------------------


def _log_or_raise_unmatched_owners(
    file_paths: Sequence[PurePath],
    owners_not_found_behavior: GlobMatchErrorBehavior,
    ignore_option: str | None = None,
) -> None:
    option_msg = (
        f"\n\nIf you would like to ignore un-owned files, please pass `{ignore_option}`."
        if ignore_option
        else ""
    )
    if len(file_paths) == 1:
        prefix = (
            f"No owning targets could be found for the file `{file_paths[0]}`.\n\n"
            f"Please check that there is a BUILD file in the parent directory "
            f"{file_paths[0].parent} with a target whose `sources` field includes the file."
        )
    else:
        prefix = (
            f"No owning targets could be found for the files {sorted(map(str, file_paths))}`.\n\n"
            f"Please check that there are BUILD files in each file's parent directory with a "
            f"target whose `sources` field includes the file."
        )
    msg = (
        f"{prefix} See {doc_url('docs/using-pants/key-concepts/targets-and-build-files')} for more information on target definitions."
        f"\n\nYou may want to run `{bin_name()} tailor` to autogenerate your BUILD files. See "
        f"{doc_url('create-initial-build-files')}.{option_msg}"
    )

    if owners_not_found_behavior == GlobMatchErrorBehavior.warn:
        logger.warning(msg)
    else:
        raise ResolveError(msg)


@dataclass(frozen=True)
class TargetSourceBlocks:
    address: Address
    source_blocks: SourceBlocks


class FilenameTargetSourceBlocksMapping(FrozenDict[str, tuple[TargetSourceBlocks, ...]]):
    """Map file paths to all TargetSourceBlocks owned by that file."""


@dataclass(frozen=True)
class TargetOriginSourcesBlocksOptions:
    enable: bool


@rule
async def extract_enable_target_origin_sources_blocks(
    global_options: GlobalOptions,
) -> TargetOriginSourcesBlocksOptions:
    return TargetOriginSourcesBlocksOptions(
        enable=global_options.enable_target_origin_sources_blocks
    )


@rule
async def calc_source_block_mapping(
    targets: AllTargets,
    options: TargetOriginSourcesBlocksOptions,
) -> FilenameTargetSourceBlocksMapping:
    if not options.enable:
        return FilenameTargetSourceBlocksMapping()

    result: DefaultDict[str, list[TargetSourceBlocks]] = defaultdict(list)
    for target in targets:
        for filename, sources_blocks in target.origin_sources_blocks.items():
            result[filename].append(
                TargetSourceBlocks(address=target.address, source_blocks=sources_blocks)
            )

    return FilenameTargetSourceBlocksMapping(
        (filename, tuple(blocks)) for filename, blocks in result.items()
    )


class FilesWithSourceBlocks(frozenset[str]):
    pass


@rule
async def calc_files_with_sources_blocks(
    mapping: FilenameTargetSourceBlocksMapping,
) -> FilesWithSourceBlocks:
    return FilesWithSourceBlocks(mapping.keys())


@dataclass(frozen=True)
class OwnersRequest:
    """A request for the owners of a set of file paths.

    The resulting owners will be those identified for the sources as well as those
    for sources_blocks. Do not include a source filename in sources if it is also
    present in sources_blocks, as that will be redundant, and cancel the finer level
    of detail gained by inspecting the originating text blocks.

    TODO: This is widely used as an effectively-public API. It should probably move to
    `pants.engine.target`.
    """

    sources: tuple[str, ...]
    sources_blocks: FrozenDict[str, TextBlocks] = FrozenDict()
    owners_not_found_behavior: GlobMatchErrorBehavior = GlobMatchErrorBehavior.ignore
    filter_by_global_options: bool = False
    match_if_owning_build_file_included_in_sources: bool = False


@dataclass(frozen=True)
class TextBlocksOwnersRequest:
    """Request for file text block owners."""

    filename: str
    text_blocks: TextBlocks


class Owners(FrozenOrderedSet[Address]):
    pass


@rule
def find_source_blocks_owners(
    request: TextBlocksOwnersRequest, mapping: FilenameTargetSourceBlocksMapping
) -> Owners:
    file_blocks = mapping.get(request.filename)
    if not file_blocks:
        return Owners()

    owners = set()

    # Let's say the rule is called to figure out which targets has changed given the `git diff` output.
    # Then `request.source_blocks` is populated with source blocks parsed from `git diff` output
    # and `file_blocks` is holding the list of all source blocks for the given `request.filename`.
    # In order to get an answer we need to find an intersection for all pairs of blocks and return
    # the targets they correspond to.
    #
    # TODO Use interval tree?
    for request_block, target_blocks in itertools.product(request.text_blocks, file_blocks):
        for target_block in target_blocks.source_blocks:
            if not target_block.is_touched_by(request_block):
                continue
            owners.add(target_blocks.address)
            break  # continue outer loop

    return Owners(owners)


@rule(desc="Find which targets own certain files", _masked_types=[EnvironmentName])
async def find_owners(
    owners_request: OwnersRequest,
    local_environment_name: ChosenLocalEnvironmentName,
) -> Owners:
    block_owners: tuple[Owners, ...] = (
        await concurrently(
            find_source_blocks_owners(TextBlocksOwnersRequest(filename, blocks), **implicitly())
            for filename, blocks in owners_request.sources_blocks.items()
        )
        if owners_request.sources_blocks
        else ()
    )

    # Determine which of the sources are live and which are deleted.
    sources_paths = await path_globs_to_paths(PathGlobs(owners_request.sources))

    live_files = FrozenOrderedSet(sources_paths.files)
    deleted_files = FrozenOrderedSet(s for s in owners_request.sources if s not in live_files)
    live_dirs = FrozenOrderedSet(os.path.dirname(s) for s in live_files)
    deleted_dirs = FrozenOrderedSet(os.path.dirname(s) for s in deleted_files)

    def create_live_and_deleted_gets(
        *, filter_by_global_options: bool
    ) -> tuple[
        Coroutine[Any, Any, FilteredTargets | Targets],
        Coroutine[Any, Any, UnexpandedTargets],
    ]:
        """Walk up the buildroot looking for targets that would conceivably claim changed sources.

        For live files, we use Targets, which causes generated targets to be used rather than their
        target generators. For deleted files we use UnexpandedTargets, which have the original
        declared `sources` globs from target generators.

        We ignore unrecognized files, which can happen e.g. when finding owners for deleted files.
        """
        live_raw_specs = RawSpecsWithoutFileOwners(
            ancestor_globs=tuple(AncestorGlobSpec(directory=d) for d in live_dirs),
            filter_by_global_options=filter_by_global_options,
            description_of_origin="<owners rule - unused>",
            unmatched_glob_behavior=GlobMatchErrorBehavior.ignore,
        )
        live_get = (
            filter_targets(**implicitly({live_raw_specs: RawSpecsWithoutFileOwners}))
            if filter_by_global_options
            else resolve_targets(**implicitly({live_raw_specs: RawSpecsWithoutFileOwners}))
        )
        deleted_get = resolve_unexpanded_targets(
            **implicitly(
                RawSpecsWithoutFileOwners(
                    ancestor_globs=tuple(AncestorGlobSpec(directory=d) for d in deleted_dirs),
                    filter_by_global_options=filter_by_global_options,
                    description_of_origin="<owners rule - unused>",
                    unmatched_glob_behavior=GlobMatchErrorBehavior.ignore,
                ),
            )
        )
        return live_get, deleted_get

    live_get, deleted_get = create_live_and_deleted_gets(
        filter_by_global_options=owners_request.filter_by_global_options
    )
    live_candidate_tgts, deleted_candidate_tgts = await concurrently(live_get, deleted_get)

    result = set()
    unmatched_sources = set(owners_request.sources)
    for live in (True, False):
        candidate_tgts: Sequence[Target]
        if live:
            candidate_tgts = live_candidate_tgts
            sources_set = live_files
        else:
            candidate_tgts = deleted_candidate_tgts
            sources_set = deleted_files

        build_file_addresses = await concurrently(  # noqa: PNT30: requires triage
            find_build_file(
                BuildFileAddressRequest(
                    tgt.address, description_of_origin="<owners rule - cannot trigger>"
                )
            )
            for tgt in candidate_tgts
        )

        for candidate_tgt, bfa in zip(candidate_tgts, build_file_addresses):
            matching_files = set(
                candidate_tgt.get(SourcesField).filespec_matcher.matches(list(sources_set))
            )

            if not matching_files and not (
                owners_request.match_if_owning_build_file_included_in_sources
                and bfa.rel_path in sources_set
            ):
                continue

            unmatched_sources -= matching_files
            result.add(candidate_tgt.address)

    if (
        unmatched_sources
        and owners_request.owners_not_found_behavior != GlobMatchErrorBehavior.ignore
    ):
        _log_or_raise_unmatched_owners(
            [PurePath(path) for path in unmatched_sources], owners_request.owners_not_found_behavior
        )

    return Owners(result.union(*block_owners))


<<<<<<< HEAD
=======
@rule
async def find_source_blocks_owners(
    request: TextBlocksOwnersRequest, mapping: FilenameTargetSourceBlocksMapping
) -> Owners:
    file_blocks = mapping.get(request.filename)
    if not file_blocks:
        return Owners()

    owners = set()

    # Let's say the rule is called to figure out which targets has changed given the `git diff` output.
    # Then `request.source_blocks` is populated with source blocks parsed from `git diff` output
    # and `file_blocks` is holding the list of all source blocks for the given `request.filename`.
    # In order to get an answer we need to find an intersection for all pairs of blocks and return
    # the targets they correspond to.
    #
    # TODO Use interval tree?
    for request_block, target_blocks in itertools.product(request.text_blocks, file_blocks):
        for target_block in target_blocks.source_blocks:
            if not target_block.is_touched_by(request_block):
                continue
            owners.add(target_blocks.address)
            break  # continue outer loop

    return Owners(owners)


>>>>>>> 2f8abcd7
# -----------------------------------------------------------------------------------------------
# Resolve SourcesField
# -----------------------------------------------------------------------------------------------


@rule
async def extract_unmatched_build_file_globs(
    global_options: GlobalOptions,
) -> UnmatchedBuildFileGlobs:
    return UnmatchedBuildFileGlobs(global_options.unmatched_build_file_globs)


class AmbiguousCodegenImplementationsException(Exception):
    """Exception for when there are multiple codegen implementations and it is ambiguous which to
    use."""

    @classmethod
    def create(
        cls,
        generators: Iterable[type[GenerateSourcesRequest]],
        *,
        for_sources_types: Iterable[type[SourcesField]],
    ) -> AmbiguousCodegenImplementationsException:
        all_same_generator_paths = (
            len({(generator.input, generator.output) for generator in generators}) == 1
        )
        example_generator = list(generators)[0]
        input = example_generator.input.__name__
        if all_same_generator_paths:
            output = example_generator.output.__name__
            return cls(
                f"Multiple registered code generators can generate {output} from {input}. "
                "It is ambiguous which implementation to use.\n\nPossible implementations:\n\n"
                f"{bullet_list(sorted(generator.__name__ for generator in generators))}"
            )
        possible_output_types = sorted(
            generator.output.__name__
            for generator in generators
            if issubclass(generator.output, tuple(for_sources_types))
        )
        possible_generators_with_output = [
            f"{generator.__name__} -> {generator.output.__name__}"
            for generator in sorted(generators, key=lambda generator: generator.output.__name__)
        ]
        return cls(
            f"Multiple registered code generators can generate one of "
            f"{possible_output_types} from {input}. It is ambiguous which implementation to "
            f"use. This can happen when the call site requests too many different output types "
            f"from the same original protocol sources.\n\nPossible implementations with their "
            f"output type:\n\n"
            f"{bullet_list(possible_generators_with_output)}"
        )


@rule(desc="Hydrate the `sources` field")
async def hydrate_sources(
    request: HydrateSourcesRequest,
    unmatched_build_file_globs: UnmatchedBuildFileGlobs,
    union_membership: UnionMembership,
) -> HydratedSources:
    sources_field = request.field

    # First, find if there are any code generators for the input `sources_field`. This will be used
    # to determine if the sources_field is valid or not.
    # We could alternatively use `sources_field.can_generate()`, but we want to error if there are
    # 2+ generators due to ambiguity.
    generate_request_types = union_membership.get(GenerateSourcesRequest)
    relevant_generate_request_types = [
        generate_request_type
        for generate_request_type in generate_request_types
        if isinstance(sources_field, generate_request_type.input)
        and issubclass(generate_request_type.output, request.for_sources_types)
    ]
    if request.enable_codegen and len(relevant_generate_request_types) > 1:
        raise AmbiguousCodegenImplementationsException.create(
            relevant_generate_request_types, for_sources_types=request.for_sources_types
        )
    generate_request_type = next(iter(relevant_generate_request_types), None)

    # Now, determine if any of the `for_sources_types` may be used, either because the
    # sources_field is a direct subclass or can be generated into one of the valid types.
    def compatible_with_sources_field(valid_type: type[SourcesField]) -> bool:
        is_instance = isinstance(sources_field, valid_type)
        can_be_generated = (
            request.enable_codegen
            and generate_request_type is not None
            and issubclass(generate_request_type.output, valid_type)
        )
        return is_instance or can_be_generated

    sources_type = next(
        (
            valid_type
            for valid_type in request.for_sources_types
            if compatible_with_sources_field(valid_type)
        ),
        None,
    )
    if sources_type is None:
        return HydratedSources(EMPTY_SNAPSHOT, sources_field.filespec, sources_type=None)

    # Now, hydrate the `globs`. Even if we are going to use codegen, we will need the original
    # protocol sources to be hydrated.
    path_globs = sources_field.path_globs(unmatched_build_file_globs)
    snapshot = await digest_to_snapshot(**implicitly({path_globs: PathGlobs}))
    sources_field.validate_resolved_files(snapshot.files)

    # Finally, return if codegen is not in use; otherwise, run the relevant code generator.
    if not request.enable_codegen or generate_request_type is None:
        return HydratedSources(snapshot, sources_field.filespec, sources_type=sources_type)
    wrapped_protocol_target = await resolve_target(
        WrappedTargetRequest(
            sources_field.address,
            # It's only possible to hydrate sources on a target that we already know exists.
            description_of_origin="<infallible>",
        ),
        **implicitly(),
    )
    generated_sources = await Get(
        GeneratedSources,
        GenerateSourcesRequest,
        generate_request_type(snapshot, wrapped_protocol_target.target),
    )
    return HydratedSources(
        generated_sources.snapshot, sources_field.filespec, sources_type=sources_type
    )


@rule(desc="Resolve `sources` field file names")
async def resolve_source_paths(
    request: SourcesPathsRequest, unmatched_build_file_globs: UnmatchedBuildFileGlobs
) -> SourcesPaths:
    sources_field = request.field
    path_globs = sources_field.path_globs(unmatched_build_file_globs)
    paths = await path_globs_to_paths(path_globs)
    sources_field.validate_resolved_files(paths.files)
    return SourcesPaths(files=paths.files, dirs=paths.dirs)


# -----------------------------------------------------------------------------------------------
# Resolve addresses, including the Dependencies field
# -----------------------------------------------------------------------------------------------


class SubprojectRoots(Collection[str]):
    pass


@rule
async def extract_subproject_roots(global_options: GlobalOptions) -> SubprojectRoots:
    return SubprojectRoots(global_options.subproject_roots)


class ParsedDependencies(NamedTuple):
    addresses: list[AddressInput]
    ignored_addresses: list[AddressInput]


class TransitiveExcludesNotSupportedError(ValueError):
    def __init__(
        self,
        *,
        bad_value: str,
        address: Address,
        registered_target_types: Iterable[type[Target]],
        union_membership: UnionMembership,
    ) -> None:
        applicable_target_types = sorted(
            target_type.alias
            for target_type in registered_target_types
            if (
                target_type.class_has_field(Dependencies, union_membership=union_membership)
                and target_type.class_get_field(
                    Dependencies, union_membership=union_membership
                ).supports_transitive_excludes
            )
        )
        super().__init__(
            f"Bad value '{bad_value}' in the `dependencies` field for {address}. "
            "Transitive excludes with `!!` are not supported for this target type. Did you mean "
            "to use a single `!` for a direct exclude?\n\nTransitive excludes work with these "
            f"target types: {applicable_target_types}"
        )


@rule
async def convert_dependencies_request_to_explicitly_provided_dependencies_request(
    request: DependenciesRequest,
) -> ExplicitlyProvidedDependenciesRequest:
    """This rule discards any deps predicate from DependenciesRequest.

    Calculating ExplicitlyProvidedDependencies does not use any deps traversal predicates as it is
    meant to list all explicit deps from the given field. By stripping the predicate from the
    request, we ensure that the cache key for ExplicitlyProvidedDependencies calculation does not
    include the predicate increasing the cache-hit rate.
    """
    # TODO: Maybe require determine_explicitly_provided_dependencies() and deprecate this rule.
    return ExplicitlyProvidedDependenciesRequest(request.field)


@rule
async def determine_explicitly_provided_dependencies(
    request: ExplicitlyProvidedDependenciesRequest,
    union_membership: UnionMembership,
    registered_target_types: RegisteredTargetTypes,
    subproject_roots: SubprojectRoots,
) -> ExplicitlyProvidedDependencies:
    parse = functools.partial(
        AddressInput.parse,
        relative_to=request.field.address.spec_path,
        subproject_roots=subproject_roots,
        description_of_origin=(
            f"the `{request.field.alias}` field from the target {request.field.address}"
        ),
    )

    addresses: list[AddressInput] = []
    ignored_addresses: list[AddressInput] = []
    for v in request.field.value or ():
        is_ignore = v.startswith("!")
        if is_ignore:
            # Check if it's a transitive exclude, rather than a direct exclude.
            if v.startswith("!!"):
                if not request.field.supports_transitive_excludes:
                    raise TransitiveExcludesNotSupportedError(
                        bad_value=v,
                        address=request.field.address,
                        registered_target_types=registered_target_types.types,
                        union_membership=union_membership,
                    )
                v = v[2:]
            else:
                v = v[1:]
        result = parse(v)
        if is_ignore:
            ignored_addresses.append(result)
        else:
            addresses.append(result)

    parsed_includes = await concurrently(
        resolve_address(**implicitly({ai: AddressInput})) for ai in addresses
    )
    parsed_ignores = await concurrently(
        resolve_address(**implicitly({ai: AddressInput})) for ai in ignored_addresses
    )
    return ExplicitlyProvidedDependencies(
        request.field.address,
        FrozenOrderedSet(sorted(parsed_includes)),
        FrozenOrderedSet(sorted(parsed_ignores)),
    )


async def _fill_parameters(
    field_alias: str,
    consumer_tgt: Target,
    addresses: Iterable[Address],
    target_types_to_generate_requests: TargetTypesToGenerateTargetsRequests,
    field_defaults: FieldDefaults,
    local_environment_name: ChosenLocalEnvironmentName,
) -> tuple[Address, ...]:
    assert not isinstance(addresses, Iterator)

    parametrizations = await concurrently(
        resolve_target_parametrizations(
            **implicitly(
                {
                    _TargetParametrizationsRequest(
                        address.maybe_convert_to_target_generator(),
                        description_of_origin=f"the `{field_alias}` field of the target {consumer_tgt.address}",
                    ): _TargetParametrizationsRequest,
                    local_environment_name.val: EnvironmentName,
                }
            )
        )
        for address in addresses
    )

    return tuple(
        parametrizations.get_subset(
            address, consumer_tgt, field_defaults, target_types_to_generate_requests
        ).address
        for address, parametrizations in zip(addresses, parametrizations)
    )


@rule(desc="Resolve direct dependencies of target", _masked_types=[EnvironmentName])
async def resolve_dependencies(
    request: DependenciesRequest,
    target_types_to_generate_requests: TargetTypesToGenerateTargetsRequests,
    union_membership: UnionMembership,
    subproject_roots: SubprojectRoots,
    field_defaults: FieldDefaults,
    local_environment_name: ChosenLocalEnvironmentName,
) -> Addresses:
    environment_name = local_environment_name.val
    wrapped_tgt = await resolve_target(
        WrappedTargetRequest(request.field.address, description_of_origin="<infallible>"),
        **implicitly(),
    )
    tgt = wrapped_tgt.target

    # This predicate allows the dep graph to ignore dependencies of selected targets
    # including any explicit deps and any inferred deps.
    # For example, to avoid traversing the deps of package targets.
    if request.should_traverse_deps_predicate(tgt, request.field) == DepsTraversalBehavior.EXCLUDE:
        return Addresses([])

    try:
        explicitly_provided = await determine_explicitly_provided_dependencies(
            **implicitly(request)
        )
    except Exception as e:
        raise InvalidFieldException(
            f"{tgt.description_of_origin}: Failed to get dependencies for {tgt.address}: {e}"
        )

    # Infer any dependencies (based on `SourcesField` field).
    inference_request_types = cast(
        "Sequence[Type[InferDependenciesRequest]]", union_membership.get(InferDependenciesRequest)
    )
    inferred: tuple[InferredDependencies, ...] = ()
    if inference_request_types:
        relevant_inference_request_types = [
            inference_request_type
            for inference_request_type in inference_request_types
            if inference_request_type.infer_from.is_applicable(tgt)
        ]
        inferred = await concurrently(
            Get(
                InferredDependencies,
                {
                    inference_request_type(
                        inference_request_type.infer_from.create(tgt)
                    ): InferDependenciesRequest,
                    environment_name: EnvironmentName,
                },
            )
            for inference_request_type in relevant_inference_request_types
        )

    # If it's a target generator, inject dependencies on all of its generated targets.
    generated_addresses: tuple[Address, ...] = ()
    if target_types_to_generate_requests.is_generator(tgt) and not tgt.address.is_generated_target:
        parametrizations = await resolve_target_parametrizations(
            **implicitly(
                {
                    _TargetParametrizationsRequest(
                        tgt.address.maybe_convert_to_target_generator(),
                        description_of_origin=(
                            f"the target generator {tgt.address.maybe_convert_to_target_generator()}"
                        ),
                    ): _TargetParametrizationsRequest,
                    environment_name: EnvironmentName,
                }
            )
        )
        generated_addresses = tuple(parametrizations.generated_for(tgt.address).keys())

    # See whether any explicitly provided dependencies are parametrized, but with partial/no
    # parameters. If so, fill them in.
    explicitly_provided_includes: Iterable[Address] = explicitly_provided.includes
    if explicitly_provided_includes:
        explicitly_provided_includes = await _fill_parameters(
            request.field.alias,
            tgt,
            explicitly_provided_includes,
            target_types_to_generate_requests,
            field_defaults,
            local_environment_name,
        )
    explicitly_provided_ignores: FrozenOrderedSet[Address] = explicitly_provided.ignores
    if explicitly_provided_ignores:
        explicitly_provided_ignores = FrozenOrderedSet(
            await _fill_parameters(
                request.field.alias,
                tgt,
                tuple(explicitly_provided_ignores),
                target_types_to_generate_requests,
                field_defaults,
                local_environment_name,
            )
        )

    # If the target has `SpecialCasedDependencies`, such as the `archive` target having
    # `files` and `packages` fields, then we possibly include those too. We don't want to always
    # include those dependencies because they should often be excluded from the result due to
    # being handled elsewhere in the calling code. So, we only include fields based on
    # the should_traverse_deps_predicate.

    # Unlike normal, we don't use `tgt.get()` because there may be >1 subclass of
    # SpecialCasedDependencies.
    special_cased_fields = tuple(
        field
        for field in tgt.field_values.values()
        if isinstance(field, SpecialCasedDependencies)
        and request.should_traverse_deps_predicate(tgt, field) == DepsTraversalBehavior.INCLUDE
    )
    # We can't use `resolve_unparsed_address_inputs()` directly due to a graph cycle.
    special_cased = await concurrently(
        resolve_address(
            **implicitly(
                {
                    AddressInput.parse(
                        addr,
                        relative_to=tgt.address.spec_path,
                        subproject_roots=subproject_roots,
                        description_of_origin=(
                            f"the `{special_cased_field.alias}` field from the target {tgt.address}"
                        ),
                    ): AddressInput
                }
            )
        )
        for special_cased_field in special_cased_fields
        for addr in special_cased_field.to_unparsed_address_inputs().values
    )

    excluded = explicitly_provided_ignores.union(
        *itertools.chain(deps.exclude for deps in inferred)
    )
    result = Addresses(
        sorted(
            {
                addr
                for addr in (
                    *generated_addresses,
                    *explicitly_provided_includes,
                    *itertools.chain.from_iterable(deps.include for deps in inferred),
                    *special_cased,
                )
                if addr not in excluded
            }
        )
    )

    # Validate dependencies.
    _ = await concurrently(
        Get(
            ValidatedDependencies,
            {
                vd_request_type(
                    vd_request_type.field_set_type.create(tgt),  # type: ignore[misc]
                    result,
                ): ValidateDependenciesRequest,
                environment_name: EnvironmentName,
            },
        )
        for vd_request_type in union_membership.get(ValidateDependenciesRequest)
        if vd_request_type.field_set_type.is_applicable(tgt)  # type: ignore[misc]
    )

    return result


@rule(desc="Resolve addresses")
async def resolve_unparsed_address_inputs(
    request: UnparsedAddressInputs, subproject_roots: SubprojectRoots
) -> Addresses:
    address_inputs = []
    invalid_addresses = []
    for v in request.values:
        try:
            address_inputs.append(
                AddressInput.parse(
                    v,
                    relative_to=request.relative_to,
                    subproject_roots=subproject_roots,
                    description_of_origin=request.description_of_origin,
                )
            )
        except AddressParseException:
            if not request.skip_invalid_addresses:
                raise
            invalid_addresses.append(v)

    if request.skip_invalid_addresses:
        maybe_addresses = await concurrently(maybe_resolve_address(ai) for ai in address_inputs)
        valid_addresses = []
        for maybe_address, address_input in zip(maybe_addresses, address_inputs):
            if isinstance(maybe_address.val, Address):
                valid_addresses.append(maybe_address.val)
            else:
                invalid_addresses.append(address_input.spec)

        if invalid_addresses:
            logger.debug(
                softwrap(
                    f"""
                    Invalid addresses from {request.description_of_origin}:
                    {sorted(invalid_addresses)}. Skipping them.
                    """
                )
            )
        return Addresses(valid_addresses)

    addresses = await concurrently(
        resolve_address(**implicitly({ai: AddressInput})) for ai in address_inputs
    )
    # Validate that the addresses exist. We do this eagerly here because
    # `Addresses -> UnexpandedTargets` does not preserve the `description_of_origin`, so it would
    # be too late, per https://github.com/pantsbuild/pants/issues/15858.
    await concurrently(
        resolve_target(
            WrappedTargetRequest(addr, description_of_origin=request.description_of_origin),
            **implicitly(),
        )
        for addr in addresses
    )
    return Addresses(addresses)


# -----------------------------------------------------------------------------------------------
# Dynamic Field defaults
# -----------------------------------------------------------------------------------------------


@rule
async def field_defaults(union_membership: UnionMembership) -> FieldDefaults:
    requests = list(union_membership.get(FieldDefaultFactoryRequest))
    factories = await concurrently(
        Get(FieldDefaultFactoryResult, FieldDefaultFactoryRequest, impl()) for impl in requests
    )
    return FieldDefaults(
        FrozenDict(
            (request.field_type, factory.default_factory)
            for request, factory in zip(requests, factories)
        )
    )


# -----------------------------------------------------------------------------------------------
# Find applicable field sets
# -----------------------------------------------------------------------------------------------


@rule
async def find_valid_field_sets(
    request: FieldSetsPerTargetRequest, union_membership: UnionMembership
) -> FieldSetsPerTarget:
    field_set_types = union_membership.get(request.field_set_superclass)
    return FieldSetsPerTarget(
        (
            field_set_type.create(target)
            for field_set_type in field_set_types
            if field_set_type.is_applicable(target)
        )
        for target in request.targets
    )


class GenerateFileTargets(GenerateTargetsRequest):
    generate_from = TargetFilesGenerator


@rule
async def generate_file_targets(
    request: GenerateFileTargets,
    union_membership: UnionMembership,
) -> GeneratedTargets:
    try:
        sources_paths = await resolve_source_paths(
            SourcesPathsRequest(request.generator[MultipleSourcesField]), **implicitly()
        )
    except Exception as e:
        tgt = request.generator
        fld = tgt[MultipleSourcesField]
        raise InvalidFieldException(
            softwrap(
                f"""
                {tgt.description_of_origin}: Invalid field value for {fld.alias!r} in target {tgt.address}:
                {e}
                """
            )
        ) from e

    add_dependencies_on_all_siblings = False
    if request.generator.settings_request_cls:
        generator_settings = await Get(
            TargetFilesGeneratorSettings,
            TargetFilesGeneratorSettingsRequest,
            request.generator.settings_request_cls(),
        )
        add_dependencies_on_all_siblings = generator_settings.add_dependencies_on_all_siblings

    return _generate_file_level_targets(
        type(request.generator).generated_target_cls,
        request.generator,
        sources_paths.files,
        request.template_address,
        request.template,
        request.overrides,
        union_membership,
        add_dependencies_on_all_siblings=add_dependencies_on_all_siblings,
    )


def rules():
    return [
        *collect_rules(),
        UnionRule(GenerateTargetsRequest, GenerateFileTargets),
    ]<|MERGE_RESOLUTION|>--- conflicted
+++ resolved
@@ -1261,36 +1261,6 @@
     return Owners(result.union(*block_owners))
 
 
-<<<<<<< HEAD
-=======
-@rule
-async def find_source_blocks_owners(
-    request: TextBlocksOwnersRequest, mapping: FilenameTargetSourceBlocksMapping
-) -> Owners:
-    file_blocks = mapping.get(request.filename)
-    if not file_blocks:
-        return Owners()
-
-    owners = set()
-
-    # Let's say the rule is called to figure out which targets has changed given the `git diff` output.
-    # Then `request.source_blocks` is populated with source blocks parsed from `git diff` output
-    # and `file_blocks` is holding the list of all source blocks for the given `request.filename`.
-    # In order to get an answer we need to find an intersection for all pairs of blocks and return
-    # the targets they correspond to.
-    #
-    # TODO Use interval tree?
-    for request_block, target_blocks in itertools.product(request.text_blocks, file_blocks):
-        for target_block in target_blocks.source_blocks:
-            if not target_block.is_touched_by(request_block):
-                continue
-            owners.add(target_blocks.address)
-            break  # continue outer loop
-
-    return Owners(owners)
-
-
->>>>>>> 2f8abcd7
 # -----------------------------------------------------------------------------------------------
 # Resolve SourcesField
 # -----------------------------------------------------------------------------------------------
