# Copyright 2020 Pants project contributors (see CONTRIBUTORS.md).
# Licensed under the Apache License, Version 2.0 (see LICENSE).

from __future__ import annotations

import dataclasses
import functools
import itertools
import json
import logging
import os.path
from collections import defaultdict
from dataclasses import dataclass
from pathlib import PurePath
<<<<<<< HEAD
from typing import Any, Iterable, Iterator, Mapping, NamedTuple, Sequence, Type, TypeVar, cast
=======
from typing import (
    Any,
    DefaultDict,
    FrozenSet,
    Iterable,
    Iterator,
    NamedTuple,
    Sequence,
    Type,
    TypeVar,
    cast,
)
>>>>>>> e44697e5

from pants.base.deprecated import warn_or_error
from pants.base.specs import AncestorGlobSpec, RawSpecsWithoutFileOwners, RecursiveGlobSpec
from pants.build_graph.address import BuildFileAddressRequest, MaybeAddress, ResolveError
from pants.engine.addresses import (
    Address,
    Addresses,
    AddressInput,
    BuildFileAddress,
    UnparsedAddressInputs,
)
from pants.engine.collection import Collection
from pants.engine.environment import ChosenLocalEnvironmentName, EnvironmentName
from pants.engine.fs import EMPTY_SNAPSHOT, GlobMatchErrorBehavior, PathGlobs, Paths, Snapshot
from pants.engine.internals import native_engine
from pants.engine.internals.build_files import AddressFamilyDir
from pants.engine.internals.mapper import AddressFamilies, AddressFamily
from pants.engine.internals.native_engine import AddressParseException
from pants.engine.internals.parametrize import Parametrize, _TargetParametrization
from pants.engine.internals.parametrize import (  # noqa: F401
    _TargetParametrizations as _TargetParametrizations,
)
from pants.engine.internals.parametrize import (  # noqa: F401
    _TargetParametrizationsRequest as _TargetParametrizationsRequest,
)
from pants.engine.internals.target_adaptor import SourceBlocks, TargetAdaptor, TargetAdaptorRequest
from pants.engine.rules import Get, MultiGet, collect_rules, rule
from pants.engine.target import (
    AllTargets,
    AllUnexpandedTargets,
    CoarsenedTarget,
    CoarsenedTargets,
    CoarsenedTargetsRequest,
    Dependencies,
    DependenciesRequest,
    DepsTraversalBehavior,
    ExplicitlyProvidedDependencies,
    ExplicitlyProvidedDependenciesRequest,
    Field,
    FieldDefaultFactoryRequest,
    FieldDefaultFactoryResult,
    FieldDefaults,
    FieldSetsPerTarget,
    FieldSetsPerTargetRequest,
    FilteredTargets,
    GeneratedSources,
    GeneratedTargets,
    GenerateSourcesRequest,
    GenerateTargetsRequest,
    HydratedSources,
    HydrateSourcesRequest,
    InferDependenciesRequest,
    InferredDependencies,
    InvalidFieldException,
    MultipleSourcesField,
    OverridesField,
    RegisteredTargetTypes,
    SourcesField,
    SourcesPaths,
    SourcesPathsRequest,
    SpecialCasedDependencies,
    Target,
    TargetFilesGenerator,
    TargetFilesGeneratorSettings,
    TargetFilesGeneratorSettingsRequest,
    TargetGenerator,
    Targets,
    TargetTypesToGenerateTargetsRequests,
    TransitivelyExcludeDependencies,
    TransitivelyExcludeDependenciesRequest,
    TransitiveTargets,
    TransitiveTargetsRequest,
    UnexpandedTargets,
    UnrecognizedTargetTypeException,
    ValidatedDependencies,
    ValidateDependenciesRequest,
    WrappedTarget,
    WrappedTargetRequest,
    _generate_file_level_targets,
)
from pants.engine.unions import UnionMembership, UnionRule
from pants.option.global_options import GlobalOptions, UnmatchedBuildFileGlobs
from pants.util.docutil import bin_name, doc_url
from pants.util.frozendict import FrozenDict
from pants.util.logging import LogLevel
from pants.util.memo import memoized
from pants.util.ordered_set import FrozenOrderedSet, OrderedSet
from pants.util.strutil import bullet_list, pluralize, softwrap
from pants.vcs.hunk import TextBlocks

logger = logging.getLogger(__name__)

# -----------------------------------------------------------------------------------------------
# Address -> Target(s)
# -----------------------------------------------------------------------------------------------


@rule(_masked_types=[EnvironmentName])
async def resolve_unexpanded_targets(addresses: Addresses) -> UnexpandedTargets:
    wrapped_targets = await MultiGet(
        Get(
            WrappedTarget,
            WrappedTargetRequest(
                a,
                # Idiomatic rules should not be manually constructing `Addresses`. Instead, they
                # should use `UnparsedAddressInputs` or `Specs` rules.
                #
                # It is technically more correct for us to require callers of
                # `Addresses -> UnexpandedTargets` to specify a `description_of_origin`. But in
                # practice, this dramatically increases boilerplate, and it should never be
                # necessary.
                #
                # Note that this contrasts with an individual `Address`, which often is unverified
                # because it can come from the rule `AddressInput -> Address`, which only verifies
                # that it has legal syntax and does not check the address exists.
                description_of_origin="<infallible>",
            ),
        )
        for a in addresses
    )
    return UnexpandedTargets(wrapped_target.target for wrapped_target in wrapped_targets)


@rule
def target_types_to_generate_targets_requests(
    union_membership: UnionMembership,
) -> TargetTypesToGenerateTargetsRequests:
    return TargetTypesToGenerateTargetsRequests(
        {
            request_cls.generate_from: request_cls  # type: ignore[misc]
            for request_cls in union_membership.get(GenerateTargetsRequest)
        }
    )


@memoized
def warn_deprecated_target_type(tgt_type: type[Target]) -> None:
    assert tgt_type.deprecated_alias_removal_version is not None
    warn_or_error(
        removal_version=tgt_type.deprecated_alias_removal_version,
        entity=f"the target name {tgt_type.deprecated_alias}",
        hint=(
            f"Instead, use `{tgt_type.alias}`, which behaves the same. Run `{bin_name()} "
            "update-build-files` to automatically fix your BUILD files."
        ),
    )


@memoized
def warn_deprecated_field_type(field_type: type[Field]) -> None:
    assert field_type.deprecated_alias_removal_version is not None
    warn_or_error(
        removal_version=field_type.deprecated_alias_removal_version,
        entity=f"the field name {field_type.deprecated_alias}",
        hint=(
            f"Instead, use `{field_type.alias}`, which behaves the same. Run `{bin_name()} "
            "update-build-files` to automatically fix your BUILD files."
        ),
    )


@dataclass(frozen=True)
class _AdaptorAndType:
    adaptor: TargetAdaptor
    target_type: type[Target]


@dataclass(frozen=True)
class _RequestAdaptorAndType:
    address: Address
    description_of_origin: str


@rule
async def _determine_target_adaptor_and_type(
    req: _RequestAdaptorAndType, registered_target_types: RegisteredTargetTypes
) -> _AdaptorAndType:
    target_adaptor = await Get(
        TargetAdaptor,
        TargetAdaptorRequest(req.address, description_of_origin=req.description_of_origin),
    )
    target_type = registered_target_types.aliases_to_types.get(target_adaptor.type_alias, None)
    if target_type is None:
        raise UnrecognizedTargetTypeException(
            target_adaptor.type_alias,
            registered_target_types,
            req.address,
            target_adaptor.description_of_origin,
        )
    if (
        target_type.deprecated_alias is not None
        and target_type.deprecated_alias == target_adaptor.type_alias
        and not req.address.is_generated_target
    ):
        warn_deprecated_target_type(target_type)
    return _AdaptorAndType(target_adaptor, target_type)


@dataclass(frozen=True)
class _TargetGeneratorOverridesRequest:
    target_generator: TargetGenerator


@dataclass(frozen=True)
class ResolvedTargetGeneratorRequests:
    requests: tuple[GenerateTargetsRequest, ...] = tuple()


@dataclass(frozen=True)
class ResolveTargetGeneratorRequests:
    address: Address
    description_of_origin: str = dataclasses.field(hash=False, compare=False)


@dataclass(frozen=True)
class ResolveAllTargetGeneratorRequests:
    description_of_origin: str = dataclasses.field(hash=False, compare=False)
    of_type: type[TargetGenerator] | None = None


@rule
async def resolve_all_generator_target_requests(
    req: ResolveAllTargetGeneratorRequests,
) -> ResolvedTargetGeneratorRequests:
    address_families = await Get(
        AddressFamilies,
        RawSpecsWithoutFileOwners(
            recursive_globs=(RecursiveGlobSpec(""),),
            description_of_origin="the `ResolveAllTargetGeneratorRequests` rule",
        ),
    )
    results = await MultiGet(
        Get(
            ResolvedTargetGeneratorRequests,
            ResolveTargetGeneratorRequests(address, req.description_of_origin),
        )
        for family in address_families
        for address, target_adaptor in family.addresses_to_target_adaptors.items()
        if not req.of_type or target_adaptor.type_alias == req.of_type.alias
    )
    return ResolvedTargetGeneratorRequests(
        tuple(itertools.chain.from_iterable(result.requests for result in results))
    )


async def _parametrized_target_generators_with_templates(
    address: Address,
    target_adaptor: TargetAdaptor,
    target_type: type[TargetGenerator],
    generator_fields: dict[str, Any],
    union_membership: UnionMembership,
) -> list[tuple[TargetGenerator, Mapping[str, Any]]]:
    # Pre-load field values from defaults for the target type being generated.
    if hasattr(target_type, "generated_target_cls"):
        family = await Get(AddressFamily, AddressFamilyDir(address.spec_path))
        template_fields = dict(family.defaults.get(target_type.generated_target_cls.alias, {}))
    else:
        template_fields = {}

    # Split out the `propagated_fields` before construction.
    copied_fields = (
        *target_type.copied_fields,
        *target_type._find_copied_plugin_fields(union_membership),
    )
    moved_fields = (
        *target_type.moved_fields,
        *target_type._find_moved_plugin_fields(union_membership),
    )
    for field_type in copied_fields:
        for alias in (field_type.deprecated_alias, field_type.alias):
            if alias is None:
                continue
            # Any deprecated field use will be checked on the generator target.
            field_value = generator_fields.get(alias, None)
            if field_value is not None:
                template_fields[alias] = field_value
    for field_type in moved_fields:
        # We must check for deprecated field usage here before passing the value to the generator.
        if field_type.deprecated_alias is not None:
            field_value = generator_fields.pop(field_type.deprecated_alias, None)
            if field_value is not None:
                warn_deprecated_field_type(field_type)
                template_fields[field_type.deprecated_alias] = field_value
        field_value = generator_fields.pop(field_type.alias, None)
        if field_value is not None:
            template_fields[field_type.alias] = field_value

    # Move parametrize groups over to `template_fields` in order to expand them.
    parametrize_group_field_names = [
        name
        for name, field in generator_fields.items()
        if isinstance(field, Parametrize) and field.is_group
    ]
    for field_name in parametrize_group_field_names:
        template_fields[field_name] = generator_fields.pop(field_name)

    field_type_aliases = target_type._get_field_aliases_to_field_types(
        target_type.class_field_types(union_membership)
    ).keys()
    generator_fields_parametrized = {
        name
        for name, field in generator_fields.items()
        if isinstance(field, Parametrize) and name in field_type_aliases
    }
    if generator_fields_parametrized:
        noun = pluralize(len(generator_fields_parametrized), "field", include_count=False)
        generator_fields_parametrized_text = ", ".join(
            repr(f) for f in generator_fields_parametrized
        )
        raise InvalidFieldException(
            f"Only fields which will be moved to generated targets may be parametrized, "
            f"so target generator {address} (with type {target_type.alias}) cannot "
            f"parametrize the {generator_fields_parametrized_text} {noun}."
        )
    return [
        (
            _create_target(
                address,
                target_type,
                target_adaptor,
                generator_fields,
                union_membership,
                name_explicitly_set=target_adaptor.name is not None,
            ),
            template,
        )
        for address, template in Parametrize.expand(address, template_fields)
    ]


async def _target_generator_overrides(
    target_generator: TargetGenerator, unmatched_build_file_globs: UnmatchedBuildFileGlobs
) -> dict[str, dict[str, Any]]:
    address = target_generator.address
    if target_generator.has_field(OverridesField):
        overrides_field = target_generator[OverridesField]
        overrides_flattened = overrides_field.flatten()
    else:
        overrides_flattened = {}
    if isinstance(target_generator, TargetFilesGenerator):
        override_globs = OverridesField.to_path_globs(
            address, overrides_flattened, unmatched_build_file_globs
        )
        override_paths = await MultiGet(
            Get(Paths, PathGlobs, path_globs) for path_globs in override_globs
        )
        return OverridesField.flatten_paths(
            address, zip(override_paths, override_globs, overrides_flattened.values())
        )
    return overrides_flattened


@rule
async def resolve_generator_target_requests(
    req: ResolveTargetGeneratorRequests,
    union_membership: UnionMembership,
    target_types_to_generate_requests: TargetTypesToGenerateTargetsRequests,
    unmatched_build_file_globs: UnmatchedBuildFileGlobs,
) -> ResolvedTargetGeneratorRequests:
    adaptor_and_type = await Get(
        _AdaptorAndType, _RequestAdaptorAndType(req.address, req.description_of_origin)
    )
    target_adaptor = adaptor_and_type.adaptor
    target_type = adaptor_and_type.target_type
    if not issubclass(target_type, TargetGenerator):
        return ResolvedTargetGeneratorRequests()

    generate_request = target_types_to_generate_requests.request_for(target_type)
    if not generate_request:
        return ResolvedTargetGeneratorRequests()
    generator_fields = dict(target_adaptor.kwargs)
    generators = await _parametrized_target_generators_with_templates(
        req.address,
        target_adaptor,
        target_type,
        generator_fields,
        union_membership,
    )
    base_generator = _create_target(
        req.address,
        target_type,
        target_adaptor,
        generator_fields,
        union_membership,
    )
    overrides = await _target_generator_overrides(base_generator, unmatched_build_file_globs)
    return ResolvedTargetGeneratorRequests(
        requests=tuple(
            generate_request(
                generator,
                template_address=generator.address,
                template=template,
                overrides={
                    name: dict(Parametrize.expand(generator.address, override))
                    for name, override in overrides.items()
                },
            )
            for generator, template in generators
        )
    )


@rule
async def resolve_target_parametrizations(
    request: _TargetParametrizationsRequest, union_membership: UnionMembership
) -> _TargetParametrizations:
    address = request.address
    adaptor_and_type = await Get(
        _AdaptorAndType, _RequestAdaptorAndType(request.address, request.description_of_origin)
    )
    target_adaptor = adaptor_and_type.adaptor
    target_type = adaptor_and_type.target_type

    parametrizations: list[_TargetParametrization] = []
    requests: ResolvedTargetGeneratorRequests | None = None
    if issubclass(target_type, TargetGenerator):
        requests = await Get(
            ResolvedTargetGeneratorRequests,
            ResolveTargetGeneratorRequests(address, request.description_of_origin),
        )
    if requests and requests.requests:
        all_generated = await MultiGet(
            Get(GeneratedTargets, GenerateTargetsRequest, generate_request)
            for generate_request in requests.requests
        )
        parametrizations.extend(
            _TargetParametrization(generate_request.generator, generated_batch)
            for generated_batch, generate_request in zip(all_generated, requests.requests)
        )
    else:
        parametrizations.append(
            _target_parametrizations(address, target_adaptor, target_type, union_membership)
        )

    return _TargetParametrizations(parametrizations)


_TargetType = TypeVar("_TargetType", bound=Target)


def _create_target(
    address: Address,
    target_type: type[_TargetType],
    target_adaptor: TargetAdaptor,
    field_values: Mapping[str, Any],
    union_membership: UnionMembership,
    name_explicitly_set: bool | None = None,
) -> _TargetType:
    target = target_type(
        field_values,
        address,
        name_explicitly_set=(
            target_adaptor.name_explicitly_set
            if name_explicitly_set is None
            else name_explicitly_set
        ),
        union_membership=union_membership,
        description_of_origin=target_adaptor.description_of_origin,
        origin_sources_blocks=target_adaptor.origin_sources_blocks,
    )
    # Check for any deprecated field usage.
    for field_type in target.field_types:
        if field_type.deprecated_alias is not None and field_type.deprecated_alias in field_values:
            warn_deprecated_field_type(field_type)

    return target


def _target_parametrizations(
    address: Address,
    target_adaptor: TargetAdaptor,
    target_type: type[Target],
    union_membership: UnionMembership,
) -> _TargetParametrization:
    expanded_parametrizations = tuple(Parametrize.expand(address, target_adaptor.kwargs))
    first_address, first_kwargs = expanded_parametrizations[0]
    if first_address is not address:
        # The target was parametrized, and so the original Target does not exist.
        generated = FrozenDict(
            (
                parameterized_address,
                _create_target(
                    parameterized_address,
                    target_type,
                    target_adaptor,
                    parameterized_fields,
                    union_membership,
                ),
            )
            for parameterized_address, parameterized_fields in expanded_parametrizations
        )
        return _TargetParametrization(None, generated)
    else:
        # The target was not parametrized.
        target = _create_target(
            address,
            target_type,
            target_adaptor,
            target_adaptor.kwargs,
            union_membership,
        )
        return _TargetParametrization(target, FrozenDict())


@rule(_masked_types=[EnvironmentName])
async def resolve_target(
    request: WrappedTargetRequest,
    target_types_to_generate_requests: TargetTypesToGenerateTargetsRequests,
    local_environment_name: ChosenLocalEnvironmentName,
) -> WrappedTarget:
    address = request.address
    base_address = address.maybe_convert_to_target_generator()
    parametrizations = await Get(
        _TargetParametrizations,
        {
            _TargetParametrizationsRequest(
                base_address, description_of_origin=request.description_of_origin
            ): _TargetParametrizationsRequest,
            local_environment_name.val: EnvironmentName,
        },
    )
    target = parametrizations.get(address, target_types_to_generate_requests)
    if target is None:
        raise ResolveError(
            softwrap(
                f"""
                The address `{address}` from {request.description_of_origin} was not generated by
                the target `{base_address}`. Did you mean one of these addresses?

                {bullet_list(str(t.address) for t in parametrizations.all)}
                """
            )
        )
    return WrappedTarget(target)


@dataclass(frozen=True)
class WrappedTargetForBootstrap:
    """Used to avoid a rule graph cycle when evaluating bootstrap targets.

    This does not work with target generation and parametrization. It also ignores any unrecognized
    fields in the target, to accommodate plugin fields which are not yet registered during
    bootstrapping.

    This should only be used by bootstrapping code.
    """

    val: Target


@rule
async def resolve_target_for_bootstrapping(
    request: WrappedTargetRequest,
    union_membership: UnionMembership,
) -> WrappedTargetForBootstrap:
    adaptor_and_type = await Get(
        _AdaptorAndType,
        _RequestAdaptorAndType(
            request.address,
            description_of_origin=request.description_of_origin,
        ),
    )
    target_adaptor = adaptor_and_type.adaptor
    target_type = adaptor_and_type.target_type
    target = target_type(
        target_adaptor.kwargs,
        request.address,
        name_explicitly_set=target_adaptor.name_explicitly_set,
        union_membership=union_membership,
        ignore_unrecognized_fields=True,
        description_of_origin=target_adaptor.description_of_origin,
        origin_sources_blocks=target_adaptor.origin_sources_blocks,
    )
    return WrappedTargetForBootstrap(target)


@rule(_masked_types=[EnvironmentName])
async def resolve_targets(
    targets: UnexpandedTargets,
    target_types_to_generate_requests: TargetTypesToGenerateTargetsRequests,
    local_environment_name: ChosenLocalEnvironmentName,
) -> Targets:
    # Replace all generating targets with what they generate. Otherwise, keep them. If a target
    # generator does not generate any targets, keep the target generator.
    # TODO: This method does not preserve the order of inputs.
    expanded_targets: OrderedSet[Target] = OrderedSet()
    generator_targets = []
    parametrizations_gets = []
    for tgt in targets:
        if (
            target_types_to_generate_requests.is_generator(tgt)
            and not tgt.address.is_generated_target
        ):
            generator_targets.append(tgt)
            parametrizations_gets.append(
                Get(
                    _TargetParametrizations,
                    {
                        _TargetParametrizationsRequest(
                            tgt.address.maybe_convert_to_target_generator(),
                            # Idiomatic rules should not be manually creating `UnexpandedTargets`, so
                            # we can be confident that the targets actually exist and the addresses
                            # are already legitimate.
                            description_of_origin="<infallible>",
                        ): _TargetParametrizationsRequest,
                        local_environment_name.val: EnvironmentName,
                    },
                )
            )
        else:
            expanded_targets.add(tgt)

    all_generated_targets = await MultiGet(parametrizations_gets)
    expanded_targets.update(
        tgt
        for generator, parametrizations in zip(generator_targets, all_generated_targets)
        for tgt in parametrizations.generated_or_generator(generator.address)
    )
    return Targets(expanded_targets)


@rule(desc="Find all targets in the project", level=LogLevel.DEBUG, _masked_types=[EnvironmentName])
async def find_all_targets() -> AllTargets:
    tgts = await Get(
        Targets,
        RawSpecsWithoutFileOwners(
            recursive_globs=(RecursiveGlobSpec(""),),
            description_of_origin="the `AllTargets` rule",
        ),
    )
    return AllTargets(tgts)


@rule(
    desc="Find all (unexpanded) targets in the project",
    level=LogLevel.DEBUG,
    _masked_types=[EnvironmentName],
)
async def find_all_unexpanded_targets() -> AllUnexpandedTargets:
    tgts = await Get(
        UnexpandedTargets,
        RawSpecsWithoutFileOwners(
            recursive_globs=(RecursiveGlobSpec(""),), description_of_origin="the `AllTargets` rule"
        ),
    )
    return AllUnexpandedTargets(tgts)


# -----------------------------------------------------------------------------------------------
# TransitiveTargets
# -----------------------------------------------------------------------------------------------


class CycleException(Exception):
    def __init__(self, subject: Address, path: tuple[Address, ...]) -> None:
        path_string = "\n".join((f"-> {a}" if a == subject else f"   {a}") for a in path)
        super().__init__(
            f"The dependency graph contained a cycle:\n{path_string}\n\nTo fix this, first verify "
            "if your code has an actual import cycle. If it does, you likely need to re-architect "
            "your code to avoid the cycle.\n\nIf there is no cycle in your code, then you may need "
            "to use more granular targets. Split up the problematic targets into smaller targets "
            "with more granular `sources` fields so that you can adjust the `dependencies` fields "
            "to avoid introducing a cycle.\n\nAlternatively, use Python dependency inference "
            "(`--python-infer-imports`), rather than explicit `dependencies`. Pants will infer "
            "dependencies on specific files, rather than entire targets. This extra precision "
            "means that you will only have cycles if your code actually does have cycles in it."
        )
        self.subject = subject
        self.path = path


def _detect_cycles(
    roots: tuple[Address, ...], dependency_mapping: dict[Address, tuple[Address, ...]]
) -> None:
    path_stack: OrderedSet[Address] = OrderedSet()
    visited: set[Address] = set()

    def maybe_report_cycle(address: Address) -> None:
        # NB: File-level dependencies are cycle tolerant.
        if address.is_file_target or address not in path_stack:
            return

        # The path of the cycle is shorter than the entire path to the cycle: if the suffix of
        # the path representing the cycle contains a file dep, it is ignored.
        in_cycle = False
        for path_address in path_stack:
            if in_cycle and path_address.is_file_target:
                # There is a file address inside the cycle: do not report it.
                return
            elif in_cycle:
                # Not a file address.
                continue
            else:
                # We're entering the suffix of the path that contains the cycle if we've reached
                # the address in question.
                in_cycle = path_address == address
        # If we did not break out early, it's because there were no file addresses in the cycle.
        raise CycleException(address, (*path_stack, address))

    def visit(address: Address):
        if address in visited:
            maybe_report_cycle(address)
            return
        path_stack.add(address)
        visited.add(address)

        for dep_address in dependency_mapping[address]:
            visit(dep_address)

        path_stack.remove(address)

    for root in roots:
        visit(root)
        if path_stack:
            raise AssertionError(
                f"The stack of visited nodes should have been empty at the end of recursion, "
                f"but it still contained: {path_stack}"
            )


@dataclass(frozen=True)
class _DependencyMappingRequest:
    tt_request: TransitiveTargetsRequest
    expanded_targets: bool


@dataclass(frozen=True)
class _DependencyMapping:
    mapping: FrozenDict[Address, tuple[Address, ...]]
    visited: FrozenOrderedSet[Target]
    roots_as_targets: Collection[Target]


@rule
async def transitive_dependency_mapping(request: _DependencyMappingRequest) -> _DependencyMapping:
    """This uses iteration, rather than recursion, so that we can tolerate dependency cycles.

    Unlike a traditional BFS algorithm, we batch each round of traversals via `MultiGet` for
    improved performance / concurrency.
    """
    roots_as_targets = await Get(UnexpandedTargets, Addresses(request.tt_request.roots))
    visited: OrderedSet[Target] = OrderedSet()
    queued = FrozenOrderedSet(roots_as_targets)
    dependency_mapping: dict[Address, tuple[Address, ...]] = {}
    while queued:
        direct_dependencies: tuple[Collection[Target], ...]
        if request.expanded_targets:
            direct_dependencies = await MultiGet(  # noqa: PNT30: this is inherently sequential
                Get(
                    Targets,
                    DependenciesRequest(
                        tgt.get(Dependencies),
                        should_traverse_deps_predicate=request.tt_request.should_traverse_deps_predicate,
                    ),
                )
                for tgt in queued
            )
        else:
            direct_dependencies = await MultiGet(  # noqa: PNT30: this is inherently sequential
                Get(
                    UnexpandedTargets,
                    DependenciesRequest(
                        tgt.get(Dependencies),
                        should_traverse_deps_predicate=request.tt_request.should_traverse_deps_predicate,
                    ),
                )
                for tgt in queued
            )

        dependency_mapping.update(
            zip(
                (t.address for t in queued),
                (tuple(t.address for t in deps) for deps in direct_dependencies),
            )
        )

        queued = FrozenOrderedSet(itertools.chain.from_iterable(direct_dependencies)).difference(
            visited
        )
        visited.update(queued)

    # NB: We use `roots_as_targets` to get the root addresses, rather than `request.roots`. This
    # is because expanding from the `Addresses` -> `Targets` may have resulted in generated
    # targets being used, so we need to use `roots_as_targets` to have this expansion.
    # TODO(#12871): Fix this to not be based on generated targets.
    _detect_cycles(tuple(t.address for t in roots_as_targets), dependency_mapping)
    return _DependencyMapping(
        FrozenDict(dependency_mapping), FrozenOrderedSet(visited), roots_as_targets
    )


@rule(desc="Resolve transitive targets", level=LogLevel.DEBUG, _masked_types=[EnvironmentName])
async def transitive_targets(
    request: TransitiveTargetsRequest,
    local_environment_name: ChosenLocalEnvironmentName,
    union_membership: UnionMembership,
) -> TransitiveTargets:
    """Find all the targets transitively depended upon by the target roots."""
    environment_name = local_environment_name.val

    dependency_mapping = await Get(_DependencyMapping, _DependencyMappingRequest(request, True))
    targets = (*dependency_mapping.roots_as_targets, *dependency_mapping.visited)

    # Apply any transitive excludes (`!!` ignores).
    unevaluated_transitive_excludes = []
    for t in targets:
        unparsed = t.get(Dependencies).unevaluated_transitive_excludes
        if unparsed.values:
            unevaluated_transitive_excludes.append(unparsed)

    transitive_exclude_addresses = []
    if unevaluated_transitive_excludes:
        all_transitive_exclude_addresses = await MultiGet(
            Get(Addresses, UnparsedAddressInputs, unparsed)
            for unparsed in unevaluated_transitive_excludes
        )
        transitive_exclude_addresses = [
            *itertools.chain.from_iterable(all_transitive_exclude_addresses)
        ]

    # Apply plugin-provided transitive excludes
    if request_types := cast(
        "Sequence[Type[TransitivelyExcludeDependenciesRequest]]",
        union_membership.get(TransitivelyExcludeDependenciesRequest),
    ):
        tgts_to_request_types = {
            tgt: [
                inference_request_type
                for inference_request_type in request_types
                if inference_request_type.infer_from.is_applicable(tgt)
            ]
            for tgt in targets
        }

        results = await MultiGet(
            Get(
                TransitivelyExcludeDependencies,
                {
                    request_type(
                        request_type.infer_from.create(tgt)
                    ): TransitivelyExcludeDependenciesRequest,
                    environment_name: EnvironmentName,
                },
            )
            for tgt, request_types in tgts_to_request_types.items()
            for request_type in request_types
        )
        transitive_exclude_addresses.extend(
            itertools.chain.from_iterable(addresses for addresses in results)
        )

    transitive_excludes = await Get(Targets, Addresses(transitive_exclude_addresses))

    return TransitiveTargets(
        tuple(dependency_mapping.roots_as_targets),
        FrozenOrderedSet(dependency_mapping.visited.difference(transitive_excludes)),
    )


# -----------------------------------------------------------------------------------------------
# CoarsenedTargets
# -----------------------------------------------------------------------------------------------


@rule(_masked_types=[EnvironmentName])
def coarsened_targets_request(addresses: Addresses) -> CoarsenedTargetsRequest:
    return CoarsenedTargetsRequest(addresses)


@rule(desc="Resolve coarsened targets", level=LogLevel.DEBUG, _masked_types=[EnvironmentName])
async def coarsened_targets(
    request: CoarsenedTargetsRequest, local_environment_name: ChosenLocalEnvironmentName
) -> CoarsenedTargets:
    dependency_mapping = await Get(
        _DependencyMapping,
        _DependencyMappingRequest(
            TransitiveTargetsRequest(
                request.roots,
                should_traverse_deps_predicate=request.should_traverse_deps_predicate,
            ),
            expanded_targets=request.expanded_targets,
        ),
    )
    addresses_to_targets = {
        t.address: t for t in [*dependency_mapping.visited, *dependency_mapping.roots_as_targets]
    }

    # Because this is Tarjan's SCC (TODO: update signature to guarantee), components are returned
    # in reverse topological order. We can thus assume when building the structure shared
    # `CoarsenedTarget` instances that each instance will already have had its dependencies
    # constructed.
    components = native_engine.strongly_connected_components(
        list(dependency_mapping.mapping.items())
    )

    coarsened_targets: dict[Address, CoarsenedTarget] = {}
    root_coarsened_targets = []
    root_addresses_set = set(request.roots)
    try:
        for component in components:
            component = sorted(component)
            component_set = set(component)

            # For each member of the component, include the CoarsenedTarget for each of its external
            # dependencies.
            coarsened_target = CoarsenedTarget(
                (addresses_to_targets[a] for a in component),
                (
                    coarsened_targets[d]
                    for a in component
                    for d in dependency_mapping.mapping[a]
                    if d not in component_set
                ),
            )

            # Add to the coarsened_targets mapping under each of the component's Addresses.
            for address in component:
                coarsened_targets[address] = coarsened_target

            # If any of the input Addresses was a member of this component, it is a root.
            if component_set & root_addresses_set:
                root_coarsened_targets.append(coarsened_target)
    except KeyError:
        # TODO: This output is intended to help uncover a non-deterministic error reported in
        # https://github.com/pantsbuild/pants/issues/17047.
        mapping_str = json.dumps(
            {str(a): [str(d) for d in deps] for a, deps in dependency_mapping.mapping.items()}
        )
        components_str = json.dumps([[str(a) for a in component] for component in components])
        logger.warning(f"For {request}:\nMapping:\n{mapping_str}\nComponents:\n{components_str}")
        raise
    return CoarsenedTargets(tuple(root_coarsened_targets))


# -----------------------------------------------------------------------------------------------
# Find the owners of a file
# -----------------------------------------------------------------------------------------------


def _log_or_raise_unmatched_owners(
    file_paths: Sequence[PurePath],
    owners_not_found_behavior: GlobMatchErrorBehavior,
    ignore_option: str | None = None,
) -> None:
    option_msg = (
        f"\n\nIf you would like to ignore un-owned files, please pass `{ignore_option}`."
        if ignore_option
        else ""
    )
    if len(file_paths) == 1:
        prefix = (
            f"No owning targets could be found for the file `{file_paths[0]}`.\n\n"
            f"Please check that there is a BUILD file in the parent directory "
            f"{file_paths[0].parent} with a target whose `sources` field includes the file."
        )
    else:
        prefix = (
            f"No owning targets could be found for the files {sorted(map(str, file_paths))}`.\n\n"
            f"Please check that there are BUILD files in each file's parent directory with a "
            f"target whose `sources` field includes the file."
        )
    msg = (
        f"{prefix} See {doc_url('docs/using-pants/key-concepts/targets-and-build-files')} for more information on target definitions."
        f"\n\nYou may want to run `{bin_name()} tailor` to autogenerate your BUILD files. See "
        f"{doc_url('create-initial-build-files')}.{option_msg}"
    )

    if owners_not_found_behavior == GlobMatchErrorBehavior.warn:
        logger.warning(msg)
    else:
        raise ResolveError(msg)


@dataclass(frozen=True)
class TargetSourceBlocks:
    address: Address
    source_blocks: SourceBlocks


class FilenameTargetSourceBlocksMapping(FrozenDict[str, tuple[TargetSourceBlocks, ...]]):
    """Map file paths to all TargetSourceBlocks owned by that file."""


@dataclass(frozen=True)
class TargetOriginSourcesBlocksOptions:
    enable: bool


@rule
def extract_enable_target_origin_sources_blocks(
    global_options: GlobalOptions,
) -> TargetOriginSourcesBlocksOptions:
    return TargetOriginSourcesBlocksOptions(
        enable=global_options.enable_target_origin_sources_blocks
    )


@rule
def calc_source_block_mapping(
    targets: AllTargets,
    options: TargetOriginSourcesBlocksOptions,
) -> FilenameTargetSourceBlocksMapping:
    if not options.enable:
        return FilenameTargetSourceBlocksMapping()

    result: DefaultDict[str, list[TargetSourceBlocks]] = defaultdict(list)
    for target in targets:
        for filename, sources_blocks in target.origin_sources_blocks.items():
            result[filename].append(
                TargetSourceBlocks(address=target.address, source_blocks=sources_blocks)
            )

    return FilenameTargetSourceBlocksMapping(
        (filename, tuple(blocks)) for filename, blocks in result.items()
    )


class FilesWithSourceBlocks(FrozenSet[str]):
    pass


@rule
def calc_files_with_sources_blocks(
    mapping: FilenameTargetSourceBlocksMapping,
) -> FilesWithSourceBlocks:
    return FilesWithSourceBlocks(mapping.keys())


@dataclass(frozen=True)
class OwnersRequest:
    """A request for the owners of a set of file paths.

    The resulting owners will be those identified for the sources as well as those
    for sources_blocks. Do not include a source filename in sources if it is also
    present in sources_blocks, as that will be redundant, and cancel the finer level
    of detail gained by inspecting the originating text blocks.

    TODO: This is widely used as an effectively-public API. It should probably move to
    `pants.engine.target`.
    """

    sources: tuple[str, ...]
    sources_blocks: FrozenDict[str, TextBlocks] = FrozenDict()
    owners_not_found_behavior: GlobMatchErrorBehavior = GlobMatchErrorBehavior.ignore
    filter_by_global_options: bool = False
    match_if_owning_build_file_included_in_sources: bool = False


@dataclass(frozen=True)
class TextBlocksOwnersRequest:
    """Request for file text block owners."""

    filename: str
    text_blocks: TextBlocks


class Owners(FrozenOrderedSet[Address]):
    pass


@rule(desc="Find which targets own certain files", _masked_types=[EnvironmentName])
async def find_owners(
    owners_request: OwnersRequest,
    local_environment_name: ChosenLocalEnvironmentName,
) -> Owners:
    block_owners: tuple[Owners, ...] = (
        await MultiGet(
            Get(Owners, TextBlocksOwnersRequest(filename, blocks))
            for filename, blocks in owners_request.sources_blocks.items()
        )
        if owners_request.sources_blocks
        else ()
    )

    # Determine which of the sources are live and which are deleted.
    sources_paths = await Get(Paths, PathGlobs(owners_request.sources))

    live_files = FrozenOrderedSet(sources_paths.files)
    deleted_files = FrozenOrderedSet(s for s in owners_request.sources if s not in live_files)
    live_dirs = FrozenOrderedSet(os.path.dirname(s) for s in live_files)
    deleted_dirs = FrozenOrderedSet(os.path.dirname(s) for s in deleted_files)

    def create_live_and_deleted_gets(
        *, filter_by_global_options: bool
    ) -> tuple[Get[FilteredTargets | Targets], Get[UnexpandedTargets],]:
        """Walk up the buildroot looking for targets that would conceivably claim changed sources.

        For live files, we use Targets, which causes generated targets to be used rather than their
        target generators. For deleted files we use UnexpandedTargets, which have the original
        declared `sources` globs from target generators.

        We ignore unrecognized files, which can happen e.g. when finding owners for deleted files.
        """
        live_raw_specs = RawSpecsWithoutFileOwners(
            ancestor_globs=tuple(AncestorGlobSpec(directory=d) for d in live_dirs),
            filter_by_global_options=filter_by_global_options,
            description_of_origin="<owners rule - unused>",
            unmatched_glob_behavior=GlobMatchErrorBehavior.ignore,
        )
        live_get: Get[FilteredTargets | Targets] = (
            Get(FilteredTargets, RawSpecsWithoutFileOwners, live_raw_specs)
            if filter_by_global_options
            else Get(Targets, RawSpecsWithoutFileOwners, live_raw_specs)
        )
        deleted_get = Get(
            UnexpandedTargets,
            RawSpecsWithoutFileOwners(
                ancestor_globs=tuple(AncestorGlobSpec(directory=d) for d in deleted_dirs),
                filter_by_global_options=filter_by_global_options,
                description_of_origin="<owners rule - unused>",
                unmatched_glob_behavior=GlobMatchErrorBehavior.ignore,
            ),
        )
        return live_get, deleted_get

    live_get, deleted_get = create_live_and_deleted_gets(
        filter_by_global_options=owners_request.filter_by_global_options
    )
    live_candidate_tgts, deleted_candidate_tgts = await MultiGet(live_get, deleted_get)

    result = set()
    unmatched_sources = set(owners_request.sources)
    for live in (True, False):
        candidate_tgts: Sequence[Target]
        if live:
            candidate_tgts = live_candidate_tgts
            sources_set = live_files
        else:
            candidate_tgts = deleted_candidate_tgts
            sources_set = deleted_files

        build_file_addresses = await MultiGet(  # noqa: PNT30: requires triage
            Get(
                BuildFileAddress,
                BuildFileAddressRequest(
                    tgt.address, description_of_origin="<owners rule - cannot trigger>"
                ),
            )
            for tgt in candidate_tgts
        )

        for candidate_tgt, bfa in zip(candidate_tgts, build_file_addresses):
            matching_files = set(
                candidate_tgt.get(SourcesField).filespec_matcher.matches(list(sources_set))
            )

            if not matching_files and not (
                owners_request.match_if_owning_build_file_included_in_sources
                and bfa.rel_path in sources_set
            ):
                continue

            unmatched_sources -= matching_files
            result.add(candidate_tgt.address)

    if (
        unmatched_sources
        and owners_request.owners_not_found_behavior != GlobMatchErrorBehavior.ignore
    ):
        _log_or_raise_unmatched_owners(
            [PurePath(path) for path in unmatched_sources], owners_request.owners_not_found_behavior
        )

    return Owners(result.union(*block_owners))


@rule
def find_source_blocks_owners(
    request: TextBlocksOwnersRequest, mapping: FilenameTargetSourceBlocksMapping
) -> Owners:
    file_blocks = mapping.get(request.filename)
    if not file_blocks:
        return Owners()

    owners = set()

    # Let's say the rule is called to figure out which targets has changed given the `git diff` output.
    # Then `request.source_blocks` is populated with source blocks parsed from `git diff` output
    # and `file_blocks` is holding the list of all source blocks for the given `request.filename`.
    # In order to get an answer we need to find an intersection for all pairs of blocks and return
    # the targets they correspond to.
    #
    # TODO Use interval tree?
    for request_block, target_blocks in itertools.product(request.text_blocks, file_blocks):
        for target_block in target_blocks.source_blocks:
            if not target_block.is_touched_by(request_block):
                continue
            owners.add(target_blocks.address)
            break  # continue outer loop

    return Owners(owners)


# -----------------------------------------------------------------------------------------------
# Resolve SourcesField
# -----------------------------------------------------------------------------------------------


@rule
def extract_unmatched_build_file_globs(
    global_options: GlobalOptions,
) -> UnmatchedBuildFileGlobs:
    return UnmatchedBuildFileGlobs(global_options.unmatched_build_file_globs)


class AmbiguousCodegenImplementationsException(Exception):
    """Exception for when there are multiple codegen implementations and it is ambiguous which to
    use."""

    @classmethod
    def create(
        cls,
        generators: Iterable[type[GenerateSourcesRequest]],
        *,
        for_sources_types: Iterable[type[SourcesField]],
    ) -> AmbiguousCodegenImplementationsException:
        all_same_generator_paths = (
            len({(generator.input, generator.output) for generator in generators}) == 1
        )
        example_generator = list(generators)[0]
        input = example_generator.input.__name__
        if all_same_generator_paths:
            output = example_generator.output.__name__
            return cls(
                f"Multiple registered code generators can generate {output} from {input}. "
                "It is ambiguous which implementation to use.\n\nPossible implementations:\n\n"
                f"{bullet_list(sorted(generator.__name__ for generator in generators))}"
            )
        possible_output_types = sorted(
            generator.output.__name__
            for generator in generators
            if issubclass(generator.output, tuple(for_sources_types))
        )
        possible_generators_with_output = [
            f"{generator.__name__} -> {generator.output.__name__}"
            for generator in sorted(generators, key=lambda generator: generator.output.__name__)
        ]
        return cls(
            f"Multiple registered code generators can generate one of "
            f"{possible_output_types} from {input}. It is ambiguous which implementation to "
            f"use. This can happen when the call site requests too many different output types "
            f"from the same original protocol sources.\n\nPossible implementations with their "
            f"output type:\n\n"
            f"{bullet_list(possible_generators_with_output)}"
        )


@rule(desc="Hydrate the `sources` field")
async def hydrate_sources(
    request: HydrateSourcesRequest,
    unmatched_build_file_globs: UnmatchedBuildFileGlobs,
    union_membership: UnionMembership,
) -> HydratedSources:
    sources_field = request.field

    # First, find if there are any code generators for the input `sources_field`. This will be used
    # to determine if the sources_field is valid or not.
    # We could alternatively use `sources_field.can_generate()`, but we want to error if there are
    # 2+ generators due to ambiguity.
    generate_request_types = union_membership.get(GenerateSourcesRequest)
    relevant_generate_request_types = [
        generate_request_type
        for generate_request_type in generate_request_types
        if isinstance(sources_field, generate_request_type.input)
        and issubclass(generate_request_type.output, request.for_sources_types)
    ]
    if request.enable_codegen and len(relevant_generate_request_types) > 1:
        raise AmbiguousCodegenImplementationsException.create(
            relevant_generate_request_types, for_sources_types=request.for_sources_types
        )
    generate_request_type = next(iter(relevant_generate_request_types), None)

    # Now, determine if any of the `for_sources_types` may be used, either because the
    # sources_field is a direct subclass or can be generated into one of the valid types.
    def compatible_with_sources_field(valid_type: type[SourcesField]) -> bool:
        is_instance = isinstance(sources_field, valid_type)
        can_be_generated = (
            request.enable_codegen
            and generate_request_type is not None
            and issubclass(generate_request_type.output, valid_type)
        )
        return is_instance or can_be_generated

    sources_type = next(
        (
            valid_type
            for valid_type in request.for_sources_types
            if compatible_with_sources_field(valid_type)
        ),
        None,
    )
    if sources_type is None:
        return HydratedSources(EMPTY_SNAPSHOT, sources_field.filespec, sources_type=None)

    # Now, hydrate the `globs`. Even if we are going to use codegen, we will need the original
    # protocol sources to be hydrated.
    path_globs = sources_field.path_globs(unmatched_build_file_globs)
    snapshot = await Get(Snapshot, PathGlobs, path_globs)
    sources_field.validate_resolved_files(snapshot.files)

    # Finally, return if codegen is not in use; otherwise, run the relevant code generator.
    if not request.enable_codegen or generate_request_type is None:
        return HydratedSources(snapshot, sources_field.filespec, sources_type=sources_type)
    wrapped_protocol_target = await Get(
        WrappedTarget,
        WrappedTargetRequest(
            sources_field.address,
            # It's only possible to hydrate sources on a target that we already know exists.
            description_of_origin="<infallible>",
        ),
    )
    generated_sources = await Get(
        GeneratedSources,
        GenerateSourcesRequest,
        generate_request_type(snapshot, wrapped_protocol_target.target),
    )
    return HydratedSources(
        generated_sources.snapshot, sources_field.filespec, sources_type=sources_type
    )


@rule(desc="Resolve `sources` field file names")
async def resolve_source_paths(
    request: SourcesPathsRequest, unmatched_build_file_globs: UnmatchedBuildFileGlobs
) -> SourcesPaths:
    sources_field = request.field
    path_globs = sources_field.path_globs(unmatched_build_file_globs)
    paths = await Get(Paths, PathGlobs, path_globs)
    sources_field.validate_resolved_files(paths.files)
    return SourcesPaths(files=paths.files, dirs=paths.dirs)


# -----------------------------------------------------------------------------------------------
# Resolve addresses, including the Dependencies field
# -----------------------------------------------------------------------------------------------


class SubprojectRoots(Collection[str]):
    pass


@rule
def extract_subproject_roots(global_options: GlobalOptions) -> SubprojectRoots:
    return SubprojectRoots(global_options.subproject_roots)


class ParsedDependencies(NamedTuple):
    addresses: list[AddressInput]
    ignored_addresses: list[AddressInput]


class TransitiveExcludesNotSupportedError(ValueError):
    def __init__(
        self,
        *,
        bad_value: str,
        address: Address,
        registered_target_types: Iterable[type[Target]],
        union_membership: UnionMembership,
    ) -> None:
        applicable_target_types = sorted(
            target_type.alias
            for target_type in registered_target_types
            if (
                target_type.class_has_field(Dependencies, union_membership=union_membership)
                and target_type.class_get_field(
                    Dependencies, union_membership=union_membership
                ).supports_transitive_excludes
            )
        )
        super().__init__(
            f"Bad value '{bad_value}' in the `dependencies` field for {address}. "
            "Transitive excludes with `!!` are not supported for this target type. Did you mean "
            "to use a single `!` for a direct exclude?\n\nTransitive excludes work with these "
            f"target types: {applicable_target_types}"
        )


@rule
async def convert_dependencies_request_to_explicitly_provided_dependencies_request(
    request: DependenciesRequest,
) -> ExplicitlyProvidedDependenciesRequest:
    """This rule discards any deps predicate from DependenciesRequest.

    Calculating ExplicitlyProvidedDependencies does not use any deps traversal predicates as it is
    meant to list all explicit deps from the given field. By stripping the predicate from the
    request, we ensure that the cache key for ExplicitlyProvidedDependencies calculation does not
    include the predicate increasing the cache-hit rate.
    """
    # TODO: Maybe require Get(ExplicitlyProvidedDependencies, ExplicitlyProvidedDependenciesRequest)
    #       and deprecate Get(ExplicitlyProvidedDependencies, DependenciesRequest) via this rule.
    return ExplicitlyProvidedDependenciesRequest(request.field)


@rule
async def determine_explicitly_provided_dependencies(
    request: ExplicitlyProvidedDependenciesRequest,
    union_membership: UnionMembership,
    registered_target_types: RegisteredTargetTypes,
    subproject_roots: SubprojectRoots,
) -> ExplicitlyProvidedDependencies:
    parse = functools.partial(
        AddressInput.parse,
        relative_to=request.field.address.spec_path,
        subproject_roots=subproject_roots,
        description_of_origin=(
            f"the `{request.field.alias}` field from the target {request.field.address}"
        ),
    )

    addresses: list[AddressInput] = []
    ignored_addresses: list[AddressInput] = []
    for v in request.field.value or ():
        is_ignore = v.startswith("!")
        if is_ignore:
            # Check if it's a transitive exclude, rather than a direct exclude.
            if v.startswith("!!"):
                if not request.field.supports_transitive_excludes:
                    raise TransitiveExcludesNotSupportedError(
                        bad_value=v,
                        address=request.field.address,
                        registered_target_types=registered_target_types.types,
                        union_membership=union_membership,
                    )
                v = v[2:]
            else:
                v = v[1:]
        result = parse(v)
        if is_ignore:
            ignored_addresses.append(result)
        else:
            addresses.append(result)

    parsed_includes = await MultiGet(Get(Address, AddressInput, ai) for ai in addresses)
    parsed_ignores = await MultiGet(Get(Address, AddressInput, ai) for ai in ignored_addresses)
    return ExplicitlyProvidedDependencies(
        request.field.address,
        FrozenOrderedSet(sorted(parsed_includes)),
        FrozenOrderedSet(sorted(parsed_ignores)),
    )


async def _fill_parameters(
    field_alias: str,
    consumer_tgt: Target,
    addresses: Iterable[Address],
    target_types_to_generate_requests: TargetTypesToGenerateTargetsRequests,
    field_defaults: FieldDefaults,
    local_environment_name: ChosenLocalEnvironmentName,
) -> tuple[Address, ...]:
    assert not isinstance(addresses, Iterator)

    parametrizations = await MultiGet(
        Get(
            _TargetParametrizations,
            {
                _TargetParametrizationsRequest(
                    address.maybe_convert_to_target_generator(),
                    description_of_origin=f"the `{field_alias}` field of the target {consumer_tgt.address}",
                ): _TargetParametrizationsRequest,
                local_environment_name.val: EnvironmentName,
            },
        )
        for address in addresses
    )

    return tuple(
        parametrizations.get_subset(
            address, consumer_tgt, field_defaults, target_types_to_generate_requests
        ).address
        for address, parametrizations in zip(addresses, parametrizations)
    )


@rule(desc="Resolve direct dependencies of target", _masked_types=[EnvironmentName])
async def resolve_dependencies(
    request: DependenciesRequest,
    target_types_to_generate_requests: TargetTypesToGenerateTargetsRequests,
    union_membership: UnionMembership,
    subproject_roots: SubprojectRoots,
    field_defaults: FieldDefaults,
    local_environment_name: ChosenLocalEnvironmentName,
) -> Addresses:
    environment_name = local_environment_name.val
    wrapped_tgt = await Get(
        WrappedTarget,
        # It's only possible to find dependencies for a target that we already know exists.
        WrappedTargetRequest(request.field.address, description_of_origin="<infallible>"),
    )
    tgt = wrapped_tgt.target

    # This predicate allows the dep graph to ignore dependencies of selected targets
    # including any explicit deps and any inferred deps.
    # For example, to avoid traversing the deps of package targets.
    if request.should_traverse_deps_predicate(tgt, request.field) == DepsTraversalBehavior.EXCLUDE:
        return Addresses([])

    try:
        explicitly_provided = await Get(
            ExplicitlyProvidedDependencies, DependenciesRequest, request
        )
    except Exception as e:
        raise InvalidFieldException(
            f"{tgt.description_of_origin}: Failed to get dependencies for {tgt.address}: {e}"
        )

    # Infer any dependencies (based on `SourcesField` field).
    inference_request_types = cast(
        "Sequence[Type[InferDependenciesRequest]]", union_membership.get(InferDependenciesRequest)
    )
    inferred: tuple[InferredDependencies, ...] = ()
    if inference_request_types:
        relevant_inference_request_types = [
            inference_request_type
            for inference_request_type in inference_request_types
            if inference_request_type.infer_from.is_applicable(tgt)
        ]
        inferred = await MultiGet(
            Get(
                InferredDependencies,
                {
                    inference_request_type(
                        inference_request_type.infer_from.create(tgt)
                    ): InferDependenciesRequest,
                    environment_name: EnvironmentName,
                },
            )
            for inference_request_type in relevant_inference_request_types
        )

    # If it's a target generator, inject dependencies on all of its generated targets.
    generated_addresses: tuple[Address, ...] = ()
    if target_types_to_generate_requests.is_generator(tgt) and not tgt.address.is_generated_target:
        parametrizations = await Get(
            _TargetParametrizations,
            {
                _TargetParametrizationsRequest(
                    tgt.address.maybe_convert_to_target_generator(),
                    description_of_origin=(
                        f"the target generator {tgt.address.maybe_convert_to_target_generator()}"
                    ),
                ): _TargetParametrizationsRequest,
                environment_name: EnvironmentName,
            },
        )
        generated_addresses = tuple(parametrizations.generated_for(tgt.address).keys())

    # See whether any explicitly provided dependencies are parametrized, but with partial/no
    # parameters. If so, fill them in.
    explicitly_provided_includes: Iterable[Address] = explicitly_provided.includes
    if explicitly_provided_includes:
        explicitly_provided_includes = await _fill_parameters(
            request.field.alias,
            tgt,
            explicitly_provided_includes,
            target_types_to_generate_requests,
            field_defaults,
            local_environment_name,
        )
    explicitly_provided_ignores: FrozenOrderedSet[Address] = explicitly_provided.ignores
    if explicitly_provided_ignores:
        explicitly_provided_ignores = FrozenOrderedSet(
            await _fill_parameters(
                request.field.alias,
                tgt,
                tuple(explicitly_provided_ignores),
                target_types_to_generate_requests,
                field_defaults,
                local_environment_name,
            )
        )

    # If the target has `SpecialCasedDependencies`, such as the `archive` target having
    # `files` and `packages` fields, then we possibly include those too. We don't want to always
    # include those dependencies because they should often be excluded from the result due to
    # being handled elsewhere in the calling code. So, we only include fields based on
    # the should_traverse_deps_predicate.

    # Unlike normal, we don't use `tgt.get()` because there may be >1 subclass of
    # SpecialCasedDependencies.
    special_cased_fields = tuple(
        field
        for field in tgt.field_values.values()
        if isinstance(field, SpecialCasedDependencies)
        and request.should_traverse_deps_predicate(tgt, field) == DepsTraversalBehavior.INCLUDE
    )
    # We can't use the normal `Get(Addresses, UnparsedAddressInputs)` due to a graph cycle.
    special_cased = await MultiGet(
        Get(
            Address,
            AddressInput,
            AddressInput.parse(
                addr,
                relative_to=tgt.address.spec_path,
                subproject_roots=subproject_roots,
                description_of_origin=(
                    f"the `{special_cased_field.alias}` field from the target {tgt.address}"
                ),
            ),
        )
        for special_cased_field in special_cased_fields
        for addr in special_cased_field.to_unparsed_address_inputs().values
    )

    excluded = explicitly_provided_ignores.union(
        *itertools.chain(deps.exclude for deps in inferred)
    )
    result = Addresses(
        sorted(
            {
                addr
                for addr in (
                    *generated_addresses,
                    *explicitly_provided_includes,
                    *itertools.chain.from_iterable(deps.include for deps in inferred),
                    *special_cased,
                )
                if addr not in excluded
            }
        )
    )

    # Validate dependencies.
    _ = await MultiGet(
        Get(
            ValidatedDependencies,
            {
                vd_request_type(vd_request_type.field_set_type.create(tgt), result): ValidateDependenciesRequest,  # type: ignore[misc]
                environment_name: EnvironmentName,
            },
        )
        for vd_request_type in union_membership.get(ValidateDependenciesRequest)
        if vd_request_type.field_set_type.is_applicable(tgt)  # type: ignore[misc]
    )

    return result


@rule(desc="Resolve addresses")
async def resolve_unparsed_address_inputs(
    request: UnparsedAddressInputs, subproject_roots: SubprojectRoots
) -> Addresses:
    address_inputs = []
    invalid_addresses = []
    for v in request.values:
        try:
            address_inputs.append(
                AddressInput.parse(
                    v,
                    relative_to=request.relative_to,
                    subproject_roots=subproject_roots,
                    description_of_origin=request.description_of_origin,
                )
            )
        except AddressParseException:
            if not request.skip_invalid_addresses:
                raise
            invalid_addresses.append(v)

    if request.skip_invalid_addresses:
        maybe_addresses = await MultiGet(
            Get(MaybeAddress, AddressInput, ai) for ai in address_inputs
        )
        valid_addresses = []
        for maybe_address, address_input in zip(maybe_addresses, address_inputs):
            if isinstance(maybe_address.val, Address):
                valid_addresses.append(maybe_address.val)
            else:
                invalid_addresses.append(address_input.spec)

        if invalid_addresses:
            logger.debug(
                softwrap(
                    f"""
                    Invalid addresses from {request.description_of_origin}:
                    {sorted(invalid_addresses)}. Skipping them.
                    """
                )
            )
        return Addresses(valid_addresses)

    addresses = await MultiGet(Get(Address, AddressInput, ai) for ai in address_inputs)
    # Validate that the addresses exist. We do this eagerly here because
    # `Addresses -> UnexpandedTargets` does not preserve the `description_of_origin`, so it would
    # be too late, per https://github.com/pantsbuild/pants/issues/15858.
    await MultiGet(
        Get(
            WrappedTarget,
            WrappedTargetRequest(addr, description_of_origin=request.description_of_origin),
        )
        for addr in addresses
    )
    return Addresses(addresses)


# -----------------------------------------------------------------------------------------------
# Dynamic Field defaults
# -----------------------------------------------------------------------------------------------


@rule
async def field_defaults(union_membership: UnionMembership) -> FieldDefaults:
    requests = list(union_membership.get(FieldDefaultFactoryRequest))
    factories = await MultiGet(
        Get(FieldDefaultFactoryResult, FieldDefaultFactoryRequest, impl()) for impl in requests
    )
    return FieldDefaults(
        FrozenDict(
            (request.field_type, factory.default_factory)
            for request, factory in zip(requests, factories)
        )
    )


# -----------------------------------------------------------------------------------------------
# Find applicable field sets
# -----------------------------------------------------------------------------------------------


@rule
def find_valid_field_sets(
    request: FieldSetsPerTargetRequest, union_membership: UnionMembership
) -> FieldSetsPerTarget:
    field_set_types = union_membership.get(request.field_set_superclass)
    return FieldSetsPerTarget(
        (
            field_set_type.create(target)
            for field_set_type in field_set_types
            if field_set_type.is_applicable(target)
        )
        for target in request.targets
    )


class GenerateFileTargets(GenerateTargetsRequest):
    generate_from = TargetFilesGenerator


@rule
async def generate_file_targets(
    request: GenerateFileTargets,
    union_membership: UnionMembership,
) -> GeneratedTargets:
    try:
        sources_paths = await Get(
            SourcesPaths, SourcesPathsRequest(request.generator[MultipleSourcesField])
        )
    except Exception as e:
        tgt = request.generator
        fld = tgt[MultipleSourcesField]
        raise InvalidFieldException(
            softwrap(
                f"""
                {tgt.description_of_origin}: Invalid field value for {fld.alias!r} in target {tgt.address}:
                {e}
                """
            )
        ) from e

    add_dependencies_on_all_siblings = False
    if request.generator.settings_request_cls:
        generator_settings = await Get(
            TargetFilesGeneratorSettings,
            TargetFilesGeneratorSettingsRequest,
            request.generator.settings_request_cls(),
        )
        add_dependencies_on_all_siblings = generator_settings.add_dependencies_on_all_siblings

    return _generate_file_level_targets(
        type(request.generator).generated_target_cls,
        request.generator,
        sources_paths.files,
        request.template_address,
        request.template,
        request.overrides,
        union_membership,
        add_dependencies_on_all_siblings=add_dependencies_on_all_siblings,
    )


def rules():
    return [
        *collect_rules(),
        UnionRule(GenerateTargetsRequest, GenerateFileTargets),
    ]<|MERGE_RESOLUTION|>--- conflicted
+++ resolved
@@ -12,22 +12,19 @@
 from collections import defaultdict
 from dataclasses import dataclass
 from pathlib import PurePath
-<<<<<<< HEAD
-from typing import Any, Iterable, Iterator, Mapping, NamedTuple, Sequence, Type, TypeVar, cast
-=======
 from typing import (
     Any,
     DefaultDict,
     FrozenSet,
     Iterable,
     Iterator,
+    Mapping,
     NamedTuple,
     Sequence,
     Type,
     TypeVar,
     cast,
 )
->>>>>>> e44697e5
 
 from pants.base.deprecated import warn_or_error
 from pants.base.specs import AncestorGlobSpec, RawSpecsWithoutFileOwners, RecursiveGlobSpec
