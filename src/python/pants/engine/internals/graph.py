# Copyright 2020 Pants project contributors (see CONTRIBUTORS.md).
# Licensed under the Apache License, Version 2.0 (see LICENSE).

import itertools
import logging
import os.path
from collections import defaultdict, deque
from dataclasses import dataclass
from pathlib import PurePath
from typing import DefaultDict, List, Tuple, Union

from pants.base.exceptions import ResolveError
from pants.base.specs import (
    AddressSpecs,
    AscendantAddresses,
    FilesystemLiteralSpec,
    FilesystemMergedSpec,
    FilesystemResolvedGlobSpec,
    FilesystemSpecs,
)
from pants.engine.addresses import (
    Address,
    Addresses,
    AddressesWithOrigins,
    AddressWithOrigin,
    BuildFileAddress,
)
from pants.engine.fs import PathGlobs, Snapshot, SourcesSnapshot, SourcesSnapshots
from pants.engine.internals.target_adaptor import TargetAdaptor
from pants.engine.rules import RootRule, rule
from pants.engine.selectors import Get, MultiGet
from pants.engine.target import (
    Dependencies,
    DependenciesRequest,
    HydratedSources,
    HydrateSourcesRequest,
    RegisteredTargetTypes,
    Sources,
    Target,
    Targets,
    TargetsWithOrigins,
    TargetWithOrigin,
    TransitiveTarget,
    TransitiveTargets,
    UnrecognizedTargetTypeException,
    WrappedTarget,
    generate_subtarget,
)
from pants.option.global_options import GlobalOptions, OwnersNotFoundBehavior
from pants.source.filespec import any_matches_filespec
from pants.util.ordered_set import FrozenOrderedSet, OrderedSet

logger = logging.getLogger(__name__)

# -----------------------------------------------------------------------------------------------
# Address -> Target(s)
# -----------------------------------------------------------------------------------------------


@rule
async def resolve_target(
<<<<<<< HEAD
    address: Address,
    registered_target_types: RegisteredTargetTypes,
    union_membership: UnionMembership,
) -> WrappedTarget:
    if address.generated_base_target_name:
        base_target = await Get(
            WrappedTarget, Address(address.spec_path, address.generated_base_target_name)
        )
        subtarget = generate_subtarget(
            base_target.target,
            full_file_name=PurePath(address.spec_path, address.target_name).as_posix(),
        )
        return WrappedTarget(subtarget)

    hydrated_target_adaptor = await Get(HydratedTargetAdaptor, Address, address)
    kwargs = hydrated_target_adaptor.value.kwargs().copy()
    type_alias = kwargs.pop("type_alias")

    # We special case `address` and the field `name`. The `Target` constructor requires an
    # `Address`, so we use the value pre-calculated via `build_files.py`'s `hydrate_target_adaptor`
    # rule. We throw away the field `name` because it can be accessed via `tgt.address.target_name`,
    # so there is no (known) reason to preserve the field.
    address = cast(Address, kwargs.pop("address"))
    kwargs.pop("name", None)

    target_type = registered_target_types.aliases_to_types.get(type_alias, None)
=======
    address: Address, registered_target_types: RegisteredTargetTypes
) -> WrappedTarget:
    target_adaptor = await Get(TargetAdaptor, Address, address)
    target_type = registered_target_types.aliases_to_types.get(target_adaptor.type_alias, None)
>>>>>>> 801a9172
    if target_type is None:
        raise UnrecognizedTargetTypeException(
            target_adaptor.type_alias, registered_target_types, address=address
        )
    target = target_type(target_adaptor.kwargs, address=address)
    return WrappedTarget(target)


@rule
async def resolve_targets(addresses: Addresses) -> Targets:
    wrapped_targets = await MultiGet(Get(WrappedTarget, Address, a) for a in addresses)
    return Targets(wrapped_target.target for wrapped_target in wrapped_targets)


# -----------------------------------------------------------------------------------------------
# AddressWithOrigin(s) -> TargetWithOrigin(s)
# -----------------------------------------------------------------------------------------------


@rule
async def resolve_target_with_origin(address_with_origin: AddressWithOrigin) -> TargetWithOrigin:
    wrapped_target = await Get(WrappedTarget, Address, address_with_origin.address)
    return TargetWithOrigin(wrapped_target.target, address_with_origin.origin)


@rule
async def resolve_targets_with_origins(
    addresses_with_origins: AddressesWithOrigins,
) -> TargetsWithOrigins:
    targets_with_origins = await MultiGet(
        Get(TargetWithOrigin, AddressWithOrigin, address_with_origin)
        for address_with_origin in addresses_with_origins
    )
    return TargetsWithOrigins(targets_with_origins)


# -----------------------------------------------------------------------------------------------
# TransitiveTargets
# -----------------------------------------------------------------------------------------------


@rule
async def transitive_target(wrapped_root: WrappedTarget) -> TransitiveTarget:
    root = wrapped_root.target
    if not root.has_field(Dependencies):
        return TransitiveTarget(root, ())
    dependency_addresses = await Get(Addresses, DependenciesRequest(root[Dependencies]))
    dependencies = await MultiGet(Get(TransitiveTarget, Address, d) for d in dependency_addresses)
    return TransitiveTarget(root, dependencies)


@rule
async def transitive_targets(addresses: Addresses) -> TransitiveTargets:
    """Given Addresses, kicks off recursion on expansion of TransitiveTargets.

    The TransitiveTarget dataclass represents a structure-shared graph, which we walk and flatten
    here. The engine memoizes the computation of TransitiveTarget, so when multiple
    TransitiveTargets objects are being constructed for multiple roots, their structure will be
    shared.
    """
    tts = await MultiGet(Get(TransitiveTarget, Address, a) for a in addresses)

    dependencies: OrderedSet[Target] = OrderedSet()
    to_visit = deque(itertools.chain.from_iterable(tt.dependencies for tt in tts))
    while to_visit:
        tt = to_visit.popleft()
        if tt.root in dependencies:
            continue
        dependencies.add(tt.root)
        to_visit.extend(tt.dependencies)

    return TransitiveTargets(tuple(tt.root for tt in tts), FrozenOrderedSet(dependencies))


# -----------------------------------------------------------------------------------------------
# Find the owners of a file
# -----------------------------------------------------------------------------------------------


class InvalidOwnersOfArgs(Exception):
    pass


@dataclass(frozen=True)
class OwnersRequest:
    """A request for the owners of a set of file paths."""

    sources: Tuple[str, ...]


@dataclass(frozen=True)
class Owners:
    addresses: Addresses


@rule
async def find_owners(owners_request: OwnersRequest) -> Owners:
    sources_set = FrozenOrderedSet(owners_request.sources)
    dirs_set = FrozenOrderedSet(os.path.dirname(source) for source in sources_set)

    # Walk up the buildroot looking for targets that would conceivably claim changed sources.
    candidate_specs = tuple(AscendantAddresses(directory=d) for d in dirs_set)
    candidate_targets = await Get(Targets, AddressSpecs(candidate_specs))
    build_file_addresses = await MultiGet(
        Get(BuildFileAddress, Address, tgt.address) for tgt in candidate_targets
    )

    owners = Addresses(
        tgt.address
        for tgt, bfa in zip(candidate_targets, build_file_addresses)
        if bfa.rel_path in sources_set
        # NB: Deleted files can only be matched against the 'filespec' (i.e. `PathGlobs`) for a
        # target, which is why we use `any_matches_filespec`.
        or any_matches_filespec(tgt.get(Sources).filespec, paths=sources_set)
    )
    return Owners(owners)


# -----------------------------------------------------------------------------------------------
# FilesystemSpecs -> Addresses
# -----------------------------------------------------------------------------------------------


@rule
async def addresses_with_origins_from_filesystem_specs(
    filesystem_specs: FilesystemSpecs, global_options: GlobalOptions,
) -> AddressesWithOrigins:
    """Find the owner(s) for each FilesystemSpec while preserving the original FilesystemSpec those
    owners come from.

    This will merge FilesystemSpecs that come from the same owning target into a single
    FilesystemMergedSpec.
    """
    pathglobs_per_include = (
        filesystem_specs.path_globs_for_spec(
            spec, global_options.options.owners_not_found_behavior.to_glob_match_error_behavior(),
        )
        for spec in filesystem_specs.includes
    )
    snapshot_per_include = await MultiGet(
        Get(Snapshot, PathGlobs, pg) for pg in pathglobs_per_include
    )
    owners_per_include = await MultiGet(
        Get(Owners, OwnersRequest(sources=snapshot.files)) for snapshot in snapshot_per_include
    )
    addresses_to_specs: DefaultDict[
        Address, List[Union[FilesystemLiteralSpec, FilesystemResolvedGlobSpec]]
    ] = defaultdict(list)
    for spec, snapshot, owners in zip(
        filesystem_specs.includes, snapshot_per_include, owners_per_include
    ):
        if (
            global_options.options.owners_not_found_behavior != OwnersNotFoundBehavior.ignore
            and isinstance(spec, FilesystemLiteralSpec)
            and not owners.addresses
        ):
            file_path = PurePath(spec.to_spec_string())
            msg = (
                f"No owning targets could be found for the file `{file_path}`.\n\nPlease check "
                f"that there is a BUILD file in `{file_path.parent}` with a target whose `sources` field "
                f"includes `{file_path}`. See https://pants.readme.io/docs/targets for more "
                "information on target definitions.\n"
                "If you would like to ignore un-owned files, please pass `--owners-not-found-behavior=ignore`."
            )
            if global_options.options.owners_not_found_behavior == OwnersNotFoundBehavior.warn:
                logger.warning(msg)
            else:
                raise ResolveError(msg)
        # We preserve what literal files any globs resolved to. This allows downstream goals to be
        # more precise in which files they operate on.
        origin: Union[FilesystemLiteralSpec, FilesystemResolvedGlobSpec] = (
            spec
            if isinstance(spec, FilesystemLiteralSpec)
            else FilesystemResolvedGlobSpec(glob=spec.glob, files=snapshot.files)
        )
        for address in owners.addresses:
            addresses_to_specs[address].append(origin)
    return AddressesWithOrigins(
        AddressWithOrigin(
            address, specs[0] if len(specs) == 1 else FilesystemMergedSpec.create(specs)
        )
        for address, specs in addresses_to_specs.items()
    )


# -----------------------------------------------------------------------------------------------
# SourcesSnapshots
# -----------------------------------------------------------------------------------------------


@rule
async def sources_snapshot_from_target(wrapped_tgt: WrappedTarget) -> SourcesSnapshot:
    """Construct a SourcesSnapshot from a Target without hydrating any other fields."""
    hydrated_sources = await Get(
        HydratedSources, HydrateSourcesRequest(wrapped_tgt.target.get(Sources))
    )
    return SourcesSnapshot(hydrated_sources.snapshot)


@rule
async def sources_snapshots_from_address_specs(address_specs: AddressSpecs) -> SourcesSnapshots:
    """Request SourcesSnapshots for the given address specs.

    Each address will map to a corresponding SourcesSnapshot. This rule avoids hydrating any other
    fields.
    """
    addresses = await Get(Addresses, AddressSpecs, address_specs)
    snapshots = await MultiGet(Get(SourcesSnapshot, Address, a) for a in addresses)
    return SourcesSnapshots(snapshots)


@rule
async def sources_snapshots_from_filesystem_specs(
    filesystem_specs: FilesystemSpecs, global_options: GlobalOptions,
) -> SourcesSnapshots:
    """Resolve the snapshot associated with the provided filesystem specs."""
    snapshot = await Get(
        Snapshot,
        PathGlobs,
        filesystem_specs.to_path_globs(
            global_options.options.owners_not_found_behavior.to_glob_match_error_behavior()
        ),
    )
    return SourcesSnapshots([SourcesSnapshot(snapshot)])


def rules():
    return [
        resolve_target,
        resolve_targets,
        resolve_target_with_origin,
        resolve_targets_with_origins,
        transitive_target,
        transitive_targets,
        find_owners,
        addresses_with_origins_from_filesystem_specs,
        sources_snapshot_from_target,
        sources_snapshots_from_address_specs,
        sources_snapshots_from_filesystem_specs,
        RootRule(FilesystemSpecs),
        RootRule(OwnersRequest),
    ]<|MERGE_RESOLUTION|>--- conflicted
+++ resolved
@@ -59,10 +59,7 @@
 
 @rule
 async def resolve_target(
-<<<<<<< HEAD
-    address: Address,
-    registered_target_types: RegisteredTargetTypes,
-    union_membership: UnionMembership,
+    address: Address, registered_target_types: RegisteredTargetTypes
 ) -> WrappedTarget:
     if address.generated_base_target_name:
         base_target = await Get(
@@ -74,24 +71,8 @@
         )
         return WrappedTarget(subtarget)
 
-    hydrated_target_adaptor = await Get(HydratedTargetAdaptor, Address, address)
-    kwargs = hydrated_target_adaptor.value.kwargs().copy()
-    type_alias = kwargs.pop("type_alias")
-
-    # We special case `address` and the field `name`. The `Target` constructor requires an
-    # `Address`, so we use the value pre-calculated via `build_files.py`'s `hydrate_target_adaptor`
-    # rule. We throw away the field `name` because it can be accessed via `tgt.address.target_name`,
-    # so there is no (known) reason to preserve the field.
-    address = cast(Address, kwargs.pop("address"))
-    kwargs.pop("name", None)
-
-    target_type = registered_target_types.aliases_to_types.get(type_alias, None)
-=======
-    address: Address, registered_target_types: RegisteredTargetTypes
-) -> WrappedTarget:
     target_adaptor = await Get(TargetAdaptor, Address, address)
     target_type = registered_target_types.aliases_to_types.get(target_adaptor.type_alias, None)
->>>>>>> 801a9172
     if target_type is None:
         raise UnrecognizedTargetTypeException(
             target_adaptor.type_alias, registered_target_types, address=address
