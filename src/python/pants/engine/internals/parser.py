--- conflicted
+++ resolved
@@ -271,6 +271,9 @@
                 )
             kwargs["name"] = None
 
+        frame = inspect.currentframe()
+        source_line = frame.f_back.f_lineno if frame and frame.f_back else "??"
+        kwargs["__source__"] = f"{self._parse_state.filepath()}:{source_line}"
         raw_values = dict(self._parse_state.defaults.get(self._type_alias))
         raw_values.update(kwargs)
         target_adaptor = TargetAdaptor(self._type_alias, **raw_values)
@@ -319,89 +322,12 @@
         # file parse with a reset of the ParseState for the calling thread.
         parse_state = ParseState()
 
-<<<<<<< HEAD
-        class Registrar:
-            def __init__(self, type_alias: str) -> None:
-                self._type_alias = type_alias
-                for field_type in registered_target_types.aliases_to_types[
-                    type_alias
-                ].class_field_types(union_membership):
-                    registrar_field = RegistrarField(
-                        field_type, self._field_default_factory(field_type)
-                    )
-                    setattr(self, field_type.alias, registrar_field)
-                    if field_type.deprecated_alias:
-
-                        def deprecated_field(self):
-                            # TODO(17720) Support fixing automatically with `build-file` deprecation
-                            # fixer.
-                            warn_or_error(
-                                removal_version=field_type.deprecated_alias_removal_version,
-                                entity=f"the field name {field_type.deprecated_alias}",
-                                hint=(
-                                    f"Instead, use `{type_alias}.{field_type.alias}`, which "
-                                    "behaves the same."
-                                ),
-                            )
-                            return registrar_field
-
-                        setattr(self, field_type.deprecated_alias, property(deprecated_field))
-
-            def __str__(self) -> str:
-                """The BuildFileDefaultsParserState.set_defaults() rely on string inputs.
-
-                This allows the use of the BUILD file symbols for the target types to be used un-
-                quoted for the defaults dictionary.
-                """
-                return self._type_alias
-
-            def __call__(self, **kwargs: Any) -> TargetAdaptor:
-                # Target names default to the name of the directory their BUILD file is in
-                # (as long as it's not the root directory).
-                if "name" not in kwargs:
-                    if not parse_state.filepath():
-                        raise UnaddressableObjectError(
-                            "Targets in root-level BUILD files must be named explicitly."
-                        )
-                    kwargs["name"] = None
-
-                frame = inspect.currentframe()
-                source_line = frame.f_back.f_lineno if frame and frame.f_back else "??"
-                kwargs["__source__"] = f"{parse_state.filepath()}:{source_line}"
-                raw_values = dict(parse_state.defaults.get(self._type_alias))
-                raw_values.update(kwargs)
-                target_adaptor = TargetAdaptor(self._type_alias, **raw_values)
-                parse_state.add(target_adaptor)
-                return target_adaptor
-
-            def _field_default_factory(self, field_type: type[Field]) -> Callable[[], Any]:
-                def resolve_field_default() -> Any:
-                    target_defaults = parse_state.defaults.get(self._type_alias)
-                    if target_defaults:
-                        for field_alias in (field_type.alias, field_type.deprecated_alias):
-                            if field_alias and field_alias in target_defaults:
-                                return target_defaults[field_alias]
-                    return field_type.default
-
-                return resolve_field_default
-
-        symbols: dict[str, Any] = {
-            **object_aliases.objects,
-            "build_file_dir": lambda: PurePath(parse_state.filepath()).parent,
-            "env": parse_state.get_env,
-            "__defaults__": parse_state.set_defaults,
-            "__dependents_rules__": parse_state.set_dependents_rules,
-            "__dependencies_rules__": parse_state.set_dependencies_rules,
-        }
-        symbols.update((alias, Registrar(alias)) for alias in registered_target_types.aliases)
-=======
         def create_registrar_for_target(alias: str) -> tuple[str, Registrar]:
             return alias, Registrar(
                 parse_state,
                 alias,
                 registered_target_types.aliases_to_types[alias].class_field_types(union_membership),
             )
->>>>>>> 1a44ab70
 
         type_aliases = dict(map(create_registrar_for_target, registered_target_types.aliases))
         parse_context = ParseContext(
