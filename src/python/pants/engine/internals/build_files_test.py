--- conflicted
+++ resolved
@@ -240,7 +240,6 @@
 
 @pytest.fixture
 def address_specs_rule_runner() -> RuleRunner:
-<<<<<<< HEAD
     return RuleRunner(
         rules=[
             generate_mock_generated_target,
@@ -249,9 +248,6 @@
         ],
         target_types=[MockTgt, MockGeneratedTarget, MockTargetGenerator],
     )
-=======
-    return RuleRunner(rules=[QueryRule(Addresses, (AddressSpecs,))], target_types=[MockTgt])
->>>>>>> 270c660a
 
 
 def resolve_address_specs(
@@ -414,30 +410,16 @@
 def test_address_specs_generated_target_does_not_belong_to_generator(
     address_specs_rule_runner: RuleRunner,
 ) -> None:
-<<<<<<< HEAD
-    address_specs_rule_runner.create_file("demo/f.txt")
-    address_specs_rule_runner.add_to_build_file(
-        "demo",
-        dedent(
-            """\
-            generator(name='owner', sources=['f.txt'])
-            generator(name='not_owner')
-            """
-        ),
-=======
-    """Even if a file's address file exists and target exist, we should validate that the file
-    actually belongs to that target."""
     address_specs_rule_runner.write_files(
         {
             "demo/f.txt": "",
             "demo/BUILD": dedent(
                 """\
-                mock_tgt(name='owner', sources=['f.txt'])
-                mock_tgt(name='not_owner')
+                generator(name='owner', sources=['f.txt'])
+                generator(name='not_owner')
                 """
             ),
         }
->>>>>>> 270c660a
     )
 
     with pytest.raises(ExecutionError) as exc:
