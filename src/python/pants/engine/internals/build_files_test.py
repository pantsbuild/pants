--- conflicted
+++ resolved
@@ -23,7 +23,6 @@
 from pants.engine.internals.parser import BuildFilePreludeSymbols, Parser
 from pants.engine.internals.scheduler import ExecutionError
 from pants.engine.internals.target_adaptor import TargetAdaptor, TargetAdaptorRequest
-<<<<<<< HEAD
 from pants.engine.target import (
     Dependencies,
     MultipleSourcesField,
@@ -33,9 +32,6 @@
     Target,
 )
 from pants.engine.unions import UnionMembership
-from pants.testutil.rule_runner import MockGet, QueryRule, RuleRunner, run_rule_with_mocks
-=======
-from pants.engine.target import Dependencies, MultipleSourcesField, StringField, Tags, Target
 from pants.testutil.rule_runner import (
     MockGet,
     QueryRule,
@@ -43,7 +39,6 @@
     engine_error,
     run_rule_with_mocks,
 )
->>>>>>> c43333f5
 from pants.util.frozendict import FrozenDict
 
 
