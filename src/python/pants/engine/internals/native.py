--- conflicted
+++ resolved
@@ -126,18 +126,6 @@
         disables writing to any run-specific file if `None` is passed."""
         self.lib.set_per_run_log_path(path)
 
-<<<<<<< HEAD
-    def default_cache_path(self) -> str:
-        return cast(str, self.lib.default_cache_path())
-=======
-    def write_log(self, msg: str, *, level: int, target: str):
-        """Proxy a log message to the Rust logging faculties."""
-        return self.lib.write_log(msg, level, target)
-
-    def flush_log(self):
-        return self.lib.flush_log()
->>>>>>> e09a6103
-
     def match_path_globs(self, path_globs: PathGlobs, paths: Iterable[str]) -> Tuple[str, ...]:
         """Return all paths that match the PathGlobs."""
         return tuple(self.lib.match_path_globs(path_globs, tuple(paths)))
