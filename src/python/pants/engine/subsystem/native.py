--- conflicted
+++ resolved
@@ -117,43 +117,6 @@
       // ignore them because we never have collections of this type.
     } RawNodes;
 
-<<<<<<< HEAD
-    RawScheduler* scheduler_create(ExternContext*,
-                                   extern_log,
-                                   extern_key_for,
-                                   extern_val_for,
-                                   extern_clone_val,
-                                   extern_drop_handles,
-                                   extern_id_to_str,
-                                   extern_val_to_str,
-                                   extern_satisfied_by,
-                                   extern_store_list,
-                                   extern_store_bytes,
-                                   extern_lift_bytes,
-                                   extern_project,
-                                   extern_project_multi,
-                                   extern_create_exception,
-                                   extern_invoke_runnable,
-                                   Function,
-                                   Function,
-                                   Function,
-                                   Function,
-                                   Function,
-                                   Function,
-                                   Function,
-                                   TypeConstraint,
-                                   TypeConstraint,
-                                   TypeConstraint,
-                                   TypeConstraint,
-                                   TypeConstraint,
-                                   TypeConstraint,
-                                   TypeConstraint,
-                                   TypeConstraint,
-                                   TypeConstraint,
-                                   TypeId,
-                                   TypeId);
-    void scheduler_post_fork(RawScheduler*);
-=======
     void externs_set(ExternContext*,
                      extern_log,
                      extern_key_for,
@@ -164,19 +127,33 @@
                      extern_val_to_str,
                      extern_satisfied_by,
                      extern_store_list,
+                     extern_store_bytes,
+                     extern_lift_bytes,
                      extern_project,
                      extern_project_multi,
                      extern_create_exception,
                      extern_invoke_runnable,
                      TypeId);
 
-    RawScheduler* scheduler_create(Buffer,
-                                   Buffer,
-                                   Buffer,
-                                   TypeConstraint,
-                                   TypeConstraint,
-                                   TypeConstraint);
->>>>>>> c2db3ddb
+    RawScheduler* scheduler_create(Function,
+                                   Function,
+                                   Function,
+                                   Function,
+                                   Function,
+                                   Function,
+                                   Function,
+                                   TypeConstraint,
+                                   TypeConstraint,
+                                   TypeConstraint,
+                                   TypeConstraint,
+                                   TypeConstraint,
+                                   TypeConstraint,
+                                   TypeConstraint,
+                                   TypeConstraint,
+                                   TypeConstraint,
+                                   TypeId,
+                                   TypeId);
+    void scheduler_post_fork(RawScheduler*);
     void scheduler_destroy(RawScheduler*);
 
     void intrinsic_task_add(RawScheduler*, Function, TypeId, TypeConstraint, TypeConstraint);
@@ -580,6 +557,8 @@
                            extern_val_to_str,
                            extern_satisfied_by,
                            extern_store_list,
+                           extern_store_bytes,
+                           extern_lift_bytes,
                            extern_project,
                            extern_project_multi,
                            extern_create_exception,
@@ -624,31 +603,12 @@
                     constraint_file,
                     constraint_link):
     """Create and return an ExternContext and native Scheduler."""
-<<<<<<< HEAD
 
     def tc(constraint):
       return TypeConstraint(self.context.to_id(constraint))
 
     scheduler =\
       self.lib.scheduler_create(
-        # Context.
-        self.context.handle,
-        # Externs.
-        extern_log,
-        extern_key_for,
-        extern_val_for,
-        extern_clone_val,
-        extern_drop_handles,
-        extern_id_to_str,
-        extern_val_to_str,
-        extern_satisfied_by,
-        extern_store_list,
-        extern_store_bytes,
-        extern_lift_bytes,
-        extern_project,
-        extern_project_multi,
-        extern_create_exception,
-        extern_invoke_runnable,
         # Constructors/functions.
         Function(self.context.to_id(construct_snapshot)),
         Function(self.context.to_id(construct_file_content)),
@@ -671,16 +631,4 @@
         TypeId(self.context.to_id(six.text_type)),
         TypeId(self.context.to_id(six.binary_type)),
       )
-=======
-    has_products_constraint = TypeConstraint(self.context.to_id(has_products_constraint))
-    address_constraint = TypeConstraint(self.context.to_id(address_constraint))
-    variants_constraint = TypeConstraint(self.context.to_id(variants_constraint))
-
-    scheduler = self.lib.scheduler_create(self.context.utf8_buf('name'),
-                                          self.context.utf8_buf('products'),
-                                          self.context.utf8_buf('default'),
-                                          address_constraint,
-                                          has_products_constraint,
-                                          variants_constraint)
->>>>>>> c2db3ddb
     return self.gc(scheduler, self.lib.scheduler_destroy)