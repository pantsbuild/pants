# coding=utf-8
# Copyright 2016 Pants project contributors (see CONTRIBUTORS.md).
# Licensed under the Apache License, Version 2.0 (see LICENSE).

from __future__ import (absolute_import, division, generators, nested_scopes, print_function,
                        unicode_literals, with_statement)

import logging
import threading

import pkg_resources
import six
from cffi import FFI

from pants.base.project_tree import Dir, File, Link
from pants.binaries.binary_util import BinaryUtil
from pants.engine.storage import Storage
from pants.option.custom_types import dir_option
from pants.subsystem.subsystem import Subsystem
from pants.util.memo import memoized_property
from pants.util.objects import datatype


logger = logging.getLogger(__name__)


_FFI = FFI()
_FFI.cdef(
    '''
    typedef uint64_t   Id;
    typedef void*      Handle;

    typedef struct {
      Id id_;
    } TypeId;

    typedef struct {
      Id id_;
    } TypeConstraint;

    typedef struct {
      Id id_;
    } Function;

    typedef struct {
      Handle   handle;
      TypeId   type_id;
    } Value;

    typedef struct {
      Id       id_;
      TypeId   type_id;
    } Key;

    typedef Key Field;

    typedef struct {
      uint8_t*  bytes_ptr;
      uint64_t  bytes_len;
      Value     handle_;
    } Buffer;

    typedef struct {
      Value*     values_ptr;
      uint64_t   values_len;
      Value      handle_;
    } ValueBuffer;

    typedef struct {
      Buffer       path;
      uint8_t      tag;
    } RawStat;

    typedef struct {
      RawStat*     stats_ptr;
      uint64_t     stats_len;
      Value        _value;
    } RawStats;

    typedef struct {
      Value  value;
      bool   is_throw;
    } RunnableComplete;

    typedef uint64_t EntryId;

    typedef void ExternContext;

    typedef void             (*extern_log)(ExternContext*, uint8_t, uint8_t*, uint64_t);
    typedef Key              (*extern_key_for)(ExternContext*, Value*);
    typedef Value            (*extern_val_for)(ExternContext*, Key*);
    typedef Value            (*extern_clone_val)(ExternContext*, Value*);
    typedef void             (*extern_drop_handles)(ExternContext*, Handle*, uint64_t);
    typedef Buffer           (*extern_id_to_str)(ExternContext*, Id);
    typedef Buffer           (*extern_val_to_str)(ExternContext*, Value*);
    typedef bool             (*extern_satisfied_by)(ExternContext*, TypeConstraint*, TypeId*);
    typedef Value            (*extern_store_list)(ExternContext*, Value**, uint64_t, bool);
    typedef Value            (*extern_store_bytes)(ExternContext*, uint8_t*, uint64_t);
    typedef RawStats         (*extern_lift_directory_listing)(ExternContext*, Value*);
    typedef Value            (*extern_project)(ExternContext*, Value*, Field*, TypeId*);
    typedef ValueBuffer      (*extern_project_multi)(ExternContext*, Value*, Field*);
    typedef Value            (*extern_create_exception)(ExternContext*, uint8_t*, uint64_t);
    typedef RunnableComplete (*extern_invoke_runnable)(ExternContext*, Function*, Value*, uint64_t, bool);

    typedef void RawScheduler;

    typedef struct {
      uint64_t runnable_count;
      uint64_t scheduling_iterations;
    } ExecutionStat;

    typedef struct {
      Key             subject;
      TypeConstraint  product;
      uint8_t         state_tag;
      Value           state_value;
    } RawNode;

    typedef struct {
      RawNode*  nodes_ptr;
      uint64_t  nodes_len;
      // NB: there are more fields in this struct, but we can safely (?)
      // ignore them because we never have collections of this type.
    } RawNodes;

    RawScheduler* scheduler_create(ExternContext*,
                                   extern_log,
                                   extern_key_for,
                                   extern_val_for,
                                   extern_clone_val,
                                   extern_drop_handles,
                                   extern_id_to_str,
                                   extern_val_to_str,
                                   extern_satisfied_by,
                                   extern_store_list,
                                   extern_store_bytes,
                                   extern_lift_directory_listing,
                                   extern_project,
                                   extern_project_multi,
                                   extern_create_exception,
                                   extern_invoke_runnable,
                                   Field,
                                   Field,
                                   Field,
                                   Field,
                                   Field,
                                   Field,
                                   Field,
                                   Function,
                                   Function,
                                   Function,
                                   Function,
                                   Function,
                                   TypeConstraint,
                                   TypeConstraint,
                                   TypeConstraint,
                                   TypeConstraint,
                                   TypeConstraint,
                                   TypeConstraint,
                                   TypeConstraint,
                                   TypeConstraint,
                                   TypeConstraint,
                                   TypeConstraint);
    void scheduler_destroy(RawScheduler*);

    void intrinsic_task_add(RawScheduler*, Function, TypeId, TypeConstraint, TypeConstraint);
    void singleton_task_add(RawScheduler*, Function, TypeConstraint);

    void task_add(RawScheduler*, Function, TypeConstraint);
    void task_add_select(RawScheduler*, TypeConstraint);
    void task_add_select_variant(RawScheduler*, TypeConstraint, Buffer);
    void task_add_select_literal(RawScheduler*, Key, TypeConstraint);
    void task_add_select_dependencies(RawScheduler*, TypeConstraint, TypeConstraint, Field, bool);
    void task_add_select_projection(RawScheduler*, TypeConstraint, TypeConstraint, Field, TypeConstraint);
    void task_end(RawScheduler*);

    uint64_t graph_len(RawScheduler*);
    uint64_t graph_invalidate(RawScheduler*, Key*, uint64_t);
    void graph_visualize(RawScheduler*, char*);
    void graph_trace(RawScheduler*, char*);


    void execution_reset(RawScheduler*);
    void execution_add_root_select(RawScheduler*, Key, TypeConstraint);
    void execution_add_root_select_dependencies(RawScheduler*,
                                                Key,
                                                TypeConstraint,
                                                TypeConstraint,
                                                Field,
                                                bool);
    ExecutionStat execution_execute(RawScheduler*);
    RawNodes* execution_roots(RawScheduler*);

    void validator_run(RawScheduler*, TypeId*, uint64_t);

    void nodes_destroy(RawNodes*);
    '''
  )


@_FFI.callback("void(ExternContext*, uint8_t, uint8_t*, uint64_t)")
def extern_log(context_handle, level, msg_ptr, msg_len):
  """Given a log level and utf8 message string, log it."""
  msg = bytes(_FFI.buffer(msg_ptr, msg_len)).decode('utf-8')
  if level == 0:
    logger.debug(msg)
  elif level == 1:
    logger.info(msg)
  elif level == 2:
    logger.warn(msg)
  else:
    logger.critical(msg)


@_FFI.callback("Key(ExternContext*, Value*)")
def extern_key_for(context_handle, val):
  """Return a Key for a Value."""
  c = _FFI.from_handle(context_handle)
  return c.value_to_key(val)


@_FFI.callback("Value(ExternContext*, Key*)")
def extern_val_for(context_handle, key):
  """Return a Value for a Key."""
  c = _FFI.from_handle(context_handle)
  return c.key_to_value(key)


@_FFI.callback("Value(ExternContext*, Value*)")
def extern_clone_val(context_handle, val):
  """Clone the given Value."""
  c = _FFI.from_handle(context_handle)
  item = c.from_value(val)
  return c.to_value(item, type_id=val.type_id)


@_FFI.callback("void(ExternContext*, Handle*, uint64_t)")
def extern_drop_handles(context_handle, handles_ptr, handles_len):
  """Drop the given Handles."""
  c = _FFI.from_handle(context_handle)
  handles = _FFI.unpack(handles_ptr, handles_len)
  c.drop_handles(handles)


@_FFI.callback("Buffer(ExternContext*, Id)")
def extern_id_to_str(context_handle, id_):
  """Given an Id for `obj`, write str(obj) and return it."""
  c = _FFI.from_handle(context_handle)
  return c.utf8_buf(six.text_type(c.from_id(id_)))


@_FFI.callback("Buffer(ExternContext*, Value*)")
def extern_val_to_str(context_handle, val):
  """Given a Value for `obj`, write str(obj) and return it."""
  c = _FFI.from_handle(context_handle)
  return c.utf8_buf(six.text_type(c.from_value(val)))


@_FFI.callback("bool(ExternContext*, TypeConstraint*, TypeId*)")
def extern_satisfied_by(context_handle, constraint_id, cls_id):
  """Given two TypeIds, return constraint.satisfied_by(cls)."""
  c = _FFI.from_handle(context_handle)
  return c.from_id(constraint_id.id_).satisfied_by_type(c.from_id(cls_id.id_))


@_FFI.callback("Value(ExternContext*, Value**, uint64_t, bool)")
def extern_store_list(context_handle, vals_ptr_ptr, vals_len, merge):
  """Given storage and an array of Values, return a new Value to represent the list."""
  c = _FFI.from_handle(context_handle)
  vals = tuple(c.from_value(val) for val in _FFI.unpack(vals_ptr_ptr, vals_len))
  if merge:
    # Expect each obj to represent a list, and do a de-duping merge.
    merged_set = set()
    def merged():
      for outer_val in vals:
        for inner_val in outer_val:
          if inner_val in merged_set:
            continue
          merged_set.add(inner_val)
          yield inner_val
    vals = tuple(merged())
  return c.to_value(vals)


@_FFI.callback("Value(ExternContext*, uint8_t*, uint64_t)")
def extern_store_bytes(context_handle, bytes_ptr, bytes_len):
  """Given a context and raw bytes, return a new Value to represent the content."""
  c = _FFI.from_handle(context_handle)
  return c.to_value(bytes(_FFI.buffer(bytes_ptr, bytes_len)))


@_FFI.callback("RawStats(ExternContext*, Value*)")
def extern_lift_directory_listing(context_handle, directory_listing_val):
  """Given a context and a Value representing a DirectoryListing, return RawStats."""
  c = _FFI.from_handle(context_handle)
  directory_listing = c.from_value(directory_listing_val)

  raw_stats_len = len(directory_listing.dependencies)
  raw_stats = _FFI.new('RawStat[]', raw_stats_len)
  for i, stat in enumerate(directory_listing.dependencies):
    raw_stats[i].path = c.buf(stat.path)
    if type(stat) == Dir:
      raw_stats[i].tag = 0
    elif type(stat) == File:
      raw_stats[i].tag = 1
    elif type(stat) == Link:
      raw_stats[i].tag = 2
    else:
      raise Exception('Unrecognized stat type: {}'.format(stat))

  return (raw_stats, raw_stats_len, c.to_value(raw_stats, type_id=c.bytes_id))


@_FFI.callback("Value(ExternContext*, Value*, Field*, TypeId*)")
def extern_project(context_handle, val, field, type_id):
  """Given a Value for `obj`, a field name, and a type, project the field as a new Value."""
  c = _FFI.from_handle(context_handle)
  obj = c.from_value(val)
  field_name = c.from_key(field)
  typ = c.from_id(type_id.id_)

  projected = getattr(obj, field_name)
  if type(projected) is not typ:
    projected = typ(projected)

  return c.to_value(projected)


@_FFI.callback("ValueBuffer(ExternContext*, Value*, Field*)")
def extern_project_multi(context_handle, val, field):
  """Given a Key for `obj`, and a field name, project the field as a list of Keys."""
  c = _FFI.from_handle(context_handle)
  obj = c.from_value(val)
  field_name = c.from_key(field)

  return c.vals_buf(tuple(c.to_value(p) for p in getattr(obj, field_name)))


@_FFI.callback("Value(ExternContext*, uint8_t*, uint64_t)")
def extern_create_exception(context_handle, msg_ptr, msg_len):
  """Given a utf8 message string, create an Exception object."""
  c = _FFI.from_handle(context_handle)
  msg = bytes(_FFI.buffer(msg_ptr, msg_len)).decode('utf-8')
  return c.to_value(Exception(msg))


@_FFI.callback("RunnableComplete(ExternContext*, Function*, Value*, uint64_t, bool)")
def extern_invoke_runnable(context_handle, func, args_ptr, args_len, cacheable):
  """Given a destructured rawRunnable, run it."""
  c = _FFI.from_handle(context_handle)
  runnable = c.from_id(func.id_)
  args = tuple(c.from_value(arg) for arg in _FFI.unpack(args_ptr, args_len))

  try:
    val = runnable(*args)
    is_throw = False
  except Exception as e:
    val = e
    is_throw = True

  return RunnableComplete(c.to_value(val), is_throw)


class Value(datatype('Value', ['handle', 'type_id'])):
  """Corresponds to the native object of the same name."""


class Key(datatype('Key', ['id_', 'type_id'])):
  """Corresponds to the native object of the same name."""


class Function(datatype('Function', ['id_'])):
  """Corresponds to the native object of the same name."""


class TypeConstraint(datatype('TypeConstraint', ['id_'])):
  """Corresponds to the native object of the same name."""


class TypeId(datatype('TypeId', ['id_'])):
  """Corresponds to the native object of the same name."""


class RunnableComplete(datatype('RunnableComplete', ['value', 'is_throw'])):
  """Corresponds to the native object of the same name."""


class ObjectIdMap(object):
  """In the native context, assign and memoize python objects an unique unsigned-integer Id.

  Underlying, the id is uniquely derived from object's digest instead of using its hash code
  because the content may change and object's hash function could be overridden. In order not
  to return the stale object we trade performance for correctness.

  In the future, we could improve performance by only computing digests for mutable objects.
  For this reason referring an implementation-independent id instead of the digest in the native
  context is more flexible.
  """

  def __init__(self):
    # Objects indexed by their keys, i.e, content digests
    self._objects = Storage.create(in_memory=True)
    # Memoized object Ids.
    self._id_to_key = dict()
    self._key_to_id = dict()
    self._next_id = 0

  def put(self, obj):
    key = self._objects.put(obj)
    new_id = self._next_id
    oid = self._key_to_id.setdefault(key, new_id)
    if oid is not new_id:
      # Object already existed.
      return oid

    # Object is new/unique.
    self._id_to_key[oid] = key
    self._next_id += 1
    return oid

  def get(self, oid):
    return self._objects.get(self._id_to_key[oid])


class ExternContext(object):
  """A wrapper around python objects used in static extern functions in this module."""

  def __init__(self):
    # A handle to this object to ensure that the native wrapper survives at least as
    # long as this object.
    self.handle = _FFI.new_handle(self)

    # The native code will invoke externs concurrently, so locking is needed around
    # datastructures in this context.
    self._lock = threading.RLock()

    # Memoized object Ids.
<<<<<<< HEAD
    self._id_generator = 0
    self._id_to_obj = dict()
    self._obj_to_id = dict()
    self.bytes_id = TypeId(self.to_id(bytes))

    # An anonymous Id for Values that keep *Buffers alive.
    self.anon_id = TypeId(self.to_id(int))
=======
    self._object_id_map = ObjectIdMap()
>>>>>>> 257a6223

    # An anonymous Id for Values that keep *Buffers alive.
    self.anon_id = TypeId(self.to_id(int))

    # Outstanding FFI object handles.
    self._handles = set()

  def buf(self, bytestring):
    buf = _FFI.new('uint8_t[]', bytestring)
    return (buf, len(bytestring), self.to_value(buf, type_id=self.anon_id))

  def utf8_buf(self, string):
    return self.buf(string.encode('utf-8'))

  def vals_buf(self, keys):
    buf = _FFI.new('Value[]', keys)
    return (buf, len(keys), self.to_value(buf, type_id=self.anon_id))

  def to_value(self, obj, type_id=None):
    handle = _FFI.new_handle(obj)
    self._handles.add(handle)
    type_id = type_id or TypeId(self.to_id(type(obj)))
    return Value(handle, type_id)

  def from_value(self, val):
    return _FFI.from_handle(val.handle)

  def drop_handles(self, handles):
    self._handles -= set(handles)

  def put(self, obj):
    with self._lock:
      # If we encounter an existing id, return it.
      return self._object_id_map.put(obj)

  def get(self, id_):
    return self._object_id_map.get(id_)

  def to_id(self, typ):
    return self.put(typ)

  def value_to_key(self, val):
    obj = self.from_value(val)
    type_id = TypeId(val.type_id.id_)
    return Key(self.put(obj), type_id)

  def key_to_value(self, key):
    return self.to_value(self.get(key.id_), type_id=key.type_id)

  def to_key(self, obj):
    type_id = TypeId(self.put(type(obj)))
    return Key(self.put(obj), type_id)

  def from_id(self, cdata):
    return self.get(cdata)

  def from_key(self, cdata):
    return self.get(cdata.id_)


class Native(object):
  """Encapsulates fetching a platform specific version of the native portion of the engine.
  """

  class Factory(Subsystem):
    options_scope = 'native-engine'

    @classmethod
    def subsystem_dependencies(cls):
      return (BinaryUtil.Factory,)

    @staticmethod
    def _default_native_engine_version():
      return pkg_resources.resource_string(__name__, 'native_engine_version').strip()

    @classmethod
    def register_options(cls, register):
      register('--version', advanced=True, default=cls._default_native_engine_version(),
               help='Native engine version.')
      register('--supportdir', advanced=True, default='bin/native-engine',
               help='Find native engine binaries under this dir. Used as part of the path to '
                    'lookup the binary with --binary-util-baseurls and --pants-bootstrapdir.')
      register('--visualize-to', default=None, type=dir_option,
               help='A directory to write execution graphs to as `dot` files. The contents '
                    'of the directory will be overwritten if any filenames collide.')

    def create(self):
      binary_util = BinaryUtil.Factory.create()
      options = self.get_options()
      return Native(binary_util, options.version, options.supportdir, options.visualize_to)

  def __init__(self, binary_util, version, supportdir, visualize_to_dir):
    """
    :param binary_util: The BinaryUtil subsystem instance for binary retrieval.
    :param version: The binary version of the native engine.
    :param supportdir: The supportdir for the native engine.
    :param visualize_to_dir: An existing directory (or None) to visualize executions to.
    """
    self._binary_util = binary_util
    self._version = version
    self._supportdir = supportdir
    self._visualize_to_dir = visualize_to_dir

  @property
  def visualize_to_dir(self):
    return self._visualize_to_dir

  @memoized_property
  def lib(self):
    """Load and return the `libgraph` module."""
    binary = self._binary_util.select_binary(self._supportdir,
                                              self._version,
                                              'native-engine')
    return _FFI.dlopen(binary)

  @memoized_property
  def context(self):
    # We statically initialize a ExternContext to correspond to the queue of dropped
    # Handles that the native code maintains.
    return _FFI.init_once(ExternContext, 'ExternContext singleton')

  def new(self, cdecl, init):
    return _FFI.new(cdecl, init)

  def gc(self, cdata, destructor):
    """Register a method to be called when `cdata` is garbage collected.

    Returns a new reference that should be used in place of `cdata`.
    """
    return _FFI.gc(cdata, destructor)

  def unpack(self, cdata_ptr, count):
    """Given a pointer representing an array, and its count of entries, return a list."""
    return _FFI.unpack(cdata_ptr, count)

  def buffer(self, cdata):
    return _FFI.buffer(cdata)

  def new_scheduler(self,
                    construct_snapshot,
                    construct_path_stat,
                    construct_dir,
                    construct_file,
                    construct_link,
                    constraint_has_products,
                    constraint_address,
                    constraint_variants,
                    constraint_path_globs,
                    constraint_snapshot,
                    constraint_read_link,
                    constraint_directory_listing,
                    constraint_dir,
                    constraint_file,
                    constraint_link):
    """Create and return an ExternContext and native Scheduler."""

    def tc(constraint):
      return TypeConstraint(self.context.to_id(constraint))

    scheduler =\
      self.lib.scheduler_create(
        # Context.
        self.context.handle,
        # Externs.
        extern_log,
        extern_key_for,
        extern_val_for,
        extern_clone_val,
        extern_drop_handles,
        extern_id_to_str,
        extern_val_to_str,
        extern_satisfied_by,
        extern_store_list,
        extern_store_bytes,
        extern_lift_directory_listing,
        extern_project,
        extern_project_multi,
        extern_create_exception,
        extern_invoke_runnable,
        # Field names.
        # TODO: See https://github.com/pantsbuild/pants/issues/4207
        self.context.to_key('name'),
        self.context.to_key('products'),
        self.context.to_key('default'),
        self.context.to_key('include'),
        self.context.to_key('exclude'),
        self.context.to_key('dependencies'),
        self.context.to_key('path'),
        # Constructors/functions.
        Function(self.context.to_id(construct_snapshot)),
        Function(self.context.to_id(construct_path_stat)),
        Function(self.context.to_id(construct_dir)),
        Function(self.context.to_id(construct_file)),
        Function(self.context.to_id(construct_link)),
        # TypeConstraints.
        tc(constraint_address),
        tc(constraint_has_products),
        tc(constraint_variants),
        tc(constraint_path_globs),
        tc(constraint_snapshot),
        tc(constraint_read_link),
        tc(constraint_directory_listing),
        tc(constraint_dir),
        tc(constraint_file),
        tc(constraint_link),
      )
    return self.gc(scheduler, self.lib.scheduler_destroy)<|MERGE_RESOLUTION|>--- conflicted
+++ resolved
@@ -308,7 +308,7 @@
     else:
       raise Exception('Unrecognized stat type: {}'.format(stat))
 
-  return (raw_stats, raw_stats_len, c.to_value(raw_stats, type_id=c.bytes_id))
+  return (raw_stats, raw_stats_len, c.to_value(raw_stats, type_id=c.anon_id))
 
 
 @_FFI.callback("Value(ExternContext*, Value*, Field*, TypeId*)")
@@ -435,17 +435,10 @@
     self._lock = threading.RLock()
 
     # Memoized object Ids.
-<<<<<<< HEAD
     self._id_generator = 0
     self._id_to_obj = dict()
     self._obj_to_id = dict()
-    self.bytes_id = TypeId(self.to_id(bytes))
-
-    # An anonymous Id for Values that keep *Buffers alive.
-    self.anon_id = TypeId(self.to_id(int))
-=======
     self._object_id_map = ObjectIdMap()
->>>>>>> 257a6223
 
     # An anonymous Id for Values that keep *Buffers alive.
     self.anon_id = TypeId(self.to_id(int))
