# coding=utf-8
# Copyright 2016 Pants project contributors (see CONTRIBUTORS.md).
# Licensed under the Apache License, Version 2.0 (see LICENSE).

from __future__ import (absolute_import, division, generators, nested_scopes, print_function,
                        unicode_literals, with_statement)

import importlib
import logging
import os
import sys
import sysconfig
import threading

import cffi
import pkg_resources
import six

from pants.binaries.binary_util import BinaryUtil
from pants.engine.storage import Storage
from pants.option.custom_types import dir_option
from pants.subsystem.subsystem import Subsystem
from pants.util.dirutil import safe_mkdir
from pants.util.memo import memoized_property
from pants.util.objects import datatype


logger = logging.getLogger(__name__)


NATIVE_ENGINE_MODULE = 'native_engine'


CFFI_TYPEDEFS = '''
typedef uint64_t   Id;
typedef void*      Handle;

typedef struct {
  Id id_;
} TypeId;

typedef struct {
  Id id_;
} TypeConstraint;

typedef struct {
  Id id_;
} Function;

typedef struct {
  Handle   handle;
} Value;

typedef struct {
  Id       id_;
  TypeId   type_id;
} Key;

typedef struct {
  uint8_t*  bytes_ptr;
  uint64_t  bytes_len;
  Value     handle_;
} Buffer;

typedef struct {
  Value*     values_ptr;
  uint64_t   values_len;
  Value      handle_;
} ValueBuffer;

typedef struct {
  TypeId*     ids_ptr;
  uint64_t    ids_len;
  Value       handle_;
} TypeIdBuffer;

typedef struct {
  Buffer*     bufs_ptr;
  uint64_t    bufs_len;
  Value       handle_;
} BufferBuffer;

typedef struct {
  Value  value;
  _Bool  is_throw;
} RunnableComplete;

typedef void ExternContext;

// On the rust side the integration is defined in externs.rs
typedef void             (*extern_ptr_log)(ExternContext*, uint8_t, uint8_t*, uint64_t);
typedef Key              (*extern_ptr_key_for)(ExternContext*, Value*);
typedef Value            (*extern_ptr_val_for)(ExternContext*, Key*);
typedef Value            (*extern_ptr_clone_val)(ExternContext*, Value*);
typedef void             (*extern_ptr_drop_handles)(ExternContext*, Handle*, uint64_t);
typedef Buffer           (*extern_ptr_id_to_str)(ExternContext*, Id);
typedef Buffer           (*extern_ptr_val_to_str)(ExternContext*, Value*);
typedef _Bool            (*extern_ptr_satisfied_by)(ExternContext*, TypeConstraint*, Value*);
typedef _Bool            (*extern_ptr_satisfied_by_type)(ExternContext*, TypeConstraint*, TypeId*);
typedef Value            (*extern_ptr_store_list)(ExternContext*, Value**, uint64_t, _Bool);
typedef Value            (*extern_ptr_store_bytes)(ExternContext*, uint8_t*, uint64_t);
typedef Value            (*extern_ptr_project)(ExternContext*, Value*, uint8_t*, uint64_t, TypeId*);
typedef ValueBuffer      (*extern_ptr_project_multi)(ExternContext*, Value*, uint8_t*, uint64_t);
typedef Value            (*extern_ptr_project_ignoring_type)(ExternContext*, Value*, uint8_t*, uint64_t);
typedef Value            (*extern_ptr_create_exception)(ExternContext*, uint8_t*, uint64_t);
typedef RunnableComplete (*extern_ptr_invoke_runnable)(ExternContext*, Value*, Value*, uint64_t, _Bool);

typedef void Tasks;
typedef void Scheduler;

typedef struct {
  uint64_t runnable_count;
  uint64_t scheduling_iterations;
} ExecutionStat;

typedef struct {
  Key             subject;
  TypeConstraint  product;
  uint8_t         state_tag;
  Value           state_value;
} RawNode;

typedef struct {
  RawNode*  nodes_ptr;
  uint64_t  nodes_len;
  // NB: there are more fields in this struct, but we can safely (?)
  // ignore them because we never have collections of this type.
} RawNodes;
'''

CFFI_HEADERS = '''
void externs_set(ExternContext*,
                 extern_ptr_log,
                 extern_ptr_key_for,
                 extern_ptr_val_for,
                 extern_ptr_clone_val,
                 extern_ptr_drop_handles,
                 extern_ptr_id_to_str,
                 extern_ptr_val_to_str,
                 extern_ptr_satisfied_by,
                 extern_ptr_satisfied_by_type,
                 extern_ptr_store_list,
                 extern_ptr_store_bytes,
                 extern_ptr_project,
                 extern_ptr_project_ignoring_type,
                 extern_ptr_project_multi,
                 extern_ptr_create_exception,
                 extern_ptr_invoke_runnable,
                 TypeId);

<<<<<<< HEAD
RawScheduler* scheduler_create(Function,
                               Function,
                               Function,
                               Function,
                               Function,
                               Function,
                               Function,
                               Function,
                               TypeConstraint,
                               TypeConstraint,
                               TypeConstraint,
                               TypeConstraint,
                               TypeConstraint,
                               TypeConstraint,
                               TypeConstraint,
                               TypeConstraint,
                               TypeConstraint,
                               TypeConstraint,
                               TypeId,
                               TypeId,
                               Buffer,
                               BufferBuffer);
void scheduler_post_fork(RawScheduler*);
void scheduler_destroy(RawScheduler*);

void singleton_add(RawScheduler*, Value, TypeConstraint);

void task_add(RawScheduler*, Function, TypeConstraint);
void task_add_select(RawScheduler*, TypeConstraint);
void task_add_select_variant(RawScheduler*, TypeConstraint, Buffer);
void task_add_select_dependencies(RawScheduler*, TypeConstraint, TypeConstraint, Buffer, TypeIdBuffer);
void task_add_select_transitive(RawScheduler*, TypeConstraint, TypeConstraint, Buffer, TypeIdBuffer);
void task_add_select_projection(RawScheduler*, TypeConstraint, TypeConstraint, Buffer, TypeConstraint);
void task_end(RawScheduler*);

uint64_t graph_len(RawScheduler*);
uint64_t graph_invalidate(RawScheduler*, BufferBuffer);
void graph_visualize(RawScheduler*, char*);
void graph_trace(RawScheduler*, char*);

void execution_reset(RawScheduler*);
void execution_add_root_select(RawScheduler*, Key, TypeConstraint);
void execution_add_root_select_dependencies(RawScheduler*,
=======
Tasks* tasks_create();
void tasks_task_begin(Tasks*, Function, TypeConstraint);
void tasks_add_select(Tasks*, TypeConstraint);
void tasks_add_select_variant(Tasks*, TypeConstraint, Buffer);
void tasks_add_select_literal(Tasks*, Key, TypeConstraint);
void tasks_add_select_dependencies(Tasks*, TypeConstraint, TypeConstraint, Buffer, TypeIdBuffer);
void tasks_add_select_transitive(Tasks*, TypeConstraint, TypeConstraint, Buffer, TypeIdBuffer);
void tasks_add_select_projection(Tasks*, TypeConstraint, TypeConstraint, Buffer, TypeConstraint);
void tasks_task_end(Tasks*);
void tasks_intrinsic_add(Tasks*, Function, TypeId, TypeConstraint, TypeConstraint);
void tasks_singleton_add(Tasks*, Function, TypeConstraint);
void tasks_destroy(Tasks*);

Scheduler* scheduler_create(Tasks*,
                            Function,
                            Function,
                            Function,
                            Function,
                            Function,
                            Function,
                            Function,
                            Function,
                            TypeConstraint,
                            TypeConstraint,
                            TypeConstraint,
                            TypeConstraint,
                            TypeConstraint,
                            TypeConstraint,
                            TypeConstraint,
                            TypeConstraint,
                            TypeConstraint,
                            TypeConstraint,
                            TypeId,
                            TypeId,
                            Buffer,
                            BufferBuffer);
void scheduler_post_fork(Scheduler*);
void scheduler_destroy(Scheduler*);

uint64_t graph_len(Scheduler*);
uint64_t graph_invalidate(Scheduler*, BufferBuffer);
void graph_visualize(Scheduler*, char*);
void graph_trace(Scheduler*, char*);

void execution_reset(Scheduler*);
void execution_add_root_select(Scheduler*, Key, TypeConstraint);
void execution_add_root_select_dependencies(Scheduler*,
>>>>>>> afc17b46
                                            Key,
                                            TypeConstraint,
                                            TypeConstraint,
                                            Buffer,
                                            TypeIdBuffer);
ExecutionStat execution_execute(Scheduler*);
RawNodes* execution_roots(Scheduler*);

Value validator_run(Tasks*, TypeId*, uint64_t);

void rule_graph_visualize(Scheduler*, TypeId*, uint64_t, char*);
void rule_subgraph_visualize(Scheduler*, TypeId, TypeConstraint, char*);

void nodes_destroy(RawNodes*);
'''

CFFI_EXTERNS = '''
extern "Python" {
  void             extern_log(ExternContext*, uint8_t, uint8_t*, uint64_t);
  Key              extern_key_for(ExternContext*, Value*);
  Value            extern_val_for(ExternContext*, Key*);
  Value            extern_clone_val(ExternContext*, Value*);
  void             extern_drop_handles(ExternContext*, Handle*, uint64_t);
  Buffer           extern_id_to_str(ExternContext*, Id);
  Buffer           extern_val_to_str(ExternContext*, Value*);
  _Bool            extern_satisfied_by(ExternContext*, TypeConstraint*, Value*);
  _Bool            extern_satisfied_by_type(ExternContext*, TypeConstraint*, TypeId*);
  Value            extern_store_list(ExternContext*, Value**, uint64_t, _Bool);
  Value            extern_store_bytes(ExternContext*, uint8_t*, uint64_t);
  Value            extern_project(ExternContext*, Value*, uint8_t*, uint64_t, TypeId*);
  Value            extern_project_ignoring_type(ExternContext*, Value*, uint8_t*, uint64_t);
  ValueBuffer      extern_project_multi(ExternContext*, Value*, uint8_t*, uint64_t);
  Value            extern_create_exception(ExternContext*, uint8_t*, uint64_t);
  RunnableComplete extern_invoke_runnable(ExternContext*, Value*, Value*, uint64_t, _Bool);
}
'''


def get_build_cflags():
  """Synthesize a CFLAGS env var from the current python env for building of C modules."""
  return '{} {} -I{}'.format(
    sysconfig.get_config_var('BASECFLAGS'),
    sysconfig.get_config_var('OPT'),
    sysconfig.get_path('include')
  )


def bootstrap_c_source(output_dir, module_name=NATIVE_ENGINE_MODULE):
  """Bootstrap an external CFFI C source file."""
  safe_mkdir(output_dir)

  output_prefix = os.path.join(output_dir, module_name)
  c_file = '{}.c'.format(output_prefix)
  env_script = '{}.sh'.format(output_prefix)

  ffibuilder = cffi.FFI()
  ffibuilder.cdef(CFFI_TYPEDEFS)
  ffibuilder.cdef(CFFI_HEADERS)
  ffibuilder.cdef(CFFI_EXTERNS)
  ffibuilder.set_source(module_name, CFFI_TYPEDEFS + CFFI_HEADERS)
  ffibuilder.emit_c_code(six.binary_type(c_file))

  # Write a shell script to be sourced at build time that contains inherited CFLAGS.
  print('generating {}'.format(env_script))
  with open(env_script, 'wb') as f:
    f.write('export CFLAGS="{}"\n'.format(get_build_cflags()))


def _initialize_externs(ffi):
  """Initializes extern callbacks given a CFFI handle."""

  def to_py_str(msg_ptr, msg_len):
    return bytes(ffi.buffer(msg_ptr, msg_len)).decode('utf-8')

  @ffi.def_extern()
  def extern_log(context_handle, level, msg_ptr, msg_len):
    """Given a log level and utf8 message string, log it."""
    msg = bytes(ffi.buffer(msg_ptr, msg_len)).decode('utf-8')
    if level == 0:
      logger.debug(msg)
    elif level == 1:
      logger.info(msg)
    elif level == 2:
      logger.warn(msg)
    else:
      logger.critical(msg)

  @ffi.def_extern()
  def extern_key_for(context_handle, val):
    """Return a Key for a Value."""
    c = ffi.from_handle(context_handle)
    return c.to_key(c.from_value(val))

  @ffi.def_extern()
  def extern_val_for(context_handle, key):
    """Return a Value for a Key."""
    c = ffi.from_handle(context_handle)
    return c.to_value(c.from_key(key))

  @ffi.def_extern()
  def extern_clone_val(context_handle, val):
    """Clone the given Value."""
    c = ffi.from_handle(context_handle)
    return c.to_value(c.from_value(val))

  @ffi.def_extern()
  def extern_drop_handles(context_handle, handles_ptr, handles_len):
    """Drop the given Handles."""
    c = ffi.from_handle(context_handle)
    handles = ffi.unpack(handles_ptr, handles_len)
    c.drop_handles(handles)

  @ffi.def_extern()
  def extern_id_to_str(context_handle, id_):
    """Given an Id for `obj`, write str(obj) and return it."""
    c = ffi.from_handle(context_handle)
    return c.utf8_buf(six.text_type(c.from_id(id_)))

  @ffi.def_extern()
  def extern_val_to_str(context_handle, val):
    """Given a Value for `obj`, write str(obj) and return it."""
    c = ffi.from_handle(context_handle)
    return c.utf8_buf(six.text_type(c.from_value(val)))

  @ffi.def_extern()
  def extern_satisfied_by(context_handle, constraint_id, val):
    """Given a TypeConstraint and a Value return constraint.satisfied_by(value)."""
    c = ffi.from_handle(context_handle)
    return c.from_id(constraint_id.id_).satisfied_by(c.from_value(val))

  @ffi.def_extern()
  def extern_satisfied_by_type(context_handle, constraint_id, cls_id):
    """Given a TypeConstraint and a TypeId, return constraint.satisfied_by_type(type_id)."""
    c = ffi.from_handle(context_handle)
    return c.from_id(constraint_id.id_).satisfied_by_type(c.from_id(cls_id.id_))

  @ffi.def_extern()
  def extern_store_list(context_handle, vals_ptr_ptr, vals_len, merge):
    """Given storage and an array of Values, return a new Value to represent the list."""
    c = ffi.from_handle(context_handle)
    vals = tuple(c.from_value(val) for val in ffi.unpack(vals_ptr_ptr, vals_len))
    if merge:
      # Expect each obj to represent a list, and do a de-duping merge.
      merged_set = set()
      def merged():
        for outer_val in vals:
          for inner_val in outer_val:
            if inner_val in merged_set:
              continue
            merged_set.add(inner_val)
            yield inner_val
      vals = tuple(merged())
    return c.to_value(vals)

  @ffi.def_extern()
  def extern_store_bytes(context_handle, bytes_ptr, bytes_len):
    """Given a context and raw bytes, return a new Value to represent the content."""
    c = ffi.from_handle(context_handle)
    return c.to_value(bytes(ffi.buffer(bytes_ptr, bytes_len)))

  @ffi.def_extern()
  def extern_project(context_handle, val, field_str_ptr, field_str_len, type_id):
    """Given a Value for `obj`, a field name, and a type, project the field as a new Value."""
    c = ffi.from_handle(context_handle)
    obj = c.from_value(val)
    field_name = to_py_str(field_str_ptr, field_str_len)
    typ = c.from_id(type_id.id_)

    projected = getattr(obj, field_name)
    if type(projected) is not typ:
      projected = typ(projected)

    return c.to_value(projected)

  @ffi.def_extern()
  def extern_project_ignoring_type(context_handle, val, field_str_ptr, field_str_len):
    """Given a Value for `obj`, and a field name, project the field as a new Value."""
    c = ffi.from_handle(context_handle)
    obj = c.from_value(val)
    field_name = to_py_str(field_str_ptr, field_str_len)
    projected = getattr(obj, field_name)

    return c.to_value(projected)

  @ffi.def_extern()
  def extern_project_multi(context_handle, val, field_str_ptr, field_str_len):
    """Given a Key for `obj`, and a field name, project the field as a list of Keys."""
    c = ffi.from_handle(context_handle)
    obj = c.from_value(val)
    field_name = to_py_str(field_str_ptr, field_str_len)

    return c.vals_buf(tuple(c.to_value(p) for p in getattr(obj, field_name)))

  @ffi.def_extern()
  def extern_create_exception(context_handle, msg_ptr, msg_len):
    """Given a utf8 message string, create an Exception object."""
    c = ffi.from_handle(context_handle)
    msg = to_py_str(msg_ptr, msg_len)
    return c.to_value(Exception(msg))

  @ffi.def_extern()
  def extern_invoke_runnable(context_handle, func, args_ptr, args_len, cacheable):
    """Given a destructured rawRunnable, run it."""
    c = ffi.from_handle(context_handle)
    runnable = c.from_value(func)
    args = tuple(c.from_value(arg) for arg in ffi.unpack(args_ptr, args_len))

    try:
      val = runnable(*args)
      is_throw = False
    except Exception as e:
      val = e
      is_throw = True

    return RunnableComplete(c.to_value(val), is_throw)


class Value(datatype('Value', ['handle'])):
  """Corresponds to the native object of the same name."""


class Key(datatype('Key', ['id_', 'type_id'])):
  """Corresponds to the native object of the same name."""


class Function(datatype('Function', ['id_'])):
  """Corresponds to the native object of the same name."""


class TypeConstraint(datatype('TypeConstraint', ['id_'])):
  """Corresponds to the native object of the same name."""


class TypeId(datatype('TypeId', ['id_'])):
  """Corresponds to the native object of the same name."""


class RunnableComplete(datatype('RunnableComplete', ['value', 'is_throw'])):
  """Corresponds to the native object of the same name."""


class ObjectIdMap(object):
  """In the native context, assign and memoize python objects an unique unsigned-integer Id.

  Underlying, the id is uniquely derived from object's digest instead of using its hash code
  because the content may change and object's hash function could be overridden. In order not
  to return the stale object we trade performance for correctness.

  In the future, we could improve performance by only computing digests for mutable objects.
  For this reason referring an implementation-independent id instead of the digest in the native
  context is more flexible.
  """

  def __init__(self):
    # Objects indexed by their keys, i.e, content digests
    self._objects = Storage.create()
    # Memoized object Ids.
    self._id_to_key = dict()
    self._key_to_id = dict()
    self._next_id = 0

  def put(self, obj):
    key = self._objects.put(obj)
    new_id = self._next_id
    oid = self._key_to_id.setdefault(key, new_id)
    if oid is not new_id:
      # Object already existed.
      return oid

    # Object is new/unique.
    self._id_to_key[oid] = key
    self._next_id += 1
    return oid

  def get(self, oid):
    return self._objects.get(self._id_to_key[oid])


class ExternContext(object):
  """A wrapper around python objects used in static extern functions in this module."""

  def __init__(self, ffi):
    """
    :param CompiledCFFI ffi: The CFFI handle to the compiled native engine lib.
    """
    self._ffi = ffi

    # A handle to this object to ensure that the native wrapper survives at least as
    # long as this object.
    self.handle = self._ffi.new_handle(self)

    # The native code will invoke externs concurrently, so locking is needed around
    # datastructures in this context.
    self._lock = threading.RLock()

    # Memoized object Ids.
    self._id_generator = 0
    self._id_to_obj = dict()
    self._obj_to_id = dict()
    self._object_id_map = ObjectIdMap()

    # Outstanding FFI object handles.
    self._handles = set()

  def buf(self, bytestring):
    buf = self._ffi.new('uint8_t[]', bytestring)
    return (buf, len(bytestring), self.to_value(buf))

  def utf8_buf(self, string):
    return self.buf(string.encode('utf-8'))

  def utf8_buf_buf(self, strings):
    bufs = [self.utf8_buf(string) for string in strings]
    buf_buf = self._ffi.new('Buffer[]', bufs)
    return (buf_buf, len(bufs), self.to_value(buf_buf))

  def vals_buf(self, keys):
    buf = self._ffi.new('Value[]', keys)
    return (buf, len(keys), self.to_value(buf))

  def type_ids_buf(self, types):
    buf = self._ffi.new('TypeId[]', types)
    return (buf, len(types), self.to_value(buf))

  def to_value(self, obj):
    handle = self._ffi.new_handle(obj)
    self._handles.add(handle)
    return Value(handle)

  def from_value(self, val):
    return self._ffi.from_handle(val.handle)

  def drop_handles(self, handles):
    self._handles -= set(handles)

  def put(self, obj):
    with self._lock:
      # If we encounter an existing id, return it.
      return self._object_id_map.put(obj)

  def get(self, id_):
    return self._object_id_map.get(id_)

  def to_id(self, typ):
    return self.put(typ)

  def to_key(self, obj):
    type_id = TypeId(self.put(type(obj)))
    return Key(self.put(obj), type_id)

  def from_id(self, cdata):
    return self.get(cdata)

  def from_key(self, cdata):
    return self.get(cdata.id_)


class Native(object):
  """Encapsulates fetching a platform specific version of the native portion of the engine.
  """

  class Factory(Subsystem):
    options_scope = 'native-engine'

    @classmethod
    def subsystem_dependencies(cls):
      return (BinaryUtil.Factory,)

    @staticmethod
    def _default_native_engine_version():
      return pkg_resources.resource_string(__name__, 'native_engine_version').strip()

    @classmethod
    def register_options(cls, register):
      register('--version', advanced=True, default=cls._default_native_engine_version(),
               help='Native engine version.')
      register('--supportdir', advanced=True, default='bin/native-engine',
               help='Find native engine binaries under this dir. Used as part of the path to '
                    'lookup the binary with --binary-util-baseurls and --pants-bootstrapdir.')
      register('--visualize-to', default=None, type=dir_option,
               help='A directory to write execution and rule graphs to as `dot` files. The contents '
                    'of the directory will be overwritten if any filenames collide.')

    def create(self):
      binary_util = BinaryUtil.Factory.create()
      options = self.get_options()
      return Native(binary_util, options.version, options.supportdir, options.visualize_to)

  def __init__(self, binary_util, version, supportdir, visualize_to_dir):
    """
    :param binary_util: The BinaryUtil subsystem instance for binary retrieval.
    :param version: The binary version of the native engine.
    :param supportdir: The supportdir for the native engine.
    :param visualize_to_dir: An existing directory (or None) to visualize executions to.
    """
    self._binary_util = binary_util
    self._version = version
    self._supportdir = supportdir
    self._visualize_to_dir = visualize_to_dir

  @property
  def visualize_to_dir(self):
    return self._visualize_to_dir

  @memoized_property
  def binary(self):
    """Load and return the path to the native engine binary."""
    return self._binary_util.select_binary(self._supportdir,
                                           self._version,
                                           '{}.so'.format(NATIVE_ENGINE_MODULE))

  @memoized_property
  def lib(self):
    """Load and return the native engine module."""
    return self.ffi.dlopen(self.binary)

  @memoized_property
  def ffi(self):
    """A CompiledCFFI handle as imported from the native engine python module."""
    ffi = getattr(self._ffi_module, 'ffi')
    _initialize_externs(ffi)
    return ffi

  @memoized_property
  def ffi_lib(self):
    """A CFFI Library handle as imported from the native engine python module."""
    return getattr(self._ffi_module, 'lib')

  @memoized_property
  def _ffi_module(self):
    """Load the native engine as a python module and register CFFI externs."""
    native_bin_dir = os.path.dirname(self.binary)
    logger.debug('loading native engine python module from: %s', native_bin_dir)
    sys.path.insert(0, native_bin_dir)
    return importlib.import_module(NATIVE_ENGINE_MODULE)

  @memoized_property
  def context(self):
    # We statically initialize a ExternContext to correspond to the queue of dropped
    # Handles that the native code maintains.
    def init_externs():
      context = ExternContext(self.ffi)
      self.lib.externs_set(context.handle,
                           self.ffi_lib.extern_log,
                           self.ffi_lib.extern_key_for,
                           self.ffi_lib.extern_val_for,
                           self.ffi_lib.extern_clone_val,
                           self.ffi_lib.extern_drop_handles,
                           self.ffi_lib.extern_id_to_str,
                           self.ffi_lib.extern_val_to_str,
                           self.ffi_lib.extern_satisfied_by,
                           self.ffi_lib.extern_satisfied_by_type,
                           self.ffi_lib.extern_store_list,
                           self.ffi_lib.extern_store_bytes,
                           self.ffi_lib.extern_project,
                           self.ffi_lib.extern_project_ignoring_type,
                           self.ffi_lib.extern_project_multi,
                           self.ffi_lib.extern_create_exception,
                           self.ffi_lib.extern_invoke_runnable,
                           TypeId(context.to_id(str)))
      return context

    return self.ffi.init_once(init_externs, 'ExternContext singleton')

  def new(self, cdecl, init):
    return self.ffi.new(cdecl, init)

  def gc(self, cdata, destructor):
    """Register a method to be called when `cdata` is garbage collected.

    Returns a new reference that should be used in place of `cdata`.
    """
    return self.ffi.gc(cdata, destructor)

  def unpack(self, cdata_ptr, count):
    """Given a pointer representing an array, and its count of entries, return a list."""
    return self.ffi.unpack(cdata_ptr, count)

  def buffer(self, cdata):
    return self.ffi.buffer(cdata)

  def new_tasks(self):
    return self.gc(self.lib.tasks_create(), self.lib.tasks_destroy)

  def new_scheduler(self,
                    tasks,
                    build_root,
                    ignore_patterns,
                    construct_snapshot,
                    construct_snapshots,
                    construct_file_content,
                    construct_files_content,
                    construct_path_stat,
                    construct_dir,
                    construct_file,
                    construct_link,
                    constraint_has_products,
                    constraint_address,
                    constraint_variants,
                    constraint_path_globs,
                    constraint_snapshot,
                    constraint_snapshots,
                    constraint_files_content,
                    constraint_dir,
                    constraint_file,
                    constraint_link):
    """Create and return an ExternContext and native Scheduler."""

    def tc(constraint):
      return TypeConstraint(self.context.to_id(constraint))

    scheduler = self.lib.scheduler_create(
        tasks,
        # Constructors/functions.
        Function(self.context.to_id(construct_snapshot)),
        Function(self.context.to_id(construct_snapshots)),
        Function(self.context.to_id(construct_file_content)),
        Function(self.context.to_id(construct_files_content)),
        Function(self.context.to_id(construct_path_stat)),
        Function(self.context.to_id(construct_dir)),
        Function(self.context.to_id(construct_file)),
        Function(self.context.to_id(construct_link)),
        # TypeConstraints.
        tc(constraint_address),
        tc(constraint_has_products),
        tc(constraint_variants),
        tc(constraint_path_globs),
        tc(constraint_snapshot),
        tc(constraint_snapshots),
        tc(constraint_files_content),
        tc(constraint_dir),
        tc(constraint_file),
        tc(constraint_link),
        # Types.
        TypeId(self.context.to_id(six.text_type)),
        TypeId(self.context.to_id(six.binary_type)),
        # Project tree.
        self.context.utf8_buf(build_root),
        self.context.utf8_buf_buf(ignore_patterns),
      )
    return self.gc(scheduler, self.lib.scheduler_destroy)<|MERGE_RESOLUTION|>--- conflicted
+++ resolved
@@ -148,62 +148,15 @@
                  extern_ptr_invoke_runnable,
                  TypeId);
 
-<<<<<<< HEAD
-RawScheduler* scheduler_create(Function,
-                               Function,
-                               Function,
-                               Function,
-                               Function,
-                               Function,
-                               Function,
-                               Function,
-                               TypeConstraint,
-                               TypeConstraint,
-                               TypeConstraint,
-                               TypeConstraint,
-                               TypeConstraint,
-                               TypeConstraint,
-                               TypeConstraint,
-                               TypeConstraint,
-                               TypeConstraint,
-                               TypeConstraint,
-                               TypeId,
-                               TypeId,
-                               Buffer,
-                               BufferBuffer);
-void scheduler_post_fork(RawScheduler*);
-void scheduler_destroy(RawScheduler*);
-
-void singleton_add(RawScheduler*, Value, TypeConstraint);
-
-void task_add(RawScheduler*, Function, TypeConstraint);
-void task_add_select(RawScheduler*, TypeConstraint);
-void task_add_select_variant(RawScheduler*, TypeConstraint, Buffer);
-void task_add_select_dependencies(RawScheduler*, TypeConstraint, TypeConstraint, Buffer, TypeIdBuffer);
-void task_add_select_transitive(RawScheduler*, TypeConstraint, TypeConstraint, Buffer, TypeIdBuffer);
-void task_add_select_projection(RawScheduler*, TypeConstraint, TypeConstraint, Buffer, TypeConstraint);
-void task_end(RawScheduler*);
-
-uint64_t graph_len(RawScheduler*);
-uint64_t graph_invalidate(RawScheduler*, BufferBuffer);
-void graph_visualize(RawScheduler*, char*);
-void graph_trace(RawScheduler*, char*);
-
-void execution_reset(RawScheduler*);
-void execution_add_root_select(RawScheduler*, Key, TypeConstraint);
-void execution_add_root_select_dependencies(RawScheduler*,
-=======
 Tasks* tasks_create();
 void tasks_task_begin(Tasks*, Function, TypeConstraint);
 void tasks_add_select(Tasks*, TypeConstraint);
 void tasks_add_select_variant(Tasks*, TypeConstraint, Buffer);
-void tasks_add_select_literal(Tasks*, Key, TypeConstraint);
 void tasks_add_select_dependencies(Tasks*, TypeConstraint, TypeConstraint, Buffer, TypeIdBuffer);
 void tasks_add_select_transitive(Tasks*, TypeConstraint, TypeConstraint, Buffer, TypeIdBuffer);
 void tasks_add_select_projection(Tasks*, TypeConstraint, TypeConstraint, Buffer, TypeConstraint);
 void tasks_task_end(Tasks*);
-void tasks_intrinsic_add(Tasks*, Function, TypeId, TypeConstraint, TypeConstraint);
-void tasks_singleton_add(Tasks*, Function, TypeConstraint);
+void tasks_singleton_add(Tasks*, Value, TypeConstraint);
 void tasks_destroy(Tasks*);
 
 Scheduler* scheduler_create(Tasks*,
@@ -240,7 +193,6 @@
 void execution_reset(Scheduler*);
 void execution_add_root_select(Scheduler*, Key, TypeConstraint);
 void execution_add_root_select_dependencies(Scheduler*,
->>>>>>> afc17b46
                                             Key,
                                             TypeConstraint,
                                             TypeConstraint,
