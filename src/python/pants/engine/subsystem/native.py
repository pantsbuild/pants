--- conflicted
+++ resolved
@@ -28,188 +28,6 @@
 logger = logging.getLogger(__name__)
 
 
-<<<<<<< HEAD
-_FFI = FFI()
-_FFI.cdef(
-    '''
-    typedef uint64_t   Id;
-    typedef void*      Handle;
-
-    typedef struct {
-      Id id_;
-    } TypeId;
-
-    typedef struct {
-      Id id_;
-    } TypeConstraint;
-
-    typedef struct {
-      Id id_;
-    } Function;
-
-    typedef struct {
-      Handle   handle;
-    } Value;
-
-    typedef struct {
-      Id       id_;
-      TypeId   type_id;
-    } Key;
-
-    typedef struct {
-      uint8_t*  bytes_ptr;
-      uint64_t  bytes_len;
-      Value     handle_;
-    } Buffer;
-
-    typedef struct {
-      Value*     values_ptr;
-      uint64_t   values_len;
-      Value      handle_;
-    } ValueBuffer;
-
-    typedef struct {
-      TypeId*     ids_ptr;
-      uint64_t    ids_len;
-      Value       handle_;
-    } TypeIdBuffer;
-
-    typedef struct {
-      Buffer*     bufs_ptr;
-      uint64_t    bufs_len;
-      Value       handle_;
-    } BufferBuffer;
-
-    typedef struct {
-      Value  value;
-      bool   is_throw;
-    } RunnableComplete;
-
-    typedef uint64_t EntryId;
-
-    typedef void ExternContext;
-
-    // On the rust side the integration is defined in externs.rs
-    typedef void             (*extern_log)(ExternContext*, uint8_t, uint8_t*, uint64_t);
-    typedef Key              (*extern_key_for)(ExternContext*, Value*);
-    typedef Value            (*extern_val_for)(ExternContext*, Key*);
-    typedef Value            (*extern_clone_val)(ExternContext*, Value*);
-    typedef void             (*extern_drop_handles)(ExternContext*, Handle*, uint64_t);
-    typedef Buffer           (*extern_id_to_str)(ExternContext*, Id);
-    typedef Buffer           (*extern_val_to_str)(ExternContext*, Value*);
-    typedef bool             (*extern_satisfied_by)(ExternContext*, TypeConstraint*, Value*);
-    typedef bool             (*extern_satisfied_by_type)(ExternContext*, TypeConstraint*, TypeId*);
-    typedef Value            (*extern_store_list)(ExternContext*, Value**, uint64_t, bool);
-    typedef Value            (*extern_store_bytes)(ExternContext*, uint8_t*, uint64_t);
-    typedef Value            (*extern_project)(ExternContext*, Value*, uint8_t*, uint64_t, TypeId*);
-    typedef ValueBuffer      (*extern_project_multi)(ExternContext*, Value*, uint8_t*, uint64_t);
-    typedef Value            (*extern_project_ignoring_type)(ExternContext*, Value*, uint8_t*, uint64_t);
-    typedef Value            (*extern_create_exception)(ExternContext*, uint8_t*, uint64_t);
-    typedef RunnableComplete (*extern_invoke_runnable)(ExternContext*, Value*, Value*, uint64_t, bool);
-
-    typedef void RawScheduler;
-
-    typedef struct {
-      uint64_t runnable_count;
-      uint64_t scheduling_iterations;
-    } ExecutionStat;
-
-    typedef struct {
-      Key             subject;
-      TypeConstraint  product;
-      uint8_t         state_tag;
-      Value           state_value;
-    } RawNode;
-
-    typedef struct {
-      RawNode*  nodes_ptr;
-      uint64_t  nodes_len;
-      // NB: there are more fields in this struct, but we can safely (?)
-      // ignore them because we never have collections of this type.
-    } RawNodes;
-
-    void externs_set(ExternContext*,
-                     extern_log,
-                     extern_key_for,
-                     extern_val_for,
-                     extern_clone_val,
-                     extern_drop_handles,
-                     extern_id_to_str,
-                     extern_val_to_str,
-                     extern_satisfied_by,
-                     extern_satisfied_by_type,
-                     extern_store_list,
-                     extern_store_bytes,
-                     extern_project,
-                     extern_project_ignoring_type,
-                     extern_project_multi,
-                     extern_create_exception,
-                     extern_invoke_runnable,
-                     TypeId);
-
-    RawScheduler* scheduler_create(Function,
-                                   Function,
-                                   Function,
-                                   Function,
-                                   Function,
-                                   Function,
-                                   Function,
-                                   Function,
-                                   TypeConstraint,
-                                   TypeConstraint,
-                                   TypeConstraint,
-                                   TypeConstraint,
-                                   TypeConstraint,
-                                   TypeConstraint,
-                                   TypeConstraint,
-                                   TypeConstraint,
-                                   TypeConstraint,
-                                   TypeConstraint,
-                                   TypeId,
-                                   TypeId,
-                                   Buffer,
-                                   BufferBuffer);
-    void scheduler_post_fork(RawScheduler*);
-    void scheduler_destroy(RawScheduler*);
-
-    void intrinsic_task_add(RawScheduler*, Function, TypeId, TypeConstraint, TypeConstraint);
-    void singleton_task_add(RawScheduler*, Function, TypeConstraint);
-
-    void task_add(RawScheduler*, Function, TypeConstraint);
-    void task_add_select(RawScheduler*, TypeConstraint);
-    void task_add_select_variant(RawScheduler*, TypeConstraint, Buffer);
-    void task_add_select_literal(RawScheduler*, Key, TypeConstraint);
-    void task_add_select_dependencies(RawScheduler*, TypeConstraint, TypeConstraint, Buffer, TypeIdBuffer, bool);
-    void task_add_select_transitive(RawScheduler*, TypeConstraint, TypeConstraint, Buffer, TypeIdBuffer);
-    void task_add_select_projection(RawScheduler*, TypeConstraint, TypeConstraint, Buffer, TypeConstraint);
-    void task_end(RawScheduler*);
-
-    uint64_t graph_len(RawScheduler*);
-    uint64_t graph_invalidate(RawScheduler*, BufferBuffer);
-    void graph_visualize(RawScheduler*, char*);
-    void graph_trace(RawScheduler*, char*);
-
-
-    void execution_reset(RawScheduler*);
-    void execution_add_root_select(RawScheduler*, Key, TypeConstraint);
-    void execution_add_root_select_dependencies(RawScheduler*,
-                                                Key,
-                                                TypeConstraint,
-                                                TypeConstraint,
-                                                Buffer,
-                                                TypeIdBuffer,
-                                                bool);
-    ExecutionStat execution_execute(RawScheduler*);
-    RawNodes* execution_roots(RawScheduler*);
-
-    Value validator_run(RawScheduler*, TypeId*, uint64_t);
-
-    void rule_graph_visualize(RawScheduler*, TypeId*, uint64_t, char*);
-    void rule_subgraph_visualize(RawScheduler*, TypeId, TypeConstraint, char*);
-
-    void nodes_destroy(RawNodes*);
-    '''
-=======
 NATIVE_ENGINE_MODULE = 'native_engine'
 
 
@@ -364,6 +182,7 @@
 void task_add_select_variant(RawScheduler*, TypeConstraint, Buffer);
 void task_add_select_literal(RawScheduler*, Key, TypeConstraint);
 void task_add_select_dependencies(RawScheduler*, TypeConstraint, TypeConstraint, Buffer, TypeIdBuffer, _Bool);
+void task_add_select_transitive(RawScheduler*, TypeConstraint, TypeConstraint, Buffer, TypeIdBuffer, _Bool);
 void task_add_select_projection(RawScheduler*, TypeConstraint, TypeConstraint, Buffer, TypeConstraint);
 void task_end(RawScheduler*);
 
@@ -420,7 +239,6 @@
     sysconfig.get_config_var('BASECFLAGS'),
     sysconfig.get_config_var('OPT'),
     sysconfig.get_path('include')
->>>>>>> f882bb4b
   )
 
 
