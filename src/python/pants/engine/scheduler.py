--- conflicted
+++ resolved
@@ -15,14 +15,9 @@
 from pants.build_graph.address import Address
 from pants.engine.fs import (Digest, DirectoriesToMerge, DirectoryToMaterialize,
                              DirectoryWithPrefixToStrip, FileContent, FilesContent,
-<<<<<<< HEAD
                              InputFileContent, PathGlobs, PathGlobsAndRoot, Snapshot, UrlToFetch)
 from pants.engine.isolated_process import (FallibleExecuteProcessResult,
                                            MultiPlatformExecuteProcessRequest)
-=======
-                             InputFilesContent, PathGlobs, PathGlobsAndRoot, Snapshot, UrlToFetch)
-from pants.engine.isolated_process import ExecuteProcessRequest, FallibleExecuteProcessResult
->>>>>>> 8a2d4389
 from pants.engine.native import Function, TypeId
 from pants.engine.nodes import Return, Throw
 from pants.engine.objects import Collection
