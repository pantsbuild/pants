# coding=utf-8
# Copyright 2015 Pants project contributors (see CONTRIBUTORS.md).
# Licensed under the Apache License, Version 2.0 (see LICENSE).

from __future__ import absolute_import, division, print_function, unicode_literals

import os

from future.utils import binary_type, text_type

from pants.engine.objects import Collection
from pants.engine.rules import RootRule
from pants.option.custom_types import GlobExpansionConjunction
from pants.option.global_options import GlobMatchErrorBehavior
from pants.util.dirutil import maybe_read_file, safe_delete, safe_file_dump
from pants.util.objects import Exactly, datatype


class FileContent(datatype([('path', text_type), ('content', binary_type)])):
  """The content of a file."""

  def __repr__(self):
    return 'FileContent(path={}, content=(len:{}))'.format(self.path, len(self.content))

  def __str__(self):
    return repr(self)


class PathGlobs(datatype([
    'include',
    'exclude',
    ('glob_match_error_behavior', GlobMatchErrorBehavior),
    ('conjunction', GlobExpansionConjunction),
])):
  """A wrapper around sets of filespecs to include and exclude.

  The syntax supported is roughly git's glob syntax.

  NB: this object is interpreted from within Snapshot::lift_path_globs() -- that method will need to
  be aware of any changes to this object's definition.
  """

  def __new__(cls, include, exclude=(), glob_match_error_behavior=None, conjunction=None):
    """Given various file patterns create a PathGlobs object (without using filesystem operations).

    :param include: A list of filespecs to include.
    :param exclude: A list of filespecs to exclude.
    :param GlobMatchErrorBehavior glob_match_error_behavior: How to respond to globs matching no
                                                             files.
    :param GlobExpansionConjunction conjunction: Whether all globs are expected to match at least
                                                 one file, or if any glob matching is ok.
    :rtype: :class:`PathGlobs`
    """
    return super(PathGlobs, cls).__new__(
      cls,
      include=tuple(include),
      exclude=tuple(exclude),
      glob_match_error_behavior=(glob_match_error_behavior or GlobMatchErrorBehavior.ignore),
      conjunction=(conjunction or GlobExpansionConjunction.any_match))


class Digest(datatype([('fingerprint', text_type), ('serialized_bytes_length', int)])):
  """A Digest is a content-digest fingerprint, and a length of underlying content.

  These are used both to reference digests of strings/bytes/content, and as an opaque handle to a
  set of files known about by the engine.

  The contents of file sets referenced opaquely can be inspected by requesting a FilesContent for
  it.

  In the future, it will be possible to inspect the file metadata by requesting a Snapshot for it,
  but at the moment we can't install rules which go both:
   PathGlobs -> Digest -> Snapshot
   PathGlobs -> Snapshot
  because it would lead to an ambiguity in the engine, and we have existing code which already
  relies on the latter existing. This can be resolved when ordering is removed from Snapshots. See
  https://github.com/pantsbuild/pants/issues/5802
  """

  @classmethod
  def _path(cls, directory):
    return '{}.digest'.format(directory.rstrip(os.sep))

  @classmethod
  def clear(cls, directory):
    """Clear any existing Digest file adjacent to the given directory."""
    safe_delete(cls._path(directory))

  @classmethod
  def load(cls, directory):
    """Load a Digest from a `.digest` file adjacent to the given directory.

    :return: A Digest, or None if the Digest did not exist.
    """
    read_file = maybe_read_file(cls._path(directory))
    if read_file:
      fingerprint, length = read_file.split(':')
      return Digest(fingerprint, int(length))
    else:
      return None

  def dump(self, directory):
    """Dump this Digest object adjacent to the given directory."""
    payload = '{}:{}'.format(self.fingerprint, self.serialized_bytes_length)
    safe_file_dump(self._path(directory), payload=payload)

  def __repr__(self):
    return '''Digest(fingerprint={}, serialized_bytes_length={})'''.format(
      self.fingerprint,
      self.serialized_bytes_length
    )

  def __str__(self):
    return repr(self)


class PathGlobsAndRoot(datatype([
    ('path_globs', PathGlobs),
    ('root', text_type),
    ('digest_hint', Exactly(Digest, type(None))),
])):
  """A set of PathGlobs to capture relative to some root (which may exist outside of the buildroot).

  If the `digest_hint` is set, it must be the Digest that we would expect to get if we were to
  expand and Digest the globs. The hint is an optimization that allows for bypassing filesystem
  operations in cases where the expected Digest is known, and the content for the Digest is already
  stored.
  """

  def __new__(cls, path_globs, root, digest_hint=None):
    return super(PathGlobsAndRoot, cls).__new__(cls, path_globs, root, digest_hint)


class Snapshot(datatype([('directory_digest', Digest), ('files', tuple), ('dirs', tuple)])):
  """A Snapshot is a collection of file paths and dir paths fingerprinted by their names/content.

  Snapshots are used to make it easier to isolate process execution by fixing the contents
  of the files being operated on and easing their movement to and from isolated execution
  sandboxes.
  """

  @property
  def is_empty(self):
    return self == EMPTY_SNAPSHOT


class MergedDirectories(datatype([('directories', tuple)])):
  pass


<<<<<<< HEAD
class PrefixStrippedDirectory(datatype([('directory_digest', Digest), ('prefix', text_type)])):
=======
class DirectoryWithPrefixToStrip(datatype([('directory_digest', Digest), ('prefix', text_type)])):
>>>>>>> 55f11c66
  pass


class DirectoryToMaterialize(datatype([('path', text_type), ('directory_digest', Digest)])):
  """A request to materialize the contents of a directory digest at the provided path."""
  pass


class UrlToFetch(datatype([('url', text_type), ('digest', Digest)])):
  pass


FilesContent = Collection.of(FileContent)


# TODO: don't recreate this in python, get this from fs::EMPTY_DIGEST somehow.
_EMPTY_FINGERPRINT = 'e3b0c44298fc1c149afbf4c8996fb92427ae41e4649b934ca495991b7852b855'


EMPTY_DIRECTORY_DIGEST = Digest(
  fingerprint=text_type(_EMPTY_FINGERPRINT),
  serialized_bytes_length=0
)

EMPTY_SNAPSHOT = Snapshot(
  directory_digest=EMPTY_DIRECTORY_DIGEST,
  files=(),
  dirs=()
)


def create_fs_rules():
  """Creates rules that consume the intrinsic filesystem types."""
  return [
    RootRule(Digest),
    RootRule(MergedDirectories),
    RootRule(PathGlobs),
<<<<<<< HEAD
    RootRule(PrefixStrippedDirectory),
=======
    RootRule(DirectoryWithPrefixToStrip),
>>>>>>> 55f11c66
    RootRule(UrlToFetch),
  ]<|MERGE_RESOLUTION|>--- conflicted
+++ resolved
@@ -148,11 +148,7 @@
   pass
 
 
-<<<<<<< HEAD
-class PrefixStrippedDirectory(datatype([('directory_digest', Digest), ('prefix', text_type)])):
-=======
 class DirectoryWithPrefixToStrip(datatype([('directory_digest', Digest), ('prefix', text_type)])):
->>>>>>> 55f11c66
   pass
 
 
@@ -190,10 +186,6 @@
     RootRule(Digest),
     RootRule(MergedDirectories),
     RootRule(PathGlobs),
-<<<<<<< HEAD
-    RootRule(PrefixStrippedDirectory),
-=======
     RootRule(DirectoryWithPrefixToStrip),
->>>>>>> 55f11c66
     RootRule(UrlToFetch),
   ]