# Copyright 2019 Pants project contributors (see CONTRIBUTORS.md).
# Licensed under the Apache License, Version 2.0 (see LICENSE).

from abc import abstractmethod
from contextlib import contextmanager
from dataclasses import dataclass
from typing import ClassVar, Tuple, Type

from pants.option.optionable import Optionable
from pants.subsystem.subsystem_client_mixin import SubsystemClientMixin
from pants.util.meta import classproperty


class GoalSubsystem(SubsystemClientMixin, Optionable):
    """The Subsystem used by `Goal`s to register the external API, meaning the goal name, the help
    message, and any options.

    This class should be subclassed and given a `GoalSubsystem.name` that it will be referred to by
    when invoked from the command line. The `Goal.name` also acts as the options_scope for the Goal.

    Rules that need to consume the GoalSubsystem's options may directly request the type:

    ```
    @rule
    def list(console: Console, options: ListOptions) -> List:
      transitive = options.values.transitive
      documented = options.values.documented
      ...
    ```
    """

    # If the goal requires downstream implementations to work properly, such as `test` and `run`,
    # it should declare the union types that must have members.
    required_union_implementations: Tuple[Type, ...] = ()

    @classproperty
    @abstractmethod
    def name(cls):
        """The name used to select the corresponding Goal on the commandline and the options_scope
        for its options."""

<<<<<<< HEAD
    @classproperty
    def deprecated_cache_setup_removal_version(cls):
        """Optionally defines a deprecation version for a CacheSetup dependency.

        If this GoalSubsystem should have an associated deprecated instance of `CacheSetup` (which
        was implicitly required by all v1 Tasks), subclasses may set this to a valid deprecation
        version to create that association.
        """
        return None
=======
    @classmethod
    def conflict_free_name(cls):
        # v2 goal names ending in '2' are assumed to be so-named to avoid conflict with a v1 goal.
        # If we're in v2-exclusive mode, strip off the '2', so we can use the more natural name.
        # Note that this implies a change of options scope when changing to v2-only mode: options
        # on the foo2 scope will need to be moved to the foo scope. But we already expect options
        # changes when switching to v2-exclusive mode (e.g., some v1 options aren't even registered
        # in that mode), so this is in keeping with existing expectations. And this provides
        # a much better experience to new users who never encountered v1 anyway.
        if is_v2_exclusive and cls.name.endswith("2"):
            return cls.name[:-1]
        return cls.name
>>>>>>> 44005f60

    @classproperty
    def options_scope(cls):
        return cls.name

    def __init__(self, scope, scoped_options):
        # NB: This constructor is shaped to meet the contract of `Optionable(Factory).signature`.
        super().__init__()
        self._scope = scope
        self._scoped_options = scoped_options

    @property
    def values(self):
        """Returns the option values."""
        return self._scoped_options


@dataclass(frozen=True)
class Goal:
    """The named product of a `@goal_rule`.

    This class should be subclassed and linked to a corresponding `GoalSubsystem`:

    ```
    class ListOptions(GoalSubsystem):
      '''List targets.'''
      name = "list"

    class List(Goal):
      subsystem_cls = ListOptions
    ```

    Since `@goal_rules` always run in order to produce side effects (generally: console output),
    they are not cacheable, and the `Goal` product of a `@goal_rule` contains only a exit_code
    value to indicate whether the rule exited cleanly.
    """

    exit_code: int
    subsystem_cls: ClassVar[Type[GoalSubsystem]]

    @classproperty
    def name(cls):
        return cls.subsystem_cls.name


class Outputting:
    """A mixin for Goal that adds options to support output-related context managers.

    Allows output to go to a file or to stdout.

    Useful for goals whose purpose is to emit output to the end user (as distinct from incidental logging to stderr).
    """

    @classmethod
    def register_options(cls, register):
        super().register_options(register)
        register(
            "--output-file",
            metavar="<path>",
            help="Output to this file.  If unspecified, outputs to stdout.",
        )

    @contextmanager
    def output(self, console):
        """Given a Console, yields a function for writing data to stdout, or a file.

        The passed options instance will generally be the `Goal.Options` of an `Outputting` `Goal`.
        """
        with self.output_sink(console) as output_sink:
            yield lambda msg: output_sink.write(msg)

    @contextmanager
    def output_sink(self, console):
        stdout_file = None
        if self.values.output_file:
            stdout_file = open(self.values.output_file, "w")
            output_sink = stdout_file
        else:
            output_sink = console.stdout
        try:
            yield output_sink
        finally:
            output_sink.flush()
            if stdout_file:
                stdout_file.close()


class LineOriented(Outputting):
    @classmethod
    def register_options(cls, register):
        super().register_options(register)
        register(
            "--sep",
            default="\\n",
            metavar="<separator>",
            help="String to use to separate lines in line-oriented output.",
        )

    @contextmanager
    def line_oriented(self, console):
        """Given a Console, yields a function for printing lines to stdout or a file.

        The passed options instance will generally be the `Goal.Options` of an `Outputting` `Goal`.
        """
        sep = self.values.sep.encode().decode("unicode_escape")
        with self.output_sink(console) as output_sink:
            yield lambda msg: print(msg, file=output_sink, end=sep)<|MERGE_RESOLUTION|>--- conflicted
+++ resolved
@@ -38,31 +38,6 @@
     def name(cls):
         """The name used to select the corresponding Goal on the commandline and the options_scope
         for its options."""
-
-<<<<<<< HEAD
-    @classproperty
-    def deprecated_cache_setup_removal_version(cls):
-        """Optionally defines a deprecation version for a CacheSetup dependency.
-
-        If this GoalSubsystem should have an associated deprecated instance of `CacheSetup` (which
-        was implicitly required by all v1 Tasks), subclasses may set this to a valid deprecation
-        version to create that association.
-        """
-        return None
-=======
-    @classmethod
-    def conflict_free_name(cls):
-        # v2 goal names ending in '2' are assumed to be so-named to avoid conflict with a v1 goal.
-        # If we're in v2-exclusive mode, strip off the '2', so we can use the more natural name.
-        # Note that this implies a change of options scope when changing to v2-only mode: options
-        # on the foo2 scope will need to be moved to the foo scope. But we already expect options
-        # changes when switching to v2-exclusive mode (e.g., some v1 options aren't even registered
-        # in that mode), so this is in keeping with existing expectations. And this provides
-        # a much better experience to new users who never encountered v1 anyway.
-        if is_v2_exclusive and cls.name.endswith("2"):
-            return cls.name[:-1]
-        return cls.name
->>>>>>> 44005f60
 
     @classproperty
     def options_scope(cls):
