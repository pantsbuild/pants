--- conflicted
+++ resolved
@@ -197,14 +197,8 @@
     """
     self.symbol_table_cls = symbol_table_cls
     self.parser_cls = parser_cls
-<<<<<<< HEAD
-    self.build_pattern = build_pattern or b'BUILD*'
-
-    self.build_ignore_patterns = PathSpec.from_lines(GitIgnorePattern, build_ignore_patterns or [])
-=======
-    self.build_patterns = build_patterns or ('BUILD', 'BUILD.*')
+    self.build_patterns = build_patterns or (b'BUILD', b'BUILD.*')
     self.build_ignore_patterns = PathSpec.from_lines(GitWildMatchPattern, build_ignore_patterns or [])
->>>>>>> 5be6fba4
     self._exclude_target_regexps = exclude_target_regexps or []
     self.exclude_patterns = [re.compile(pattern) for pattern in self._exclude_target_regexps]
 
