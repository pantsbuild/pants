# Copyright 2020 Pants project contributors (see CONTRIBUTORS.md).
# Licensed under the Apache License, Version 2.0 (see LICENSE).

import string
from collections import namedtuple
from dataclasses import dataclass
from enum import Enum
from typing import Any, ClassVar, Dict, Iterable, List, Optional, Sequence, Set, Tuple, cast

import pytest

from pants.engine.addresses import Address
from pants.engine.fs import GlobExpansionConjunction, GlobMatchErrorBehavior, PathGlobs, Paths
from pants.engine.target import (
    NO_VALUE,
    AsyncFieldMixin,
    BoolField,
    CoarsenedTarget,
    CoarsenedTargets,
    DictStringToStringField,
    DictStringToStringSequenceField,
    ExplicitlyProvidedDependencies,
    Field,
    FieldSet,
    FloatField,
    GeneratedTargets,
    GenerateSourcesRequest,
    IntField,
    InvalidFieldChoiceException,
    InvalidFieldException,
    InvalidFieldTypeException,
    InvalidGeneratedTargetException,
    InvalidTargetException,
    MultipleSourcesField,
    NestedDictStringToStringField,
    OptionalSingleSourceField,
    OverridesField,
    RequiredFieldMissingException,
    ScalarField,
    SequenceField,
    SingleSourceField,
    StringField,
    StringSequenceField,
    Target,
    ValidNumbers,
    generate_file_based_overrides_field_help_message,
    get_shard,
    parse_shard_spec,
    targets_with_sources_types,
)
from pants.engine.unions import UnionMembership
from pants.option.global_options import UnmatchedBuildFileGlobs
from pants.testutil.pytest_util import no_exception
from pants.util.frozendict import FrozenDict
from pants.util.meta import FrozenInstanceError
from pants.util.ordered_set import FrozenOrderedSet, OrderedSet

# -----------------------------------------------------------------------------------------------
# Test core Field and Target abstractions
# -----------------------------------------------------------------------------------------------


class FortranExtensions(Field):
    alias = "fortran_extensions"
    value: Tuple[str, ...]
    default = ()

    @classmethod
    def compute_value(cls, raw_value: Optional[Iterable[str]], address: Address) -> Tuple[str, ...]:
        value_or_default = super().compute_value(raw_value, address)
        # Add some arbitrary validation to test that hydration/validation works properly.
        bad_extensions = [
            extension for extension in value_or_default if not extension.startswith("Fortran")
        ]
        if bad_extensions:
            raise InvalidFieldException(
                f"The {repr(cls.alias)} field in target {address} expects all elements to be "
                f"prefixed by `Fortran`. Received {bad_extensions}.",
            )
        return tuple(value_or_default)


class FortranVersion(StringField):
    alias = "version"


class UnrelatedField(BoolField):
    alias = "unrelated"
    default = False


class FortranTarget(Target):
    alias = "fortran"
    core_fields = (FortranExtensions, FortranVersion)

    def validate(self) -> None:
        if self[FortranVersion].value == "bad":
            raise InvalidTargetException("Bad!")


def test_field_and_target_eq() -> None:
    addr = Address("", target_name="tgt")
    field = FortranVersion("dev0", addr)
    assert field.value == "dev0"

    other = FortranVersion("dev0", addr)
    assert field == other
    assert hash(field) == hash(other)

    other = FortranVersion("dev1", addr)
    assert field != other
    assert hash(field) != hash(other)

    # NB: because normal `Field`s throw away the address, these are equivalent.
    other = FortranVersion("dev0", Address("", target_name="other"))
    assert field == other
    assert hash(field) == hash(other)

    # Ensure the field is frozen.
    with pytest.raises(FrozenInstanceError):
        field.y = "foo"  # type: ignore[attr-defined]

    tgt = FortranTarget({"version": "dev0"}, addr)
    assert tgt.address == addr

    other_tgt = FortranTarget({"version": "dev0"}, addr)
    assert tgt == other_tgt
    assert hash(tgt) == hash(other_tgt)

    other_tgt = FortranTarget({"version": "dev1"}, addr)
    assert tgt != other_tgt
    assert hash(tgt) != hash(other_tgt)

    other_tgt = FortranTarget({"version": "dev0"}, Address("", target_name="other"))
    assert tgt != other_tgt
    assert hash(tgt) != hash(other_tgt)

    # Ensure the target is frozen.
    with pytest.raises(FrozenInstanceError):
        tgt.y = "foo"  # type: ignore[attr-defined]

    # Ensure that subclasses are not equal.
    class SubclassField(FortranVersion):
        pass

    subclass_field = SubclassField("dev0", addr)
    assert field != subclass_field
    assert hash(field) != hash(subclass_field)

    class SubclassTarget(FortranTarget):
        pass

    subclass_tgt = SubclassTarget({"version": "dev0"}, addr)
    assert tgt != subclass_tgt
    assert hash(tgt) != hash(subclass_tgt)


def test_invalid_fields_rejected() -> None:
    with pytest.raises(InvalidFieldException) as exc:
        FortranTarget({"invalid_field": True}, Address("", target_name="lib"))
    assert "Unrecognized field `invalid_field=True`" in str(exc)
    assert "//:lib" in str(exc)
    with no_exception():
        FortranTarget(
            {"invalid_field": True}, Address("", target_name="lib"), ignore_unrecognized_fields=True
        )


def test_get_field() -> None:
    extensions = ("FortranExt1",)
    tgt = FortranTarget({FortranExtensions.alias: extensions}, Address("", target_name="lib"))

    assert tgt[FortranExtensions].value == extensions
    assert tgt.get(FortranExtensions).value == extensions
    assert tgt.get(FortranExtensions, default_raw_value=["FortranExt2"]).value == extensions

    # Default field value. This happens when the field is registered on the target type, but the
    # user does not explicitly set the field in the BUILD file.
    default_field_tgt = FortranTarget({}, Address("", target_name="default"))
    assert default_field_tgt[FortranExtensions].value == ()
    assert default_field_tgt.get(FortranExtensions).value == ()
    assert default_field_tgt.get(FortranExtensions, default_raw_value=["FortranExt2"]).value == ()
    # Example of a call site applying its own default value instead of the field's default value.
    assert default_field_tgt[FortranExtensions].value or 123 == 123

    assert (
        FortranTarget.class_get_field(FortranExtensions, union_membership=UnionMembership({}))
        is FortranExtensions
    )

    # Field is not registered on the target.
    with pytest.raises(KeyError) as exc:
        default_field_tgt[UnrelatedField]
    assert UnrelatedField.__name__ in str(exc)

    with pytest.raises(KeyError) as exc:
        FortranTarget.class_get_field(UnrelatedField, union_membership=UnionMembership({}))
    assert UnrelatedField.__name__ in str(exc)

    assert default_field_tgt.get(UnrelatedField).value == UnrelatedField.default
    assert default_field_tgt.get(
        UnrelatedField, default_raw_value=not UnrelatedField.default
    ).value == (not UnrelatedField.default)


def test_field_hydration_is_eager() -> None:
    with pytest.raises(InvalidFieldException) as exc:
        FortranTarget(
            {FortranExtensions.alias: ["FortranExt1", "DoesNotStartWithFortran"]},
            Address("", target_name="bad_extension"),
        )
    assert "DoesNotStartWithFortran" in str(exc)
    assert "//:bad_extension" in str(exc)


def test_has_fields() -> None:
    empty_union_membership = UnionMembership({})
    tgt = FortranTarget({}, Address("", target_name="lib"))

    assert tgt.field_types == (FortranExtensions, FortranVersion)
    assert FortranTarget.class_field_types(union_membership=empty_union_membership) == (
        FortranExtensions,
        FortranVersion,
    )

    assert tgt.has_fields([]) is True
    assert FortranTarget.class_has_fields([], union_membership=empty_union_membership) is True

    assert tgt.has_fields([FortranExtensions]) is True
    assert tgt.has_field(FortranExtensions) is True
    assert (
        FortranTarget.class_has_fields([FortranExtensions], union_membership=empty_union_membership)
        is True
    )
    assert (
        FortranTarget.class_has_field(FortranExtensions, union_membership=empty_union_membership)
        is True
    )

    assert tgt.has_fields([UnrelatedField]) is False
    assert tgt.has_field(UnrelatedField) is False
    assert (
        FortranTarget.class_has_fields([UnrelatedField], union_membership=empty_union_membership)
        is False
    )
    assert (
        FortranTarget.class_has_field(UnrelatedField, union_membership=empty_union_membership)
        is False
    )

    assert tgt.has_fields([FortranExtensions, UnrelatedField]) is False
    assert (
        FortranTarget.class_has_fields(
            [FortranExtensions, UnrelatedField], union_membership=empty_union_membership
        )
        is False
    )


def test_add_custom_fields() -> None:
    class CustomField(BoolField):
        alias = "custom_field"
        default = False

    union_membership = UnionMembership.from_rules(
        [FortranTarget.register_plugin_field(CustomField)]
    )
    tgt_values = {CustomField.alias: True}
    tgt = FortranTarget(
        tgt_values, Address("", target_name="lib"), union_membership=union_membership
    )

    assert tgt.field_types == (FortranExtensions, FortranVersion, CustomField)
    assert tgt.core_fields == (FortranExtensions, FortranVersion)
    assert tgt.plugin_fields == (CustomField,)
    assert tgt.has_field(CustomField) is True

    assert FortranTarget.class_field_types(union_membership=union_membership) == (
        FortranExtensions,
        FortranVersion,
        CustomField,
    )
    assert FortranTarget.class_has_field(CustomField, union_membership=union_membership) is True
    assert (
        FortranTarget.class_get_field(CustomField, union_membership=union_membership) is CustomField
    )

    assert tgt[CustomField].value is True

    default_tgt = FortranTarget(
        {}, Address("", target_name="default"), union_membership=union_membership
    )
    assert default_tgt[CustomField].value is False

    # Ensure that the `PluginField` is not being registered on other target types.
    class OtherTarget(Target):
        alias = "other_target"
        core_fields = ()

    other_tgt = OtherTarget({}, Address("", target_name="other"))
    assert other_tgt.plugin_fields == ()
    assert other_tgt.has_field(CustomField) is False


def test_subclassed_target_inherits_plugin_fields() -> None:
    class CustomFortranTarget(FortranTarget):
        alias = "custom_fortran"

    class CustomField(BoolField):
        alias = "custom_field"
        default = False

    union_membership = UnionMembership.from_rules(
        [FortranTarget.register_plugin_field(CustomField)]
    )

    custom_tgt = CustomFortranTarget(
        {}, Address("", target_name="custom"), union_membership=union_membership
    )
    assert custom_tgt.has_field(CustomField) is True


def test_override_preexisting_field_via_new_target() -> None:
    # To change the behavior of a pre-existing field, you must create a new target as it would not
    # be safe to allow plugin authors to change the behavior of core target types.
    #
    # Because the Target API does not care about the actual target type and we only check that the
    # target has the required fields via Target.has_fields(), it is safe to create a new target
    # that still works where the original target was expected.
    #
    # However, this means that we must ensure `Target.get()` and `Target.has_fields()` will work
    # with subclasses of the original `Field`s.

    class CustomFortranExtensions(FortranExtensions):
        banned_extensions = ("FortranBannedExt",)
        default_extensions = ("FortranCustomExt",)

        @classmethod
        def compute_value(
            cls, raw_value: Optional[Iterable[str]], address: Address
        ) -> Tuple[str, ...]:
            # Ensure that we avoid certain problematic extensions and always use some defaults.
            specified_extensions = super().compute_value(raw_value, address)
            banned = [
                extension
                for extension in specified_extensions
                if extension in cls.banned_extensions
            ]
            if banned:
                raise InvalidFieldException(
                    f"The {repr(cls.alias)} field in target {address} is using banned "
                    f"extensions: {banned}"
                )
            return (*specified_extensions, *cls.default_extensions)

    class CustomFortranTarget(Target):
        alias = "custom_fortran"
        core_fields = tuple(
            {*FortranTarget.core_fields, CustomFortranExtensions} - {FortranExtensions}
        )

    custom_tgt = CustomFortranTarget(
        {FortranExtensions.alias: ["FortranExt1"]}, Address("", target_name="custom")
    )

    assert custom_tgt.has_field(FortranExtensions) is True
    assert custom_tgt.has_field(CustomFortranExtensions) is True
    assert custom_tgt.has_fields([FortranExtensions, CustomFortranExtensions]) is True
    assert (
        CustomFortranTarget.class_get_field(FortranExtensions, union_membership=UnionMembership({}))
        is CustomFortranExtensions
    )

    # Ensure that subclasses not defined on a target are not accepted. This allows us to, for
    # example, filter every target with `PythonSources` (or a subclass) and to ignore targets with
    # only `SourcesField`.
    normal_tgt = FortranTarget({}, Address("", target_name="normal"))
    assert normal_tgt.has_field(FortranExtensions) is True
    assert normal_tgt.has_field(CustomFortranExtensions) is False

    assert custom_tgt[FortranExtensions] == custom_tgt[CustomFortranExtensions]
    assert custom_tgt[FortranExtensions].value == (
        "FortranExt1",
        *CustomFortranExtensions.default_extensions,
    )

    # Check custom default value
    assert (
        CustomFortranTarget({}, Address("", target_name="default"))[FortranExtensions].value
        == CustomFortranExtensions.default_extensions
    )

    # Custom validation
    with pytest.raises(InvalidFieldException) as exc:
        CustomFortranTarget(
            {FortranExtensions.alias: CustomFortranExtensions.banned_extensions},
            Address("", target_name="invalid"),
        )
    assert str(list(CustomFortranExtensions.banned_extensions)) in str(exc)
    assert "//:invalid" in str(exc)


def test_required_field() -> None:
    class RequiredField(StringField):
        alias = "field"
        required = True

    class RequiredTarget(Target):
        alias = "required_target"
        core_fields = (RequiredField,)

    address = Address("", target_name="lib")

    # No errors when defined
    RequiredTarget({"field": "present"}, address)

    with pytest.raises(RequiredFieldMissingException) as exc:
        RequiredTarget({}, address)
    assert str(address) in str(exc.value)
    assert "field" in str(exc.value)


def test_async_field_mixin() -> None:
    class ExampleField(IntField, AsyncFieldMixin):
        alias = "field"
        default = 10

    addr = Address("", target_name="tgt")
    field = ExampleField(None, addr)
    assert field.value == 10
    assert field.address == addr
    ExampleField.mro()  # Regression test that the mro is resolvable.

    # Ensure equality and __hash__ work correctly.
    other = ExampleField(None, addr)
    assert field == other
    assert hash(field) == hash(other)

    other = ExampleField(25, addr)
    assert field != other
    assert hash(field) != hash(other)

    # Whereas normally the address is not considered, it is considered for async fields.
    other = ExampleField(None, Address("", target_name="other"))
    assert field != other
    assert hash(field) != hash(other)

    # Ensure it's still frozen.
    with pytest.raises(FrozenInstanceError):
        field.y = "foo"  # type: ignore[attr-defined]

    # Ensure that subclasses are not equal.
    class Subclass(ExampleField):
        pass

    subclass = Subclass(None, addr)
    assert field != subclass
    assert hash(field) != hash(subclass)


def test_target_validate() -> None:
    with pytest.raises(InvalidTargetException):
        FortranTarget({FortranVersion.alias: "bad"}, Address("", target_name="t"))


def test_target_residence_dir() -> None:
    assert FortranTarget({}, Address("some_dir/subdir")).residence_dir == "some_dir/subdir"
    assert (
        FortranTarget({}, Address("some_dir/subdir"), residence_dir="another_dir").residence_dir
        == "another_dir"
    )


# -----------------------------------------------------------------------------------------------
# Test CoarsenedTarget
# -----------------------------------------------------------------------------------------------


def test_coarsened_target_equality() -> None:
    a, b = (FortranTarget({}, Address(name)) for name in string.ascii_lowercase[:2])

    def ct(members: List[Target], dependencies: List[CoarsenedTarget] = []):
        return CoarsenedTarget(members, dependencies)

    assert ct([]) == ct([])

    assert ct([a]) == ct([a])
    assert ct([a]) != ct([b])

    # Unique instances.
    assert ct([], [ct([a])]) == ct([], [ct([a])])
    assert ct([], [ct([a])]) != ct([], [ct([b])])

    # Create two root CTs (with unique `id`s), which contain some reused instances.
    def nested():
        ct_a = ct([a])
        return ct([], [ct_a, ct([], [ct_a])])

    assert id(nested()) != id(nested())
    assert nested() == nested()


def test_coarsened_target_closure() -> None:
    all_targets = [FortranTarget({}, Address(name)) for name in string.ascii_lowercase[:5]]
    a, b, c, d, e = all_targets

    def ct(members: List[Target], dependencies: List[CoarsenedTarget] = []) -> CoarsenedTarget:
        return CoarsenedTarget(members, dependencies)

    def assert_closure(cts: Sequence[CoarsenedTarget], expected: Sequence[Target]) -> None:
        assert sorted(t.address for t in CoarsenedTargets(cts).closure()) == sorted(
            t.address for t in expected
        )

    ct1 = ct([a], [])
    ct2 = ct([b, c], [ct1])
    ct3 = ct([d, e], [ct1, ct2])

    assert_closure([ct1], [a])
    assert_closure([ct1, ct2], [a, b, c])
    assert_closure([ct1, ct2, ct3], all_targets)


# -----------------------------------------------------------------------------------------------
# Test file-level target generation
# -----------------------------------------------------------------------------------------------


def test_generated_targets_address_validation() -> None:
    """Ensure that all addresses are well formed."""

    class MockTarget(Target):
        alias = "tgt"
        core_fields = ()

    generator = MockTarget({}, Address("dir", target_name="generator"))
    with pytest.raises(InvalidGeneratedTargetException):
        GeneratedTargets(
            generator,
            [
                MockTarget(
                    {}, Address("a_different_dir", target_name="generator", generated_name="gen")
                )
            ],
        )
    with pytest.raises(InvalidGeneratedTargetException):
        GeneratedTargets(
            generator,
            [
                MockTarget(
                    {}, Address("dir", target_name="a_different_generator", generated_name="gen")
                )
            ],
        )
    with pytest.raises(InvalidGeneratedTargetException):
        GeneratedTargets(
            generator,
            [
                MockTarget(
                    {},
                    Address(
                        "dir",
                        target_name="a_different_generator",
                        generated_name=None,
                        relative_file_path=None,
                    ),
                )
            ],
        )

    # These are fine.
    GeneratedTargets(
        generator,
        [
            MockTarget({}, Address("dir", target_name="generator", generated_name="gen")),
            MockTarget({}, Address("dir", target_name="generator", relative_file_path="gen")),
        ],
    )


# -----------------------------------------------------------------------------------------------
# Test FieldSet. Also see engine/internals/graph_test.py.
# -----------------------------------------------------------------------------------------------


def test_field_set() -> None:
    class RequiredField(StringField):
        alias = "required_field"
        default = "default"

    class OptionalField(StringField):
        alias = "optional_field"
        default = "default"

    class OptOutField(BoolField):
        alias = "opt_out_field"
        default = False

    class TargetWithRequired(Target):
        alias = "tgt_w_required"
        # It has the required field registered, but not the optional field.
        core_fields = (RequiredField,)

    class TargetWithoutRequired(Target):
        alias = "tgt_wo_required"
        # It has the optional field registered, but not the required field.
        core_fields = (OptionalField,)

    class NoFieldsTarget(Target):
        alias = "no_fields_tgt"
        core_fields = ()

    class OptOutTarget(Target):
        alias = "opt_out_tgt"
        core_fields = (RequiredField, OptOutField)

    @dataclass(frozen=True)
    class RequiredFieldSet(FieldSet):
        required_fields = (RequiredField,)

        required: RequiredField
        optional: OptionalField

        @classmethod
        def opt_out(cls, tgt: Target) -> bool:
            return tgt.get(OptOutField).value is True

    @dataclass(frozen=True)
    class OptionalFieldSet(FieldSet):
        required_fields = ()

        optional: OptionalField

        @classmethod
        def opt_out(cls, tgt: Target) -> bool:
            return tgt.get(OptOutField).value is True

    required_addr = Address("", target_name="required")
    required_tgt = TargetWithRequired({RequiredField.alias: "configured"}, required_addr)
    optional_addr = Address("", target_name="unrelated")
    optional_tgt = TargetWithoutRequired({OptionalField.alias: "configured"}, optional_addr)
    no_fields_addr = Address("", target_name="no_fields")
    no_fields_tgt = NoFieldsTarget({}, no_fields_addr)
    opt_out_addr = Address("", target_name="conditional")
    opt_out_tgt = OptOutTarget(
        {RequiredField.alias: "configured", OptOutField.alias: True}, opt_out_addr
    )

    assert RequiredFieldSet.is_applicable(required_tgt) is True
    for tgt in [optional_tgt, no_fields_tgt, opt_out_tgt]:
        assert RequiredFieldSet.is_applicable(tgt) is False

    # When no fields are required, every target is applicable _unless_ it has been opted out of.
    for tgt in [required_tgt, optional_tgt, no_fields_tgt]:
        assert OptionalFieldSet.is_applicable(tgt) is True
    assert OptionalFieldSet.is_applicable(opt_out_tgt) is False

    required_fs = RequiredFieldSet.create(required_tgt)
    assert required_fs.address == required_addr
    assert required_fs.required.value == "configured"
    assert required_fs.optional.value == OptionalField.default
    assert isinstance(required_fs.required_fields, tuple)

    with pytest.raises(KeyError):
        RequiredFieldSet.create(optional_tgt)

    # It is possible to create a target that should be opted out of; the caller must call
    # `.is_applicable()` first.
    opt_out_fs = RequiredFieldSet.create(opt_out_tgt)
    assert opt_out_fs.address == opt_out_addr
    assert opt_out_fs.required.value == "configured"
    assert opt_out_fs.optional.value == OptionalField.default
    assert isinstance(required_fs.required_fields, tuple)

    assert OptionalFieldSet.create(optional_tgt).optional.value == "configured"
    assert OptionalFieldSet.create(no_fields_tgt).optional.value == OptionalField.default


# -----------------------------------------------------------------------------------------------
# Test Field templates
# -----------------------------------------------------------------------------------------------


def test_scalar_field() -> None:
    @dataclass(frozen=True)
    class CustomObject:
        pass

    class Example(ScalarField):
        alias = "example"
        expected_type = CustomObject
        expected_type_description = "a `CustomObject` instance"

        @classmethod
        def compute_value(
            cls, raw_value: Optional[CustomObject], address: Address
        ) -> Optional[CustomObject]:
            return super().compute_value(raw_value, address)

    addr = Address("", target_name="example")

    with pytest.raises(InvalidFieldTypeException) as exc:
        Example(1, addr)
    assert Example.expected_type_description in str(exc.value)

    assert Example(CustomObject(), addr).value == CustomObject()
    assert Example(None, addr).value is None


def test_string_field_valid_choices() -> None:
    class GivenStrings(StringField):
        alias = "example"
        valid_choices = ("kale", "spinach")

    class LeafyGreens(Enum):
        KALE = "kale"
        SPINACH = "spinach"

    class GivenEnum(StringField):
        alias = "example"
        valid_choices = LeafyGreens
        default = LeafyGreens.KALE.value

    addr = Address("", target_name="example")
    assert GivenStrings("spinach", addr).value == "spinach"
    assert GivenEnum("spinach", addr).value == "spinach"

    assert GivenStrings(None, addr).value is None
    assert GivenEnum(None, addr).value == "kale"

    with pytest.raises(InvalidFieldChoiceException):
        GivenStrings("carrot", addr)
    with pytest.raises(InvalidFieldChoiceException):
        GivenEnum("carrot", addr)


@pytest.mark.parametrize("field_cls", [IntField, FloatField])
def test_int_float_fields_valid_numbers(field_cls: type) -> None:
    class AllNums(field_cls):  # type: ignore[valid-type,misc]
        alias = "all_nums"
        valid_numbers = ValidNumbers.all

    class PositiveAndZero(field_cls):  # type: ignore[valid-type,misc]
        alias = "positive_and_zero"
        valid_numbers = ValidNumbers.positive_and_zero

    class PositiveOnly(field_cls):  # type: ignore[valid-type,misc]
        alias = "positive_only"
        valid_numbers = ValidNumbers.positive_only

    addr = Address("nums")
    neg = -1 if issubclass(field_cls, IntField) else -1.0
    zero = 0 if issubclass(field_cls, IntField) else 0.0
    pos = 1 if issubclass(field_cls, IntField) else 1.0

    assert AllNums(neg, addr).value == neg
    assert AllNums(zero, addr).value == zero
    assert AllNums(pos, addr).value == pos

    with pytest.raises(InvalidFieldException):
        PositiveAndZero(neg, addr)
    assert PositiveAndZero(zero, addr).value == zero
    assert PositiveAndZero(pos, addr).value == pos

    with pytest.raises(InvalidFieldException):
        PositiveOnly(neg, addr)
    with pytest.raises(InvalidFieldException):
        PositiveOnly(zero, addr)
    assert PositiveOnly(pos, addr).value == pos


def test_sequence_field() -> None:
    @dataclass(frozen=True)
    class CustomObject:
        pass

    class Example(SequenceField):
        alias = "example"
        expected_element_type = CustomObject
        expected_type_description = "an iterable of `CustomObject` instances"

        @classmethod
        def compute_value(
            cls, raw_value: Optional[Iterable[CustomObject]], address: Address
        ) -> Optional[Tuple[CustomObject, ...]]:
            return super().compute_value(raw_value, address)

    addr = Address("", target_name="example")

    def assert_flexible_constructor(raw_value: Iterable[CustomObject]) -> None:
        assert Example(raw_value, addr).value == tuple(raw_value)

    assert_flexible_constructor([CustomObject(), CustomObject()])
    assert_flexible_constructor((CustomObject(), CustomObject()))
    assert_flexible_constructor(OrderedSet([CustomObject(), CustomObject()]))

    # Must be given a sequence, not a single element.
    with pytest.raises(InvalidFieldTypeException) as exc:
        Example(CustomObject(), addr)
    assert Example.expected_type_description in str(exc.value)

    # All elements must be the expected type.
    with pytest.raises(InvalidFieldTypeException):
        Example([CustomObject(), 1, CustomObject()], addr)


def test_string_sequence_field() -> None:
    class Example(StringSequenceField):
        alias = "example"

    addr = Address("", target_name="example")
    assert Example(["hello", "world"], addr).value == ("hello", "world")
    assert Example(None, addr).value is None
    with pytest.raises(InvalidFieldTypeException):
        Example("strings are technically iterable...", addr)
    with pytest.raises(InvalidFieldTypeException):
        Example(["hello", 0, "world"], addr)


def test_string_sequence_field_valid_choices() -> None:
    class GivenStrings(StringSequenceField):
        alias = "example"
        valid_choices = ("arugula", "kale", "spinach")

    class LeafyGreens(Enum):
        ARUGULA = "arugula"
        KALE = "kale"
        SPINACH = "spinach"

    class GivenEnum(StringSequenceField):
        alias = "example"
        valid_choices = LeafyGreens
        default = (LeafyGreens.KALE.value,)

    addr = Address("", target_name="example")
    assert GivenStrings(["arugula", "spinach"], addr).value == ("arugula", "spinach")
    assert GivenEnum(["arugula", "spinach"], addr).value == ("arugula", "spinach")

    assert GivenStrings(None, addr).value is None
    assert GivenEnum(None, addr).value == ("kale",)

    with pytest.raises(InvalidFieldChoiceException):
        GivenStrings(["carrot"], addr)
    with pytest.raises(InvalidFieldChoiceException):
        GivenEnum(["carrot"], addr)


def test_dict_string_to_string_field() -> None:
    class Example(DictStringToStringField):
        alias = "example"

    addr = Address("", target_name="example")

    assert Example(None, addr).value is None
    assert Example({}, addr).value == FrozenDict()
    assert Example({"hello": "world"}, addr).value == FrozenDict({"hello": "world"})

    def assert_invalid_type(raw_value: Any) -> None:
        with pytest.raises(InvalidFieldTypeException):
            Example(raw_value, addr)

    for v in [0, object(), "hello", ["hello"], {"hello": 0}, {0: "world"}]:
        assert_invalid_type(v)

    # Regression test that a default can be set.
    class ExampleDefault(DictStringToStringField):
        alias = "example"
        # Note that we use `FrozenDict` so that the object can be hashable.
        default = FrozenDict({"default": "val"})

    assert ExampleDefault(None, addr).value == FrozenDict({"default": "val"})


def test_nested_dict_string_to_string_field() -> None:
    class Example(NestedDictStringToStringField):
        alias = "example"

    addr = Address("", target_name="example")

    assert Example(None, address=addr).value is None
    assert Example({}, address=addr).value == FrozenDict()
    assert Example({"greeting": {"hello": "world"}}, address=addr).value == FrozenDict(
        {"greeting": FrozenDict({"hello": "world"})}
    )

    def assert_invalid_type(raw_value: Any) -> None:
        with pytest.raises(InvalidFieldTypeException):
            Example(raw_value, address=addr)

    for v in [
        0,
        object(),
        "hello",
        ["hello"],
        ["hello", "world"],
        {"hello": 0},
        {0: "world"},
        {"hello": "world"},
    ]:
        assert_invalid_type(v)

    # Regression test that a default can be set.
    class ExampleDefault(NestedDictStringToStringField):
        alias = "example"
        # Note that we use `FrozenDict` so that the object can be hashable.
        default = FrozenDict({"nest": FrozenDict({"default": "val"})})

    assert ExampleDefault(None, address=addr).value == FrozenDict(
        {"nest": FrozenDict({"default": "val"})}
    )


def test_dict_string_to_string_sequence_field() -> None:
    class Example(DictStringToStringSequenceField):
        alias = "example"

    addr = Address("", target_name="example")

    def assert_flexible_constructor(raw_value: Dict[str, Iterable[str]]) -> None:
        assert Example(raw_value, addr).value == FrozenDict(
            {k: tuple(v) for k, v in raw_value.items()}
        )

    for v in [("hello", "world"), ["hello", "world"], OrderedSet(["hello", "world"])]:
        assert_flexible_constructor({"greeting": v})

    def assert_invalid_type(raw_value: Any) -> None:
        with pytest.raises(InvalidFieldTypeException):
            Example(raw_value, addr)

    for v in [  # type: ignore[assignment]
        0,
        object(),
        "hello",
        ["hello"],
        {"hello": "world"},
        {0: ["world"]},
    ]:
        assert_invalid_type(v)

    # Regression test that a default can be set.
    class ExampleDefault(DictStringToStringSequenceField):
        alias = "example"
        # Note that we use `FrozenDict` so that the object can be hashable.
        default = FrozenDict({"default": ("val",)})

    assert ExampleDefault(None, addr).value == FrozenDict({"default": ("val",)})


# -----------------------------------------------------------------------------------------------
# Test `SourcesField` helper functions
# -----------------------------------------------------------------------------------------------


def test_targets_with_sources_types() -> None:
    class Sources1(MultipleSourcesField):
        pass

    class Sources2(SingleSourceField):
        pass

    class CodegenSources(MultipleSourcesField):
        pass

    class Tgt1(Target):
        alias = "tgt1"
        core_fields = (Sources1,)

    class Tgt2(Target):
        alias = "tgt2"
        core_fields = (Sources2,)

    class CodegenTgt(Target):
        alias = "codegen_tgt"
        core_fields = (CodegenSources,)

    class GenSources(GenerateSourcesRequest):
        input = CodegenSources
        output = Sources1

    tgt1 = Tgt1({}, Address("tgt1"))
    tgt2 = Tgt2({SingleSourceField.alias: "foo.ext"}, Address("tgt2"))
    codegen_tgt = CodegenTgt({}, Address("codegen_tgt"))
    result = targets_with_sources_types(
        [Sources1],
        [tgt1, tgt2, codegen_tgt],
        union_membership=UnionMembership({GenerateSourcesRequest: [GenSources]}),
    )
    assert set(result) == {tgt1, codegen_tgt}

    result = targets_with_sources_types(
        [Sources2],
        [tgt1, tgt2, codegen_tgt],
        union_membership=UnionMembership({GenerateSourcesRequest: [GenSources]}),
    )
    assert set(result) == {tgt2}


SKIP = object()
expected_path_globs = namedtuple(
    "expected_path_globs",
    ["globs", "glob_match_error_behavior", "conjunction", "description_of_origin"],
    defaults=(SKIP, SKIP, SKIP, SKIP),
)


@pytest.mark.parametrize(
    "default_value, field_value, expected",
    [
        pytest.param(
            None,
            None,
            expected_path_globs(globs=()),
            id="empty",
        ),
        pytest.param(
            ["*"],
            None,
            expected_path_globs(
                globs=("test/*",),
                glob_match_error_behavior=GlobMatchErrorBehavior.ignore,
                conjunction=GlobExpansionConjunction.any_match,
                description_of_origin=None,
            ),
            id="default ignores glob match error",
        ),
        pytest.param(
            ["*"],
            ["a", "b"],
            expected_path_globs(
                globs=(
                    "test/a",
                    "test/b",
                ),
                glob_match_error_behavior=GlobMatchErrorBehavior.warn,
                conjunction=GlobExpansionConjunction.all_match,
                description_of_origin="test:test's `sources` field",
            ),
            id="provided value warns on glob match error",
        ),
    ],
)
def test_multiple_sources_path_globs(
    default_value: Any, field_value: Any, expected: expected_path_globs
) -> None:
    class TestMultipleSourcesField(MultipleSourcesField):
        default = default_value
        default_glob_match_error_behavior = GlobMatchErrorBehavior.ignore

    sources = TestMultipleSourcesField(field_value, Address("test"))
    actual = sources.path_globs(UnmatchedBuildFileGlobs.warn)
    for attr, expect in zip(expected._fields, expected):
        if expect is not SKIP:
            assert getattr(actual, attr) == expect


@pytest.mark.parametrize(
    "default_value, field_value, expected",
    [
        pytest.param(
            None,
            None,
            expected_path_globs(globs=()),
            id="empty",
        ),
        pytest.param(
            "file",
            None,
            expected_path_globs(
                globs=("test/file",),
                glob_match_error_behavior=GlobMatchErrorBehavior.ignore,
                conjunction=GlobExpansionConjunction.any_match,
                description_of_origin=None,
            ),
            id="default ignores glob match error",
        ),
        pytest.param(
            "default_file",
            "other_file",
            expected_path_globs(
                globs=("test/other_file",),
                glob_match_error_behavior=GlobMatchErrorBehavior.warn,
                conjunction=GlobExpansionConjunction.all_match,
                description_of_origin="test:test's `source` field",
            ),
            id="provided value warns on glob match error",
        ),
        pytest.param(
            "file",
            "life",
            expected_path_globs(
                globs=("test/life",),
                glob_match_error_behavior=GlobMatchErrorBehavior.warn,
                conjunction=GlobExpansionConjunction.all_match,
                description_of_origin="test:test's `source` field",
            ),
            id="default glob conjunction",
        ),
    ],
)
def test_single_source_path_globs(
    default_value: Any, field_value: Any, expected: expected_path_globs
) -> None:
    class TestSingleSourceField(SingleSourceField):
        default = default_value
        default_glob_match_error_behavior = GlobMatchErrorBehavior.ignore
        required = False

    sources = TestSingleSourceField(field_value, Address("test"))

    actual = sources.path_globs(UnmatchedBuildFileGlobs.warn)
    for attr, expect in zip(expected._fields, expected):
        if expect is not SKIP:
            assert getattr(actual, attr) == expect


def test_single_source_file_path() -> None:
    class TestSingleSourceField(OptionalSingleSourceField):
        pass

    assert TestSingleSourceField(None, Address("project")).file_path is None
    assert TestSingleSourceField(NO_VALUE, Address("project")).file_path is None
    assert TestSingleSourceField("f.ext", Address("project")).file_path == "project/f.ext"


def test_optional_source_value() -> None:
    class TestSingleSourceField(OptionalSingleSourceField):
<<<<<<< HEAD
        use_no_value: ClassVar[bool] = True
=======
        none_is_valid_value: ClassVar[bool] = True
>>>>>>> b708c8be
        default: ClassVar[str] = "default"

    assert TestSingleSourceField(None, Address("project")).value is None
    assert TestSingleSourceField(NO_VALUE, Address("project")).value == "default"
    assert TestSingleSourceField("f.ext", Address("project")).value == "f.ext"


def test_sources_fields_ban_parent_dir_pattern() -> None:
    with pytest.raises(InvalidFieldException):
        SingleSourceField("../f.ext", Address("project"))
    with pytest.raises(InvalidFieldException):
        SingleSourceField("dir/../f.ext", Address("project"))
    with pytest.raises(InvalidFieldException):
        MultipleSourcesField(["../f.ext", "f.ext"], Address("project"))
    with pytest.raises(InvalidFieldException):
        MultipleSourcesField(["dir/../f.ext", "f.ext"], Address("project"))


def test_single_source_field_bans_globs() -> None:
    with pytest.raises(InvalidFieldException):
        SingleSourceField("*.ext", Address("project"))
    with pytest.raises(InvalidFieldException):
        SingleSourceField("!f.ext", Address("project"))


def test_multiple_sources_field_ban_subdirs() -> None:
    class TestSources(MultipleSourcesField):
        ban_subdirectories = True

    assert TestSources(["f.ext"], Address("project")).value == ("f.ext",)
    with pytest.raises(InvalidFieldException):
        TestSources(["**"], Address("project"))
    with pytest.raises(InvalidFieldException):
        TestSources(["dir/f.ext"], Address("project"))


# -----------------------------------------------------------------------------------------------
# Test `ExplicitlyProvidedDependencies` helper functions
# -----------------------------------------------------------------------------------------------


def test_explicitly_provided_dependencies_any_are_covered_by_includes() -> None:
    addr = Address("", target_name="a")
    generated_addr = Address("", target_name="b", generated_name="gen")
    epd = ExplicitlyProvidedDependencies(
        Address("", target_name="input_tgt"),
        includes=FrozenOrderedSet([addr, generated_addr]),
        ignores=FrozenOrderedSet(),
    )

    assert epd.any_are_covered_by_includes(()) is False
    assert epd.any_are_covered_by_includes((addr,)) is True
    assert epd.any_are_covered_by_includes((generated_addr,)) is True
    assert epd.any_are_covered_by_includes((addr, generated_addr)) is True
    # Generated targets are covered if their original target generator is in the includes.
    assert (
        epd.any_are_covered_by_includes((Address("", target_name="a", generated_name="gen"),))
        is True
    )
    assert epd.any_are_covered_by_includes((Address("", target_name="x"),)) is False
    assert (
        epd.any_are_covered_by_includes((Address("", target_name="x", generated_name="gen"),))
        is False
    )
    # Ensure we check for _any_, not _all_.
    assert epd.any_are_covered_by_includes((Address("", target_name="x"), addr)) is True


def test_explicitly_provided_dependencies_remaining_after_disambiguation() -> None:
    # First check disambiguation via ignores (`!` and `!!`).
    addr = Address("", target_name="a")
    generated_addr = Address("", target_name="b", generated_name="gen")
    epd = ExplicitlyProvidedDependencies(
        Address("", target_name="input_tgt"),
        includes=FrozenOrderedSet(),
        ignores=FrozenOrderedSet([addr, generated_addr]),
    )

    def assert_disambiguated_via_ignores(ambiguous: List[Address], expected: Set[Address]) -> None:
        assert (
            epd.remaining_after_disambiguation(tuple(ambiguous), owners_must_be_ancestors=False)
            == expected
        )

    assert_disambiguated_via_ignores([], set())
    assert_disambiguated_via_ignores([addr], set())
    assert_disambiguated_via_ignores([generated_addr], set())
    assert_disambiguated_via_ignores([addr, generated_addr], set())
    # Generated targets are covered if their original target generator is in the ignores.
    assert_disambiguated_via_ignores([Address("", target_name="a", generated_name="gen")], set())

    bad_tgt = Address("", target_name="x")
    bad_generated_tgt = Address("", target_name="x", generated_name="gen")
    assert_disambiguated_via_ignores([bad_tgt], {bad_tgt})
    assert_disambiguated_via_ignores([bad_generated_tgt], {bad_generated_tgt})
    assert_disambiguated_via_ignores([bad_generated_tgt, addr, generated_addr], {bad_generated_tgt})

    # Check disambiguation via `owners_must_be_ancestors`.
    epd = ExplicitlyProvidedDependencies(
        Address("src/lang/project"), FrozenOrderedSet(), FrozenOrderedSet()
    )
    valid_candidates = {
        Address("src/lang/project", target_name="another_tgt"),
        Address("src/lang"),
        Address("src"),
        Address("", target_name="root_owner"),
    }
    invalid_candidates = {
        Address("tests/lang"),
        Address("src/another_lang"),
        Address("src/lang/another_project"),
        Address("src/lang/project/subdir"),
    }
    assert (
        epd.remaining_after_disambiguation(
            (*valid_candidates, *invalid_candidates), owners_must_be_ancestors=True
        )
        == valid_candidates
    )


def test_explicitly_provided_dependencies_disambiguated() -> None:
    def get_disambiguated(
        ambiguous: List[Address],
        *,
        ignores: Optional[List[Address]] = None,
        includes: Optional[List[Address]] = None,
        owners_must_be_ancestors: bool = False,
    ) -> Optional[Address]:
        epd = ExplicitlyProvidedDependencies(
            address=Address("dir", target_name="input_tgt"),
            includes=FrozenOrderedSet(includes or []),
            ignores=FrozenOrderedSet(ignores or []),
        )
        return epd.disambiguated(
            tuple(ambiguous), owners_must_be_ancestors=owners_must_be_ancestors
        )

    # A mix of normal and generated addresses.
    addr_a = Address("dir", target_name="a", generated_name="gen")
    addr_b = Address("dir", target_name="b", generated_name="gen")
    addr_c = Address("dir", target_name="c")
    all_addr = [addr_a, addr_b, addr_c]

    # If 1 target remains, it's disambiguated. Note that ignores can be normal or generated targets.
    assert get_disambiguated(all_addr, ignores=[addr_b, addr_c]) == addr_a
    assert (
        get_disambiguated(all_addr, ignores=[addr_b.maybe_convert_to_target_generator(), addr_c])
        == addr_a
    )

    assert get_disambiguated(all_addr, ignores=[addr_a]) is None
    assert get_disambiguated(all_addr, ignores=[addr_a.maybe_convert_to_target_generator()]) is None
    assert get_disambiguated(all_addr, ignores=all_addr) is None
    assert get_disambiguated([]) is None
    # If any includes would disambiguate the ambiguous target, we don't consider disambiguating
    # via excludes as the user has already explicitly disambiguated the module.
    assert get_disambiguated(all_addr, ignores=[addr_a, addr_b], includes=[addr_a]) is None
    assert (
        get_disambiguated(
            ambiguous=all_addr,
            ignores=[addr_a, addr_b],
            includes=[addr_a.maybe_convert_to_target_generator()],
        )
        is None
    )

    # You can also disambiguate via `owners_must_be_ancestors`.
    another_dir = Address("another_dir")
    assert get_disambiguated([addr_a, another_dir], owners_must_be_ancestors=True) == addr_a
    assert get_disambiguated([addr_a, another_dir], owners_must_be_ancestors=False) is None
    assert (
        get_disambiguated(
            [addr_a, addr_b, another_dir], ignores=[addr_b], owners_must_be_ancestors=True
        )
        == addr_a
    )


def test_explicitly_provided_dependencies_maybe_warn_of_ambiguous_dependency_inference(
    caplog,
) -> None:
    def maybe_warn(
        ambiguous: List[Address],
        *,
        ignores: Optional[List[Address]] = None,
        includes: Optional[List[Address]] = None,
        owners_must_be_ancestors: bool = False,
    ) -> None:
        caplog.clear()
        epd = ExplicitlyProvidedDependencies(
            Address("dir", target_name="input_tgt"),
            includes=FrozenOrderedSet(includes or []),
            ignores=FrozenOrderedSet(ignores or []),
        )
        epd.maybe_warn_of_ambiguous_dependency_inference(
            tuple(ambiguous),
            Address("some_dir"),
            import_reference="file",
            context="foo",
            owners_must_be_ancestors=owners_must_be_ancestors,
        )

    maybe_warn([])
    assert not caplog.records

    # A mix of normal and generated addresses.
    addr_a = Address("dir", target_name="a", generated_name="gen")
    addr_b = Address("dir", target_name="b", generated_name="gen")
    addr_c = Address("dir", target_name="c")
    all_addr = [addr_a, addr_b, addr_c]

    maybe_warn(all_addr)
    assert len(caplog.records) == 1
    assert f"['{addr_a}', '{addr_b}', '{addr_c}']" in caplog.text

    # Ignored addresses do not show up in the list of ambiguous owners, including for ignores of
    # both file and BUILD targets.
    maybe_warn(all_addr, ignores=[addr_b])
    assert len(caplog.records) == 1
    assert f"['{addr_a}', '{addr_c}']" in caplog.text
    maybe_warn(all_addr, ignores=[addr_b.maybe_convert_to_target_generator()])
    assert len(caplog.records) == 1
    assert f"['{addr_a}', '{addr_c}']" in caplog.text

    # Disambiguating via ignores turns off the warning, including for ignores of both normal and
    # generated targets.
    maybe_warn(all_addr, ignores=[addr_a, addr_b])
    assert not caplog.records
    maybe_warn(
        all_addr,
        ignores=[
            addr_a.maybe_convert_to_target_generator(),
            addr_b.maybe_convert_to_target_generator(),
        ],
    )
    assert not caplog.records

    # Including a target turns off the warning, including for includes of both normal and generated
    # targets.
    maybe_warn(all_addr, includes=[addr_a])
    assert not caplog.records
    maybe_warn(all_addr, includes=[addr_a.maybe_convert_to_target_generator()])
    assert not caplog.records

    # You can also disambiguate via `owners_must_be_ancestors`.
    another_dir = Address("another_dir")
    maybe_warn([addr_a, another_dir], owners_must_be_ancestors=True)
    assert not caplog.records
    maybe_warn([addr_a, another_dir], owners_must_be_ancestors=False)
    assert len(caplog.records) == 1
    assert f"['{another_dir}', '{addr_a}']" in caplog.text
    maybe_warn([addr_a, addr_b, another_dir], ignores=[addr_b], owners_must_be_ancestors=True)
    assert not caplog.records


# -----------------------------------------------------------------------------------------------
# Test `overrides` field
# -----------------------------------------------------------------------------------------------


@pytest.mark.parametrize(
    "raw_value",
    [
        0,
        object(),
        "hello",
        ["hello"],
        ["hello", "world"],
        {"hello": 0},
        {0: "world"},
        {"hello": "world"},
        {("hello",): "world"},
        {("hello",): ["world"]},
        {(0,): {"field": "value"}},
        {("hello",): {0: "value"}},
    ],
)
def test_overrides_field_data_validation(raw_value: Any) -> None:
    with pytest.raises(InvalidFieldTypeException):
        OverridesField(raw_value, Address("", target_name="example"))


def test_overrides_field_normalization() -> None:
    addr = Address("", target_name="example")

    assert OverridesField(None, addr).value is None
    assert OverridesField({}, addr).value == {}

    # Note that `list_field` is not hashable. We have to override `__hash__` for this to work.
    tgt1_override = {"str_field": "value", "list_field": [0, 1, 3]}
    tgt2_override = {"int_field": 0, "dict_field": {"a": 0}}

    # Convert a `str` key to `tuple[str, ...]`.
    field = OverridesField({"tgt1": tgt1_override, ("tgt1", "tgt2"): tgt2_override}, addr)
    assert field.value == {("tgt1",): tgt1_override, ("tgt1", "tgt2"): tgt2_override}
    with no_exception():
        hash(field)

    path_field = OverridesField(
        {"foo.ext": tgt1_override, ("foo.ext", "bar*.ext"): tgt2_override}, Address("dir")
    )
    globs = OverridesField.to_path_globs(
        Address("dir"), path_field.flatten(), UnmatchedBuildFileGlobs.error
    )
    assert [path_globs.globs for path_globs in globs] == [
        ("dir/foo.ext",),
        ("dir/bar*.ext",),
    ]
    assert OverridesField.flatten_paths(
        addr,
        [
            (paths, globs, cast(Dict[str, Any], overrides))
            for (paths, overrides), globs in zip(
                [
                    (Paths(("dir/foo.ext",), ()), tgt1_override),
                    (Paths(("dir/bar1.ext", "dir/bar2.ext"), ()), tgt2_override),
                ],
                globs,
            )
        ],
    ) == {
        "dir/foo.ext": tgt1_override,
        "dir/bar1.ext": tgt2_override,
        "dir/bar2.ext": tgt2_override,
    }
    assert path_field.flatten() == {
        "foo.ext": {**tgt2_override, **tgt1_override},
        "bar*.ext": tgt2_override,
    }
    with pytest.raises(InvalidFieldException):
        # Same field is overridden for the same file multiple times, which is an error.
        OverridesField.flatten_paths(
            addr,
            [
                (Paths(("dir/foo.ext",), ()), PathGlobs([]), tgt1_override),
                (Paths(("dir/foo.ext", "dir/bar.ext"), ()), PathGlobs([]), tgt1_override),
            ],
        )


# -----------------------------------------------------------------------------------------------
# Test utility functions
# -----------------------------------------------------------------------------------------------


@pytest.mark.parametrize(
    "shard_spec,expected",
    (
        ("0/4", (0, 4)),
        ("1/4", (1, 4)),
        ("2/4", (2, 4)),
        ("3/4", (3, 4)),
        ("0/2", (0, 2)),
        ("1/2", (1, 2)),
        ("0/1", (0, 1)),
    ),
)
def test_parse_shard_spec_good(shard_spec, expected) -> None:
    assert parse_shard_spec(shard_spec) == expected


@pytest.mark.parametrize("shard_spec", ("0/0", "1/1", "4/4", "5/4", "-1/4", "foo/4"))
def test_parse_shard_spec_bad(shard_spec) -> None:
    with pytest.raises(ValueError):
        parse_shard_spec(shard_spec)


def test_get_shard() -> None:
    assert get_shard("foo/bar/1", 2) == 0
    assert get_shard("foo/bar/4", 2) == 1


def test_generate_file_based_overrides_field_help_message() -> None:
    # Just test the Example: part looks right
    message = generate_file_based_overrides_field_help_message(
        "alias",
        """
        overrides={
            "bar.proto": {"description": "our user model"]},
            ("foo.proto", "bar.proto"): {"tags": ["overridden"]},
        }
        """,
    )
    assert "example:\n    overrides={\n" in message
    assert '\n        "bar.proto"' in message
    assert "\n    }\n\nFile" in message<|MERGE_RESOLUTION|>--- conflicted
+++ resolved
@@ -1125,11 +1125,7 @@
 
 def test_optional_source_value() -> None:
     class TestSingleSourceField(OptionalSingleSourceField):
-<<<<<<< HEAD
-        use_no_value: ClassVar[bool] = True
-=======
         none_is_valid_value: ClassVar[bool] = True
->>>>>>> b708c8be
         default: ClassVar[str] = "default"
 
     assert TestSingleSourceField(None, Address("project")).value is None
