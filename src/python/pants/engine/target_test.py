--- conflicted
+++ resolved
@@ -442,22 +442,19 @@
         core_fields = (Dependencies, Tags, Sources)
 
     def generate(
-<<<<<<< HEAD
-        generator: Target, files: List[str], *, add_dependencies_on_all_siblings: bool = False
-=======
-        generator: Target, files: List[str], *, use_generated_addr_syntax: bool = False
->>>>>>> 682828e9
+        generator: Target,
+        files: List[str],
+        *,
+        add_dependencies_on_all_siblings: bool = False,
+        use_generated_addr_syntax: bool = False,
     ) -> GeneratedTargets:
         return generate_file_level_targets(
             MockGenerated,
             generator,
             files,
             None,
-<<<<<<< HEAD
             add_dependencies_on_all_siblings=add_dependencies_on_all_siblings,
-=======
             use_generated_address_syntax=use_generated_addr_syntax,
->>>>>>> 682828e9
         )
 
     tgt = MockGenerator({Sources.alias: ["f1.ext", "f2.ext"], Tags.alias: ["tag"]}, Address("demo"))
