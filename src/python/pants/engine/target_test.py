--- conflicted
+++ resolved
@@ -810,11 +810,7 @@
         valid_sources = SourcesSubclass(["*"], address=addr)
         hydrated_valid_sources = self.request_single_product(
             HydratedSources,
-<<<<<<< HEAD
-            HydrateSourcesRequest(valid_sources, valid_sources_types=[SourcesSubclass]),
-=======
             HydrateSourcesRequest(valid_sources, for_sources_types=[SourcesSubclass]),
->>>>>>> 46b2c9c8
         )
         assert hydrated_valid_sources.snapshot.files == ("f1.f95",)
         assert hydrated_valid_sources.output_type == SourcesSubclass
@@ -822,11 +818,7 @@
         invalid_sources = Sources(["*"], address=addr)
         hydrated_invalid_sources = self.request_single_product(
             HydratedSources,
-<<<<<<< HEAD
-            HydrateSourcesRequest(invalid_sources, valid_sources_types=[SourcesSubclass]),
-=======
             HydrateSourcesRequest(invalid_sources, for_sources_types=[SourcesSubclass]),
->>>>>>> 46b2c9c8
         )
         assert hydrated_invalid_sources.snapshot.files == ()
         assert hydrated_invalid_sources.output_type is None
@@ -984,7 +976,7 @@
         generated_via_hydrate_sources = self.request_single_product(
             HydratedSources,
             HydrateSourcesRequest(
-                protocol_sources, valid_sources_types=[FortranSources], enable_codegen=True
+                protocol_sources, for_sources_types=[FortranSources], enable_codegen=True
             ),
         )
         assert generated_via_hydrate_sources.snapshot.files == ("src/fortran/f.f95",)
@@ -999,7 +991,7 @@
         generated = self.request_single_product(
             HydratedSources,
             HydrateSourcesRequest(
-                protocol_sources, valid_sources_types=[FortranSources], enable_codegen=True
+                protocol_sources, for_sources_types=[FortranSources], enable_codegen=True
             ),
         )
         assert generated.snapshot.files == ("src/fortran/f.f95",)
@@ -1013,7 +1005,7 @@
         generated = self.request_single_product(
             HydratedSources,
             HydrateSourcesRequest(
-                protocol_sources, valid_sources_types=[SmalltalkSources], enable_codegen=True
+                protocol_sources, for_sources_types=[SmalltalkSources], enable_codegen=True
             ),
         )
         assert generated.snapshot.files == ()
