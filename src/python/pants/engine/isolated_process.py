# coding=utf-8
# Copyright 2016 Pants project contributors (see CONTRIBUTORS.md).
# Licensed under the Apache License, Version 2.0 (see LICENSE).

from __future__ import (absolute_import, division, generators, nested_scopes, print_function,
                        unicode_literals, with_statement)

import logging
import six

from pants.engine.fs import EMPTY_SNAPSHOT, DirectoryDigest
<<<<<<< HEAD
from pants.util.objects import Exactly, SubclassesOf, TypeCheckError, datatype
=======
from pants.engine.rules import RootRule
from pants.util.objects import TypeCheckError, datatype
>>>>>>> 0aaf5380


logger = logging.getLogger(__name__)

_default_timeout = 15 * 60


class ExecuteProcessRequest(datatype([
  ('argv', tuple),
  ('env', tuple),
  ('input_files', DirectoryDigest),
  ('output_files', tuple),
  ('timeout', Exactly(float, int)),
  ('description', SubclassesOf(*six.string_types)),
])):
  """Request for execution with args and snapshots to extract."""

  @classmethod
  def create_from_snapshot(cls, argv, env, snapshot, output_files, timeout=_default_timeout, description='process'):
    cls._verify_env_is_dict(env)
    return ExecuteProcessRequest(
      argv=argv,
      env=tuple(env.items()),
      input_files=snapshot.directory_digest,
      output_files=output_files,
      timeout=timeout,
      description=description,
    )

  @classmethod
  def create_with_empty_snapshot(cls, argv, env, output_files, timeout=_default_timeout, description='process'):
    return cls.create_from_snapshot(argv, env, EMPTY_SNAPSHOT, output_files, timeout, description)

  @classmethod
  def _verify_env_is_dict(cls, env):
    if not isinstance(env, dict):
      raise TypeCheckError(
        cls.__name__,
        "arg 'env' was invalid: value {} (with type {}) must be a dict".format(
          env,
          type(env)
        )
      )


class ExecuteProcessResult(datatype(['stdout', 'stderr', 'exit_code', 'output_directory_digest'])):
  pass


def create_process_rules():
  """Creates rules that consume the intrinsic filesystem types."""
  return [
    RootRule(ExecuteProcessRequest),
  ]<|MERGE_RESOLUTION|>--- conflicted
+++ resolved
@@ -9,12 +9,8 @@
 import six
 
 from pants.engine.fs import EMPTY_SNAPSHOT, DirectoryDigest
-<<<<<<< HEAD
+from pants.engine.rules import RootRule
 from pants.util.objects import Exactly, SubclassesOf, TypeCheckError, datatype
-=======
-from pants.engine.rules import RootRule
-from pants.util.objects import TypeCheckError, datatype
->>>>>>> 0aaf5380
 
 
 logger = logging.getLogger(__name__)
