# coding=utf-8
# Copyright 2016 Pants project contributors (see CONTRIBUTORS.md).
# Licensed under the Apache License, Version 2.0 (see LICENSE).

from __future__ import (absolute_import, division, generators, nested_scopes, print_function,
                        unicode_literals, with_statement)

import logging
import os
import shutil
import subprocess
from abc import abstractproperty
from hashlib import sha1

from pants.engine.fs import Files
from pants.engine.nodes import Node, Noop, Return, Runnable, State, Throw, Waiting
from pants.engine.selectors import Select, SelectDependencies
from pants.util.contextutil import open_tar, temporary_dir, temporary_file_path
from pants.util.dirutil import safe_mkdir
from pants.util.objects import datatype


logger = logging.getLogger(__name__)


def _create_snapshot_archive(file_list, step_context):
  logger.debug('snapshotting files: {}'.format(file_list))

  # Constructs the snapshot tar in a temporary location, then fingerprints it and moves it to the final path.
  with temporary_file_path(cleanup=False) as tmp_path:
    with open_tar(tmp_path, mode='w') as tar:
      for file in file_list.dependencies:
        # TODO handle GitProjectTree. Using add this this will fail with a non-filesystem project tree.
        tar.add(os.path.join(step_context.project_tree.build_root, file.path), file.path)
    snapshot = Snapshot(_fingerprint_files_in_tar(file_list, tmp_path))
  tar_location = _snapshot_path(snapshot, step_context.snapshot_archive_root)

  shutil.move(tmp_path, tar_location)

  return snapshot


def _fingerprint_files_in_tar(file_list, tar_location):
  hasher = sha1()
  with open_tar(tar_location, mode='r', errorlevel=1) as tar:
    for file in file_list.dependencies:
      hasher.update(file.path)
      hasher.update(tar.extractfile(file.path).read())
  return hasher.hexdigest()


def _snapshot_path(snapshot, archive_root):
  # TODO Consider naming snapshot archive based also on the subject and not just the fingerprint of the contained files.
  safe_mkdir(archive_root)
  tar_location = os.path.join(archive_root, '{}.tar'.format(snapshot.fingerprint))
  return tar_location


def _extract_snapshot(snapshot_archive_root, snapshot, sandbox_dir, subject):
  with open_tar(_snapshot_path(snapshot, snapshot_archive_root), errorlevel=1) as tar:
    tar.extractall(sandbox_dir)
  logger.debug('extracted {} snapshot to {}'.format(subject, sandbox_dir))


def _run_command(binary, sandbox_dir, process_request):
  command = binary.prefix_of_command() + tuple(process_request.args)
  logger.debug('Running command: "{}" in {}'.format(command, sandbox_dir))
  popen = subprocess.Popen(command,
                           stderr=subprocess.PIPE,
                           stdout=subprocess.PIPE,
                           cwd=sandbox_dir)
  # TODO At some point, we may want to replace this blocking wait with a timed one that returns
  # some kind of in progress state.
  popen.wait()
  logger.debug('Done running command in {}'.format(sandbox_dir))
  return popen


def _execute(process):
  process_request = process.request
  # TODO resolve what to do with output files, then make these tmp dirs cleaned up.
  with temporary_dir(cleanup=False) as sandbox_dir:
    if process_request.snapshot_subjects:
      snapshots_and_subjects = zip(process.snapshot_subjects_values, process_request.snapshot_subjects)
      for snapshot, subject in snapshots_and_subjects:
        _extract_snapshot(process.snapshot_archive_root, snapshot, sandbox_dir, subject)

    # All of the snapshots have been checked out now.
    if process_request.directories_to_create:
      for d in process_request.directories_to_create:
        safe_mkdir(os.path.join(sandbox_dir, d))

    popen = _run_command(process.binary, sandbox_dir, process_request)

    process_result = SnapshottedProcessResult(popen.stdout.read(), popen.stderr.read(), popen.returncode)
    if process_result.exit_code != 0:
      raise Exception('Running {} failed with non-zero exit code: {}'.format(process.binary,
                                                                             process_result.exit_code))

    return process.output_conversion(process_result, sandbox_dir)


class Snapshot(datatype('Snapshot', ['fingerprint'])):
  """A snapshot of a collection of files fingerprinted by their contents.

  Snapshots are used to make it easier to isolate process execution by fixing the contents of the files being operated
  on and easing their movement to and from isolated execution sandboxes.
  """


class Binary(object):
  """Binary in the product graph.

  TODO these should use BinaryUtil to find binaries.
  """

  @abstractproperty
  def bin_path(self):
    pass

  def prefix_of_command(self):
    return tuple([self.bin_path])


class SnapshottedProcessRequest(datatype('SnapshottedProcessRequest',
                                         ['args', 'snapshot_subjects', 'directories_to_create'])):
  """Request for execution with binary args and snapshots to extract."""

  def __new__(cls, args, snapshot_subjects=tuple(), directories_to_create=tuple(), **kwargs):
    """

    :param args: Arguments to the binary being run.
    :param snapshot_subjects: Subjects used to request snapshots that will be checked out into the sandbox.
    :param directories_to_create: Directories to ensure exist in the sandbox before execution.
    """
    if not isinstance(args, tuple):
      raise ValueError('args must be a tuple.')
    if not isinstance(snapshot_subjects, tuple):
      raise ValueError('snapshot_subjects must be a tuple.')
    if not isinstance(directories_to_create, tuple):
      raise ValueError('directories_to_create must be a tuple.')
    return super(SnapshottedProcessRequest, cls).__new__(cls, args, snapshot_subjects, directories_to_create, **kwargs)


class SnapshottedProcessResult(datatype('SnapshottedProcessResult', ['stdout', 'stderr', 'exit_code'])):
  """Contains the stdout, stderr and exit code from executing a process."""


class _Process(datatype('_Process', ['snapshot_archive_root',
                                     'request',
                                     'binary',
                                     'snapshot_subjects_values',
                                     'output_conversion'])):
  """All (pickleable) arguments for the execution of a sandboxed process."""


class ProcessExecutionNode(datatype('ProcessExecutionNode', ['subject', 'variants', 'snapshotted_process']), Node):
  """Wraps a process execution, preparing and tearing down the execution environment."""

  is_cacheable = True
  is_inlineable = False

  @property
  def product(self):
    return self.snapshotted_process.product_type

  def step(self, step_context):
    waiting_nodes = []
    # Get the binary.
    binary_state = step_context.select_for(Select(self.snapshotted_process.binary_type),
                                           subject=self.subject,
                                           variants=self.variants)
    if type(binary_state) is Throw:
      return binary_state
    elif type(binary_state) is Waiting:
<<<<<<< HEAD
      waiting_nodes.append(binary_state.dependencies)
=======
      waiting_nodes.extend(binary_state.dependencies)
>>>>>>> 3b78ff9a
    elif type(binary_state) is Noop:
      return Noop("Couldn't find binary: {}".format(binary_state))
    elif type(binary_state) is not Return:
      State.raise_unrecognized(binary_state)

    # Create the request from the request callback after resolving its input clauses.
    input_values = []
    for input_selector in self.snapshotted_process.input_selectors:
      sn_state = step_context.select_for(input_selector, self.subject, self.variants)
      if type(sn_state) is Waiting:
        waiting_nodes.extend(sn_state.dependencies)
      elif type(sn_state) is Return:
        input_values.append(sn_state.value)
      elif type(sn_state) is Noop:
        if input_selector.optional:
          input_values.append(None)
        else:
          return Noop('Was missing value for (at least) input {}'.format(input_selector))
      elif type(sn_state) is Throw:
        return sn_state
      else:
        State.raise_unrecognized(sn_state)

    if waiting_nodes:
      return Waiting(waiting_nodes)

    # Now that we've returned on waiting, we can assume that relevant inputs have values.
    try:
      process_request = self.snapshotted_process.input_conversion(*input_values)
    except Exception as e:
      return Throw(e)

    # Request snapshots for the snapshot_subjects from the process request.
    snapshot_subjects_value = []
    if process_request.snapshot_subjects:
      snapshot_subjects_state = step_context.select_for(SelectDependencies(Snapshot,
                                                                           SnapshottedProcessRequest,
                                                                           'snapshot_subjects',
                                                                           field_types=(Files,)),
                                                        process_request,
                                                        self.variants)
      if type(snapshot_subjects_state) is not Return:
        return snapshot_subjects_state
      snapshot_subjects_value = snapshot_subjects_state.value

    # Ready to run.
    execution = _Process(step_context.snapshot_archive_root,
                         process_request,
                         binary_state.value,
                         snapshot_subjects_value,
                         self.snapshotted_process.output_conversion)
    return Runnable(_execute, (execution,))


class SnapshotNode(datatype('SnapshotNode', ['subject', 'variants']), Node):
  is_inlineable = False
  is_cacheable = False
  product = Snapshot

  @classmethod
  def create(cls, subject, variants):
    return SnapshotNode(subject, variants)

  def step(self, step_context):
    select_state = step_context.select_for(Select(Files), self.subject, self.variants)

    if type(select_state) in {Waiting, Noop, Throw}:
      return select_state
    elif type(select_state) is not Return:
      State.raise_unrecognized(select_state)
    file_list = select_state.value

    snapshot = _create_snapshot_archive(file_list, step_context)

    return Return(snapshot)<|MERGE_RESOLUTION|>--- conflicted
+++ resolved
@@ -173,11 +173,7 @@
     if type(binary_state) is Throw:
       return binary_state
     elif type(binary_state) is Waiting:
-<<<<<<< HEAD
-      waiting_nodes.append(binary_state.dependencies)
-=======
       waiting_nodes.extend(binary_state.dependencies)
->>>>>>> 3b78ff9a
     elif type(binary_state) is Noop:
       return Noop("Couldn't find binary: {}".format(binary_state))
     elif type(binary_state) is not Return:
