# coding=utf-8
# Copyright 2015 Pants project contributors (see CONTRIBUTORS.md).
# Licensed under the Apache License, Version 2.0 (see LICENSE).

from __future__ import (absolute_import, division, generators, nested_scopes, print_function,
                        unicode_literals, with_statement)

import collections
from fnmatch import fnmatch
from os.path import basename, dirname, join

import six

from pants.base.project_tree import Dir, File
from pants.base.specs import (AscendantAddresses, DescendantAddresses, SiblingAddresses,
                              SingleAddress)
<<<<<<< HEAD
from pants.build_graph.address import Address
from pants.engine.addressable import AddressableDescriptor, Addresses, TypeConstraintError
from pants.engine.fs import DirectoryListing, Files, FilesContent, Path, PathGlobs, Snapshot
=======
from pants.build_graph.address import Address, BuildFileAddress
from pants.engine.addressable import AddressableDescriptor, Addresses, Exactly, TypeConstraintError
from pants.engine.fs import DirectoryListing, Files, FilesContent, Path, PathGlobs
>>>>>>> 257a6223
from pants.engine.mapper import AddressFamily, AddressMap, AddressMapper, ResolveError
from pants.engine.objects import Locatable, SerializableFactory, Validatable
from pants.engine.selectors import Select, SelectDependencies, SelectLiteral, SelectProjection
from pants.engine.struct import Struct
from pants.util.objects import datatype


class ResolvedTypeMismatchError(ResolveError):
  """Indicates a resolved object was not of the expected type."""


def _key_func(entry):
  key, value = entry
  return key


class BuildDirs(datatype('BuildDirs', ['dependencies'])):
  """A list of Stat objects for directories containing build files."""


class BuildFiles(datatype('BuildFiles', ['files'])):
  """A list of Paths that are known to match a build file pattern."""


def filter_buildfile_paths(address_mapper, directory_listing):
  def match(stat):
    # Short circuit for ignored paths.
    if address_mapper.build_ignore_patterns.match_file(stat.path):
      return False

    return (type(stat) is File and any(fnmatch(basename(stat.path), pattern)
                                       for pattern in address_mapper.build_patterns))
  build_files = tuple(Path(stat.path, stat)
                      for stat in directory_listing.dependencies if match(stat))
  return BuildFiles(build_files)


def parse_address_family(address_mapper, path, build_files_content):
  """Given the contents of the build files in one directory, return an AddressFamily.

  The AddressFamily may be empty, but it will not be None.
  """
  if not build_files_content.dependencies:
    raise ResolveError('Directory "{}" does not contain build files.'.format(path))
  address_maps = []
  for filecontent_product in build_files_content.dependencies:
    address_maps.append(AddressMap.parse(filecontent_product.path,
                                         filecontent_product.content,
                                         address_mapper.symbol_table_cls,
                                         address_mapper.parser_cls,
                                         address_mapper.exclude_patterns))
  return AddressFamily.create(path.path, address_maps)


class UnhydratedStruct(datatype('UnhydratedStruct', ['address', 'struct', 'dependencies'])):
  """A product type that holds a Struct which has not yet been hydrated.

  A Struct counts as "hydrated" when all of its members (which are not themselves dependencies
  lists) have been resolved from the graph. This means that hydrating a struct is eager in terms
  of inline addressable fields, but lazy in terms of the complete graph walk represented by
  the `dependencies` field of StructWithDeps.
  """

  def __eq__(self, other):
    if type(self) != type(other):
      return NotImplemented
    return self.struct == other.struct

  def __ne__(self, other):
    return not (self == other)

  def __hash__(self):
    return hash(self.struct)


def _raise_did_you_mean(address_family, name):
  possibilities = '\n  '.join(str(a) for a in address_family.addressables)
  raise ResolveError('A Struct was not found in namespace {} for name "{}". '
                     'Did you mean one of?:\n  {}'.format(address_family.namespace, name, possibilities))


def resolve_unhydrated_struct(address_family, address):
  """Given an Address and its AddressFamily, resolve an UnhydratedStruct.

  Recursively collects any embedded addressables within the Struct, but will not walk into a
  dependencies field, since those are requested explicitly by tasks using SelectDependencies.
  """

  struct = address_family.addressables.get(address)
  addresses = address_family.addressables
  if not struct or address not in addresses:
    _raise_did_you_mean(address_family, address.target_name)

  dependencies = []
  def maybe_append(outer_key, value):
    if isinstance(value, six.string_types):
      if outer_key != 'dependencies':
        dependencies.append(Address.parse(value, relative_to=address.spec_path))
    elif isinstance(value, Struct):
      collect_dependencies(value)

  def collect_dependencies(item):
    for key, value in sorted(item._asdict().items(), key=_key_func):
      if not AddressableDescriptor.is_addressable(item, key):
        continue
      if isinstance(value, collections.MutableMapping):
        for _, v in sorted(value.items(), key=_key_func):
          maybe_append(key, v)
      elif isinstance(value, collections.MutableSequence):
        for v in value:
          maybe_append(key, v)
      else:
        maybe_append(key, value)

  collect_dependencies(struct)

  return UnhydratedStruct(
    filter(lambda build_address: build_address == address, addresses)[0], struct, dependencies)


def hydrate_struct(unhydrated_struct, dependencies):
  """Hydrates a Struct from an UnhydratedStruct and its satisfied embedded addressable deps.

  Note that this relies on the guarantee that DependenciesNode provides dependencies in the
  order they were requested.
  """
  address = unhydrated_struct.address
  struct = unhydrated_struct.struct

  def maybe_consume(outer_key, value):
    if isinstance(value, six.string_types):
      if outer_key == 'dependencies':
        # Don't recurse into the dependencies field of a Struct, since those will be explicitly
        # requested by tasks. But do ensure that their addresses are absolute, since we're
        # about to lose the context in which they were declared.
        value = Address.parse(value, relative_to=address.spec_path)
      else:
        value = dependencies[maybe_consume.idx]
        maybe_consume.idx += 1
    elif isinstance(value, Struct):
      value = consume_dependencies(value)
    return value
  # NB: Some pythons throw an UnboundLocalError for `idx` if it is a simple local variable.
  maybe_consume.idx = 0

  # 'zip' the previously-requested dependencies back together as struct fields.
  def consume_dependencies(item, args=None):
    hydrated_args = args or {}
    for key, value in sorted(item._asdict().items(), key=_key_func):
      if not AddressableDescriptor.is_addressable(item, key):
        hydrated_args[key] = value
        continue

      if isinstance(value, collections.MutableMapping):
        container_type = type(value)
        hydrated_args[key] = container_type((k, maybe_consume(key, v))
                                            for k, v in sorted(value.items(), key=_key_func))
      elif isinstance(value, collections.MutableSequence):
        container_type = type(value)
        hydrated_args[key] = container_type(maybe_consume(key, v) for v in value)
      else:
        hydrated_args[key] = maybe_consume(key, value)
    return _hydrate(type(item), address.spec_path, **hydrated_args)

  return consume_dependencies(struct, args={'address': address})


def _hydrate(item_type, spec_path, **kwargs):
  # If the item will be Locatable, inject the spec_path.
  if issubclass(item_type, Locatable):
    kwargs['spec_path'] = spec_path

  try:
    item = item_type(**kwargs)
  except TypeConstraintError as e:
    raise ResolvedTypeMismatchError(e)

  # Let factories replace the hydrated object.
  if isinstance(item, SerializableFactory):
    item = item.create()

  # Finally make sure objects that can self-validate get a chance to do so.
  if isinstance(item, Validatable):
    item.validate()

  return item


def identity(v):
  return v


def addresses_from_address_families(address_families):
  """Given a list of AddressFamilies, return an Addresses object containing all addressables."""
  return Addresses(tuple(a for af in address_families for a in af.addressables.keys()))


def filter_build_dirs(address_mapper, snapshot):
  """Given a Snapshot matching a build pattern, return parent directories as BuildDirs."""
  dirnames = set(dirname(f.stat.path) for f in snapshot.files)
  ignored_dirnames = address_mapper.build_ignore_patterns.match_files('{}/'.format(dirname) for dirname in dirnames)
  ignored_dirnames = set(d.rstrip('/') for d in ignored_dirnames)
  return BuildDirs(tuple(Dir(d) for d in dirnames if d not in ignored_dirnames))


def single_or_sib_addresses_to_globs(address_mapper, single_or_sib_addresses):
  """Given a SiblingAddresses or SingleAddress object, return a PathGlobs object for relevant build files."""
  patterns = address_mapper.build_patterns
  return PathGlobs.create(single_or_sib_addresses.directory, include=patterns, exclude=[])


def descendant_addresses_to_globs(address_mapper, descendant_addresses):
  """Given a DescendantAddresses object, return a PathGlobs object for matching build files."""
  patterns = [join('**', pattern) for pattern in address_mapper.build_patterns]
  return PathGlobs.create(descendant_addresses.directory, include=patterns, exclude=[])


def _recursive_dirname(f):
  """Given a relative path like 'a/b/c/d', yield all ascending path components like:

        'a/b/c/d'
        'a/b/c'
        'a/b'
        'a'
        ''
  """
  while f:
    yield f
    f = dirname(f)
  yield ''


def ascendant_addresses_to_globs(address_mapper, ascendant_addresses):
  """Given an AscendantAddresses object, return a PathGlobs object for matching build files."""
  patterns = [
    join(f, pattern)
    for pattern in address_mapper.build_patterns
    for f in _recursive_dirname(ascendant_addresses.directory)
  ]
  return PathGlobs.create('', include=patterns, exclude=[])


def create_graph_tasks(address_mapper, symbol_table_cls):
  """Creates tasks used to parse Structs from BUILD files.

  :param address_mapper_key: The subject key for an AddressMapper instance.
  :param symbol_table_cls: A SymbolTable class to provide symbols for Address lookups.
  """
  symbol_table_constraint = symbol_table_cls.constraint()
  return [
    # Support for resolving Structs from Addresses
    (symbol_table_constraint,
     [Select(UnhydratedStruct),
      SelectDependencies(
        symbol_table_constraint, UnhydratedStruct, field_types=(Address,))],
      hydrate_struct),
    (UnhydratedStruct,
     [SelectProjection(AddressFamily, Dir, ('spec_path',), Exactly(Address, BuildFileAddress)),
      Select(Exactly(Address, BuildFileAddress))],
     resolve_unhydrated_struct),
  ] + [
    # BUILD file parsing.
    (AddressFamily,
     [SelectLiteral(address_mapper, AddressMapper),
      Select(Dir),
      SelectProjection(FilesContent, Files, ('files',), BuildFiles)],
     parse_address_family),
    (BuildFiles,
     [SelectLiteral(address_mapper, AddressMapper),
      Select(DirectoryListing)],
     filter_buildfile_paths),
  ] + [
    # Spec handling: locate directories that contain build files, and request
    # AddressFamilies for each of them.
    (Addresses,
     [SelectDependencies(AddressFamily, BuildDirs, field_types=(Dir,))],
     addresses_from_address_families),
    (BuildDirs,
     [SelectLiteral(address_mapper, AddressMapper),
      Select(Snapshot)],
     filter_build_dirs),
    (PathGlobs,
     [SelectLiteral(address_mapper, AddressMapper),
      Select(SiblingAddresses)],
     single_or_sib_addresses_to_globs),
    (PathGlobs,
     [SelectLiteral(address_mapper, AddressMapper),
      Select(SingleAddress)],
     single_or_sib_addresses_to_globs),
    (PathGlobs,
     [SelectLiteral(address_mapper, AddressMapper),
      Select(DescendantAddresses)],
     descendant_addresses_to_globs),
    (PathGlobs,
     [SelectLiteral(address_mapper, AddressMapper),
      Select(AscendantAddresses)],
     ascendant_addresses_to_globs),
  ]<|MERGE_RESOLUTION|>--- conflicted
+++ resolved
@@ -14,15 +14,9 @@
 from pants.base.project_tree import Dir, File
 from pants.base.specs import (AscendantAddresses, DescendantAddresses, SiblingAddresses,
                               SingleAddress)
-<<<<<<< HEAD
-from pants.build_graph.address import Address
-from pants.engine.addressable import AddressableDescriptor, Addresses, TypeConstraintError
-from pants.engine.fs import DirectoryListing, Files, FilesContent, Path, PathGlobs, Snapshot
-=======
 from pants.build_graph.address import Address, BuildFileAddress
 from pants.engine.addressable import AddressableDescriptor, Addresses, Exactly, TypeConstraintError
-from pants.engine.fs import DirectoryListing, Files, FilesContent, Path, PathGlobs
->>>>>>> 257a6223
+from pants.engine.fs import DirectoryListing, Files, FilesContent, Path, PathGlobs, Snapshot
 from pants.engine.mapper import AddressFamily, AddressMap, AddressMapper, ResolveError
 from pants.engine.objects import Locatable, SerializableFactory, Validatable
 from pants.engine.selectors import Select, SelectDependencies, SelectLiteral, SelectProjection
