# Copyright 2016 Pants project contributors (see CONTRIBUTORS.md).
# Licensed under the Apache License, Version 2.0 (see LICENSE).
import itertools
import logging
from dataclasses import dataclass
<<<<<<< HEAD
from textwrap import dedent
from typing import Dict, Iterable, Mapping, Optional, Tuple, Union

from pants.engine.engine_aware import EngineAware
from pants.engine.fs import EMPTY_DIGEST, CreateDigest, Digest, FileContent
from pants.engine.platform import Platform, PlatformConstraint
from pants.engine.rules import RootRule, collect_rules, rule
from pants.engine.selectors import Get
from pants.util.logging import LogLevel
=======
from typing import TYPE_CHECKING, Dict, Iterable, Mapping, Optional, Tuple, Union

from pants.base.exception_sink import ExceptionSink
from pants.engine.fs import EMPTY_DIGEST, Digest
from pants.engine.platform import Platform, PlatformConstraint
from pants.engine.rules import RootRule, collect_rules, rule, side_effecting
>>>>>>> a11f5f60
from pants.util.meta import frozen_after_init
from pants.util.ordered_set import OrderedSet
from pants.util.strutil import create_path_env_var, pluralize

if TYPE_CHECKING:
    from pants.engine.internals.scheduler import SchedulerSession


logger = logging.getLogger(__name__)


@dataclass(frozen=True)
class ProductDescription:
    value: str


@frozen_after_init
@dataclass(unsafe_hash=True)
class Process:
    argv: Tuple[str, ...]
    description: str
    input_digest: Digest
    working_directory: Optional[str]
    env: Tuple[str, ...]
    append_only_caches: Tuple[str, ...]
    output_files: Tuple[str, ...]
    output_directories: Tuple[str, ...]
    timeout_seconds: Union[int, float]
    jdk_home: Optional[str]
    is_nailgunnable: bool
    execution_slot_variable: Optional[str]
    cache_failures: bool

    def __init__(
        self,
        argv: Iterable[str],
        *,
        description: str,
        input_digest: Digest = EMPTY_DIGEST,
        working_directory: Optional[str] = None,
        env: Optional[Mapping[str, str]] = None,
        append_only_caches: Optional[Mapping[str, str]] = None,
        output_files: Optional[Iterable[str]] = None,
        output_directories: Optional[Iterable[str]] = None,
        timeout_seconds: Optional[Union[int, float]] = None,
        jdk_home: Optional[str] = None,
        is_nailgunnable: bool = False,
        execution_slot_variable: Optional[str] = None,
        cache_failures: bool = False,
    ) -> None:
        """Request to run a subprocess, similar to subprocess.Popen.

        This process will be hermetic, meaning that it cannot access files and environment variables
        that are not explicitly populated. For example, $PATH will not be defined by default, unless
        populated through the `env` parameter.

        Usually, you will want to provide input files/directories via the parameter `input_digest`. The
        process will then be able to access these paths through relative paths. If you want to give
        multiple input digests, first merge them with `await Get(Digest, MergeDigests)`.

        Often, you will want to capture the files/directories created in the process. To do this, you
        can either set `output_files` or `output_directories`. The specified paths will then be used to
        populate `output_digest` on the `ProcessResult`. If you want to split up this output digest
        into multiple digests, use `await Get(Digest, DigestSubset)` on the `output_digest`.

        To actually run the process, use `await Get(ProcessResult, Process)` or
        `await Get(FallibleProcessResult, Process)`.

        Example:

            result = await Get(ProcessResult, Process(["/bin/echo", "hello world"], description="demo"))
            assert result.stdout == b"hello world"
        """
        self.argv = tuple(argv)
        self.description = description
        self.input_digest = input_digest
        self.working_directory = working_directory
        self.env = tuple(itertools.chain.from_iterable((env or {}).items()))
        self.append_only_caches = tuple(
            itertools.chain.from_iterable((append_only_caches or {}).items())
        )
        self.output_files = tuple(output_files or ())
        self.output_directories = tuple(output_directories or ())
        # NB: A negative or None time value is normalized to -1 to ease the transfer to Rust.
        self.timeout_seconds = timeout_seconds if timeout_seconds and timeout_seconds > 0 else -1
        self.jdk_home = jdk_home
        self.is_nailgunnable = is_nailgunnable
        self.execution_slot_variable = execution_slot_variable
        self.cache_failures = cache_failures


@frozen_after_init
@dataclass(unsafe_hash=True)
class MultiPlatformProcess:
    # args collects a set of tuples representing platform constraints mapped to a req,
    # just like a dict constructor can.
    platform_constraints: Tuple[str, ...]
    processes: Tuple[Process, ...]

    def __init__(
        self, request_dict: Dict[Tuple[PlatformConstraint, PlatformConstraint], Process],
    ) -> None:
        if len(request_dict) == 0:
            raise ValueError("At least one platform constrained Process must be passed.")
        validated_constraints = tuple(
            constraint.value
            for pair in request_dict.keys()
            for constraint in pair
            if PlatformConstraint(constraint.value)
        )
        if len({req.description for req in request_dict.values()}) != 1:
            raise ValueError(
                f"The `description` of all processes in a {MultiPlatformProcess.__name__} must be identical."
            )

        self.platform_constraints = validated_constraints
        self.processes = tuple(request_dict.values())

    @property
    def product_description(self) -> ProductDescription:
        # we can safely extract the first description because we guarantee that at
        # least one request exists and that all of their descriptions are the same
        # in __new__
        return ProductDescription(self.processes[0].description)


@dataclass(frozen=True)
class ProcessResult:
    """Result of executing a process which should not fail.

    If the process has a non-zero exit code, this will raise an exception, unlike
    FallibleProcessResult.
    """

    stdout: bytes
    stderr: bytes
    output_digest: Digest


@dataclass(frozen=True)
class FallibleProcessResult:
    """Result of executing a process which might fail.

    If the process has a non-zero exit code, this will not raise an exception, unlike ProcessResult.
    """

    stdout: bytes
    stderr: bytes
    exit_code: int
    output_digest: Digest


@dataclass(frozen=True)
class FallibleProcessResultWithPlatform:
    """Result of executing a process which might fail, along with the platform it ran on."""

    stdout: bytes
    stderr: bytes
    exit_code: int
    output_digest: Digest
    platform: Platform


class ProcessExecutionFailure(Exception):
    """Used to denote that a process exited, but was unsuccessful in some way.

    For example, exiting with a non-zero code.
    """

    def __init__(
        self, exit_code: int, stdout: bytes, stderr: bytes, process_description: str
    ) -> None:
        # These are intentionally "public" members.
        self.exit_code = exit_code
        self.stdout = stdout
        self.stderr = stderr
        # NB: We don't use dedent on a single format string here because it would attempt to
        # interpret the stdio content.
        super().__init__(
            "\n".join(
                [
                    f"Process '{process_description}' failed with exit code {exit_code}.",
                    "stdout:",
                    stdout.decode(),
                    "stderr:",
                    stderr.decode(),
                ]
            )
        )


@rule
def get_multi_platform_request_description(req: MultiPlatformProcess) -> ProductDescription:
    return req.product_description


@rule
def upcast_process(req: Process) -> MultiPlatformProcess:
    """This rule allows an Process to be run as a platform compatible MultiPlatformProcess."""
    return MultiPlatformProcess({(PlatformConstraint.none, PlatformConstraint.none): req})


@rule
def fallible_to_exec_result_or_raise(
    fallible_result: FallibleProcessResult, description: ProductDescription
) -> ProcessResult:
    """Converts a FallibleProcessResult to a ProcessResult or raises an error."""

    if fallible_result.exit_code == 0:
        return ProcessResult(
            fallible_result.stdout, fallible_result.stderr, fallible_result.output_digest,
        )
    raise ProcessExecutionFailure(
        fallible_result.exit_code,
        fallible_result.stdout,
        fallible_result.stderr,
        description.value,
    )


@rule
def remove_platform_information(res: FallibleProcessResultWithPlatform,) -> FallibleProcessResult:
    return FallibleProcessResult(
        exit_code=res.exit_code,
        stdout=res.stdout,
        stderr=res.stderr,
        output_digest=res.output_digest,
    )


<<<<<<< HEAD
@frozen_after_init
@dataclass(unsafe_hash=True)
class BinaryPathRequest:
    search_path: Tuple[str, ...]
    binary_name: str

    def __init__(self, search_path: Iterable[str], binary_name: str):
        self.search_path = tuple(OrderedSet(search_path))
        self.binary_name = binary_name
=======
@dataclass(frozen=True)
class InteractiveProcessResult:
    exit_code: int
>>>>>>> a11f5f60


@frozen_after_init
@dataclass(unsafe_hash=True)
<<<<<<< HEAD
class BinaryPaths(EngineAware):
    binary_name: str
    paths: Tuple[str, ...]

    def __init__(self, binary_name: str, paths: Iterable[str]):
        self.binary_name = binary_name
        self.paths = tuple(OrderedSet(paths))

    def level(self) -> Optional[LogLevel]:
        return LogLevel.DEBUG if self.paths else LogLevel.WARN

    def message(self) -> Optional[str]:
        if not self.paths:
            return f"failed to find {self.binary_name}"
        found_msg = f"found {self.binary_name} at {self.paths[0]}"
        if len(self.paths) > 1:
            found_msg = f"{found_msg} and {pluralize(len(self.paths) - 1, 'other location')}"
        return found_msg


@rule(desc="Find binary path")
async def find_binary(request: BinaryPathRequest) -> BinaryPaths:
    # TODO(John Sirois): Replace this script with a statically linked native binary so we don't
    #  depend on either /usr/bin/env or bash being available on the Process host.
    script_path = "./script.sh"
    script_digest = await Get(
        Digest,
        CreateDigest(
            [
                FileContent(
                    script_path,
                    content=dedent(
                        """
                        #!/usr/bin/env bash

                        set -euo pipefail

                        if command -v which > /dev/null; then
                            command which -a $1
                        else
                            command -v $1
                        fi
                        """
                    ).encode(),
                    is_executable=True,
                )
            ]
        ),
    )

    paths = []
    search_path = create_path_env_var(request.search_path)
    result = await Get(
        FallibleProcessResult,
        Process(
            description=f"Searching for `{request.binary_name}` on PATH={search_path}",
            input_digest=script_digest,
            argv=[script_path, request.binary_name],
            env={"PATH": search_path},
        ),
    )
    if result.exit_code == 0:
        paths.extend(result.stdout.decode().splitlines())

    return BinaryPaths(binary_name=request.binary_name, paths=paths)
=======
class InteractiveProcess:
    argv: Tuple[str, ...]
    env: Tuple[str, ...]
    input_digest: Digest
    run_in_workspace: bool

    def __init__(
        self,
        argv: Iterable[str],
        *,
        env: Optional[Mapping[str, str]] = None,
        input_digest: Digest = EMPTY_DIGEST,
        run_in_workspace: bool = False,
    ) -> None:
        """Request to run a subprocess in the foreground, similar to subprocess.run().

        Unlike `Process`, the result will not be cached.

        To run the process, request an `InteractiveRunner` in a `@goal_rule`, then run
        `interactive_runner.run_process()`.
        """
        self.argv = tuple(argv)
        self.env = tuple(itertools.chain.from_iterable((env or {}).items()))
        self.input_digest = input_digest
        self.run_in_workspace = run_in_workspace
        self.__post_init__()

    def __post_init__(self):
        if self.input_digest != EMPTY_DIGEST and self.run_in_workspace:
            raise ValueError(
                "InteractiveProcessRequest should use the Workspace API to materialize any needed "
                "files when it runs in the workspace"
            )


@side_effecting
@dataclass(frozen=True)
class InteractiveRunner:
    _scheduler: "SchedulerSession"

    def run(self, request: InteractiveProcess) -> InteractiveProcessResult:
        ExceptionSink.toggle_ignoring_sigint_v2_engine(True)
        return self._scheduler.run_local_interactive_process(request)
>>>>>>> a11f5f60


def rules():
    return [
        *collect_rules(),
        RootRule(Process),
        RootRule(InteractiveRunner),
        RootRule(MultiPlatformProcess),
    ]<|MERGE_RESOLUTION|>--- conflicted
+++ resolved
@@ -1,26 +1,18 @@
 # Copyright 2016 Pants project contributors (see CONTRIBUTORS.md).
 # Licensed under the Apache License, Version 2.0 (see LICENSE).
+
 import itertools
 import logging
 from dataclasses import dataclass
-<<<<<<< HEAD
 from textwrap import dedent
-from typing import Dict, Iterable, Mapping, Optional, Tuple, Union
-
+from typing import TYPE_CHECKING, Dict, Iterable, Mapping, Optional, Tuple, Union
+
+from pants.base.exception_sink import ExceptionSink
 from pants.engine.engine_aware import EngineAware
 from pants.engine.fs import EMPTY_DIGEST, CreateDigest, Digest, FileContent
 from pants.engine.platform import Platform, PlatformConstraint
-from pants.engine.rules import RootRule, collect_rules, rule
-from pants.engine.selectors import Get
+from pants.engine.rules import Get, RootRule, collect_rules, rule, side_effecting
 from pants.util.logging import LogLevel
-=======
-from typing import TYPE_CHECKING, Dict, Iterable, Mapping, Optional, Tuple, Union
-
-from pants.base.exception_sink import ExceptionSink
-from pants.engine.fs import EMPTY_DIGEST, Digest
-from pants.engine.platform import Platform, PlatformConstraint
-from pants.engine.rules import RootRule, collect_rules, rule, side_effecting
->>>>>>> a11f5f60
 from pants.util.meta import frozen_after_init
 from pants.util.ordered_set import OrderedSet
 from pants.util.strutil import create_path_env_var, pluralize
@@ -242,7 +234,7 @@
 
 
 @rule
-def remove_platform_information(res: FallibleProcessResultWithPlatform,) -> FallibleProcessResult:
+def remove_platform_information(res: FallibleProcessResultWithPlatform) -> FallibleProcessResult:
     return FallibleProcessResult(
         exit_code=res.exit_code,
         stdout=res.stdout,
@@ -251,7 +243,58 @@
     )
 
 
-<<<<<<< HEAD
+@dataclass(frozen=True)
+class InteractiveProcessResult:
+    exit_code: int
+
+
+@frozen_after_init
+@dataclass(unsafe_hash=True)
+class InteractiveProcess:
+    argv: Tuple[str, ...]
+    env: Tuple[str, ...]
+    input_digest: Digest
+    run_in_workspace: bool
+
+    def __init__(
+        self,
+        argv: Iterable[str],
+        *,
+        env: Optional[Mapping[str, str]] = None,
+        input_digest: Digest = EMPTY_DIGEST,
+        run_in_workspace: bool = False,
+    ) -> None:
+        """Request to run a subprocess in the foreground, similar to subprocess.run().
+
+        Unlike `Process`, the result will not be cached.
+
+        To run the process, request an `InteractiveRunner` in a `@goal_rule`, then run
+        `interactive_runner.run_process()`.
+        """
+        self.argv = tuple(argv)
+        self.env = tuple(itertools.chain.from_iterable((env or {}).items()))
+        self.input_digest = input_digest
+        self.run_in_workspace = run_in_workspace
+        self.__post_init__()
+
+    def __post_init__(self):
+        if self.input_digest != EMPTY_DIGEST and self.run_in_workspace:
+            raise ValueError(
+                "InteractiveProcessRequest should use the Workspace API to materialize any needed "
+                "files when it runs in the workspace"
+            )
+
+
+@side_effecting
+@dataclass(frozen=True)
+class InteractiveRunner:
+    _scheduler: "SchedulerSession"
+
+    def run(self, request: InteractiveProcess) -> InteractiveProcessResult:
+        ExceptionSink.toggle_ignoring_sigint_v2_engine(True)
+        return self._scheduler.run_local_interactive_process(request)
+
+
 @frozen_after_init
 @dataclass(unsafe_hash=True)
 class BinaryPathRequest:
@@ -261,16 +304,10 @@
     def __init__(self, search_path: Iterable[str], binary_name: str):
         self.search_path = tuple(OrderedSet(search_path))
         self.binary_name = binary_name
-=======
-@dataclass(frozen=True)
-class InteractiveProcessResult:
-    exit_code: int
->>>>>>> a11f5f60
-
-
-@frozen_after_init
-@dataclass(unsafe_hash=True)
-<<<<<<< HEAD
+
+
+@frozen_after_init
+@dataclass(unsafe_hash=True)
 class BinaryPaths(EngineAware):
     binary_name: str
     paths: Tuple[str, ...]
@@ -336,51 +373,6 @@
         paths.extend(result.stdout.decode().splitlines())
 
     return BinaryPaths(binary_name=request.binary_name, paths=paths)
-=======
-class InteractiveProcess:
-    argv: Tuple[str, ...]
-    env: Tuple[str, ...]
-    input_digest: Digest
-    run_in_workspace: bool
-
-    def __init__(
-        self,
-        argv: Iterable[str],
-        *,
-        env: Optional[Mapping[str, str]] = None,
-        input_digest: Digest = EMPTY_DIGEST,
-        run_in_workspace: bool = False,
-    ) -> None:
-        """Request to run a subprocess in the foreground, similar to subprocess.run().
-
-        Unlike `Process`, the result will not be cached.
-
-        To run the process, request an `InteractiveRunner` in a `@goal_rule`, then run
-        `interactive_runner.run_process()`.
-        """
-        self.argv = tuple(argv)
-        self.env = tuple(itertools.chain.from_iterable((env or {}).items()))
-        self.input_digest = input_digest
-        self.run_in_workspace = run_in_workspace
-        self.__post_init__()
-
-    def __post_init__(self):
-        if self.input_digest != EMPTY_DIGEST and self.run_in_workspace:
-            raise ValueError(
-                "InteractiveProcessRequest should use the Workspace API to materialize any needed "
-                "files when it runs in the workspace"
-            )
-
-
-@side_effecting
-@dataclass(frozen=True)
-class InteractiveRunner:
-    _scheduler: "SchedulerSession"
-
-    def run(self, request: InteractiveProcess) -> InteractiveProcessResult:
-        ExceptionSink.toggle_ignoring_sigint_v2_engine(True)
-        return self._scheduler.run_local_interactive_process(request)
->>>>>>> a11f5f60
 
 
 def rules():
