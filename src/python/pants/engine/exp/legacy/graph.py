# coding=utf-8
# Copyright 2015 Pants project contributors (see CONTRIBUTORS.md).
# Licensed under the Apache License, Version 2.0 (see LICENSE).

from __future__ import (absolute_import, division, generators, nested_scopes, print_function,
                        unicode_literals, with_statement)

from pants.base.exceptions import TargetDefinitionException
from pants.build_graph.address import Addresses
from pants.build_graph.address_lookup_error import AddressLookupError
from pants.build_graph.build_graph import BuildGraph
from pants.engine.exp.legacy.globs import BaseGlobs, Files
from pants.engine.exp.legacy.parser import TargetAdaptor
from pants.engine.exp.nodes import Return, SelectNode, State, Throw
from pants.engine.exp.selectors import Select, SelectDependencies
from pants.util.objects import datatype


class ExpGraph(BuildGraph):
  """A directed acyclic graph of Targets and dependencies. Not necessarily connected.

  This implementation is backed by a Scheduler that is able to resolve LegacyBuildGraphNodes.
  """

  def __init__(self, scheduler, engine, symbol_table_cls):
    """Construct a graph given a Scheduler, Engine, and a SymbolTable class.

    :param scheduler: A Scheduler that is configured to be able to resolve LegacyBuildGraphNodes.
    :param engine: An Engine subclass to execute calls to `inject`.
    :param symbol_table_cls: A SymbolTable class used to instantiate Target objects. Must match
      the symbol table installed in the scheduler (TODO: see comment in `_instantiate_target`).
    """
    self._scheduler = scheduler
    self._graph = scheduler.product_graph
    self._target_types = symbol_table_cls.aliases().target_types
    self._engine = engine
    super(ExpGraph, self).__init__()

  def reset(self):
    super(ExpGraph, self).reset()
    self._index(self._graph.completed_nodes().keys())

  def _index(self, roots):
    """Index from the given roots into the storage provided by the base class.

    This is an additive operation: any existing connections involving these nodes are preserved.
    """
    addresses = set()
    # Index the ProductGraph.
    # TODO: It's not very common to actually use the dependencies of a Node during a walk... should
    # consider removing those from that API.
    for ((node, state_key), _) in self._graph.walk(roots=roots):
      # Locate nodes that contain LegacyBuildGraphNode values.
      if state_key.type is Throw:
        # TODO: get access to `Storage` instance in order to `to-str` more effectively here.
        raise AddressLookupError(
<<<<<<< HEAD
            'Build graph construction failed for {}:\n  {}'.format(node.subject_key, state_key))
=======
            'Build graph construction failed for {}:\n  {}'.format(node.subject, state.exc))
>>>>>>> 35c88f74
      elif state_key.type is not Return:
        State.raise_unrecognized(state_key.type)
      if node.product is not LegacyBuildGraphNode:
        continue
      if type(node) is not SelectNode:
        continue

      # We have a successfully parsed a LegacyBuildGraphNode.
      state = self._engine.storage.get(state_key)
      target_adaptor = state.value.target_adaptor
      address = target_adaptor.address
      addresses.add(address)
      if address not in self._target_by_address:
        self._target_by_address[address] = self._instantiate_target(target_adaptor)
      dependencies = state.value.dependency_addresses
      self._target_dependencies_by_address[address] = dependencies
      for dependency in dependencies:
        self._target_dependees_by_address[dependency].add(address)
    return addresses

  def _instantiate_sources(self, relpath, sources):
    """Given a list of literal sources list or a BaseGlobs subclass, create a wrapping FilesetWithSpec."""
    if isinstance(sources, Addresses):
      return sources
    if not isinstance(sources, BaseGlobs):
      sources = Files(*sources)
    return sources.to_fileset_with_spec(self._engine, self._scheduler, relpath)

  def _instantiate_target(self, target_adaptor):
    """Given a TargetAdaptor struct previously parsed from a BUILD file, instantiate a Target.

    TODO: This assumes that the SymbolTable used for parsing matches the SymbolTable passed
    to this graph. Would be good to make that more explicit, but it might be better to nuke
    the Target subclassing pattern instead, and lean further into the "configuration composition"
    model explored in the `exp` package.
    """
    target_cls = self._target_types[target_adaptor.type_alias]
    try:
      # Pop dependencies, which was already consumed while constructing LegacyBuildGraphNode.
      kwargs = target_adaptor.kwargs()
      kwargs.pop('dependencies')
      # Replace the sources argument with a FilesetWithSpecs instance, or None.
      spec_path = kwargs.pop('spec_path')
      sources = kwargs.get('sources', None)
      if sources is not None:
        kwargs['sources'] = self._instantiate_sources(spec_path, sources)
      # Instantiate.
      return target_cls(build_graph=self, **kwargs)
    except TargetDefinitionException:
      raise
    except Exception as e:
      raise TargetDefinitionException(
          target_adaptor.address,
          'Failed to instantiate Target with type {}: {}'.format(target_cls, e))

  @property
  def address_mapper(self):
    raise NotImplementedError('Not implemented.')

  def get_derived_from(self, address):
    raise NotImplementedError('Not implemented.')

  def get_concrete_derived_from(self, address):
    raise NotImplementedError('Not implemented.')

  def inject_target(self, target, dependencies=None, derived_from=None, synthetic=False):
    raise NotImplementedError('Not implemented.')

  def inject_dependency(self, dependent, dependency):
    raise NotImplementedError('Not implemented.')

  def inject_synthetic_target(self,
                              address,
                              target_type,
                              dependencies=None,
                              derived_from=None,
                              **kwargs):
    raise NotImplementedError('Not implemented.')

  def inject_address_closure(self, address):
    raise NotImplementedError('Not implemented.')

  def inject_specs_closure(self, specs, fail_fast=None):
    # Request loading of these specs.
    request = self._scheduler.execution_request([LegacyBuildGraphNode], specs)
    result = self._engine.execute(request)
    if result.error:
      raise result.error
    # Update the base class indexes for this request.
    for address in self._index(request.roots):
      yield address


class LegacyBuildGraphNode(datatype('LegacyGraphNode', ['target_adaptor', 'dependency_addresses'])):
  """A Node to represent a node in the legacy BuildGraph.

  The ExpGraph implementation inspects only these entries in the ProductGraph.
  """


def reify_legacy_graph(target_adaptor, dependency_nodes):
  """Given a TargetAdaptor and LegacyBuildGraphNodes for its deps, return a LegacyBuildGraphNode."""
  return LegacyBuildGraphNode(target_adaptor,
                              [node.target_adaptor.address for node in dependency_nodes])<|MERGE_RESOLUTION|>--- conflicted
+++ resolved
@@ -52,13 +52,8 @@
     for ((node, state_key), _) in self._graph.walk(roots=roots):
       # Locate nodes that contain LegacyBuildGraphNode values.
       if state_key.type is Throw:
-        # TODO: get access to `Storage` instance in order to `to-str` more effectively here.
         raise AddressLookupError(
-<<<<<<< HEAD
-            'Build graph construction failed for {}:\n  {}'.format(node.subject_key, state_key))
-=======
             'Build graph construction failed for {}:\n  {}'.format(node.subject, state.exc))
->>>>>>> 35c88f74
       elif state_key.type is not Return:
         State.raise_unrecognized(state_key.type)
       if node.product is not LegacyBuildGraphNode:
