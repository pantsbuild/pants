# coding=utf-8
# Copyright 2015 Pants project contributors (see CONTRIBUTORS.md).
# Licensed under the Apache License, Version 2.0 (see LICENSE).

from __future__ import (absolute_import, division, generators, nested_scopes, print_function,
                        unicode_literals, with_statement)

import functools
import logging
import os
from abc import abstractmethod, abstractproperty
from os.path import dirname

from pants.base.project_tree import Dir, File, Link
from pants.build_graph.address import Address
from pants.engine.addressable import parse_variants
from pants.engine.fs import (DirectoryListing, FileContent, FileDigest, ReadLink, file_content,
                             file_digest, read_link, scan_directory)
from pants.engine.selectors import Select, SelectVariant
from pants.engine.struct import HasProducts, Variants
from pants.util.meta import AbstractClass
from pants.util.objects import datatype


logger = logging.getLogger(__name__)


def collect_item_of_type(product, candidate, variant_value):
  """Looks for has-a or is-a relationships between the given value and the requested product.

  Returns the resulting product value, or None if no match was made.
  """
  def items():
    # Check whether the subject is-a instance of the product.
    yield candidate
    # Else, check whether it has-a instance of the product.
    if isinstance(candidate, HasProducts):
      for subject in candidate.products:
        yield subject

  # TODO: returning only the first literal configuration of a given type/variant. Need to
  # define mergeability for products.
  for item in items():

    if not isinstance(item, product):
      continue
    if variant_value and not getattr(item, 'name', None) == variant_value:
      continue
    return item
  return None


class ConflictingProducersError(Exception):
  """Indicates that there was more than one source of a product for a given subject.

  TODO: This will need to be legal in order to support multiple Planners producing a
  (mergeable) Classpath for one subject, for example. see:
    https://github.com/pantsbuild/pants/issues/2526
  """

  @classmethod
  def create(cls, subject, product, matches):
    """Factory method to format the error message.

    This is provided as a workaround to http://bugs.python.org/issue17296 to make this exception
    picklable.
    """
    msgs = '\n  '.join('{}:\n    {}'.format(k, v) for k, v in matches)
    return ConflictingProducersError('More than one source of {} for {}:\n  {}'
                                     .format(product.__name__, subject, msgs))

  def __init__(self, message):
    super(ConflictingProducersError, self).__init__(message)


class State(AbstractClass):
  @classmethod
  def raise_unrecognized(cls, state):
    raise ValueError('Unrecognized Node State: {}'.format(state))

  @staticmethod
  def from_components(components):
    """Given the components of a State, construct the State."""
    cls, remainder = components[0], components[1:]
    return cls._from_components(remainder)

  def to_components(self):
    """Return a flat tuple containing individual pickleable components of the State.

    TODO: Consider https://docs.python.org/2.7/library/pickle.html#pickling-and-unpickling-external-objects
    for this usecase?
    """
    return (type(self),) + self._to_components()

  @classmethod
  def _from_components(cls, components):
    """Given the components of a State, construct the State.

    Default implementation assumes that `self` extends tuple.
    """
    return cls(*components)

  def _to_components(self):
    """Return all components of the State as a flat tuple.

    Default implementation assumes that `self` extends tuple.
    """
    return self


class Noop(datatype('Noop', ['format_string', 'args']), State):
  """Indicates that a Node did not have the inputs which would be needed for it to execute.

  Because Noops are very common but rarely displayed, they are formatted lazily.
  """

  @staticmethod
  def cycle(src, dst):
    return Noop('Cycle detected! Edge would cause a cycle: {} -> {}.', src, dst)

  def __new__(cls, format_string, *args):
    return super(Noop, cls).__new__(cls, format_string, args)

  @classmethod
  def _from_components(cls, components):
    return cls(components[0], *components[1])

  @property
  def msg(self):
    if self.args:
      return self.format_string.format(*self.args)
    else:
      return self.format_string

  def __str__(self):
    return 'Noop(msg={!r})'.format(self.msg)


class Return(datatype('Return', ['value']), State):
  """Indicates that a Node successfully returned a value."""

  @classmethod
  def _from_components(cls, components):
    return cls(components[0])

  def _to_components(self):
    return (self.value,)


class Throw(datatype('Throw', ['exc']), State):
  """Indicates that a Node should have been able to return a value, but failed."""


<<<<<<< HEAD
class Runnable(datatype('Runnable', ['func', 'args', 'cacheable']), State):
  """Indicates that the Node is ready to run with the given closure.

  The return value of the Runnable will become the final state of the Node.
  """

=======
class Runnable(datatype('Runnable', ['func', 'args']), State):
  """Indicates that the Node is ready to run with the given closure.

  The return value of the Runnable will become the final state of the Node.

  Overrides _to_components and _from_components to flatten the function arguments as independent
  pickleable values.
  """

  @classmethod
  def _from_components(cls, components):
    return cls(components[0], components[1:])

  def _to_components(self):
    return (self.func,) + self.args

>>>>>>> aa01643b

class Waiting(datatype('Waiting', ['dependencies']), State):
  """Indicates that a Node is waiting for some/all of the dependencies to become available.

  Some Nodes will return different dependency Nodes based on where they are in their lifecycle,
  but all returned dependencies are recorded for the lifetime of a Node.
  """


class Node(AbstractClass):
  @classmethod
  def validate_node(cls, node):
    if not isinstance(node, Node):
      raise ValueError('Value {} is not a Node.'.format(node))

  @abstractproperty
  def subject(self):
    """The subject for this Node."""

  @abstractproperty
  def product(self):
    """The output product for this Node."""

  @abstractproperty
  def variants(self):
    """The variants for this Node."""

  @abstractproperty
  def is_cacheable(self):
    """Whether this Node type can be cached."""

  @abstractproperty
  def is_inlineable(self):
    """Whether this Node type can have its execution inlined.

    In cases where a Node is inlined, it is executed directly in the step method of a dependent
    Node, and is not memoized or cached in any way.
    """

  @abstractmethod
  def step(self, step_context):
    """Given a StepContext, creates a coroutine that yields the current State of the Node.

    If the yielded state is Waiting, `coroutine.send` should be used to send a list of
    `complete` (Return/Throw/etc) States for the each of the awaited Nodes. If a Node yields a
    complete State, it will expect not to be resumed.

    The StepContext holds any computed dependencies, provides a way to construct Nodes
    that require information about installed tasks, and allows access to the filesystem.
    """


class SelectNode(datatype('SelectNode', ['subject', 'variants', 'selector']), Node):
  """A Node that selects a product for a subject.

  A Select can be satisfied by multiple sources, but fails if multiple sources produce a value. The
  'variants' field represents variant configuration that is propagated to dependencies. When
  a task needs to consume a product as configured by the variants map, it uses the SelectVariant
  selector, which introduces the 'variant' value to restrict the names of values selected by a
  SelectNode.
  """
  is_cacheable = False
  is_inlineable = True

  @property
  def variant_key(self):
    if isinstance(self.selector, SelectVariant):
      return self.selector.variant_key
    else:
      return None

  @property
  def product(self):
    return self.selector.product

  def _select_literal(self, candidate, variant_value):
    """Looks for has-a or is-a relationships between the given value and the requested product.

    Returns the resulting product value, or None if no match was made.
    """
    return collect_item_of_type(self.product, candidate, variant_value)

  def step(self, step_context):
    # Request default Variants for the subject, so that if there are any we can propagate
    # them to task nodes.
    variants = self.variants
    if type(self.subject) is Address and self.product is not Variants:
      variants_node = step_context.select_node(Select(Variants), self.subject, self.variants)
      dep_state, = yield Waiting([variants_node])
      if type(dep_state) is Return:
        # A subject's variants are overridden by any dependent's requested variants, so
        # we merge them left to right here.
<<<<<<< HEAD
        variants = Variants.merge(dep_state.value.default.items(), variants)
      elif type(dep_state) is Throw:
        yield dep_state
      elif type(dep_state) is not Noop:
        State.raise_unrecognized(dep_state)
=======
        variants = Variants.merge(dep_state.value.default.items(), self.variants)
>>>>>>> aa01643b

    # If there is a variant_key, see whether it has been configured.
    if type(self.selector) is SelectVariant:
      variant_values = [value for key, value in variants
        if key == self.variant_key] if variants else None
      if not variant_values:
        # Select cannot be satisfied: no variant configured for this key.
        yield Noop('Variant key {} was not configured in variants {}', self.variant_key, variants)
      variant_value = variant_values[0]
    else:
      variant_value = None

    # If the Subject "is a" or "has a" Product, then we're done.
    literal_value = self._select_literal(self.subject, variant_value)
    if literal_value is not None:
      yield Return(literal_value)

    # Else, attempt to use a configured task to compute the value.
    matches = []
    deps = tuple(step_context.gen_nodes(self.subject, self.product, variants))
    dep_states = yield Waiting(deps)
    for dep, dep_state in zip(deps, dep_states):
      if type(dep_state) is Return:
        # We computed a value: see whether we can use it.
        literal_value = self._select_literal(dep_state.value, variant_value)
        if literal_value is not None:
          matches.append((dep, literal_value))
      elif type(dep_state) is Throw:
        yield dep_state
      elif type(dep_state) is Noop:
        continue
      else:
        State.raise_unrecognized(dep_state)

    # If any dependencies were unavailable, wait for them; otherwise, determine whether
    # a value was successfully selected.
    if len(matches) == 0:
      yield Noop('No source of {}.', self)
    elif len(matches) > 1:
      # TODO: Multiple successful tasks are not currently supported. We should allow for this
      # by adding support for "mergeable" products. see:
      #   https://github.com/pantsbuild/pants/issues/2526
      yield Throw(ConflictingProducersError.create(self.subject, self.product, matches))
    else:
      yield Return(matches[0][1])


class DependenciesNode(datatype('DependenciesNode', ['subject', 'variants', 'selector']), Node):
  """A Node that selects the given Product for each of the items in `field` on `dep_product`.

  Begins by selecting the `dep_product` for the subject, and then selects a product for each
  member of a collection named `field` on the dep_product.

  The value produced by this Node guarantees that the order of the provided values matches the
  order of declaration in the list `field` of the `dep_product`.
  """
  is_cacheable = False
  is_inlineable = True

  def __new__(cls, subject, variants, selector):
    return super(DependenciesNode, cls).__new__(cls, subject, variants,
                                                selector)

  @property
  def dep_product(self):
    return self.selector.dep_product

  @property
  def product(self):
    return self.selector.product

  @property
  def field(self):
    return self.selector.field

  def _dependency_nodes(self, step_context, dep_product):
    for dependency in getattr(dep_product, self.field):
      variants = self.variants
      if isinstance(dependency, Address):
        # If a subject has literal variants for particular dependencies, they win over all else.
        dependency, literal_variants = parse_variants(dependency)
        variants = Variants.merge(variants, literal_variants)
      yield step_context.select_node(Select(self.product), subject=dependency, variants=variants)

  def step(self, step_context):
    # Request the product we need in order to request dependencies.
    dep_product_node = step_context.select_node(Select(self.dep_product), self.subject, self.variants)
    dep_product_state, = yield Waiting([dep_product_node])
    if type(dep_product_state) is Throw:
      yield dep_product_state
    elif type(dep_product_state) is Noop:
      yield Noop('Could not compute {} to determine dependencies.', dep_product_node)
    elif type(dep_product_state) is not Return:
      State.raise_unrecognized(dep_product_state)

    # The product and its dependency list are available.
    dep_values = []
<<<<<<< HEAD
    deps = tuple(self._dependency_nodes(step_context, dep_product_state.value)) 
    dep_states = yield Waiting(deps)
    for dep, dep_state in zip(deps, dep_states):
      if type(dep_state) is Return:
=======
    dependencies = []
    for dependency in self._dependency_nodes(step_context, dep_product_state.value):
      if type(dependency.subject) not in self.selector.field_types:
        return Throw(TypeError('Unexpected type: {} for {}'.format(type(dependency.subject), self.selector)))

      dep_state = step_context.get(dependency)
      if type(dep_state) is Waiting:
        dependencies.extend(dep_state.dependencies)
      elif type(dep_state) is Return:
>>>>>>> aa01643b
        dep_values.append(dep_state.value)
      elif type(dep_state) is Noop:
        yield Throw(ValueError('No source of explicit dependency {}'.format(dep)))
      elif type(dep_state) is Throw:
        yield dep_state
      else:
        State.raise_unrecognized(dep_state)
    # All dependencies are present!
    yield Return(dep_values)


class ProjectionNode(datatype('ProjectionNode', ['subject', 'variants', 'selector']), Node):
  """A Node that selects the given input Product for the Subject, and then selects for a new subject.

  TODO: This is semantically very similar to DependenciesNode (which might be considered to be a
  multi-field projection for the contents of a list). Should be looking for ways to merge them.
  """
  is_cacheable = False
  is_inlineable = True

  @property
  def product(self):
    return self.selector.product

  @property
  def projected_subject(self):
    return self.selector.projected_subject

  @property
  def fields(self):
    return self.selector.fields

  @property
  def input_product(self):
    return self.selector.input_product

  def step(self, step_context):
    # Request the product we need to compute the subject.
    input_node = step_context.select_node(Select(self.input_product), self.subject, self.variants)
<<<<<<< HEAD
    input_state, = yield Waiting([input_node])
    if type(input_state) is Throw:
      yield input_state
=======

    input_state = step_context.get(input_node)
    if type(input_state) in (Throw, Waiting):
      return input_state
>>>>>>> aa01643b
    elif type(input_state) is Noop:
      yield Noop('Could not compute {} in order to project its fields.', input_node)
    elif type(input_state) is not Return:
      State.raise_unrecognized(input_state)

    # The input product is available: use it to construct the new Subject.
    input_product = input_state.value
    values = [getattr(input_product, field) for field in self.fields]

    # If there was only one projected field and it is already of the correct type, project it.
    try:
      if len(values) == 1 and type(values[0]) is self.projected_subject:
        projected_subject = values[0]
      else:
        projected_subject = self.projected_subject(*values)
    except Exception as e:
<<<<<<< HEAD
      yield Throw(ValueError('Fields {} of {} could not be projected as {}: {}'.format(
                  self.fields, input_product, self.projected_subject, e)))
=======
      return Throw(ValueError(
        'Fields {} of {} could not be projected as {}: {}'.format(self.fields, input_product,
          self.projected_subject, e)))
>>>>>>> aa01643b

    # When the output node is available, yield its result.
    output_node = step_context.select_node(Select(self.product), projected_subject, self.variants)
    output_state, = yield Waiting([output_node])
    if type(output_state) in (Return, Throw):
      yield output_state
    elif type(output_state) is Noop:
      yield  Throw(ValueError('No source of projected dependency {}'.format(output_node.selector)))
    else:
      State.raise_unrecognized(output_state)


def _run_func_and_check_type(product_type, func, *args):
  result = func(*args)
  if result is None or isinstance(result, product_type):
    return result
  else:
    raise ValueError('result of {} was not a {}, instead was {}'
                     .format(func.__name__, product_type, type(result).__name__))


class TaskNode(datatype('TaskNode', ['subject', 'variants', 'product', 'func', 'clause']), Node):
  """A Node representing execution of a non-blocking python function.

  All dependencies of the function are declared ahead of time in the dependency `clause` of the
  function, so the TaskNode will determine whether the dependencies are available before
  executing the function, and provides a satisfied argument per clause entry to the function.
  """

  is_cacheable = True
  is_inlineable = False

  def step(self, step_context):
    # Compute dependencies for the Node, or determine whether it is a Noop.
    dep_values = []
    deps = [step_context.select_node(selector, self.subject, self.variants)
            for selector in self.clause]
    dep_states = yield Waiting(deps)
    for selector, dep_state in zip(self.clause, dep_states):
      if type(dep_state) is Return:
        dep_values.append(dep_state.value)
      elif type(dep_state) is Noop:
        if selector.optional:
          dep_values.append(None)
        else:
          yield Noop('Was missing (at least) input {}.', selector)
      elif type(dep_state) is Throw:
        yield dep_state
      else:
        State.raise_unrecognized(dep_state)
<<<<<<< HEAD

    # Ready to run!
    yield Runnable(self.func, tuple(dep_values))
=======
    # If any clause was still waiting on dependencies, indicate it; else execute.
    if dependencies:
      return Waiting(dependencies)
    # Ready to run!
    return Runnable(functools.partial(_run_func_and_check_type, self.product, self.func), tuple(dep_values))
>>>>>>> aa01643b

  def __repr__(self):
    return 'TaskNode(subject={}, product={}, variants={}, func={}, clause={}' \
      .format(self.subject, self.product, self.variants, self.func.__name__, self.clause)

  def __str__(self):
    return repr(self)


class FilesystemNode(datatype('FilesystemNode', ['subject', 'product', 'variants']), Node):
  """A native node type for filesystem operations."""

  _FS_PAIRS = {
      (DirectoryListing, Dir),
      (FileContent, File),
      (FileDigest, File),
      (ReadLink, Link),
    }

  is_cacheable = False
  is_inlineable = False

  @classmethod
  def as_intrinsics(cls):
    """Returns a dict of tuple(sbj type, product type) -> functions returning a fs node for that subject product type tuple."""
    return {(subject_type, product_type): FilesystemNode.create
            for product_type, subject_type in cls._FS_PAIRS}

  @classmethod
  def create(cls, subject, product_type, variants):
    assert (product_type, type(subject)) in cls._FS_PAIRS
    return FilesystemNode(subject, product_type, variants)

  @classmethod
  def generate_subjects(cls, filenames):
    """Given filenames, generate a set of subjects for invalidation predicate matching."""
    for f in filenames:
      # ReadLink, FileContent, or DirectoryListing for the literal path.
      yield File(f)
      yield Link(f)
      yield Dir(f)
      # Additionally, since the FS event service does not send invalidation events
      # for the root directory, treat any changed file in the root as an invalidation
      # of the root's listing.
      if dirname(f) in ('.', ''):
        yield Dir('')

  def step(self, step_context):
    if self.product is DirectoryListing:
<<<<<<< HEAD
      yield Runnable(scan_directory, (step_context.project_tree, self.subject))
    elif self.product is FileContent:
      yield Runnable(file_content, (step_context.project_tree, self.subject))
    elif self.product is FileDigest:
      yield Runnable(file_digest, (step_context.project_tree, self.subject))
    elif self.product is ReadLink:
      yield Runnable(read_link, (step_context.project_tree, self.subject))
=======
      return Runnable(scan_directory, (step_context.project_tree, self.subject))
    elif self.product is FileContent:
      return Runnable(file_content, (step_context.project_tree, self.subject))
    elif self.product is FileDigest:
      return Runnable(file_digest, (step_context.project_tree, self.subject))
    elif self.product is ReadLink:
      return Runnable(read_link, (step_context.project_tree, self.subject))
>>>>>>> aa01643b
    else:
      # This would be caused by a mismatch between _FS_PRODUCT_TYPES and the above switch.
      raise ValueError('Mismatched input value {} for {}'.format(self.subject, self))


class StepContext(object):
  """Encapsulates the details of creating Nodes.

  This avoids giving Nodes direct access to the task list or subject set.
  """

  def __init__(self, node_builder, project_tree):
    self._node_builder = node_builder
    self.project_tree = project_tree
    self.snapshot_archive_root = os.path.join(project_tree.build_root, '.snapshots')

  def gen_nodes(self, subject, product, variants):
    """Yields Node instances which might be able to provide a value for the given inputs."""
    return self._node_builder.gen_nodes(subject, product, variants)

  def select_node(self, selector, subject, variants):
    """Constructs a Node for the given Selector and the given Subject/Variants.

    This method is decoupled from Selector classes in order to allow the `selector` package to not
    need a dependency on the `nodes` package.
    """
    return self._node_builder.select_node(selector, subject, variants)<|MERGE_RESOLUTION|>--- conflicted
+++ resolved
@@ -151,31 +151,12 @@
   """Indicates that a Node should have been able to return a value, but failed."""
 
 
-<<<<<<< HEAD
 class Runnable(datatype('Runnable', ['func', 'args', 'cacheable']), State):
   """Indicates that the Node is ready to run with the given closure.
 
   The return value of the Runnable will become the final state of the Node.
   """
 
-=======
-class Runnable(datatype('Runnable', ['func', 'args']), State):
-  """Indicates that the Node is ready to run with the given closure.
-
-  The return value of the Runnable will become the final state of the Node.
-
-  Overrides _to_components and _from_components to flatten the function arguments as independent
-  pickleable values.
-  """
-
-  @classmethod
-  def _from_components(cls, components):
-    return cls(components[0], components[1:])
-
-  def _to_components(self):
-    return (self.func,) + self.args
-
->>>>>>> aa01643b
 
 class Waiting(datatype('Waiting', ['dependencies']), State):
   """Indicates that a Node is waiting for some/all of the dependencies to become available.
@@ -268,15 +249,11 @@
       if type(dep_state) is Return:
         # A subject's variants are overridden by any dependent's requested variants, so
         # we merge them left to right here.
-<<<<<<< HEAD
         variants = Variants.merge(dep_state.value.default.items(), variants)
       elif type(dep_state) is Throw:
         yield dep_state
       elif type(dep_state) is not Noop:
         State.raise_unrecognized(dep_state)
-=======
-        variants = Variants.merge(dep_state.value.default.items(), self.variants)
->>>>>>> aa01643b
 
     # If there is a variant_key, see whether it has been configured.
     if type(self.selector) is SelectVariant:
@@ -374,22 +351,13 @@
 
     # The product and its dependency list are available.
     dep_values = []
-<<<<<<< HEAD
     deps = tuple(self._dependency_nodes(step_context, dep_product_state.value)) 
     dep_states = yield Waiting(deps)
     for dep, dep_state in zip(deps, dep_states):
+      if type(dep.subject) not in self.selector.field_types:
+        return Throw(TypeError('Unexpected type: {} for {}'.format(type(dep.subject), self.selector)))
+
       if type(dep_state) is Return:
-=======
-    dependencies = []
-    for dependency in self._dependency_nodes(step_context, dep_product_state.value):
-      if type(dependency.subject) not in self.selector.field_types:
-        return Throw(TypeError('Unexpected type: {} for {}'.format(type(dependency.subject), self.selector)))
-
-      dep_state = step_context.get(dependency)
-      if type(dep_state) is Waiting:
-        dependencies.extend(dep_state.dependencies)
-      elif type(dep_state) is Return:
->>>>>>> aa01643b
         dep_values.append(dep_state.value)
       elif type(dep_state) is Noop:
         yield Throw(ValueError('No source of explicit dependency {}'.format(dep)))
@@ -429,16 +397,9 @@
   def step(self, step_context):
     # Request the product we need to compute the subject.
     input_node = step_context.select_node(Select(self.input_product), self.subject, self.variants)
-<<<<<<< HEAD
     input_state, = yield Waiting([input_node])
     if type(input_state) is Throw:
       yield input_state
-=======
-
-    input_state = step_context.get(input_node)
-    if type(input_state) in (Throw, Waiting):
-      return input_state
->>>>>>> aa01643b
     elif type(input_state) is Noop:
       yield Noop('Could not compute {} in order to project its fields.', input_node)
     elif type(input_state) is not Return:
@@ -455,14 +416,8 @@
       else:
         projected_subject = self.projected_subject(*values)
     except Exception as e:
-<<<<<<< HEAD
       yield Throw(ValueError('Fields {} of {} could not be projected as {}: {}'.format(
                   self.fields, input_product, self.projected_subject, e)))
-=======
-      return Throw(ValueError(
-        'Fields {} of {} could not be projected as {}: {}'.format(self.fields, input_product,
-          self.projected_subject, e)))
->>>>>>> aa01643b
 
     # When the output node is available, yield its result.
     output_node = step_context.select_node(Select(self.product), projected_subject, self.variants)
@@ -513,17 +468,9 @@
         yield dep_state
       else:
         State.raise_unrecognized(dep_state)
-<<<<<<< HEAD
 
     # Ready to run!
     yield Runnable(self.func, tuple(dep_values))
-=======
-    # If any clause was still waiting on dependencies, indicate it; else execute.
-    if dependencies:
-      return Waiting(dependencies)
-    # Ready to run!
-    return Runnable(functools.partial(_run_func_and_check_type, self.product, self.func), tuple(dep_values))
->>>>>>> aa01643b
 
   def __repr__(self):
     return 'TaskNode(subject={}, product={}, variants={}, func={}, clause={}' \
@@ -573,7 +520,6 @@
 
   def step(self, step_context):
     if self.product is DirectoryListing:
-<<<<<<< HEAD
       yield Runnable(scan_directory, (step_context.project_tree, self.subject))
     elif self.product is FileContent:
       yield Runnable(file_content, (step_context.project_tree, self.subject))
@@ -581,24 +527,6 @@
       yield Runnable(file_digest, (step_context.project_tree, self.subject))
     elif self.product is ReadLink:
       yield Runnable(read_link, (step_context.project_tree, self.subject))
-=======
-      return Runnable(scan_directory, (step_context.project_tree, self.subject))
-    elif self.product is FileContent:
-      return Runnable(file_content, (step_context.project_tree, self.subject))
-    elif self.product is FileDigest:
-      return Runnable(file_digest, (step_context.project_tree, self.subject))
-    elif self.product is ReadLink:
-      return Runnable(read_link, (step_context.project_tree, self.subject))
->>>>>>> aa01643b
-    else:
-      # This would be caused by a mismatch between _FS_PRODUCT_TYPES and the above switch.
-      raise ValueError('Mismatched input value {} for {}'.format(self.subject, self))
-
-
-class StepContext(object):
-  """Encapsulates the details of creating Nodes.
-
-  This avoids giving Nodes direct access to the task list or subject set.
   """
 
   def __init__(self, node_builder, project_tree):
