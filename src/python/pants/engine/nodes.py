--- conflicted
+++ resolved
@@ -448,6 +448,17 @@
       return Throw(ValueError('No source of projected dependency {}'.format(output_node.selector)))
     else:
       raise State.raise_unrecognized(output_state)
+
+
+def _func_with_return_type_check(func, product_type):
+  def new_func(*args):
+    result = func(*args)
+    if result is None or isinstance(result, product_type):
+      return result
+    else:
+      raise ValueError('result of {} was not a {}, instead was {}'
+                       .format(func.__name__, product_type, type(result).__name__))
+  return new_func
 
 
 class TaskNode(datatype('TaskNode', ['subject', 'variants', 'product', 'func', 'clause']), Node):
@@ -488,23 +499,8 @@
     # If any clause was still waiting on dependencies, indicate it; else execute.
     if dependencies:
       return Waiting(dependencies)
-<<<<<<< HEAD
-    try:
-      result = self.func(*dep_values)
-      if isinstance(result, self.product) or result is None:
-        # TODO: maybe tighten this up to only allow subclasses if they're explicitly allowed by the
-        # rule.
-        return Return(result)
-      else:
-        return Throw(ValueError(
-          'result of {} was not a {}, instead was {}'.format(self.func.__name__, self.product,
-            type(result).__name__)))
-    except Exception as e:
-      return Throw(e)
-=======
     # Ready to run!
-    return Runnable(self.func, tuple(dep_values))
->>>>>>> c9679b0a
+    return Runnable(_func_with_return_type_check(self.func, self.product), tuple(dep_values))
 
   def __repr__(self):
     return 'TaskNode(subject={}, product={}, variants={}, func={}, clause={}' \
