# coding=utf-8
# Copyright 2015 Pants project contributors (see CONTRIBUTORS.md).
# Licensed under the Apache License, Version 2.0 (see LICENSE).

from __future__ import (absolute_import, division, generators, nested_scopes, print_function,
                        unicode_literals, with_statement)

import errno
import os
import stat
from glob import glob1

from pants.base.project_tree import PTSTAT_DIR, PTSTAT_FILE, PTSTAT_LINK, ProjectTree
from pants.util.dirutil import fast_relpath, safe_walk


class FileSystemProjectTree(ProjectTree):
  def _join(self, relpath):
    if relpath.startswith(os.sep):
      raise ValueError('Absolute path "{}" not legal in {}.'.format(relpath, self))
    return os.path.join(self.build_root, relpath)

  def glob1(self, dir_relpath, glob):
<<<<<<< HEAD
    if self.isignored(dir_relpath):
      return []

    matched_files = glob1(os.path.join(self.build_root, dir_relpath), glob)
    matched_files = self.filter_ignored([os.path.join(dir_relpath, p) for p in matched_files])
    return [fast_relpath(p, dir_relpath) for p in matched_files]

  def content(self, file_relpath):
    if self.isignored(file_relpath):
      raise self.AccessIgnoredPathError("The path {0} is ignored by pants".format(file_relpath))

    with open(os.path.join(self.build_root, file_relpath), 'rb') as source:
      return source.read()

  def isdir(self, relpath):
    if self.isignored(relpath):
      return False
    return os.path.isdir(os.path.join(self.build_root, relpath))

  def isfile(self, relpath):
    if self.isignored(relpath):
      return False
    return os.path.isfile(os.path.join(self.build_root, relpath))

  def exists(self, relpath):
    if self.isignored(relpath):
      return False
    return os.path.exists(os.path.join(self.build_root, relpath))
=======
    return glob1(self._join(dir_relpath), glob)

  def content(self, file_relpath):
    with open(self._join(file_relpath), 'rb') as source:
      return source.read()

  def isdir(self, relpath):
    return os.path.isdir(self._join(relpath))

  def isfile(self, relpath):
    return os.path.isfile(self._join(relpath))

  def exists(self, relpath):
    return os.path.exists(self._join(relpath))

  def lstat(self, relpath):
    try:
      mode = os.lstat(self._join(relpath)).st_mode
      if stat.S_ISLNK(mode):
        return PTSTAT_LINK
      elif stat.S_ISDIR(mode):
        return PTSTAT_DIR
      elif stat.S_ISREG(mode):
        return PTSTAT_FILE
      else:
        raise IOError('Unsupported file type in {}: {}'.format(self, relpath))
    except (IOError, OSError) as e:
      if e.errno == errno.ENOENT:
        return None
      else:
        raise e

  def relative_readlink(self, relpath):
    return os.readlink(self._join(relpath))

  def listdir(self, relpath):
    return os.listdir(self._join(relpath))
>>>>>>> f83e2b02

  def walk(self, relpath, topdown=True):
    def onerror(error):
      raise OSError(getattr(error, 'errno', None), 'Failed to walk below {}'.format(relpath), error)
    for root, dirs, files in safe_walk(self._join(relpath),
                                       topdown=topdown,
                                       onerror=onerror):
      rel_root = fast_relpath(root, self.build_root)
      matched_dirs = self.ignore.match_files([os.path.join(rel_root, "{0}/".format(d)) for d in dirs])
      matched_files = self.ignore.match_files([os.path.join(rel_root, f) for f in files])
      for matched_dir in matched_dirs:
        dirs.remove(matched_dir.replace(rel_root, '').strip('/'))

      for matched_file in matched_files:
        files.remove(matched_file.replace(rel_root, '').strip('/'))

      yield rel_root, dirs, files

  def __eq__(self, other):
    return other and (type(other) == type(self)) and (self.build_root == other.build_root)

  def __ne__(self, other):
    return not self.__eq__(other)

  def __hash__(self):
    return hash(self.build_root)

  def __repr__(self):
    return '{}({})'.format(self.__class__.__name__, self.build_root)<|MERGE_RESOLUTION|>--- conflicted
+++ resolved
@@ -21,11 +21,10 @@
     return os.path.join(self.build_root, relpath)
 
   def glob1(self, dir_relpath, glob):
-<<<<<<< HEAD
     if self.isignored(dir_relpath):
       return []
 
-    matched_files = glob1(os.path.join(self.build_root, dir_relpath), glob)
+    matched_files = glob1(self._join(dir_relpath), glob)
     matched_files = self.filter_ignored([os.path.join(dir_relpath, p) for p in matched_files])
     return [fast_relpath(p, dir_relpath) for p in matched_files]
 
@@ -33,37 +32,22 @@
     if self.isignored(file_relpath):
       raise self.AccessIgnoredPathError("The path {0} is ignored by pants".format(file_relpath))
 
-    with open(os.path.join(self.build_root, file_relpath), 'rb') as source:
+    with open(self._join(file_relpath), 'rb') as source:
       return source.read()
 
   def isdir(self, relpath):
     if self.isignored(relpath):
       return False
-    return os.path.isdir(os.path.join(self.build_root, relpath))
+    return os.path.isdir(self._join(relpath))
 
   def isfile(self, relpath):
     if self.isignored(relpath):
       return False
-    return os.path.isfile(os.path.join(self.build_root, relpath))
+    return os.path.isfile(self._join(relpath))
 
   def exists(self, relpath):
     if self.isignored(relpath):
       return False
-    return os.path.exists(os.path.join(self.build_root, relpath))
-=======
-    return glob1(self._join(dir_relpath), glob)
-
-  def content(self, file_relpath):
-    with open(self._join(file_relpath), 'rb') as source:
-      return source.read()
-
-  def isdir(self, relpath):
-    return os.path.isdir(self._join(relpath))
-
-  def isfile(self, relpath):
-    return os.path.isfile(self._join(relpath))
-
-  def exists(self, relpath):
     return os.path.exists(self._join(relpath))
 
   def lstat(self, relpath):
@@ -88,7 +72,6 @@
 
   def listdir(self, relpath):
     return os.listdir(self._join(relpath))
->>>>>>> f83e2b02
 
   def walk(self, relpath, topdown=True):
     def onerror(error):
