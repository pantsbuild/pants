--- conflicted
+++ resolved
@@ -3,16 +3,6 @@
 
 from __future__ import annotations
 
-<<<<<<< HEAD
-from typing import TYPE_CHECKING, Iterable
-
-from pants.util.strutil import bullet_list, softwrap
-
-if TYPE_CHECKING:
-    from pants.build_graph.address import Address
-
-=======
->>>>>>> 5521b154
 
 class TargetDefinitionException(Exception):
     """Indicates an invalid target definition.
@@ -37,33 +27,4 @@
 
 
 class MappingError(Exception):
-<<<<<<< HEAD
-    """Indicates an error mapping addressable objects."""
-
-
-class ResolveError(MappingError):
-    """Indicates an error resolving targets."""
-
-    @classmethod
-    def did_you_mean(
-        cls,
-        bad_address: Address,
-        *,
-        description_of_origin: str,
-        known_names: Iterable[str],
-        namespace: str,
-    ) -> ResolveError:
-        return cls(
-            softwrap(
-                f"""
-                The address {bad_address} from {description_of_origin} does not exist.
-
-                The target name ':{bad_address.target_name}' is not defined in the directory
-                {namespace}. Did you mean one of these target names?\n
-                """
-                + bullet_list(f":{name}" for name in known_names)
-            )
-        )
-=======
-    """Indicates an error mapping addressable objects."""
->>>>>>> 5521b154
+    """Indicates an error mapping addressable objects."""