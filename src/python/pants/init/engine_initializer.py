# coding=utf-8
# Copyright 2016 Pants project contributors (see CONTRIBUTORS.md).
# Licensed under the Apache License, Version 2.0 (see LICENSE).

from __future__ import absolute_import, division, print_function, unicode_literals

import logging
from builtins import object

from pants.backend.docgen.targets.doc import Page
from pants.backend.jvm.targets.jvm_app import JvmApp
from pants.backend.jvm.targets.jvm_binary import JvmBinary
<<<<<<< HEAD
from pants.backend.python import register as backend_python_register
=======
>>>>>>> 155077e9
from pants.backend.python.targets.python_app import PythonApp
from pants.backend.python.targets.python_binary import PythonBinary
from pants.backend.python.targets.python_library import PythonLibrary
from pants.backend.python.targets.python_tests import PythonTests
from pants.base.build_environment import get_buildroot
from pants.base.exiter import PANTS_SUCCEEDED_EXIT_CODE
from pants.base.file_system_project_tree import FileSystemProjectTree
from pants.build_graph.build_configuration import BuildConfiguration
from pants.build_graph.remote_sources import RemoteSources
from pants.engine.build_files import create_graph_rules
from pants.engine.console import Console
from pants.engine.fs import create_fs_rules
from pants.engine.goal import Goal
from pants.engine.isolated_process import create_process_rules
from pants.engine.legacy.address_mapper import LegacyAddressMapper
from pants.engine.legacy.graph import (LegacyBuildGraph, TransitiveHydratedTargets,
                                       create_legacy_graph_tasks)
from pants.engine.legacy.options_parsing import create_options_parsing_rules
from pants.engine.legacy.parser import LegacyPythonCallbacksParser
from pants.engine.legacy.structs import (JvmAppAdaptor, JvmBinaryAdaptor, PageAdaptor,
                                         PantsPluginAdaptor, PythonAppAdaptor, PythonBinaryAdaptor,
                                         PythonTargetAdaptor, PythonTestsAdaptor,
                                         RemoteSourcesAdaptor, TargetAdaptor)
from pants.engine.legacy.structs import rules as structs_rules
from pants.engine.mapper import AddressMapper
from pants.engine.parser import SymbolTable
from pants.engine.rules import RootRule, rule
from pants.engine.scheduler import Scheduler
from pants.engine.selectors import Params
from pants.init.options_initializer import BuildConfigInitializer
from pants.option.global_options import (DEFAULT_EXECUTION_OPTIONS, ExecutionOptions,
                                         GlobMatchErrorBehavior)
from pants.util.objects import datatype


logger = logging.getLogger(__name__)


def _tuplify(v):
  if v is None:
    return None
  if isinstance(v, tuple):
    return v
  if isinstance(v, (list, set)):
    return tuple(v)
  return (v,)


def _compute_default_sources_globs(base_class, target_type):
  """Look up the default source globs for the type, and return as a tuple of (globs, excludes)."""
  if not target_type.supports_default_sources() or target_type.default_sources_globs is None:
    return (None, None)

  globs = _tuplify(target_type.default_sources_globs)
  excludes = _tuplify(target_type.default_sources_exclude_globs)

  return (globs, excludes)


def _apply_default_sources_globs(base_class, target_type):
  """Mutates the given TargetAdaptor subclass to apply default sources from the given legacy target type."""
  globs, excludes = _compute_default_sources_globs(base_class, target_type)
  base_class.default_sources_globs = globs
  base_class.default_sources_exclude_globs = excludes


# TODO: These calls mutate the adaptor classes for some known library types to copy over
# their default source globs while preserving their concrete types. As with the alias replacement
# below, this is a delaying tactic to avoid elevating the TargetAdaptor API.
_apply_default_sources_globs(JvmAppAdaptor, JvmApp)
_apply_default_sources_globs(PythonAppAdaptor, PythonApp)
_apply_default_sources_globs(JvmBinaryAdaptor, JvmBinary)
_apply_default_sources_globs(PageAdaptor, Page)
_apply_default_sources_globs(PythonBinaryAdaptor, PythonBinary)
_apply_default_sources_globs(PythonTargetAdaptor, PythonLibrary)
_apply_default_sources_globs(PythonTestsAdaptor, PythonTests)
_apply_default_sources_globs(RemoteSourcesAdaptor, RemoteSources)


def _legacy_symbol_table(build_file_aliases):
  """Construct a SymbolTable for the given BuildFileAliases.

  :param build_file_aliases: BuildFileAliases to register.
  :type build_file_aliases: :class:`pants.build_graph.build_file_aliases.BuildFileAliases`

  :returns: A SymbolTable.
  """
  table = {
    alias: _make_target_adaptor(TargetAdaptor, target_type)
    for alias, target_type in build_file_aliases.target_types.items()
  }

  for alias, factory in build_file_aliases.target_macro_factories.items():
    # TargetMacro.Factory with more than one target type is deprecated.
    # For default sources, this means that TargetMacro Factories with more than one target_type
    # will not parse sources through the engine, and will fall back to the legacy python sources
    # parsing.
    # Conveniently, multi-target_type TargetMacro.Factory, and legacy python source parsing, are
    # targeted to be removed in the same version of pants.
    if len(factory.target_types) == 1:
      table[alias] = _make_target_adaptor(
        TargetAdaptor,
        tuple(factory.target_types)[0],
      )

  # TODO: The alias replacement here is to avoid elevating "TargetAdaptors" into the public
  # API until after https://github.com/pantsbuild/pants/issues/3560 has been completed.
  # These should likely move onto Target subclasses as the engine gets deeper into beta
  # territory.
  table['python_library'] = PythonTargetAdaptor
  table['jvm_app'] = JvmAppAdaptor
  table['jvm_binary'] = JvmBinaryAdaptor
  table['python_app'] = PythonAppAdaptor
  table['python_tests'] = PythonTestsAdaptor
  table['python_binary'] = PythonBinaryAdaptor
  table['remote_sources'] = RemoteSourcesAdaptor
  table['page'] = PageAdaptor

  # Note that these don't call _make_target_adaptor because we don't have a handy reference to the
  # types being constructed. They don't have any default_sources behavior, so this should be ok,
  # but if we end up doing more things in _make_target_adaptor, we should make sure they're
  # applied here too.
  table['pants_plugin'] = PantsPluginAdaptor
  table['contrib_plugin'] = PantsPluginAdaptor

  return SymbolTable(table)


def _make_target_adaptor(base_class, target_type):
  """Create an adaptor subclass for the given TargetAdaptor base class and legacy target type."""
  globs, excludes = _compute_default_sources_globs(base_class, target_type)
  if globs is None:
    return base_class

  class GlobsHandlingTargetAdaptor(base_class):
    default_sources_globs = globs
    default_sources_exclude_globs = excludes

  return GlobsHandlingTargetAdaptor


class LegacyGraphScheduler(datatype(['scheduler', 'build_file_aliases', 'goal_map'])):
  """A thin wrapper around a Scheduler configured with @rules for a symbol table."""

  def new_session(self, zipkin_trace_v2, v2_ui=False):
    session = self.scheduler.new_session(zipkin_trace_v2, v2_ui)
    return LegacyGraphSession(session, self.build_file_aliases, self.goal_map)


class LegacyGraphSession(datatype(['scheduler_session', 'build_file_aliases', 'goal_map'])):
  """A thin wrapper around a SchedulerSession configured with @rules for a symbol table."""

  class InvalidGoals(Exception):
    """Raised when invalid v2 goals are passed in a v2-only mode."""

    def __init__(self, invalid_goals):
      super(LegacyGraphSession.InvalidGoals, self).__init__(
        'could not satisfy the following goals with @console_rules: {}'
        .format(', '.join(invalid_goals))
      )
      self.invalid_goals = invalid_goals

  def warm_product_graph(self, target_roots):
    """Warm the scheduler's `ProductGraph` with `TransitiveHydratedTargets` products.

    This method raises only fatal errors, and does not consider failed roots in the execution
    graph: in the v1 codepath, failed roots are accounted for post-fork.

    :param TargetRoots target_roots: The targets root of the request.
    """
    logger.debug('warming target_roots for: %r', target_roots)
    subjects = [target_roots.specs]
    request = self.scheduler_session.execution_request([TransitiveHydratedTargets], subjects)
    self.scheduler_session.execute(request)

  def run_console_rules(self, options_bootstrapper, goals, target_roots):
    """Runs @console_rules sequentially and interactively by requesting their implicit Goal products.

    For retryable failures, raises scheduler.ExecutionError.

    :param list goals: The list of requested goal names as passed on the commandline.
    :param TargetRoots target_roots: The targets root of the request.

    :returns: An exit code.
    """
    subject = target_roots.specs
    console = Console(
      use_colors=options_bootstrapper.bootstrap_options.for_global_scope().colors
    )
    for goal in goals:
      goal_product = self.goal_map[goal]
      params = Params(subject, options_bootstrapper, console)
      logger.debug('requesting {} to satisfy execution of `{}` goal'.format(goal_product, goal))
      try:
        exit_code = self.scheduler_session.run_console_rule(goal_product, params)
      finally:
        console.flush()

      if exit_code != PANTS_SUCCEEDED_EXIT_CODE:
        return exit_code
    return PANTS_SUCCEEDED_EXIT_CODE

  def create_build_graph(self, target_roots, build_root=None):
    """Construct and return a `BuildGraph` given a set of input specs.

    :param TargetRoots target_roots: The targets root of the request.
    :param string build_root: The build root.
    :returns: A tuple of (BuildGraph, AddressMapper).
    """
    logger.debug('target_roots are: %r', target_roots)
    graph = LegacyBuildGraph.create(self.scheduler_session, self.build_file_aliases)
    logger.debug('build_graph is: %s', graph)
    # Ensure the entire generator is unrolled.
    for _ in graph.inject_roots_closure(target_roots):
      pass

    address_mapper = LegacyAddressMapper(self.scheduler_session, build_root or get_buildroot())
    logger.debug('address_mapper is: %s', address_mapper)
    return graph, address_mapper


class EngineInitializer(object):
  """Constructs the components necessary to run the v2 engine with v1 BuildGraph compatibility."""

  class GoalMappingError(Exception):
    """Raised when a goal cannot be mapped to an @rule."""

  @staticmethod
  def _make_goal_map_from_rules(rules):
    goal_map = {}
    for r in rules:
      output_type = getattr(r, 'output_type', None)
      if not output_type or not issubclass(output_type, Goal):
        continue
      goal = r.output_type.name
      if goal in goal_map:
        raise EngineInitializer.GoalMappingError(
          'could not map goal `{}` to rule `{}`: already claimed by product `{}`'
          .format(goal, r, goal_map[goal])
        )
      goal_map[goal] = r.output_type
    return goal_map

  @staticmethod
  def setup_legacy_graph(native, options_bootstrapper, build_configuration):
    """Construct and return the components necessary for LegacyBuildGraph construction."""
    bootstrap_options = options_bootstrapper.bootstrap_options.for_global_scope()
    return EngineInitializer.setup_legacy_graph_extended(
      bootstrap_options.pants_ignore,
      bootstrap_options.pants_workdir,
      bootstrap_options.local_store_dir,
      bootstrap_options.build_file_imports,
      options_bootstrapper,
      build_configuration,
      native=native,
      glob_match_error_behavior=bootstrap_options.glob_expansion_failure,
      build_ignore_patterns=bootstrap_options.build_ignore,
      exclude_target_regexps=bootstrap_options.exclude_target_regexp,
      subproject_roots=bootstrap_options.subproject_roots,
      include_trace_on_error=bootstrap_options.print_exception_stacktrace,
      execution_options=ExecutionOptions.from_bootstrap_options(bootstrap_options),
    )

  @staticmethod
  def setup_legacy_graph_extended(
    pants_ignore_patterns,
    workdir,
    local_store_dir,
    build_file_imports_behavior,
    options_bootstrapper,
    build_configuration,
    build_root=None,
    native=None,
    glob_match_error_behavior=None,
    build_ignore_patterns=None,
    exclude_target_regexps=None,
    subproject_roots=None,
    include_trace_on_error=True,
    execution_options=None,
  ):
    """Construct and return the components necessary for LegacyBuildGraph construction.

    :param list pants_ignore_patterns: A list of path ignore patterns for FileSystemProjectTree,
                                       usually taken from the '--pants-ignore' global option.
    :param str workdir: The pants workdir.
    :param local_store_dir: The directory to use for storing the engine's LMDB store in.
    :param build_file_imports_behavior: How to behave if a BUILD file being parsed tries to use
      import statements. Valid values: "allow", "warn", "error".
    :type build_file_imports_behavior: string
    :param str build_root: A path to be used as the build root. If None, then default is used.
    :param Native native: An instance of the native-engine subsystem.
    :param options_bootstrapper: A `OptionsBootstrapper` object containing bootstrap options.
    :type options_bootstrapper: :class:`pants.options.options_bootstrapper.OptionsBootstrapper`
    :param build_configuration: The `BuildConfiguration` object to get build file aliases from.
    :type build_configuration: :class:`pants.build_graph.build_configuration.BuildConfiguration`
    :param glob_match_error_behavior: How to behave if a glob specified for a target's sources or
                                      bundles does not expand to anything.
    :type glob_match_error_behavior: :class:`pants.option.global_options.GlobMatchErrorBehavior`
    :param list build_ignore_patterns: A list of paths ignore patterns used when searching for BUILD
                                       files, usually taken from the '--build-ignore' global option.
    :param list exclude_target_regexps: A list of regular expressions for excluding targets.
    :param list subproject_roots: Paths that correspond with embedded build roots
                                  under the current build root.
    :param bool include_trace_on_error: If True, when an error occurs, the error message will
                include the graph trace.
    :param execution_options: Option values for (remote) process execution.
    :type execution_options: :class:`pants.option.global_options.ExecutionOptions`
    :returns: A LegacyGraphScheduler.
    """

    build_root = build_root or get_buildroot()
    build_configuration = build_configuration or BuildConfigInitializer.get(options_bootstrapper)
    bootstrap_options = options_bootstrapper.bootstrap_options.for_global_scope()

    build_file_aliases = build_configuration.registered_aliases()
    rules = build_configuration.rules()

    symbol_table = _legacy_symbol_table(build_file_aliases)

    project_tree = FileSystemProjectTree(build_root, pants_ignore_patterns)

    execution_options = execution_options or DEFAULT_EXECUTION_OPTIONS

    # Register "literal" subjects required for these rules.
    parser = LegacyPythonCallbacksParser(
      symbol_table,
      build_file_aliases,
      build_file_imports_behavior
    )
    address_mapper = AddressMapper(parser=parser,
                                   build_ignore_patterns=build_ignore_patterns,
                                   exclude_target_regexps=exclude_target_regexps,
                                   subproject_roots=subproject_roots)

    @rule(GlobMatchErrorBehavior, [])
    def glob_match_error_behavior_singleton():
      return glob_match_error_behavior or GlobMatchErrorBehavior.ignore

    @rule(BuildConfiguration, [])
    def build_configuration_singleton():
      return build_configuration

    @rule(SymbolTable, [])
    def symbol_table_singleton():
      return symbol_table

    # Create a Scheduler containing graph and filesystem rules, with no installed goals. The
    # LegacyBuildGraph will explicitly request the products it needs.
    rules = (
      [
        RootRule(Console),
        glob_match_error_behavior_singleton,
        build_configuration_singleton,
        symbol_table_singleton,
      ] +
      create_legacy_graph_tasks() +
      create_fs_rules() +
      create_process_rules() +
      create_graph_rules(address_mapper) +
      create_options_parsing_rules() +
      structs_rules() +
<<<<<<< HEAD
      # TODO: This should happen automatically, but most tests (e.g. tests/python/pants_test/auth) fail if it's not here:
      backend_python_register.rules() +
=======
>>>>>>> 155077e9
      rules
    )

    goal_map = EngineInitializer._make_goal_map_from_rules(rules)

    union_rules = build_configuration.union_rules()

    scheduler = Scheduler(
      native,
      project_tree,
      workdir,
      local_store_dir,
      rules,
      union_rules,
      execution_options,
      include_trace_on_error=include_trace_on_error,
      visualize_to_dir=bootstrap_options.native_engine_visualize_to,
    )

    return LegacyGraphScheduler(scheduler, build_file_aliases, goal_map)<|MERGE_RESOLUTION|>--- conflicted
+++ resolved
@@ -10,10 +10,6 @@
 from pants.backend.docgen.targets.doc import Page
 from pants.backend.jvm.targets.jvm_app import JvmApp
 from pants.backend.jvm.targets.jvm_binary import JvmBinary
-<<<<<<< HEAD
-from pants.backend.python import register as backend_python_register
-=======
->>>>>>> 155077e9
 from pants.backend.python.targets.python_app import PythonApp
 from pants.backend.python.targets.python_binary import PythonBinary
 from pants.backend.python.targets.python_library import PythonLibrary
@@ -375,11 +371,6 @@
       create_graph_rules(address_mapper) +
       create_options_parsing_rules() +
       structs_rules() +
-<<<<<<< HEAD
-      # TODO: This should happen automatically, but most tests (e.g. tests/python/pants_test/auth) fail if it's not here:
-      backend_python_register.rules() +
-=======
->>>>>>> 155077e9
       rules
     )
 
