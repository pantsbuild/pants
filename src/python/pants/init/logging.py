--- conflicted
+++ resolved
@@ -29,15 +29,7 @@
     """This class is installed as a Python logging module handler (using the logging.addHandler
     method) and proxies logs to the Rust logging infrastructure."""
 
-<<<<<<< HEAD
-    def __init__(
-        self,
-        log_level: LogLevel,
-        native_filename: Optional[str] = None,
-    ):
-=======
     def __init__(self, log_level: LogLevel, native_filename: Optional[str] = None) -> None:
->>>>>>> fb7cb5db
         super().__init__(None)
         self.native = Native()
         self.native_filename = native_filename
