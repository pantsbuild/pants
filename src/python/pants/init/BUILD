--- conflicted
+++ resolved
@@ -50,8 +50,4 @@
     ],
 )
 
-<<<<<<< HEAD
-python_tests(name="tests", timeout=300)
-=======
-python_tests(name="tests", timeout=240)
->>>>>>> 118c51f3
+python_tests(name="tests", timeout=240)