--- conflicted
+++ resolved
@@ -9,20 +9,10 @@
     dependencies=[
         "src/python/pants/backend/awslambda/python",
         "src/python/pants/backend/codegen/protobuf/python",
-<<<<<<< HEAD
-        "src/python/pants/backend/experimental/codegen/avro/java",
-        "src/python/pants/backend/experimental/codegen/protobuf/go",
-        "src/python/pants/backend/experimental/codegen/protobuf/java",
-        "src/python/pants/backend/experimental/codegen/protobuf/scala",
-        "src/python/pants/backend/experimental/codegen/thrift/apache/java",
-        "src/python/pants/backend/experimental/codegen/thrift/apache/python",
-        "src/python/pants/backend/experimental/codegen/thrift/scrooge/java",
-        "src/python/pants/backend/experimental/codegen/thrift/scrooge/scala",
-=======
         "src/python/pants/backend/codegen/thrift/apache/python",
         "src/python/pants/backend/docker",
         "src/python/pants/backend/docker/lint/hadolint",
->>>>>>> d8473813
+        "src/python/pants/backend/experimental/codegen/protobuf/go",
         "src/python/pants/backend/experimental/debian",
         "src/python/pants/backend/experimental/go",
         "src/python/pants/backend/experimental/go/lint/vet",
