--- conflicted
+++ resolved
@@ -13,14 +13,9 @@
         "src/python/pants/backend/docker",
         "src/python/pants/backend/docker/lint/hadolint",
         "src/python/pants/backend/experimental/debian",
-<<<<<<< HEAD
-        "src/python/pants/backend/experimental/docker",
-        "src/python/pants/backend/experimental/docker/lint/hadolint",
         "src/python/pants/backend/experimental/explorer",
         # Do NOT include the `pants.backend.experimental.explorer.server` module, as that pulls in a
         # bunch of 3rdparty deps, it is packaged separately.
-=======
->>>>>>> c4f9d87b
         "src/python/pants/backend/experimental/go",
         "src/python/pants/backend/experimental/go/lint/vet",
         "src/python/pants/backend/experimental/java",
