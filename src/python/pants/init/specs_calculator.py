# Copyright 2018 Pants project contributors (see CONTRIBUTORS.md).
# Licensed under the Apache License, Version 2.0 (see LICENSE).

import logging
from typing import cast

from pants.base.specs import AddressLiteralSpec, FileLiteralSpec, Specs
from pants.base.specs_parser import SpecsParser
from pants.core.util_rules.system_binaries import GitBinary, GitBinaryRequest
from pants.engine.addresses import AddressInput
from pants.engine.internals.scheduler import SchedulerSession
from pants.engine.internals.selectors import Params
from pants.engine.rules import QueryRule
from pants.option.options import Options
from pants.option.options_bootstrapper import OptionsBootstrapper
from pants.vcs.changed import ChangedAddresses, ChangedOptions, ChangedRequest
from pants.vcs.git import GitWorktreeRequest, MaybeGitWorktree

logger = logging.getLogger(__name__)


class InvalidSpecConstraint(Exception):
    """Raised when invalid constraints are given via specs and arguments like --changed*."""


def calculate_specs(
    options_bootstrapper: OptionsBootstrapper,
    options: Options,
    session: SchedulerSession,
) -> Specs:
    """Determine the specs for a given Pants run."""
    unmatched_cli_globs = (
        options.for_global_scope().unmatched_cli_globs.to_glob_match_error_behavior()
    )
    specs = SpecsParser().parse_specs(options.specs, unmatched_glob_behavior=unmatched_cli_globs)
    changed_options = ChangedOptions.from_options(options.for_scope("changed"))

    logger.debug("specs are: %s", specs)
    logger.debug("changed_options are: %s", changed_options)

    if specs and changed_options.provided:
        changed_name = "--changed-since" if changed_options.since else "--changed-diffspec"
        specs_description = specs.arguments_provided_description()
        assert specs_description is not None
        raise InvalidSpecConstraint(
            f"You used `{changed_name}` at the same time as using {specs_description}. You can "
            f"only use `{changed_name}` or use normal arguments."
        )

    if not changed_options.provided:
        return specs

    (git_binary,) = session.product_request(GitBinary, [Params(GitBinaryRequest())])
    (maybe_git_worktree,) = session.product_request(
        MaybeGitWorktree, [Params(GitWorktreeRequest(), git_binary)]
    )
    if not maybe_git_worktree.git_worktree:
        raise InvalidSpecConstraint(
            "The `--changed-*` options are only available if Git is used for the repository."
        )

    changed_files = tuple(changed_options.changed_files(maybe_git_worktree.git_worktree))
    file_literal_specs = tuple(FileLiteralSpec(f) for f in changed_files)

    changed_request = ChangedRequest(changed_files, changed_options.dependees)
    (changed_addresses,) = session.product_request(
        ChangedAddresses, [Params(changed_request, options_bootstrapper)]
    )
    logger.debug("changed addresses: %s", changed_addresses)

    address_literal_specs = []
    for address in cast(ChangedAddresses, changed_addresses):
        address_input = AddressInput.parse(address.spec)
        address_literal_specs.append(
            AddressLiteralSpec(
                path_component=address_input.path_component,
                target_component=address_input.target_component,
                generated_component=address_input.generated_component,
                parameters=address_input.parameters,
            )
        )

    return Specs(
        # We need both address_literals and file_literals to cover all our edge cases, including
        # target-aware vs. target-less goals, e.g. `list` vs `count-loc`.
        address_literals=tuple(address_literal_specs),
<<<<<<< HEAD
        unmatched_glob_behavior=unmatched_cli_globs,
=======
        file_literals=file_literal_specs,
>>>>>>> 8a65d1dc
        filter_by_global_options=True,
        from_change_detection=True,
    )


def rules():
    return [
        QueryRule(ChangedAddresses, [ChangedRequest]),
        QueryRule(GitBinary, [GitBinaryRequest]),
        QueryRule(MaybeGitWorktree, [GitWorktreeRequest, GitBinary]),
    ]<|MERGE_RESOLUTION|>--- conflicted
+++ resolved
@@ -84,11 +84,8 @@
         # We need both address_literals and file_literals to cover all our edge cases, including
         # target-aware vs. target-less goals, e.g. `list` vs `count-loc`.
         address_literals=tuple(address_literal_specs),
-<<<<<<< HEAD
+        file_literals=file_literal_specs,
         unmatched_glob_behavior=unmatched_cli_globs,
-=======
-        file_literals=file_literal_specs,
->>>>>>> 8a65d1dc
         filter_by_global_options=True,
         from_change_detection=True,
     )
