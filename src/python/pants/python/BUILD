# Copyright 2020 Pants project contributors (see CONTRIBUTORS.md).
# Licensed under the Apache License, Version 2.0 (see LICENSE).


python_library(
  dependencies=[
    '3rdparty/python:pex',
<<<<<<< HEAD
    'src/python/pants/backend/python/subsystems',
    'src/python/pants/subsystem',
    'src/python/pants/util:dirutil',
=======
    '3rdparty/python:setuptools',
    'src/python/pants/base:build_environment',
    'src/python/pants/base:exceptions',
    'src/python/pants/build_graph',
    'src/python/pants/option',
    'src/python/pants/subsystem',
    'src/python/pants/util:collections',
    'src/python/pants/util:contextutil',
>>>>>>> 9e033e30
    'src/python/pants/util:memo',
  ]
)


python_tests(
  name='tests',
  dependencies=[
    '3rdparty/python:pex',
    ':python',
    'src/python/pants/backend/python/targets',
    'src/python/pants/build_graph',
    'src/python/pants/util:contextutil',
    'src/python/pants/testutil/subsystem',
    'src/python/pants/testutil:pexrc_util',
    'src/python/pants/testutil:test_base',
  ],
  tags = {'partially_type_checked'},
)<|MERGE_RESOLUTION|>--- conflicted
+++ resolved
@@ -5,11 +5,6 @@
 python_library(
   dependencies=[
     '3rdparty/python:pex',
-<<<<<<< HEAD
-    'src/python/pants/backend/python/subsystems',
-    'src/python/pants/subsystem',
-    'src/python/pants/util:dirutil',
-=======
     '3rdparty/python:setuptools',
     'src/python/pants/base:build_environment',
     'src/python/pants/base:exceptions',
@@ -18,7 +13,7 @@
     'src/python/pants/subsystem',
     'src/python/pants/util:collections',
     'src/python/pants/util:contextutil',
->>>>>>> 9e033e30
+    'src/python/pants/util:dirutil',
     'src/python/pants/util:memo',
   ]
 )
