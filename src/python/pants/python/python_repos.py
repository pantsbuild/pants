# Copyright 2014 Pants project contributors (see CONTRIBUTORS.md).
# Licensed under the Apache License, Version 2.0 (see LICENSE).

from pants.subsystem.subsystem import Subsystem


class PythonRepos(Subsystem):
<<<<<<< HEAD
  """A python code repository."""
=======
  """A python code repository.

  Note that this is part of the Pants core, and not the python backend, because it's used to
  bootstrap Pants plugins.
  """
>>>>>>> b7aea0ec
  options_scope = 'python-repos'

  @classmethod
  def register_options(cls, register):
    super().register_options(register)
    register('--repos', advanced=True, type=list, default=[], fingerprint=True,
             help='URLs of code repositories.')
    register('--indexes', advanced=True, type=list, fingerprint=True,
             default=['https://pypi.org/simple/'], help='URLs of code repository indexes.')

  @property
  def repos(self):
    return self.get_options().repos

  @property
  def indexes(self):
    return self.get_options().indexes<|MERGE_RESOLUTION|>--- conflicted
+++ resolved
@@ -5,15 +5,11 @@
 
 
 class PythonRepos(Subsystem):
-<<<<<<< HEAD
-  """A python code repository."""
-=======
   """A python code repository.
 
   Note that this is part of the Pants core, and not the python backend, because it's used to
   bootstrap Pants plugins.
   """
->>>>>>> b7aea0ec
   options_scope = 'python-repos'
 
   @classmethod
