--- conflicted
+++ resolved
@@ -1,13 +1,7 @@
 # Copyright 2015 Pants project contributors (see CONTRIBUTORS.md).
 # Licensed under the Apache License, Version 2.0 (see LICENSE).
 
-<<<<<<< HEAD
-from abc import ABCMeta, abstractproperty
-=======
-from __future__ import absolute_import, division, print_function, unicode_literals
-
 from abc import abstractproperty
->>>>>>> f87c5957
 from builtins import object
 
 
