--- conflicted
+++ resolved
@@ -24,9 +24,6 @@
 - [`ruff`](https://github.com/charliermarsh/ruff) is now supported for linting and formatting Python code. Enable the
 `pants.backend.experimental.python.lint.ruff` backend to add this support.
 
-<<<<<<< HEAD
-Support for using the [`stevedore`](https://docs.openstack.org/stevedore/latest/) plugin framework as an experimental backend.
-=======
 - Pants now understands how to parse dependencies of projects using the OpenStack/Stevedore ((https://github.com/openstack/stevedore)
 project. Enable the `pants.backend.python.framework.stevedore` backend to add this support.
 
@@ -98,7 +95,6 @@
 Enable the `pants.backend.experimental.adhoc` backend to add the features supplied by the Adhoc backend.
 Enable the `pants.backend.shell` backend for the shell-related functionality including `shell_command` and
 `run_shell_command` target types.
->>>>>>> 80afcf9e
 
 #### Go
 
