--- conflicted
+++ resolved
@@ -38,11 +38,7 @@
           provides.__class__.__name__)
     self.provides = provides
 
-<<<<<<< HEAD
-    self.compatibility = maybe_list(compatibility or ())
-=======
-    self.compatibility = compatibility or [b'']
->>>>>>> cc6b0a3a
+    self.compatibility = maybe_list(compatibility or [b''])
     for req in self.compatibility:
       try:
         PythonIdentity.parse_requirement(req)
