# coding=utf-8
# Copyright 2018 Pants project contributors (see CONTRIBUTORS.md).
# Licensed under the Apache License, Version 2.0 (see LICENSE).

from __future__ import (absolute_import, division, generators, nested_scopes, print_function,
                        unicode_literals, with_statement)

import logging
import threading
import time

from pants.pantsd.service.pants_service import PantsService

<<<<<<< HEAD

_LEASE_EXTENSION_INTERVAL_SECONDS = 30 * 60
_GARBAGE_COLLECTION_INTERVAL_SECONDS = 4 * 60 * 60

=======
>>>>>>> 7c355f4e

class StoreGCService(PantsService):
  """Store Garbage Collection Service.

  This service both ensures that in-use files continue to be present in the engine's Store, and
  performs occasional garbage collection to bound the size of the engine's Store.
  """

  _LEASE_EXTENSION_INTERVAL_SECONDS = 30 * 60
  _GARBAGE_COLLECTION_INTERVAL_SECONDS = 4 * 60 * 60

  def __init__(self, scheduler):
    super(StoreGCService, self).__init__()
    self._scheduler = scheduler
    self._logger = logging.getLogger(__name__)

  @staticmethod
  def _launch_thread(f):
    t = threading.Thread(target=f)
    t.daemon = True
    t.start()
    return t

  def _extend_lease(self):
    while 1:
      # Use the fork lock to ensure this thread isn't cloned via fork while holding the graph lock.
      with self.fork_lock:
        self._logger.debug('Extending leases')
        self._scheduler.lease_files_in_graph()
        self._logger.debug('Done extending leases')
      time.sleep(self._LEASE_EXTENSION_INTERVAL_SECONDS)

  def _garbage_collect(self):
    while 1:
      time.sleep(self._GARBAGE_COLLECTION_INTERVAL_SECONDS)
      # Grab the fork lock in case lmdb internally isn't fork-without-exec-safe.
      with self.fork_lock:
        self._logger.debug('Garbage collecting store')
        self._scheduler.garbage_collect_store()
        self._logger.debug('Done garbage collecting store')

  def run(self):
    """Main service entrypoint. Called via Thread.start() via PantsDaemon.run()."""
    jobs = (self._extend_lease, self._garbage_collect)
    threads = [self._launch_thread(job) for job in jobs]

    while not self.is_killed:
      for thread in threads:
        # If any job threads die, we want to exit the `PantsService` thread to cause
        # a daemon teardown.
        if not thread.isAlive():
          self._logger.warn('thread {} died - aborting!'.format(thread))
          return
        thread.join(.1)<|MERGE_RESOLUTION|>--- conflicted
+++ resolved
@@ -11,13 +11,6 @@
 
 from pants.pantsd.service.pants_service import PantsService
 
-<<<<<<< HEAD
-
-_LEASE_EXTENSION_INTERVAL_SECONDS = 30 * 60
-_GARBAGE_COLLECTION_INTERVAL_SECONDS = 4 * 60 * 60
-
-=======
->>>>>>> 7c355f4e
 
 class StoreGCService(PantsService):
   """Store Garbage Collection Service.
