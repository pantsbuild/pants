# coding=utf-8
# Copyright 2018 Pants project contributors (see CONTRIBUTORS.md).
# Licensed under the Apache License, Version 2.0 (see LICENSE).

from __future__ import absolute_import, division, print_function, unicode_literals

import logging
import os
from builtins import str

<<<<<<< HEAD
from future.utils import native
=======
from future.utils import text_type
>>>>>>> 476104ad

from pants.binaries.binary_util import BinaryRequest, BinaryUtil
from pants.engine.fs import PathGlobs, PathGlobsAndRoot
from pants.fs.archive import XZCompressedTarArchiver, create_archiver
from pants.subsystem.subsystem import Subsystem
from pants.util.memo import memoized_method, memoized_property


logger = logging.getLogger(__name__)


# TODO(cosmicexplorer): Add integration tests for this file.
class BinaryToolBase(Subsystem):
  """Base class for subsytems that configure binary tools.

  Subclasses can be further subclassed, manually, e.g., to add any extra options.

  :API: public
  """
  # Subclasses must set these to appropriate values for the tool they define.
  # They must also set options_scope appropriately.
  platform_dependent = None
  archive_type = None  # See pants.fs.archive.archive for valid string values.
  default_version = None

  # Subclasses may set this to the tool name as understood by BinaryUtil.
  # If unset, it defaults to the value of options_scope.
  name = None

  # Subclasses may set this to a suffix (e.g., '.pex') to add to the computed remote path.
  # Note that setting archive_type will add an appropriate archive suffix after this suffix.
  suffix = ''

  # Subclasses may set these to effect migration from an old --version option to this one.
  # TODO(benjy): Remove these after migration to the mixin is complete.
  replaces_scope = None
  replaces_name = None

  # Subclasses may set this to provide extra register() kwargs for the --version option.
  extra_version_option_kwargs = None

  @classmethod
  def subsystem_dependencies(cls):
    sub_deps = super(BinaryToolBase, cls).subsystem_dependencies() + (BinaryUtil.Factory,)

    # TODO: if we need to do more conditional subsystem dependencies, do it declaratively with a
    # dict class field so that we only try to create or access it if we declared a dependency on it.
    if cls.archive_type == 'txz':
      sub_deps = sub_deps + (XZ.scoped(cls),)

    return sub_deps

  @memoized_property
  def _xz(self):
    if self.archive_type == 'txz':
      return XZ.scoped_instance(self)
    return None

  @memoized_method
  def _get_archiver(self):
    if not self.archive_type:
      return None

    # This forces downloading and extracting the `XZ` archive if any BinaryTool with a 'txz'
    # archive_type is used, but that's fine, because unless the cache is manually changed we won't
    # do more work than necessary.
    if self.archive_type == 'txz':
      return self._xz.tar_xz_extractor

    return create_archiver(self.archive_type)

  def get_external_url_generator(self):
    """Override and return an instance of BinaryToolUrlGenerator to download from those urls.

    If this method returns None, urls to download the tool will be constructed from
    --binaries-baseurls. Otherwise, generate_urls() will be invoked on the result with the requested
    version and host platform.

    If the bootstrap option --allow-external-binary-tool-downloads is False, the result of this
    method will be ignored. Implementations of BinaryTool must be aware of differences (e.g., in
    archive structure) between the external and internal versions of the downloaded tool, if any.

    See the :class:`LLVM` subsystem for an example of usage.
    """
    return None

  @classmethod
  def register_options(cls, register):
    super(BinaryToolBase, cls).register_options(register)

    version_registration_kwargs = {
      'type': str,
      'default': cls.default_version,
    }
    if cls.extra_version_option_kwargs:
      version_registration_kwargs.update(cls.extra_version_option_kwargs)
    version_registration_kwargs['help'] = (
      version_registration_kwargs.get('help') or
      'Version of the {} {} to use'.format(cls._get_name(),
                                           'binary' if cls.platform_dependent else 'script')
    )
    # The default for fingerprint in register() is False, but we want to default to True.
    if 'fingerprint' not in version_registration_kwargs:
      version_registration_kwargs['fingerprint'] = True
    register('--version', **version_registration_kwargs)

  @memoized_method
  def select(self, context=None):
    """Returns the path to the specified binary tool.

    If replaces_scope and replaces_name are defined, then the caller must pass in
    a context, otherwise no context should be passed.

    # TODO: Once we're migrated, get rid of the context arg.

    :API: public
    """
    return self._select_for_version(self.version(context))

  @memoized_method
  def version(self, context=None):
    """Returns the version of the specified binary tool.

    If replaces_scope and replaces_name are defined, then the caller must pass in
    a context, otherwise no context should be passed.

    # TODO: Once we're migrated, get rid of the context arg.

    :API: public
    """
    if self.replaces_scope and self.replaces_name:
      if context:
        # If the old option is provided explicitly, let it take precedence.
        old_opts = context.options.for_scope(self.replaces_scope)
        if old_opts.get(self.replaces_name) and not old_opts.is_default(self.replaces_name):
          return old_opts.get(self.replaces_name)
      else:
        logger.warn('Cannot resolve version of {} from deprecated option {} in scope {} without a '
                    'context!'.format(self._get_name(), self.replaces_name, self.replaces_scope))
    return self.get_options().version

  @memoized_property
  def _binary_util(self):
    return BinaryUtil.Factory.create()

  @classmethod
  def _get_name(cls):
    return cls.name or cls.options_scope

  @classmethod
  def get_support_dir(cls):
    return 'bin/{}'.format(cls._get_name())

  @classmethod
  def _name_to_fetch(cls):
    return '{}{}'.format(cls._get_name(), cls.suffix)

  def _make_binary_request(self, version):
    return BinaryRequest(
      supportdir=self.get_support_dir(),
      version=version,
      name=self._name_to_fetch(),
      platform_dependent=self.platform_dependent,
      external_url_generator=self.get_external_url_generator(),
      archiver=self._get_archiver())

  def _select_for_version(self, version):
    binary_request = self._make_binary_request(version)
    return self._binary_util.select(binary_request)


class NativeTool(BinaryToolBase):
  """A base class for native-code tools.

  :API: public
  """
  platform_dependent = True


class Script(BinaryToolBase):
  """A base class for platform-independent scripts.

  :API: public
  """
  platform_dependent = False

  def hackily_snapshot(self, context):
    bootstrapdir = self.get_options().pants_bootstrapdir
    script_relpath = os.path.relpath(self.select(context), bootstrapdir)
    snapshot = context._scheduler.capture_snapshots((
      PathGlobsAndRoot(
        PathGlobs((script_relpath,)),
<<<<<<< HEAD
        native(str(bootstrapdir)),
=======
        text_type(bootstrapdir),
>>>>>>> 476104ad
      ),
    ))[0]
    return (script_relpath, snapshot)


class XZ(NativeTool):
  options_scope = 'xz'
  default_version = '5.2.4-3'
  archive_type = 'tgz'

  @memoized_property
  def tar_xz_extractor(self):
    return XZCompressedTarArchiver(self._executable_location())

  def _executable_location(self):
    return os.path.join(self.select(), 'bin', 'xz')<|MERGE_RESOLUTION|>--- conflicted
+++ resolved
@@ -8,11 +8,7 @@
 import os
 from builtins import str
 
-<<<<<<< HEAD
-from future.utils import native
-=======
 from future.utils import text_type
->>>>>>> 476104ad
 
 from pants.binaries.binary_util import BinaryRequest, BinaryUtil
 from pants.engine.fs import PathGlobs, PathGlobsAndRoot
@@ -205,11 +201,7 @@
     snapshot = context._scheduler.capture_snapshots((
       PathGlobsAndRoot(
         PathGlobs((script_relpath,)),
-<<<<<<< HEAD
-        native(str(bootstrapdir)),
-=======
         text_type(bootstrapdir),
->>>>>>> 476104ad
       ),
     ))[0]
     return (script_relpath, snapshot)
