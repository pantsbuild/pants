--- conflicted
+++ resolved
@@ -6,11 +6,7 @@
 import inspect
 from dataclasses import dataclass
 from enum import Enum
-<<<<<<< HEAD
-from typing import TYPE_CHECKING, Any, Callable, Generic, Iterator, TypeVar, Union, cast, overload
-=======
-from typing import Any, Callable, Generic, TypeVar, Union, cast, overload
->>>>>>> 94921a8e
+from typing import Any, Callable, Generic, Iterator, TypeVar, Union, cast, overload
 
 from pants.option import custom_types
 from pants.util.docutil import bin_name
