--- conflicted
+++ resolved
@@ -14,12 +14,8 @@
 
 from pants.base.build_environment import get_buildroot
 from pants.base.hash_utils import stable_json_hash
-<<<<<<< HEAD
-from pants.option.custom_types import UnsetBool, dict_with_files_option, file_option, target_option
-=======
 from pants.option.custom_types import (UnsetBool, dict_with_files_option, dir_option, file_option,
                                        target_option)
->>>>>>> f2bee660
 
 
 class Encoder(json.JSONEncoder):
@@ -85,6 +81,8 @@
 
     if option_type == target_option:
       return self._fingerprint_target_specs(option_val)
+    elif option_type == dir_option:
+      return self._fingerprint_dirs(option_val)
     elif option_type == file_option:
       return self._fingerprint_files(option_val)
     elif option_type == dict_with_files_option:
@@ -126,6 +124,23 @@
                          .format(filepath=filepath, buildroot=root))
       return filepath
 
+  def _fingerprint_dirs(self, dirpaths, topdown=True, onerror=None, followlinks=False):
+    """Returns a fingerprint of the given file directories and all their sub contents.
+
+    This assumes that the file directories are of reasonable size
+    to cause memory or performance issues.
+    """
+    # Note that we don't sort the dirpaths, as their order may have meaning.
+    filepaths = []
+    for dirpath in dirpaths:
+      dirs = os.walk(dirpath, topdown=topdown, onerror=onerror,
+                     followlinks=followlinks)
+      sorted_dirs = sorted(dirs, key=lambda d: d[0])
+      filepaths.extend([os.path.join(dirpath, filename)
+                   for dirpath, dirnames, filenames in sorted_dirs
+                   for filename in sorted(filenames)])
+    return self._fingerprint_files(filepaths)
+
   def _fingerprint_files(self, filepaths):
     """Returns a fingerprint of the given filepaths and their contents.
 
