--- conflicted
+++ resolved
@@ -229,18 +229,11 @@
 
     def likely_a_spec(self, arg: str) -> bool:
         """Return whether `arg` looks like a spec, rather than a goal name."""
-<<<<<<< HEAD
-        return (
-            arg.startswith("!")
-            or any(c in arg for c in (os.path.sep, ".", ":", "*", "#"))
-            or os.path.exists(os.path.join(self._buildroot, arg))
-=======
         # Check if it's an ignore spec.
         if arg.startswith("-") and arg not in self._single_dash_goal_aliases:
             return True
         return any(c in arg for c in (os.path.sep, ".", ":", "*", "#")) or os.path.exists(
             os.path.join(self._buildroot, arg)
->>>>>>> 23d15ab1
         )
 
     def _consume_scope(self) -> tuple[str | None, list[str]]:
