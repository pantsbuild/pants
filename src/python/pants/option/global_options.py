--- conflicted
+++ resolved
@@ -164,471 +164,6 @@
         Bootstrap option values can be interpolated into the config file, and can be referenced
         programatically in registration code, e.g., as register.bootstrap.pants_workdir.
 
-<<<<<<< HEAD
-    Note that regular code can also access these options as normal global-scope options. Their
-    status as "bootstrap options" is only pertinent during option registration.
-    """
-    buildroot = get_buildroot()
-    default_distdir_name = 'dist'
-    default_rel_distdir = f'/{default_distdir_name}/'
-
-    register('-l', '--level', choices=['trace', 'debug', 'info', 'warn'], default='info',
-             recursive=True, help='Set the logging level.')
-    register('-q', '--quiet', type=bool, recursive=True, daemon=False,
-             help='Squelches most console output. NOTE: Some tasks default to behaving quietly: '
-                  'inverting this option supports making them noisier than they would be otherwise.')
-    # Not really needed in bootstrap options, but putting it here means it displays right
-    # after -l and -q in help output, which is conveniently contextual.
-    # TODO: This is not true. `./pants help` output appears to be alphabetical.
-    register('--colors', type=bool, default=sys.stdout.isatty(), recursive=True, daemon=False,
-             help='Set whether log messages are displayed in color.')
-
-    register('--log-show-rust-3rdparty', type=bool, default=False, advanced=True,
-             help='Whether to show/hide logging done by 3rdparty rust crates used by the pants '
-                  'engine.')
-
-    # Toggles v1/v2 `Task` vs `@rule` pipelines on/off.
-    # Having these in bootstrap options allows them to affect registration of non-bootstrap options.
-    register('--v1', advanced=True, type=bool, default=True,
-             help='Enables execution of v1 Tasks.')
-    register('--v2', advanced=True, type=bool, default=True,
-             help='Enables execution of v2 @goal_rules.')
-
-    # TODO(#7203): make a regexp option type!
-    register('--ignore-pants-warnings', type=list, member_type=str, default=[], advanced=True,
-             help='Regexps matching warning strings to ignore, e.g. '
-                  '["DEPRECATED: scope some_scope will be removed"]. The regexps will be matched '
-                  'from the start of the warning string, and will always be case-insensitive. '
-                  'See the `warnings` module documentation for more background on these are used.')
-    register('--option-name-check-distance', advanced=True, type=int, default=2,
-             help='The maximum Levenshtein distance to use when offering suggestions for invalid '
-                  'option names.')
-
-    register('--pants-version', advanced=True, default=pants_version(),
-             help='Use this pants version. Note Pants code only uses this to verify that you are '
-                  'using the requested version, as Pants cannot dynamically change the version it '
-                  'is using once the program is already running. This option is useful to set in '
-                  'your pants.ini, however, and then you can grep the value to select which '
-                  'version to use for setup scripts (e.g. `./pants`), runner scripts, IDE plugins, '
-                  'etc. For example, the setup script we distribute at https://www.pantsbuild.org/install.html#recommended-installation '
-                  'uses this value to determine which Python version to run with. You may find the '
-                  'version of the pants instance you are running using -v, -V, or --version.')
-    register('--pants-bin-name', advanced=True, default='./pants',
-             help='The name of the script or binary used to invoke pants. '
-                  'Useful when printing help messages.')
-
-    register('--plugins', advanced=True, type=list,
-             help='Allow v1 backends to be loaded from these plugins.  The default backends for '
-                  'each plugin will be loaded automatically. Other backends in a plugin can be '
-                  'loaded by listing them in --backend-packages.')
-    register('--plugins2', advanced=True, type=list,
-             help='Allow v2 backends to be loaded from these plugins.  The default backends for '
-                  'each plugin will be loaded automatically. Other backends in a plugin can be '
-                  'loaded by listing them in --backend-packages.')
-    register('--plugins-force-resolve', advanced=True, type=bool, default=False,
-             help='Re-resolve plugins even if previously resolved.')
-    register('--plugin-cache-dir', advanced=True,
-             default=os.path.join(get_pants_cachedir(), 'plugins'),
-             help='Cache resolved plugin requirements here.')
-
-    register('--backend-packages', advanced=True, type=list,
-             default=['pants.backend.graph_info',
-                      'pants.backend.python',
-                      'pants.backend.python.lint.isort',
-                      'pants.backend.jvm',
-                      'pants.backend.native',
-                      'pants.backend.codegen.antlr.java',
-                      'pants.backend.codegen.antlr.python',
-                      'pants.backend.codegen.jaxb',
-                      'pants.backend.codegen.protobuf.java',
-                      'pants.backend.codegen.ragel.java',
-                      'pants.backend.codegen.thrift.java',
-                      'pants.backend.codegen.thrift.python',
-                      'pants.backend.codegen.grpcio.python',
-                      'pants.backend.codegen.wire.java',
-                      'pants.backend.project_info'],
-             help='Register v1 tasks from these backends. The backend packages must be present on '
-                  'the PYTHONPATH, typically because they are in the pants core dist, in a '
-                  'plugin dist, or available as sources in the repo.')
-    register('--backend-packages2', advanced=True, type=list,
-             default=[],
-             help='Register v2 rules from these backends. The backend packages must be present on '
-                  'the PYTHONPATH, typically because they are in the pants core dist, in a '
-                  'plugin dist, or available as sources in the repo.')
-
-    register('--pants-bootstrapdir', advanced=True, metavar='<dir>', default=get_pants_cachedir(),
-             help='Use this dir for global cache.')
-    register('--pants-configdir', advanced=True, metavar='<dir>', default=get_pants_configdir(),
-             help='Use this dir for global config files.')
-    register('--pants-workdir', advanced=True, metavar='<dir>',
-             default=os.path.join(buildroot, '.pants.d'),
-             help='Write intermediate output files to this dir.')
-    register('--pants-physical-workdir-base', advanced=True, metavar='<dir>',
-             default=None,
-             help='When set, a base directory in which to store `--pants-workdir` contents. '
-                  'If this option is a set, the workdir will be created as symlink into a '
-                  'per-workspace subdirectory.')
-    register('--pants-supportdir', advanced=True, metavar='<dir>',
-             default=os.path.join(buildroot, 'build-support'),
-             help='Use support files from this dir.')
-    register('--pants-distdir', advanced=True, metavar='<dir>',
-             default=os.path.join(buildroot, 'dist'),
-             help='Write end-product artifacts to this dir.')
-    register('--pants-subprocessdir', advanced=True, default=os.path.join(buildroot, '.pids'),
-             help='The directory to use for tracking subprocess metadata, if any. This should '
-                  'live outside of the dir used by `--pants-workdir` to allow for tracking '
-                  'subprocesses that outlive the workdir data (e.g. `./pants server`).')
-    register('--pants-config-files', advanced=True, type=list, daemon=False,
-             default=[get_default_pants_config_file()], help='Paths to Pants config files.')
-    # TODO: Deprecate the --pantsrc/--pantsrc-files options?  This would require being able
-    # to set extra config file locations in an initial bootstrap config file.
-    register('--pantsrc', advanced=True, type=bool, default=True,
-             help='Use pantsrc files.')
-    register('--pantsrc-files', advanced=True, type=list, metavar='<path>', daemon=False,
-             default=['/etc/pantsrc', '~/.pants.rc'],
-             help='Override config with values from these files. '
-                  'Later files override earlier ones.')
-    register('--pythonpath', advanced=True, type=list,
-             help='Add these directories to PYTHONPATH to search for plugins.')
-    register('--target-spec-file', type=list, dest='spec_files', daemon=False,
-             removal_version='1.27.0.dev0',
-             removal_hint='Use `--spec-file` instead. This change is in preparation for Pants '
-                          'eventually allowing you to pass file names as arguments, e.g. '
-                          '`./pants cloc foo.py`.',
-             help='Read additional specs from this file, one per line')
-    register('--positional-arg-file', type=list, dest='spec_files', daemon=False,
-             removal_version='1.27.0.dev0',
-             removal_hint='Use `--spec-file` instead. This change is in preparation for Pants '
-                          'eventually allowing you to pass file names as arguments, e.g. '
-                          '`./pants cloc foo.py`.',
-             help='Read additional positional args from this file, one per line')
-    register('--spec-file', type=list, dest='spec_files', daemon=False,
-             help='Read additional specs from this file (e.g. target addresses or file names). '
-                  'Each spec should be one per line.')
-    register('--verify-config', type=bool, default=True, daemon=False,
-             advanced=True,
-             help='Verify that all config file values correspond to known options.')
-
-    register('--build-ignore', advanced=True, type=list,
-             default=['.*/', 'bower_components/',
-                      'node_modules/', '*.egg-info/'],
-             help='Paths to ignore when identifying BUILD files. '
-                  'This does not affect any other filesystem operations. '
-                  'Patterns use the gitignore pattern syntax (https://git-scm.com/docs/gitignore).')
-    register('--pants-ignore', advanced=True, type=list,
-             default=['.*/', default_rel_distdir],
-             help='Paths to ignore for all filesystem operations performed by pants '
-                  '(e.g. BUILD file scanning, glob matching, etc). '
-                  'Patterns use the gitignore syntax (https://git-scm.com/docs/gitignore). '
-                  'The `--pants-distdir` and `--pants-workdir` locations are inherently ignored.')
-    register(
-      "--owners-not-found-behavior", advanced=True,
-      type=OwnersNotFoundBehavior, default=OwnersNotFoundBehavior.error,
-      help="What to do when file arguments do not have any owning target. This happens when there "
-           "are no targets whose `sources` fields include the file argument."
-    )
-    register("--files-not-found-behavior", advanced=True,
-             type=FileNotFoundBehavior, default=FileNotFoundBehavior.warn,
-             help="What to do when files and globs specified in BUILD files, such as in the "
-                  "`sources` field, cannot be found. This happens when the files do not exist on "
-                  "your machine or when they are ignored by the `--pants-ignore` option.")
-    register('--glob-expansion-failure', advanced=True,
-             type=GlobMatchErrorBehavior, default=GlobMatchErrorBehavior.warn,
-             removal_version="1.27.0.dev0",
-             removal_hint="If you currently set `--glob-expansion-failure=error`, instead set "
-                          "`--files-not-found-behavior=error`.\n\n"
-                          "If you currently set `--glob-expansion-failure=ignore`, you will "
-                          "need to instead either set `--files-not-found-behavior=warn` (the "
-                          "default) or `--files-not-found-behavior=error`. Ignoring when files are "
-                          "not found often results in subtle bugs, so we are removing the option.",
-             help="What to do when files and globs specified in BUILD files, such as in the "
-                  "`sources` field, cannot be found. This happens when the files do not exist on "
-                  "your machine or when they are ignored by the `--pants-ignore` option.")
-
-    # TODO(#7203): make a regexp option type!
-    register('--exclude-target-regexp', advanced=True, type=list, default=[], daemon=False,
-             metavar='<regexp>', help='Exclude target roots that match these regexes.')
-    register('--subproject-roots', type=list, advanced=True, default=[],
-             help='Paths that correspond with build roots for any subproject that this '
-                  'project depends on.')
-    register('--owner-of', type=list, member_type=file_option, default=[], daemon=False, metavar='<path>',
-             removal_version="1.27.0.dev0",
-             removal_hint=(
-               "Use direct file arguments instead, such as "
-               "`./pants list src/python/f1.py src/python/f2.py` or even "
-               "`./pants fmt 'src/python/**/*.py'`.\n\nInstead of `--owner-of=@my_file`, use "
-               "`--spec-file=my_file`.\n\nJust like with `--owner-of`, Pants will "
-               "try to find the owner(s) of the file and then operate on those owning targets.\n\n"
-               "Unlike `--owner-of`, Pants defaults to failing if there is no owning target for "
-               "that file. You may change this through `--owners-not-found-behavior=ignore` or "
-               "`--owners-not-found-behavior=warn`."
-             ),
-             help='Select the targets that own these files. '
-                  'This is the third target calculation strategy along with the --changed-* '
-                  'options and specifying the targets directly. These three types of target '
-                  'selection are mutually exclusive.')
-
-    # These logging options are registered in the bootstrap phase so that plugins can log during
-    # registration and not so that their values can be interpolated in configs.
-    register('-d', '--logdir', advanced=True, metavar='<dir>',
-             help='Write logs to files under this directory.')
-
-    # This facilitates bootstrap-time configuration of pantsd usage such that we can
-    # determine whether or not to use the Pailgun client to invoke a given pants run
-    # without resorting to heavier options parsing.
-    register('--enable-pantsd', advanced=True, type=bool, default=False,
-             help='Enables use of the pants daemon (and implicitly, the v2 engine). (Beta)')
-
-    # Whether or not to make necessary arrangements to have concurrent runs in pants.
-    # In practice, this means that if this is set, a run will not even try to use pantsd.
-    # NB: Eventually, we would like to deprecate this flag in favor of making pantsd runs parallelizable.
-    register('--concurrent', advanced=True, type=bool, default=False, daemon=False,
-             help='Enable concurrent runs of pants. Without this enabled, pants will '
-                  'start up all concurrent invocations (e.g. in other terminals) without pantsd. '
-                  'Enabling this option requires parallel pants invocations to block on the first')
-
-    # Calling pants command (inner run) from other pants command is unusual behaviour,
-    # and most users should never set this flag.
-    # It is automatically set by pants when an inner run is detected.
-    # Currently, pants commands with this option set don't use pantsd,
-    # but this effect should not be relied upon.
-    # This option allows us to know who was the parent of pants inner runs for informational purposes.
-    register('--parent-build-id', advanced=True, default=None,
-             help='The build ID of the other pants run which spawned this one, if any.')
-
-    # Shutdown pantsd after the current run.
-    # This needs to be accessed at the same time as enable_pantsd,
-    # so we register it at bootstrap time.
-    register('--shutdown-pantsd-after-run', advanced=True, type=bool, default=False,
-      help='Create a new pantsd server, and use it, and shut it down immediately after. '
-           'If pantsd is already running, it will shut it down and spawn a new instance (Beta)')
-
-    # NB: We really don't want this option to invalidate the daemon, because different clients might have
-    # different needs. For instance, an IDE might have a very long timeout because it only wants to refresh
-    # a project in the background, while a user might want a shorter timeout for interactivity.
-    register('--pantsd-timeout-when-multiple-invocations', advanced=True, type=float, default=60.0, daemon=False,
-             help='The maximum amount of time to wait for the invocation to start until '
-                  'raising a timeout exception. '
-                  'Because pantsd currently does not support parallel runs, '
-                  'any prior running Pants command must be finished for the current one to start. '
-                  'To never timeout, use the value -1.')
-
-    # These facilitate configuring the native engine.
-    register('--native-engine-visualize-to', advanced=True, default=None, type=dir_option, daemon=False,
-             help='A directory to write execution and rule graphs to as `dot` files. The contents '
-                  'of the directory will be overwritten if any filenames collide.')
-    register('--print-exception-stacktrace', advanced=True, type=bool,
-             help='Print to console the full exception stack trace if encountered.')
-
-    # BinaryUtil options.
-    register('--binaries-baseurls', type=list, advanced=True,
-             default=['https://binaries.pantsbuild.org'],
-             help='List of URLs from which binary tools are downloaded. URLs are '
-                  'searched in order until the requested path is found.')
-    register('--binaries-fetch-timeout-secs', type=int, default=30, advanced=True, daemon=False,
-             help='Timeout in seconds for URL reads when fetching binary tools from the '
-                  'repos specified by --baseurls.')
-    register('--binaries-path-by-id', type=dict, advanced=True,
-             help=("Maps output of uname for a machine to a binary search path: "
-                   "(sysname, id) -> (os, arch), e.g. {('darwin', '15'): ('mac', '10.11'), "
-                   "('linux', 'arm32'): ('linux', 'arm32')}."))
-    register('--allow-external-binary-tool-downloads', type=bool, default=True, advanced=True,
-             help="If False, require BinaryTool subclasses to download their contents from urls "
-                  "generated from --binaries-baseurls, even if the tool has an external url "
-                  "generator. This can be necessary if using Pants in an environment which cannot "
-                  "contact the wider Internet.")
-
-    # Pants Daemon options.
-    register('--pantsd-pailgun-host', advanced=True, default='127.0.0.1',
-             help='The host to bind the pants nailgun server to.')
-    register('--pantsd-pailgun-port', advanced=True, type=int, default=0,
-             help='The port to bind the pants nailgun server to. Defaults to a random port.')
-    # TODO(#7514): Make this default to 1.0 seconds if stdin is a tty!
-    register('--pantsd-pailgun-quit-timeout', advanced=True, type=float, default=5.0,
-             help='The length of time (in seconds) to wait for further output after sending a '
-                  'signal to the remote pantsd process before killing it.')
-    register('--pantsd-log-dir', advanced=True, default=None,
-             help='The directory to log pantsd output to.')
-    register('--pantsd-invalidation-globs', advanced=True, type=list, default=[],
-             help='Filesystem events matching any of these globs will trigger a daemon restart. '
-                  'The `--pythonpath` and `--pants-config-files` are inherently invalidated.')
-
-    # Watchman options.
-    register('--watchman-version', advanced=True, default='4.9.0-pants1', help='Watchman version.')
-    register('--watchman-supportdir', advanced=True, default='bin/watchman',
-             help='Find watchman binaries under this dir. Used as part of the path to lookup '
-                  'the binary with --binaries-baseurls and --pants-bootstrapdir.')
-    register('--watchman-startup-timeout', type=float, advanced=True, default=60.0,
-             help='The watchman socket timeout (in seconds) for the initial `watch-project` command. '
-                  'This may need to be set higher for larger repos due to watchman startup cost.')
-    register('--watchman-socket-timeout', type=float, advanced=True, default=0.1,
-             help='The watchman client socket timeout in seconds. Setting this to too high a '
-                  'value can negatively impact the latency of runs forked by pantsd.')
-    register('--watchman-socket-path', type=str, advanced=True, default=None,
-             help='The path to the watchman UNIX socket. This can be overridden if the default '
-                  'absolute path length exceeds the maximum allowed by the OS.')
-
-    # This option changes the parser behavior in a fundamental way (which currently invalidates
-    # all caches), and needs to be parsed out early, so we make it a bootstrap option.
-    register('--build-file-imports', type=BuildFileImportsBehavior,
-             default=BuildFileImportsBehavior.warn, advanced=True,
-             help='Whether to allow import statements in BUILD files')
-
-    register('--local-store-dir', advanced=True,
-             help="Directory to use for engine's local file store.",
-             # This default is also hard-coded into the engine's rust code in
-             # fs::Store::default_path
-             default=os.path.expanduser('~/.cache/pants/lmdb_store'))
-
-    register('--remote-execution', advanced=True, type=bool,
-             default=DEFAULT_EXECUTION_OPTIONS.remote_execution,
-             help="Enables remote workers for increased parallelism. (Alpha)")
-    register('--remote-store-server', advanced=True, type=list, default=[],
-             help='host:port of grpc server to use as remote execution file store.')
-    # TODO: Infer this from remote-store-connection-limit.
-    register('--remote-store-thread-count', type=int, advanced=True,
-             default=DEFAULT_EXECUTION_OPTIONS.remote_store_thread_count,
-             help='Thread count to use for the pool that interacts with the remote file store.')
-    register('--remote-execution-server', advanced=True,
-             help='host:port of grpc server to use as remote execution scheduler.')
-    register('--remote-store-chunk-bytes', type=int, advanced=True,
-             default=DEFAULT_EXECUTION_OPTIONS.remote_store_chunk_bytes,
-             help='Size in bytes of chunks transferred to/from the remote file store.')
-    register('--remote-store-chunk-upload-timeout-seconds', type=int, advanced=True,
-             default=DEFAULT_EXECUTION_OPTIONS.remote_store_chunk_upload_timeout_seconds,
-             help='Timeout (in seconds) for uploads of individual chunks to the remote file store.')
-    register('--remote-store-rpc-retries', type=int, advanced=True,
-             default=DEFAULT_EXECUTION_OPTIONS.remote_store_rpc_retries,
-             help='Number of times to retry any RPC to the remote store before giving up.')
-    register('--remote-store-connection-limit', type=int, advanced=True,
-             default=DEFAULT_EXECUTION_OPTIONS.remote_store_connection_limit,
-             help='Number of remote stores to concurrently allow connections to.')
-    register('--remote-execution-process-cache-namespace', advanced=True,
-             help="The cache namespace for remote process execution. "
-                  "Bump this to invalidate every artifact's remote execution. "
-                  "This is the remote execution equivalent of the legacy cache-key-gen-version "
-                  "flag.")
-    register('--remote-instance-name', advanced=True,
-             help='Name of the remote execution instance to use. Used for routing within '
-                  '--remote-execution-server and --remote-store-server.')
-    register('--remote-ca-certs-path', advanced=True,
-             help='Path to a PEM file containing CA certificates used for verifying secure '
-                  'connections to --remote-execution-server and --remote-store-server. '
-                  'If not specified, TLS will not be used.')
-    register('--remote-oauth-bearer-token-path', advanced=True,
-             help='Path to a file containing an oauth token to use for grpc connections to '
-                  '--remote-execution-server and --remote-store-server. If not specified, no '
-                  'authorization will be performed.')
-    register('--remote-execution-extra-platform-properties', advanced=True,
-             help='Platform properties to set on remote execution requests. '
-                  'Format: property=value. Multiple values should be specified as multiple '
-                  'occurrences of this flag. Pants itself may add additional platform properties.',
-                   type=list, default=[])
-    register('--remote-execution-headers', advanced=True,
-             help='Headers to set on remote execution requests. '
-                  'Format: header=value. Pants itself may add additional headers.',
-             type=dict, default={})
-    register('--process-execution-local-parallelism', type=int, default=DEFAULT_EXECUTION_OPTIONS.process_execution_local_parallelism,
-             advanced=True,
-             help='Number of concurrent processes that may be executed locally.')
-    register('--process-execution-remote-parallelism', type=int, default=DEFAULT_EXECUTION_OPTIONS.process_execution_remote_parallelism,
-             advanced=True,
-             help='Number of concurrent processes that may be executed remotely.')
-    register('--process-execution-cleanup-local-dirs', type=bool, default=True, advanced=True,
-             help='Whether or not to cleanup directories used for local process execution '
-                  '(primarily useful for e.g. debugging).')
-    register('--process-execution-speculation-delay', type=float,
-             default=DEFAULT_EXECUTION_OPTIONS.process_execution_speculation_delay, advanced=True,
-             help='Number of seconds to wait before speculating a second request for a slow process. '
-                  ' see `--process-execution-speculation-strategy`')
-    register('--process-execution-speculation-strategy', choices=['remote_first', 'local_first', 'none'],
-             default=DEFAULT_EXECUTION_OPTIONS.process_execution_speculation_strategy,
-             help="Speculate a second request for an underlying process if the first one does not complete within "
-                  '`--process-execution-speculation-delay` seconds.\n'
-                  '`local_first` (default): Try to run the process locally first, '
-                  'and fall back to remote execution if available.\n'
-                  '`remote_first`: Run the process on the remote execution backend if available, '
-                  'and fall back to the local host if remote calls take longer than the speculation timeout.\n'
-                  '`none`: Do not speculate about long running processes.',
-             advanced=True)
-    register('--process-execution-use-local-cache', type=bool, default=True, advanced=True,
-             help='Whether to keep process executions in a local cache persisted to disk.')
-    register('--process-execution-local-enable-nailgun', type=bool, default=DEFAULT_EXECUTION_OPTIONS.process_execution_local_enable_nailgun,
-             help='Whether or not to use nailgun to run the requests that are marked as nailgunnable.',
-             advanced=True)
-
-  @classmethod
-  def register_options(cls, register):
-    """Register options not tied to any particular task or subsystem."""
-    # The bootstrap options need to be registered on the post-bootstrap Options instance, so it
-    # won't choke on them on the command line, and also so we can access their values as regular
-    # global-scope options, for convenience.
-    cls.register_bootstrap_options(register)
-
-    register('--tag', type=list, metavar='[+-]tag1,tag2,...',
-             help="Include only targets with these tags (optional '+' prefix) or without these "
-                  "tags ('-' prefix).  Useful with ::, to find subsets of targets "
-                  "(e.g., integration tests.)")
-
-    register('--v2-ui', default=False, type=bool, daemon=False,
-             passive=not register.bootstrap.v2,
-             help='Whether to show v2 engine execution progress.')
-
-    loop_flag = '--loop'
-    loop_passive = register.bootstrap.v1 or not register.bootstrap.v2
-    register(loop_flag, type=bool,
-             passive=loop_passive,
-             help='Run v2 @goal_rules continuously as file changes are detected.')
-    register('--loop-max', type=int, default=2**32, advanced=True,
-             passive=loop_passive,
-             help=f'The maximum number of times to loop when `{loop_flag}` is specified.')
-
-    no_v1 = not register.bootstrap.v1
-    register('-x', '--time', type=bool, passive=no_v1,
-             help='Output a timing report at the end of the run.')
-    register('-e', '--explain', type=bool, passive=no_v1,
-             help='Explain the execution of goals.')
-    # TODO: After moving to the new options system these abstraction leaks can go away.
-    register('-k', '--kill-nailguns', advanced=True, type=bool, passive=no_v1,
-             help='Kill nailguns before exiting')
-    register('--fail-fast', advanced=True, type=bool, recursive=True, passive=no_v1,
-             help='Exit as quickly as possible on error, rather than attempting to continue '
-                  'to process the non-erroneous subset of the input.')
-    register('--cache-key-gen-version', advanced=True, default='200', recursive=True, passive=no_v1,
-             help='The cache key generation. Bump this to invalidate every artifact for a scope.')
-    register('--workdir-max-build-entries', advanced=True, type=int, default=8, passive=no_v1,
-             help='Maximum number of previous builds to keep per task target pair in workdir. '
-             'If set, minimum 2 will always be kept to support incremental compilation.')
-    register('--max-subprocess-args', advanced=True, type=int, default=100, recursive=True,
-             passive=no_v1,
-             help='Used to limit the number of arguments passed to some subprocesses by breaking '
-             'the command up into multiple invocations.')
-    register('--lock', advanced=True, type=bool, default=True,
-             help='Use a global lock to exclude other versions of pants from running during '
-                  'critical operations.')
-    register('--streaming-workunits-report-interval', type=float, default=10, advanced=True,
-        help="Interval in seconds between when streaming workunit event receivers will be polled."
-    )
-    register('--streaming-workunits-handlers', type=list, member_type=str, default=[],
-        advanced=True,
-        help="Use this option to name Subsystems which will receive streaming workunit events. "
-        "For instance, `--streaming-workunits-handlers=\"['pants.reporting.workunit.Workunits']\"` will "
-        "register a Subsystem called Workunits defined in the module \"pants.reporting.workunit\"."
-    )
-
-  @classmethod
-  def validate_instance(cls, opts):
-    """Validates an instance of global options for cases that are not prohibited via registration.
-
-    For example: mutually exclusive options may be registered by passing a `mutually_exclusive_group`,
-    but when multiple flags must be specified together, it can be necessary to specify post-parse
-    checks.
-
-    Raises pants.option.errors.OptionsError on validation failure.
-    """
-    if opts.get('loop') and not opts.enable_pantsd:
-      raise OptionsError('The `--loop` option requires `--enable-pantsd`, in order to watch files.')
-=======
         Note that regular code can also access these options as normal global-scope options. Their
         status as "bootstrap options" is only pertinent during option registration.
         """
@@ -683,7 +218,7 @@
             "--v2",
             advanced=True,
             type=bool,
-            default=False,
+            default=True,
             help="Enables execution of v2 @goal_rules.",
         )
 
@@ -1530,7 +1065,6 @@
             raise OptionsError(
                 "The `--loop` option requires `--enable-pantsd`, in order to watch files."
             )
->>>>>>> 29cf9fc8
 
         if opts.remote_execution and not opts.remote_execution_server:
             raise OptionsError(
