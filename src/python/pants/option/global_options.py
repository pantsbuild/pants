--- conflicted
+++ resolved
@@ -186,7 +186,7 @@
     # Having these in bootstrap options allows them to affect registration of non-bootstrap options.
     register('--v1', advanced=True, type=bool, default=True,
              help='Enables execution of v1 Tasks.')
-    register('--v2', advanced=True, type=bool, default=False,
+    register('--v2', advanced=True, type=bool, default=True,
              help='Enables execution of v2 @goal_rules.')
 
     # TODO(#7203): make a regexp option type!
@@ -565,14 +565,6 @@
                   "tags ('-' prefix).  Useful with ::, to find subsets of targets "
                   "(e.g., integration tests.)")
 
-<<<<<<< HEAD
-    # Toggles v1/v2 `Task` vs `@rule` pipelines on/off.
-    register('--v1', advanced=True, type=bool, default=True,
-             help='Enables execution of v1 Tasks.')
-    register('--v2', advanced=True, type=bool, default=True,
-             help='Enables execution of v2 @goal_rules.')
-=======
->>>>>>> d0998872
     register('--v2-ui', default=False, type=bool, daemon=False,
              passive=not register.bootstrap.v2,
              help='Whether to show v2 engine execution progress.')
