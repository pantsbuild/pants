--- conflicted
+++ resolved
@@ -1519,17 +1519,12 @@
         for glob in potentially_absolute_globs:
             # NB: We use `relpath` here because these paths are untrusted, and might need to be
             # normalized in addition to being relativized.
-<<<<<<< HEAD
-            glob_relpath = os.path.relpath(glob or os.getcwd(), buildroot)
-=======
             glob_relpath = (
                 os.path.relpath(glob, buildroot) if os.path.isabs(glob) else os.path.normpath(glob)
             )
->>>>>>> f4d6b52b
             if glob_relpath == "." or glob_relpath.startswith(".."):
                 logger.debug(
-                    f"Changes to {glob} will not be invalidated because it is outside of the "
-                    "build root."
+                    f"Changes to {glob}, outside of the buildroot, will not be invalidated."
                 )
                 continue
 
