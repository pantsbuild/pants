# Copyright 2014 Pants project contributors (see CONTRIBUTORS.md).
# Licensed under the Apache License, Version 2.0 (see LICENSE).

import multiprocessing
import os
import sys
import tempfile
from dataclasses import dataclass
from enum import Enum
from typing import Any

from pants.base.build_environment import (
    get_buildroot,
    get_default_pants_config_file,
    get_pants_cachedir,
    get_pants_configdir,
    pants_version,
)
from pants.option.custom_types import dir_option
from pants.option.errors import OptionsError
from pants.option.scope import GLOBAL_SCOPE, ScopeInfo
from pants.subsystem.subsystem import Subsystem
from pants.util.logging import LogLevel


class GlobMatchErrorBehavior(Enum):
    """Describe the action to perform when matching globs in BUILD files to source files.

    NB: this object is interpreted from within Snapshot::lift_path_globs() -- that method will need to
    be aware of any changes to this object's definition.
    """

    ignore = "ignore"
    warn = "warn"
    error = "error"


class FileNotFoundBehavior(Enum):
    """What to do when globs do not match in BUILD files."""

    warn = "warn"
    error = "error"

    def to_glob_match_error_behavior(self) -> GlobMatchErrorBehavior:
        return GlobMatchErrorBehavior(self.value)


class OwnersNotFoundBehavior(Enum):
    """What to do when a file argument cannot be mapped to an owning target."""

    ignore = "ignore"
    warn = "warn"
    error = "error"

    def to_glob_match_error_behavior(self) -> GlobMatchErrorBehavior:
        return GlobMatchErrorBehavior(self.value)


@dataclass(frozen=True)
class ExecutionOptions:
    """A collection of all options related to (remote) execution of processes.

    TODO: These options should move to a Subsystem once we add support for "bootstrap" Subsystems (ie,
    allowing Subsystems to be consumed before the Scheduler has been created).
    """

    remote_execution: Any
    remote_store_server: Any
    remote_store_thread_count: Any
    remote_execution_server: Any
    remote_store_chunk_bytes: Any
    remote_store_chunk_upload_timeout_seconds: Any
    remote_store_rpc_retries: Any
    remote_store_connection_limit: Any
    process_execution_local_parallelism: Any
    process_execution_remote_parallelism: Any
    process_execution_cleanup_local_dirs: Any
    process_execution_speculation_delay: Any
    process_execution_speculation_strategy: Any
    process_execution_use_local_cache: Any
    remote_execution_process_cache_namespace: Any
    remote_instance_name: Any
    remote_ca_certs_path: Any
    remote_oauth_bearer_token_path: Any
    remote_execution_extra_platform_properties: Any
    remote_execution_headers: Any
    remote_execution_enable_streaming: bool
    remote_execution_overall_deadline_secs: int
    process_execution_local_enable_nailgun: bool

    @classmethod
    def from_bootstrap_options(cls, bootstrap_options):
        return cls(
            remote_execution=bootstrap_options.remote_execution,
            remote_store_server=bootstrap_options.remote_store_server,
            remote_execution_server=bootstrap_options.remote_execution_server,
            remote_store_thread_count=bootstrap_options.remote_store_thread_count,
            remote_store_chunk_bytes=bootstrap_options.remote_store_chunk_bytes,
            remote_store_chunk_upload_timeout_seconds=bootstrap_options.remote_store_chunk_upload_timeout_seconds,
            remote_store_rpc_retries=bootstrap_options.remote_store_rpc_retries,
            remote_store_connection_limit=bootstrap_options.remote_store_connection_limit,
            process_execution_local_parallelism=bootstrap_options.process_execution_local_parallelism,
            process_execution_remote_parallelism=bootstrap_options.process_execution_remote_parallelism,
            process_execution_cleanup_local_dirs=bootstrap_options.process_execution_cleanup_local_dirs,
            process_execution_speculation_delay=bootstrap_options.process_execution_speculation_delay,
            process_execution_speculation_strategy=bootstrap_options.process_execution_speculation_strategy,
            process_execution_use_local_cache=bootstrap_options.process_execution_use_local_cache,
            remote_execution_process_cache_namespace=bootstrap_options.remote_execution_process_cache_namespace,
            remote_instance_name=bootstrap_options.remote_instance_name,
            remote_ca_certs_path=bootstrap_options.remote_ca_certs_path,
            remote_oauth_bearer_token_path=bootstrap_options.remote_oauth_bearer_token_path,
            remote_execution_extra_platform_properties=bootstrap_options.remote_execution_extra_platform_properties,
            remote_execution_headers=bootstrap_options.remote_execution_headers,
            remote_execution_enable_streaming=bootstrap_options.remote_execution_enable_streaming,
            remote_execution_overall_deadline_secs=bootstrap_options.remote_execution_overall_deadline_secs,
            process_execution_local_enable_nailgun=bootstrap_options.process_execution_local_enable_nailgun,
        )


DEFAULT_EXECUTION_OPTIONS = ExecutionOptions(
    remote_execution=False,
    remote_store_server=[],
    remote_store_thread_count=1,
    remote_execution_server=None,
    remote_store_chunk_bytes=1024 * 1024,
    remote_store_chunk_upload_timeout_seconds=60,
    remote_store_rpc_retries=2,
    remote_store_connection_limit=5,
    process_execution_local_parallelism=multiprocessing.cpu_count() * 2,
    process_execution_remote_parallelism=128,
    process_execution_cleanup_local_dirs=True,
    process_execution_speculation_delay=1,
    process_execution_speculation_strategy="local_first",
    process_execution_use_local_cache=True,
    remote_execution_process_cache_namespace=None,
    remote_instance_name=None,
    remote_ca_certs_path=None,
    remote_oauth_bearer_token_path=None,
    remote_execution_extra_platform_properties=[],
    remote_execution_headers={},
    remote_execution_enable_streaming=False,
    remote_execution_overall_deadline_secs=60 * 60,  # one hour
    process_execution_local_enable_nailgun=False,
)


class GlobalOptions(Subsystem):
    options_scope = GLOBAL_SCOPE
    options_scope_category = ScopeInfo.GLOBAL

    @classmethod
    def register_bootstrap_options(cls, register):
        """Register bootstrap options.

        "Bootstrap options" are the set of options necessary to create a Scheduler. If an option is
        not consumed during creation of a Scheduler, it should be in `register_options` instead.

        Bootstrap option values can be interpolated into the config file, and can be referenced
        programmatically in registration code, e.g., as register.bootstrap.pants_workdir.

        Note that regular code can also access these options as normal global-scope options. Their
        status as "bootstrap options" is only pertinent during option registration.
        """
        buildroot = get_buildroot()
        default_distdir_name = "dist"
        default_rel_distdir = f"/{default_distdir_name}/"

        register(
            "-l",
            "--level",
            type=LogLevel,
            default=LogLevel.INFO,
            recursive=True,
            help="Set the logging level.",
        )

        register(
            "--log-show-rust-3rdparty",
            type=bool,
            default=False,
            advanced=True,
            help="Whether to show/hide logging done by 3rdparty rust crates used by the pants "
            "engine.",
        )

        # Toggles v1/v2 `Task` vs `@rule` pipelines on/off.
        # Having these in bootstrap options allows them to affect registration of non-bootstrap options.
        register(
            "--v1", advanced=True, type=bool, default=True, help="Enables execution of v1 Tasks."
        )

        register(
            "--v2",
            advanced=True,
            type=bool,
            default=True,
            help="Enables execution of v2 @goal_rules.",
        )

        # TODO(#7203): make a regexp option type!
        register(
            "--ignore-pants-warnings",
            type=list,
            member_type=str,
            default=[],
            advanced=True,
            help="Regexps matching warning strings to ignore, e.g. "
            '["DEPRECATED: scope some_scope will be removed"]. The regexps will be matched '
            "from the start of the warning string, and will always be case-insensitive. "
            "See the `warnings` module documentation for more background on these are used.",
        )
        register(
            "--option-name-check-distance",
            advanced=True,
            type=int,
            default=2,
            help="The maximum Levenshtein distance to use when offering suggestions for invalid "
            "option names.",
        )

        register(
            "--pants-version",
            advanced=True,
            default=pants_version(),
            daemon=True,
            help="Use this pants version. Note Pants code only uses this to verify that you are "
            "using the requested version, as Pants cannot dynamically change the version it "
            "is using once the program is already running. This option is useful to set in "
            "your pants.toml, however, and then you can grep the value to select which "
            "version to use for setup scripts (e.g. `./pants`), runner scripts, IDE plugins, "
            "etc. For example, the setup script we distribute at https://www.pantsbuild.org/install.html#recommended-installation "
            "uses this value to determine which Python version to run with. You may find the "
            "version of the pants instance you are running using -v, -V, or --version.",
        )
        register(
            "--pants-bin-name",
            advanced=True,
            default="./pants",
            help="The name of the script or binary used to invoke pants. "
            "Useful when printing help messages.",
        )
        register(
            "--plugins",
            advanced=True,
            type=list,
            help="Allow backends to be loaded from these plugins.  The default backends for "
            "each plugin will be loaded automatically. Other backends in a plugin can be "
            "loaded by listing them in --backend-packages.",
        )
        register(
            "--plugins2",
            advanced=True,
            type=list,
            removal_version="2.1.0.dev0",
            removal_hint="Use --plugins instead.",
            help="Allow backends to be loaded from these plugins.  The default backends for "
            "each plugin will be loaded automatically. Other backends in a plugin can be "
            "loaded by listing them in --backend-packages.",
        )
        register(
            "--plugins-force-resolve",
            advanced=True,
            type=bool,
            default=False,
            help="Re-resolve plugins even if previously resolved.",
        )
        register(
            "--plugin-cache-dir",
            advanced=True,
            default=os.path.join(get_pants_cachedir(), "plugins"),
            help="Cache resolved plugin requirements here.",
        )
        register(
            "--backend-packages",
            advanced=True,
            type=list,
<<<<<<< HEAD
            default=["pants.cache"],
=======
            default=[],
>>>>>>> d2e04c48
            help=(
                "Register rules from these backends. The backend packages must be present on "
                "the PYTHONPATH, typically because they are in the Pants core dist, in a "
                "plugin dist, or available as sources in the repo."
            ),
        )
        register(
            "--backend-packages2",
            advanced=True,
            type=list,
            default=[],
            removal_version="2.1.0.dev0",
            removal_hint="Use --backend-packages instead.",
            help=(
                "Register rules from these backends. The backend packages must be present on "
                "the PYTHONPATH, typically because they are in the Pants core dist, in a "
                "plugin dist, or available as sources in the repo."
            ),
        )

        register(
            "--pants-bootstrapdir",
            advanced=True,
            metavar="<dir>",
            default=get_pants_cachedir(),
            help="Use this dir for global cache.",
        )
        register(
            "--pants-configdir",
            advanced=True,
            metavar="<dir>",
            default=get_pants_configdir(),
            help="Use this dir for global config files.",
        )
        register(
            "--pants-workdir",
            advanced=True,
            metavar="<dir>",
            default=os.path.join(buildroot, ".pants.d"),
            daemon=True,
            help="Write intermediate output files to this dir.",
        )
        register(
            "--pants-physical-workdir-base",
            advanced=True,
            metavar="<dir>",
            default=None,
            daemon=True,
            help="When set, a base directory in which to store `--pants-workdir` contents. "
            "If this option is a set, the workdir will be created as symlink into a "
            "per-workspace subdirectory.",
        )
        register(
            "--pants-supportdir",
            advanced=True,
            metavar="<dir>",
            default=os.path.join(buildroot, "build-support"),
            help="Use support files from this dir.",
        )
        register(
            "--pants-distdir",
            advanced=True,
            metavar="<dir>",
            default=os.path.join(buildroot, "dist"),
            help="Write end-product artifacts to this dir.",
        )
        register(
            "--pants-subprocessdir",
            advanced=True,
            default=os.path.join(buildroot, ".pids"),
            daemon=True,
            help="The directory to use for tracking subprocess metadata, if any. This should "
            "live outside of the dir used by `--pants-workdir` to allow for tracking "
            "subprocesses that outlive the workdir data (e.g. `./pants server`).",
        )
        register(
            "--pants-config-files",
            advanced=True,
            type=list,
            # NB: We don't fingerprint the list of config files, because the content of the config
            # files independently affects fingerprints.
            fingerprint=False,
            default=[get_default_pants_config_file()],
            help="Paths to Pants config files.",
        )
        # TODO: Deprecate the --pantsrc/--pantsrc-files options?  This would require being able
        # to set extra config file locations in an initial bootstrap config file.
        register(
            "--pantsrc",
            advanced=True,
            type=bool,
            default=True,
            # NB: See `--pants-config-files`.
            fingerprint=False,
            help="Use pantsrc files.",
        )
        register(
            "--pantsrc-files",
            advanced=True,
            type=list,
            metavar="<path>",
            # NB: See `--pants-config-files`.
            fingerprint=False,
            default=["/etc/pantsrc", "~/.pants.rc"],
            help=(
                "Override config with values from these files, using syntax matching that of "
                "`--pants-config-files`."
            ),
        )
        register(
            "--pythonpath",
            advanced=True,
            type=list,
            help="Add these directories to PYTHONPATH to search for plugins.",
        )
        register(
            "--spec-file",
            type=list,
            dest="spec_files",
            # NB: See `--pants-config-files`.
            fingerprint=False,
            help="Read additional specs from this file (e.g. target addresses or file names). "
            "Each spec should be one per line.",
        )
        register(
            "--verify-config",
            type=bool,
            default=True,
            advanced=True,
            help="Verify that all config file values correspond to known options.",
        )

        register(
            "--build-ignore",
            advanced=True,
            type=list,
            default=[".*/", "bower_components/", "node_modules/", "*.egg-info/"],
            help="Paths to ignore when identifying BUILD files. "
            "This does not affect any other filesystem operations. "
            "Patterns use the gitignore pattern syntax (https://git-scm.com/docs/gitignore).",
        )
        register(
            "--pants-ignore",
            advanced=True,
            type=list,
            member_type=str,
            default=[".*/", default_rel_distdir],
            help="Paths to ignore for all filesystem operations performed by pants "
            "(e.g. BUILD file scanning, glob matching, etc). "
            "Patterns use the gitignore syntax (https://git-scm.com/docs/gitignore). "
            "The `--pants-distdir` and `--pants-workdir` locations are inherently ignored."
            "--pants-ignore can be used in tandem with --pants-ignore-use-gitignore, and any rules "
            "specified here apply after rules specified in a .gitignore file.",
        )
        register(
            "--pants-ignore-use-gitignore",
            advanced=True,
            type=bool,
            default=True,
            help="Make use of a root .gitignore file when determining whether to ignore filesystem "
            "operations performed by pants. If used together with `--pants-ignore`, any exclude/include "
            "patterns specified there apply after .gitignore rules.",
        )
        register(
            "--owners-not-found-behavior",
            advanced=True,
            type=OwnersNotFoundBehavior,
            default=OwnersNotFoundBehavior.error,
            help="What to do when file arguments do not have any owning target. This happens when there "
            "are no targets whose `sources` fields include the file argument.",
        )
        register(
            "--files-not-found-behavior",
            advanced=True,
            type=FileNotFoundBehavior,
            default=FileNotFoundBehavior.warn,
            help="What to do when files and globs specified in BUILD files, such as in the "
            "`sources` field, cannot be found. This happens when the files do not exist on "
            "your machine or when they are ignored by the `--pants-ignore` option.",
        )

        # TODO(#7203): make a regexp option type!
        register(
            "--exclude-target-regexp",
            advanced=True,
            type=list,
            default=[],
            metavar="<regexp>",
            help="Exclude target roots that match these regexes.",
        )
        register(
            "--subproject-roots",
            type=list,
            advanced=True,
            default=[],
            help="Paths that correspond with build roots for any subproject that this "
            "project depends on.",
        )

        # These logging options are registered in the bootstrap phase so that plugins can log during
        # registration and not so that their values can be interpolated in configs.
        register(
            "-d",
            "--logdir",
            advanced=True,
            metavar="<dir>",
            daemon=True,
            help="Write logs to files under this directory.",
        )

        register(
            "--pantsd",
            advanced=True,
            type=bool,
            default=True,
            daemon=True,
            help=(
                "Enables use of the pants daemon (pantsd). pantsd can significantly improve "
                "runtime performance by lowering per-run startup cost, and by caching filesystem "
                "operations and @rule execution."
            ),
        )

        # Whether or not to make necessary arrangements to have concurrent runs in pants.
        # In practice, this means that if this is set, a run will not even try to use pantsd.
        # NB: Eventually, we would like to deprecate this flag in favor of making pantsd runs parallelizable.
        register(
            "--concurrent",
            advanced=True,
            type=bool,
            default=False,
            help="Enable concurrent runs of pants. Without this enabled, pants will "
            "start up all concurrent invocations (e.g. in other terminals) without pantsd. "
            "Enabling this option requires parallel pants invocations to block on the first",
        )

        # Calling pants command (inner run) from other pants command is unusual behaviour,
        # and most users should never set this flag.
        # It is automatically set by pants when an inner run is detected.
        # Currently, pants commands with this option set don't use pantsd,
        # but this effect should not be relied upon.
        # This option allows us to know who was the parent of pants inner runs for informational purposes.
        register(
            "--parent-build-id",
            advanced=True,
            default=None,
            help="The build ID of the other pants run which spawned this one, if any.",
        )

        # NB: We really don't want this option to invalidate the daemon, because different clients might have
        # different needs. For instance, an IDE might have a very long timeout because it only wants to refresh
        # a project in the background, while a user might want a shorter timeout for interactivity.
        register(
            "--pantsd-timeout-when-multiple-invocations",
            advanced=True,
            type=float,
            default=60.0,
            help="The maximum amount of time to wait for the invocation to start until "
            "raising a timeout exception. "
            "Because pantsd currently does not support parallel runs, "
            "any prior running Pants command must be finished for the current one to start. "
            "To never timeout, use the value -1.",
        )
        register(
            "--pantsd-max-memory-usage",
            advanced=True,
            type=int,
            default=2 ** 32,
            help=(
                "The maximum memory usage of a pantsd process (in bytes). There is at most one "
                "pantsd process per workspace."
            ),
        )

        # These facilitate configuring the native engine.
        register(
            "--native-engine-visualize-to",
            advanced=True,
            default=None,
            type=dir_option,
            help="A directory to write execution and rule graphs to as `dot` files. The contents "
            "of the directory will be overwritten if any filenames collide.",
        )
        register(
            "--print-exception-stacktrace",
            advanced=True,
            type=bool,
            fingerprint=False,
            help="Print to console the full exception stack trace if encountered.",
        )

        # BinaryUtil options.
        # TODO: Nuke these once we get rid of src/python/pants/binaries/binary_util.py
        #  (see there for what that will take).
        register(
            "--binaries-baseurls",
            type=list,
            advanced=True,
            default=["https://binaries.pantsbuild.org"],
            help="List of URLs from which binary tools are downloaded. URLs are "
            "searched in order until the requested path is found.",
        )
        register(
            "--binaries-fetch-timeout-secs",
            type=int,
            default=30,
            advanced=True,
            help="Timeout in seconds for URL reads when fetching binary tools from the "
            "repos specified by --baseurls.",
        )
        register(
            "--binaries-path-by-id",
            type=dict,
            advanced=True,
            help=(
                "Maps output of uname for a machine to a binary search path: "
                "(sysname, id) -> (os, arch), e.g. {('darwin', '15'): ('mac', '10.11'), "
                "('linux', 'arm32'): ('linux', 'arm32')}."
            ),
        )
        register(
            "--allow-external-binary-tool-downloads",
            type=bool,
            default=True,
            advanced=True,
            help="If False, require BinaryTool subclasses to download their contents from urls "
            "generated from --binaries-baseurls, even if the tool has an external url "
            "generator. This can be necessary if using Pants in an environment which cannot "
            "contact the wider Internet.",
        )

        # Pants Daemon options.
        register(
            "--pantsd-pailgun-port",
            advanced=True,
            type=int,
            default=0,
            daemon=True,
            help="The port to bind the pants nailgun server to. Defaults to a random port.",
        )
        # TODO(#7514): Make this default to 1.0 seconds if stdin is a tty!
        register(
            "--pantsd-pailgun-quit-timeout",
            advanced=True,
            type=float,
            default=5.0,
            help="The length of time (in seconds) to wait for further output after sending a "
            "signal to the remote pantsd process before killing it.",
        )
        register(
            "--pantsd-log-dir",
            advanced=True,
            default=None,
            daemon=True,
            help="The directory to log pantsd output to.",
        )
        register(
            "--pantsd-invalidation-globs",
            advanced=True,
            type=list,
            default=[],
            daemon=True,
            help="Filesystem events matching any of these globs will trigger a daemon restart. "
            "Pants' own code, plugins, and `--pants-config-files` are inherently invalidated.",
        )

        register(
            "--build-file-prelude-globs",
            advanced=True,
            type=list,
            default=[],
            help="Python files to evaluate and whose symbols should be exposed to all BUILD files ."
            "This allows for writing functions which create multiple rules, or set default "
            "arguments for rules. The order these files will be evaluated is undefined - they should not rely on each "
            "other, or override symbols from each other.",
        )

        register(
            "--local-store-dir",
            advanced=True,
            help="Directory to use for engine's local file store.",
            # This default is also hard-coded into the engine's rust code in
            # fs::Store::default_path
            default=os.path.expanduser("~/.cache/pants/lmdb_store"),
        )
        register(
            "--local-execution-root-dir",
            advanced=True,
            help="Directory to use for engine's local process execution sandboxing.",
            default=tempfile.gettempdir(),
        )
        register(
            "--named-caches-dir",
            advanced=True,
            help="Directory to use as the base for named global caches for processes with "
            "trusted, concurrency-safe caches.",
            default=os.path.join(get_pants_cachedir(), "named_caches"),
        )
        register(
            "--remote-execution",
            advanced=True,
            type=bool,
            default=DEFAULT_EXECUTION_OPTIONS.remote_execution,
            help="Enables remote workers for increased parallelism. (Alpha)",
        )
        register(
            "--remote-store-server",
            advanced=True,
            type=list,
            default=[],
            help="host:port of grpc server to use as remote execution file store.",
        )
        # TODO: Infer this from remote-store-connection-limit.
        register(
            "--remote-store-thread-count",
            type=int,
            advanced=True,
            default=DEFAULT_EXECUTION_OPTIONS.remote_store_thread_count,
            help="Thread count to use for the pool that interacts with the remote file store.",
        )
        register(
            "--remote-execution-server",
            advanced=True,
            help="host:port of grpc server to use as remote execution scheduler.",
        )
        register(
            "--remote-store-chunk-bytes",
            type=int,
            advanced=True,
            default=DEFAULT_EXECUTION_OPTIONS.remote_store_chunk_bytes,
            help="Size in bytes of chunks transferred to/from the remote file store.",
        )
        register(
            "--remote-store-chunk-upload-timeout-seconds",
            type=int,
            advanced=True,
            default=DEFAULT_EXECUTION_OPTIONS.remote_store_chunk_upload_timeout_seconds,
            help="Timeout (in seconds) for uploads of individual chunks to the remote file store.",
        )
        register(
            "--remote-store-rpc-retries",
            type=int,
            advanced=True,
            default=DEFAULT_EXECUTION_OPTIONS.remote_store_rpc_retries,
            help="Number of times to retry any RPC to the remote store before giving up.",
        )
        register(
            "--remote-store-connection-limit",
            type=int,
            advanced=True,
            default=DEFAULT_EXECUTION_OPTIONS.remote_store_connection_limit,
            help="Number of remote stores to concurrently allow connections to.",
        )
        register(
            "--remote-execution-process-cache-namespace",
            advanced=True,
            help="The cache namespace for remote process execution. "
            "Bump this to invalidate every artifact's remote execution. "
            "This is the remote execution equivalent of the legacy cache-key-gen-version "
            "flag.",
        )
        register(
            "--remote-instance-name",
            advanced=True,
            help="Name of the remote execution instance to use. Used for routing within "
            "--remote-execution-server and --remote-store-server.",
        )
        register(
            "--remote-ca-certs-path",
            advanced=True,
            help="Path to a PEM file containing CA certificates used for verifying secure "
            "connections to --remote-execution-server and --remote-store-server. "
            "If not specified, TLS will not be used.",
        )
        register(
            "--remote-oauth-bearer-token-path",
            advanced=True,
            help="Path to a file containing an oauth token to use for grpc connections to "
            "--remote-execution-server and --remote-store-server. If not specified, no "
            "authorization will be performed.",
        )
        register(
            "--remote-execution-extra-platform-properties",
            advanced=True,
            help="Platform properties to set on remote execution requests. "
            "Format: property=value. Multiple values should be specified as multiple "
            "occurrences of this flag. Pants itself may add additional platform properties.",
            type=list,
            default=[],
        )
        register(
            "--remote-execution-headers",
            advanced=True,
            help="Headers to set on remote execution requests. "
            "Format: header=value. Pants itself may add additional headers.",
            type=dict,
            default={},
        )
        register(
            "--remote-execution-enable-streaming",
            type=bool,
            default=False,
            advanced=True,
            help="Enable the streaming remote execution client (experimental).",
        )
        register(
            "--remote-execution-overall-deadline-secs",
            type=int,
            default=DEFAULT_EXECUTION_OPTIONS.remote_execution_overall_deadline_secs,
            advanced=True,
            help="Overall timeout in seconds for each remote execution request from time of submission",
        )
        register(
            "--process-execution-local-parallelism",
            type=int,
            default=DEFAULT_EXECUTION_OPTIONS.process_execution_local_parallelism,
            advanced=True,
            help="Number of concurrent processes that may be executed locally.",
        )
        register(
            "--process-execution-remote-parallelism",
            type=int,
            default=DEFAULT_EXECUTION_OPTIONS.process_execution_remote_parallelism,
            advanced=True,
            help="Number of concurrent processes that may be executed remotely.",
        )
        register(
            "--process-execution-cleanup-local-dirs",
            type=bool,
            default=True,
            advanced=True,
            help="Whether or not to cleanup directories used for local process execution "
            "(primarily useful for e.g. debugging).",
        )
        register(
            "--process-execution-speculation-delay",
            type=float,
            default=DEFAULT_EXECUTION_OPTIONS.process_execution_speculation_delay,
            advanced=True,
            help="Number of seconds to wait before speculating a second request for a slow process. "
            " see `--process-execution-speculation-strategy`",
        )
        register(
            "--process-execution-speculation-strategy",
            choices=["remote_first", "local_first", "none"],
            default=DEFAULT_EXECUTION_OPTIONS.process_execution_speculation_strategy,
            help="Speculate a second request for an underlying process if the first one does not complete within "
            "`--process-execution-speculation-delay` seconds.\n"
            "`local_first` (default): Try to run the process locally first, "
            "and fall back to remote execution if available.\n"
            "`remote_first`: Run the process on the remote execution backend if available, "
            "and fall back to the local host if remote calls take longer than the speculation timeout.\n"
            "`none`: Do not speculate about long running processes.",
            advanced=True,
        )
        register(
            "--process-execution-use-local-cache",
            type=bool,
            default=True,
            advanced=True,
            help="Whether to keep process executions in a local cache persisted to disk.",
        )
        register(
            "--process-execution-local-enable-nailgun",
            type=bool,
            default=DEFAULT_EXECUTION_OPTIONS.process_execution_local_enable_nailgun,
            help="Whether or not to use nailgun to run the requests that are marked as nailgunnable.",
            advanced=True,
        )

    @classmethod
    def register_options(cls, register):
        """Register options not tied to any particular task or subsystem."""
        # The bootstrap options need to be registered on the post-bootstrap Options instance, so it
        # won't choke on them on the command line, and also so we can access their values as regular
        # global-scope options, for convenience.
        cls.register_bootstrap_options(register)

        register(
            "--colors",
            type=bool,
            default=sys.stdout.isatty(),
            recursive=True,
            help="Set whether log messages are displayed in color.",
        )

        register(
            "--tag",
            type=list,
            metavar="[+-]tag1,tag2,...",
            help="Include only targets with these tags (optional '+' prefix) or without these "
            "tags ('-' prefix).  Useful with ::, to find subsets of targets "
            "(e.g., integration tests.)",
        )
        register(
            "--dynamic-ui",
            type=bool,
            default=(("CI" not in os.environ) and sys.stderr.isatty()),
            help="Display a dynamically-updating console UI as Pants runs. This is true by default "
            "if Pants detects a TTY and there is no 'CI' environment variable indicating that "
            "Pants is running in a continuous integration environment; and false otherwise.",
        )

        register(
            "--dependency-inference",
            default=False,
            type=bool,
            advanced=True,
            help=(
                "Enable dependency inference, meaning that Pants will read your source code to "
                "infer the `dependencies` field for you in BUILD files. You can check what Pants "
                "inferred by running `./pants dependencies` on your target. You may still need to "
                "explicitly provide some `dependencies` that cannot be inferred."
            ),
        )

        loop_flag = "--loop"
        loop_passive = register.bootstrap.v1 or not register.bootstrap.v2
        register(
            loop_flag,
            type=bool,
            passive=loop_passive,
            help="Run v2 @goal_rules continuously as file changes are detected.",
        )
        register(
            "--loop-max",
            type=int,
            default=2 ** 32,
            advanced=True,
            passive=loop_passive,
            help=f"The maximum number of times to loop when `{loop_flag}` is specified.",
        )

        no_v1 = not register.bootstrap.v1
        register(
            "-x",
            "--time",
            type=bool,
            passive=no_v1,
            help="Output a timing report at the end of the run.",
        )
        register(
            "-e", "--explain", type=bool, passive=no_v1, help="Explain the execution of goals."
        )
        register(
            "-q",
            "--quiet",
            type=bool,
            recursive=True,
            passive=no_v1,
            help="Squelches most console output. NOTE: Some tasks default to behaving quietly: "
            "inverting this option supports making them noisier than they would be otherwise.",
        )
        # TODO: After moving to the new options system these abstraction leaks can go away.
        register(
            "-k",
            "--kill-nailguns",
            advanced=True,
            type=bool,
            passive=no_v1,
            help="Kill nailguns before exiting",
        )
        register(
            "--fail-fast",
            advanced=True,
            type=bool,
            recursive=True,
            passive=no_v1,
            help="Exit as quickly as possible on error, rather than attempting to continue "
            "to process the non-erroneous subset of the input.",
        )
        register(
            "--cache-key-gen-version",
            advanced=True,
            default="200",
            recursive=True,
            passive=no_v1,
            help="The cache key generation. Bump this to invalidate every artifact for a scope.",
        )
        register(
            "--workdir-max-build-entries",
            advanced=True,
            type=int,
            default=8,
            passive=no_v1,
            help="Maximum number of previous builds to keep per task target pair in workdir. "
            "If set, minimum 2 will always be kept to support incremental compilation.",
        )
        register(
            "--max-subprocess-args",
            advanced=True,
            type=int,
            default=100,
            recursive=True,
            passive=no_v1,
            help="Used to limit the number of arguments passed to some subprocesses by breaking "
            "the command up into multiple invocations.",
        )
        register(
            "--lock",
            advanced=True,
            type=bool,
            default=True,
            help="Use a global lock to exclude other versions of pants from running during "
            "critical operations.",
        )
        register(
            "--streaming-workunits-report-interval",
            type=float,
            default=10,
            advanced=True,
            help="Interval in seconds between when streaming workunit event receivers will be polled.",
        )
        register(
            "--streaming-workunits-handlers",
            type=list,
            member_type=str,
            default=[],
            advanced=True,
            help="Use this option to name Subsystems which will receive streaming workunit events. "
            "For instance, `--streaming-workunits-handlers=\"['pants.reporting.workunit.Workunits']\"` will "
            'register a Subsystem called Workunits defined in the module "pants.reporting.workunit".',
        )

    @classmethod
    def validate_instance(cls, opts):
        """Validates an instance of global options for cases that are not prohibited via
        registration.

        For example: mutually exclusive options may be registered by passing a `mutually_exclusive_group`,
        but when multiple flags must be specified together, it can be necessary to specify post-parse
        checks.

        Raises pants.option.errors.OptionsError on validation failure.
        """
        if opts.remote_execution and not opts.remote_execution_server:
            raise OptionsError(
                "The `--remote-execution` option requires also setting "
                "`--remote-execution-server` to work properly."
            )

        if opts.remote_execution_server and not opts.remote_store_server:
            raise OptionsError(
                "The `--remote-execution-server` option requires also setting "
                "`--remote-store-server`. Often these have the same value."
            )<|MERGE_RESOLUTION|>--- conflicted
+++ resolved
@@ -274,11 +274,7 @@
             "--backend-packages",
             advanced=True,
             type=list,
-<<<<<<< HEAD
-            default=["pants.cache"],
-=======
             default=[],
->>>>>>> d2e04c48
             help=(
                 "Register rules from these backends. The backend packages must be present on "
                 "the PYTHONPATH, typically because they are in the Pants core dist, in a "
