--- conflicted
+++ resolved
@@ -1,5 +1,7 @@
 # Copyright 2014 Pants project contributors (see CONTRIBUTORS.md).
 # Licensed under the Apache License, Version 2.0 (see LICENSE).
+
+from __future__ import annotations
 
 import os
 from functools import partial
@@ -17,7 +19,7 @@
 
 class TestOptionsBootstrapper:
     @staticmethod
-    def _config_path(path: Optional[str]) -> List[str]:
+    def _config_path(path: str | None) -> list[str]:
         if path is None:
             return ["--pants-config-files=[]"]
         return [f"--pants-config-files=['{path}']"]
@@ -25,9 +27,9 @@
     def assert_bootstrap_options(
         self,
         *,
-        config: Optional[Dict[str, str]] = None,
-        env: Optional[Dict[str, str]] = None,
-        args: Optional[List[str]] = None,
+        config: dict[str, str] | None = None,
+        env: dict[str, str] | None = None,
+        args: list[str] | None = None,
         **expected_entries,
     ) -> None:
         with temporary_file(binary_mode=False) as fp:
@@ -378,39 +380,11 @@
 
     def test_setting_pants_config_in_config(self, tmp_path: Path) -> None:
         # Test that setting pants_config in the config file has no effect.
-<<<<<<< HEAD
+
         config1 = tmp_path / "config1"
         config2 = tmp_path / "config2"
         config1.write_text(f"[DEFAULT]\npants_config_files = ['{config2}']\nlogdir = 'logdir1'\n")
         config2.write_text("[DEFAULT]\nlogdir = 'logdir2'\n")
-=======
-        with temporary_dir() as tmpdir:
-            config1 = os.path.join(tmpdir, "config1")
-            config2 = os.path.join(tmpdir, "config2")
-            with open(config1, "w") as out1:
-                out1.write(f"[DEFAULT]\npants_config_files = ['{config2}']\nlogdir = 'logdir1'\n")
-            with open(config2, "w") as out2:
-                out2.write("[DEFAULT]\nlogdir = 'logdir2'\n")
-
-            ob = OptionsBootstrapper.create(
-                env={}, args=[f"--pants-config-files=['{config1}']"], allow_pantsrc=False
-            )
-            logdir = ob.get_bootstrap_options().for_global_scope().logdir
-            assert "logdir1" == logdir
-
-    def test_alias_pyupgrade(self) -> None:
-        with temporary_dir() as tmpdir:
-            config = os.path.join(tmpdir, "config")
-            with open(config, "w") as out:
-                out.write(
-                    dedent(
-                        """\
-                        [cli.alias]
-                        pyupgrade = "--backend-packages=pants.backend.python.lint.pyupgrade fmt"
-                        """
-                    )
-                )
->>>>>>> 35b66427
 
         ob = OptionsBootstrapper.create(
             env={}, args=[f"--pants-config-files=['{config1.as_posix()}']"], allow_pantsrc=False
@@ -429,7 +403,6 @@
             )
         )
 
-<<<<<<< HEAD
         config_arg = f"--pants-config-files=['{config.as_posix()}']"
         ob = OptionsBootstrapper.create(env={}, args=[config_arg, "pyupgrade"], allow_pantsrc=False)
 
@@ -443,16 +416,4 @@
             "./pants",
             config_arg,
             "--backend-packages=pants.backend.python.lint.pyupgrade",
-        ) == ob.bootstrap_args
-=======
-            assert (
-                config_arg,
-                "--backend-packages=pants.backend.python.lint.pyupgrade",
-                "fmt",
-            ) == ob.args
-            assert (
-                "./pants",
-                config_arg,
-                "--backend-packages=pants.backend.python.lint.pyupgrade",
-            ) == ob.bootstrap_args
->>>>>>> 35b66427
+        ) == ob.bootstrap_args