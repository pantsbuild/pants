--- conflicted
+++ resolved
@@ -17,17 +17,11 @@
 from pants.option.arg_splitter import GLOBAL_SCOPE, GLOBAL_SCOPE_CONFIG_SECTION
 from pants.option.custom_types import (ListValueComponent, dict_option, file_option, list_option,
                                        target_list_option, target_option)
-<<<<<<< HEAD
 from pants.option.errors import (BooleanOptionNameWithNo, FrozenRegistration, ImplicitValIsNone,
                                  InvalidKwarg, InvalidMemberType, MemberTypeNotAllowed,
-                                 NoOptionNames, OptionNameDash, OptionNameDoubleDash, ParseError,
-=======
-from pants.option.errors import (BooleanOptionNameWithNo, DeprecatedOptionError, FrozenRegistration,
-                                 ImplicitValIsNone, InvalidKwarg, InvalidMemberType,
-                                 MemberTypeNotAllowed, NoOptionNames, OptionAlreadyRegistered,
-                                 OptionNameDash, OptionNameDoubleDash, ParseError,
->>>>>>> b1a6ebda
-                                 RecursiveSubsystemOption, Shadowing)
+                                 NoOptionNames, OptionAlreadyRegistered, OptionNameDash,
+                                 OptionNameDoubleDash, ParseError, RecursiveSubsystemOption,
+                                 Shadowing)
 from pants.option.option_util import is_list_option
 from pants.option.ranked_value import RankedValue
 from pants.option.scope import ScopeInfo
