# Copyright 2014 Pants project contributors (see CONTRIBUTORS.md).
# Licensed under the Apache License, Version 2.0 (see LICENSE).

python_library(
  dependencies=[
<<<<<<< HEAD
    'src/python/pants/util:collections_abc_backport',
    '3rdparty/python:configparser',
=======
>>>>>>> 9e0f664f
    '3rdparty/python:future',
    '3rdparty/python:ansicolors',
    '3rdparty/python:setuptools',
    '3rdparty/python/twitter/commons:twitter.common.collections',
    'src/python/pants/base:build_environment',
    'src/python/pants/base:deprecated',
    'src/python/pants/base:hash_utils',
    'src/python/pants/util:eval',
    'src/python/pants/util:memo',
    'src/python/pants/util:meta',
    'src/python/pants/util:objects',
    'src/python/pants/util:py2_compat',
    'src/python/pants/util:strutil',
  ]
)

target(
  name='migrate_config',
  dependencies=[
    'migrations/options/src/python:migrate_config'
  ]
)<|MERGE_RESOLUTION|>--- conflicted
+++ resolved
@@ -3,11 +3,7 @@
 
 python_library(
   dependencies=[
-<<<<<<< HEAD
     'src/python/pants/util:collections_abc_backport',
-    '3rdparty/python:configparser',
-=======
->>>>>>> 9e0f664f
     '3rdparty/python:future',
     '3rdparty/python:ansicolors',
     '3rdparty/python:setuptools',
