--- conflicted
+++ resolved
@@ -149,11 +149,8 @@
 
   def registration_function_for_scope(self, scope):
     """Returns a function for registering argparse args on the given scope."""
-<<<<<<< HEAD
-=======
     # TODO(benjy): Make this an instance of a class that implements __call__, so we can
     # docstring it, and so it's less weird than attatching properties to a function.
->>>>>>> 690e1873
     def register(*args, **kwargs):
       self.register(scope, *args, **kwargs)
     # Clients can access the bootstrap option values as register.bootstrap.
