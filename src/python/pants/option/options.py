# Copyright 2014 Pants project contributors (see CONTRIBUTORS.md).
# Licensed under the Apache License, Version 2.0 (see LICENSE).

from __future__ import annotations

import dataclasses
import logging
from enum import Enum
from typing import Any, Iterable, Mapping, Sequence

from pants.base.build_environment import get_buildroot
from pants.base.deprecated import warn_or_error
from pants.option.arg_splitter import ArgSplitter
from pants.option.config import Config
from pants.option.errors import ConfigValidationError
from pants.option.native_options import NativeOptionParser
from pants.option.option_util import is_list_option
from pants.option.option_value_container import OptionValueContainer, OptionValueContainerBuilder
from pants.option.parser import Parser
from pants.option.scope import GLOBAL_SCOPE, GLOBAL_SCOPE_CONFIG_SECTION, ScopeInfo
from pants.util.docutil import doc_url
from pants.util.memo import memoized_method
from pants.util.ordered_set import FrozenOrderedSet, OrderedSet
from pants.util.strutil import softwrap

logger = logging.getLogger(__name__)


class NativeOptionsValidation(Enum):
    ignore = "ignore"
    warning = "warning"
    error = "error"


class Options:
    """The outward-facing API for interacting with options.

    Supports option registration and fetching option values.

    Examples:

    The value in global scope of option '--foo-bar' (registered in global scope) will be selected
    in the following order:
      - The value of the --foo-bar flag in global scope.
      - The value of the PANTS_GLOBAL_FOO_BAR environment variable.
      - The value of the PANTS_FOO_BAR environment variable.
      - The value of the foo_bar key in the [GLOBAL] section of pants.toml.
      - The hard-coded value provided at registration time.
      - None.

    The value in scope 'compile.java' of option '--foo-bar' (registered in global scope) will be
    selected in the following order:
      - The value of the --foo-bar flag in scope 'compile.java'.
      - The value of the --foo-bar flag in scope 'compile'.
      - The value of the --foo-bar flag in global scope.
      - The value of the PANTS_COMPILE_JAVA_FOO_BAR environment variable.
      - The value of the PANTS_COMPILE_FOO_BAR environment variable.
      - The value of the PANTS_GLOBAL_FOO_BAR environment variable.
      - The value of the PANTS_FOO_BAR environment variable.
      - The value of the foo_bar key in the [compile.java] section of pants.toml.
      - The value of the foo_bar key in the [compile] section of pants.toml.
      - The value of the foo_bar key in the [GLOBAL] section of pants.toml.
      - The hard-coded value provided at registration time.
      - None.

    The value in scope 'compile.java' of option '--foo-bar' (registered in scope 'compile') will be
    selected in the following order:
      - The value of the --foo-bar flag in scope 'compile.java'.
      - The value of the --foo-bar flag in scope 'compile'.
      - The value of the PANTS_COMPILE_JAVA_FOO_BAR environment variable.
      - The value of the PANTS_COMPILE_FOO_BAR environment variable.
      - The value of the foo_bar key in the [compile.java] section of pants.toml.
      - The value of the foo_bar key in the [compile] section of pants.toml.
      - The value of the foo_bar key in the [GLOBAL] section of pants.toml
        (because of automatic config file fallback to that section).
      - The hard-coded value provided at registration time.
      - None.
    """

    class DuplicateScopeError(Exception):
        """More than one registration occurred for the same scope."""

    class AmbiguousPassthroughError(Exception):
        """More than one goal was passed along with passthrough args."""

    @classmethod
    def complete_scopes(cls, scope_infos: Iterable[ScopeInfo]) -> FrozenOrderedSet[ScopeInfo]:
        """Expand a set of scopes to include scopes they deprecate.

        Also validates that scopes do not collide.
        """
        ret: OrderedSet[ScopeInfo] = OrderedSet()
        original_scopes: dict[str, ScopeInfo] = {}
        for si in sorted(scope_infos, key=lambda _si: _si.scope):
            if si.scope in original_scopes:
                raise cls.DuplicateScopeError(
                    softwrap(
                        f"""
                        Scope `{si.scope}` claimed by {si}, was also claimed
                        by {original_scopes[si.scope]}.
                        """
                    )
                )
            original_scopes[si.scope] = si
            ret.add(si)
            if si.deprecated_scope:
                ret.add(dataclasses.replace(si, scope=si.deprecated_scope))
                original_scopes[si.deprecated_scope] = si
        return FrozenOrderedSet(ret)

    @classmethod
    def create(
        cls,
        env: Mapping[str, str],
        config: Config,
        known_scope_infos: Iterable[ScopeInfo],
        args: Sequence[str],
        bootstrap_option_values: OptionValueContainer | None = None,
        allow_unknown_options: bool = False,
        # We default to error to be strict in tests, but set explicitly in OptionsBootstrapper
        # for user-facing behavior.
        native_options_validation: NativeOptionsValidation = NativeOptionsValidation.error,
        native_options_config_discovery: bool = True,
    ) -> Options:
        """Create an Options instance.

        :param env: a dict of environment variables.
        :param config: data from a config file.
        :param known_scope_infos: ScopeInfos for all scopes that may be encountered.
        :param args: a list of cmd-line args; defaults to `sys.argv` if None is supplied.
        :param bootstrap_option_values: An optional namespace containing the values of bootstrap
               options. We can use these values when registering other options.
        :param allow_unknown_options: Whether to ignore or error on unknown cmd-line flags.
        :param native_options_validation: How to validate the native options parser against the
               legacy Python parser.
        :param native_options_config_discovery: Whether to discover config files in the native parser or use the ones supplied
        """
        # We need parsers for all the intermediate scopes, so inherited option values
        # can propagate through them.
        complete_known_scope_infos = cls.complete_scopes(known_scope_infos)
        splitter = ArgSplitter(complete_known_scope_infos, get_buildroot())
        split_args = splitter.split_args(args)

        if split_args.passthru and len(split_args.goals) > 1:
            raise cls.AmbiguousPassthroughError(
                softwrap(
                    f"""
                    Specifying multiple goals (in this case: {split_args.goals})
                    along with passthrough args (args after `--`) is ambiguous.

                    Try either specifying only a single goal, or passing the passthrough args
                    directly to the relevant consumer via its associated flags.
                    """
                )
            )

        if bootstrap_option_values:
            spec_files = bootstrap_option_values.spec_files
            if spec_files:
                for spec_file in spec_files:
                    with open(spec_file) as f:
                        split_args.specs.extend(
                            [line for line in [line.strip() for line in f] if line]
                        )

        parser_by_scope = {si.scope: Parser(env, config, si) for si in complete_known_scope_infos}
        known_scope_to_info = {s.scope: s for s in complete_known_scope_infos}

        config_to_pass = None if native_options_config_discovery else config.sources()
        native_parser = NativeOptionParser(
            args, env, config_sources=config_to_pass, allow_pantsrc=True
        )

        return cls(
            builtin_or_auxiliary_goal=split_args.builtin_or_auxiliary_goal,
            goals=split_args.goals,
            unknown_goals=split_args.unknown_goals,
            scope_to_flags=split_args.scope_to_flags,
            specs=split_args.specs,
            passthru=split_args.passthru,
            parser_by_scope=parser_by_scope,
            native_parser=native_parser,
            native_options_validation=native_options_validation,
            bootstrap_option_values=bootstrap_option_values,
            known_scope_to_info=known_scope_to_info,
            allow_unknown_options=allow_unknown_options,
        )

    def __init__(
        self,
        builtin_or_auxiliary_goal: str | None,
        goals: list[str],
        unknown_goals: list[str],
        scope_to_flags: dict[str, list[str]],
        specs: list[str],
        passthru: list[str],
        parser_by_scope: dict[str, Parser],
        native_parser: NativeOptionParser,
        native_options_validation: NativeOptionsValidation,
        bootstrap_option_values: OptionValueContainer | None,
        known_scope_to_info: dict[str, ScopeInfo],
        allow_unknown_options: bool = False,
    ) -> None:
        """The low-level constructor for an Options instance.

        Dependents should use `Options.create` instead.
        """
        self._builtin_or_auxiliary_goal = builtin_or_auxiliary_goal
        self._goals = goals
        self._unknown_goals = unknown_goals
        self._scope_to_flags = scope_to_flags
        self._specs = specs
        self._passthru = passthru
        self._parser_by_scope = parser_by_scope
        self._native_parser = native_parser
        self._native_options_validation = native_options_validation
        self._bootstrap_option_values = bootstrap_option_values
        self._known_scope_to_info = known_scope_to_info
        self._allow_unknown_options = allow_unknown_options

    @property
    def specs(self) -> list[str]:
        """The specifications to operate on, e.g. the target addresses and the file names.

        :API: public
        """
        return self._specs

    @property
    def builtin_or_auxiliary_goal(self) -> str | None:
        """The requested builtin or auxiliary goal, if any.

        :API: public
        """
        return self._builtin_or_auxiliary_goal

    @property
    def goals(self) -> list[str]:
        """The requested goals, in the order specified on the cmd line.

        :API: public
        """
        return self._goals

    @property
    def unknown_goals(self) -> list[str]:
        """The requested goals without implementation, in the order specified on the cmd line.

        :API: public
        """
        return self._unknown_goals

    @property
    def known_scope_to_info(self) -> dict[str, ScopeInfo]:
        return self._known_scope_to_info

    @property
    def known_scope_to_scoped_args(self) -> dict[str, frozenset[str]]:
        return {scope: parser.known_scoped_args for scope, parser in self._parser_by_scope.items()}

    @property
    def scope_to_flags(self) -> dict[str, list[str]]:
        return self._scope_to_flags

    def verify_configs(self, global_config: Config) -> None:
        """Verify all loaded configs have correct scopes and options."""

        section_to_valid_options = {}
        for scope in self.known_scope_to_info:
            section = GLOBAL_SCOPE_CONFIG_SECTION if scope == GLOBAL_SCOPE else scope
            section_to_valid_options[section] = set(
                self.for_scope(scope, check_deprecations=False, log_parser_warnings=True)
            )
        global_config.verify(section_to_valid_options)

    def is_known_scope(self, scope: str) -> bool:
        """Whether the given scope is known by this instance.

        :API: public
        """
        return scope in self._known_scope_to_info

    def register(self, scope: str, *args, **kwargs) -> None:
        """Register an option in the given scope."""
        self.get_parser(scope).register(*args, **kwargs)
        deprecated_scope = self.known_scope_to_info[scope].deprecated_scope
        if deprecated_scope:
            self.get_parser(deprecated_scope).register(*args, **kwargs)

    def registration_function_for_subsystem(self, subsystem_cls):
        """Returns a function for registering options on the given scope."""

        # TODO(benjy): Make this an instance of a class that implements __call__, so we can
        # docstring it, and so it's less weird than attaching properties to a function.
        def register(*args, **kwargs):
            self.register(subsystem_cls.options_scope, *args, **kwargs)

        # Clients can access the bootstrap option values as register.bootstrap.
        register.bootstrap = self.bootstrap_option_values()
        # Clients can access the scope as register.scope.
        register.scope = subsystem_cls.options_scope
        return register

    def get_parser(self, scope: str) -> Parser:
        """Returns the parser for the given scope, so code can register on it directly.

        :param scope: The scope to retrieve the parser for.
        :return: The parser for the given scope.
        :raises pants.option.errors.ConfigValidationError: if the scope is not known.
        """
        try:
            return self._parser_by_scope[scope]
        except KeyError:
            raise ConfigValidationError(f"No such options scope: {scope}")

    def _check_and_apply_deprecations(self, scope, values):
        """Checks whether a ScopeInfo has options specified in a deprecated scope.

        There are two related cases here. Either:
          1) The ScopeInfo has an associated deprecated_scope that was replaced with a non-deprecated
             scope, meaning that the options temporarily live in two locations.
          2) The entire ScopeInfo is deprecated (as in the case of deprecated SubsystemDependencies),
             meaning that the options live in one location.

        In the first case, this method has the side effect of merging options values from deprecated
        scopes into the given values.
        """
        si = self.known_scope_to_info[scope]

        # If this Scope is itself deprecated, report that.
        if si.removal_version:
            explicit_keys = self.for_scope(scope, check_deprecations=False).get_explicit_keys()
            if explicit_keys:
                warn_or_error(
                    removal_version=si.removal_version,
                    entity=f"scope {scope}",
                    hint=si.removal_hint,
                )

        # Check if we're the new name of a deprecated scope, and clone values from that scope.
        # Note that deprecated_scope and scope share the same Subsystem class, so deprecated_scope's
        # Subsystem has a deprecated_options_scope equal to deprecated_scope. Therefore we must
        # check that scope != deprecated_scope to prevent infinite recursion.
        deprecated_scope = si.deprecated_scope
        if deprecated_scope is not None and scope != deprecated_scope:
            # Do the deprecation check only on keys that were explicitly set
            # on the deprecated scope.
            explicit_keys = self.for_scope(
                deprecated_scope, check_deprecations=False
            ).get_explicit_keys()
            if explicit_keys:
                # Update our values with those of the deprecated scope.
                # Note that a deprecated val will take precedence over a val of equal rank.
                # This makes the code a bit neater.
                values.update(self.for_scope(deprecated_scope))

                warn_or_error(
                    removal_version=self.known_scope_to_info[
                        scope
                    ].deprecated_scope_removal_version,
                    entity=f"scope {deprecated_scope}",
                    hint=f"Use scope {scope} instead (options: {', '.join(explicit_keys)})",
                )

    def _make_parse_args_request(
        self, flags_in_scope, namespace: OptionValueContainerBuilder
    ) -> Parser.ParseArgsRequest:
        return Parser.ParseArgsRequest(
            flags_in_scope=flags_in_scope,
            namespace=namespace,
            passthrough_args=self._passthru,
            allow_unknown_flags=self._allow_unknown_options,
        )

    # TODO: Eagerly precompute backing data for this?
    @memoized_method
    def for_scope(
        self, scope: str, check_deprecations: bool = True, log_parser_warnings: bool = False
    ) -> OptionValueContainer:
        """Return the option values for the given scope.

        Values are attributes of the returned object, e.g., options.foo.
        Computed lazily per scope.

        :API: public
        :param scope: The scope to get options for.
        :param check_deprecations: Whether to check for any deprecations conditions.
        :return: An OptionValueContainer representing the option values for the given scope.
        :raises pants.option.errors.ConfigValidationError: if the scope is unknown.
        """

        native_values = self.get_parser(scope).parse_args_native(self._native_parser)
        native_mismatch_msgs = []

        if self._native_options_validation == NativeOptionsValidation.ignore:
            legacy_values = None
        else:
            try:
<<<<<<< HEAD
                values_builder = OptionValueContainerBuilder()
                flags_in_scope = self._scope_to_flags.get(scope, [])
                parse_args_request = self._make_parse_args_request(flags_in_scope, values_builder)
                legacy_values = self.get_parser(scope).parse_args(
                    parse_args_request, log_warnings=log_parser_warnings
=======
                native_values = self.get_parser(scope).parse_args_native(
                    self._native_parser, self._allow_unknown_options
>>>>>>> f4ae6c69
                )
            except Exception as e:
                native_mismatch_msgs.append(
                    f"Failed to parse options with legacy parser due to error:\n    {e}"
                )
                legacy_values = None

        # Check for any deprecation conditions, which are evaluated using `self._flag_matchers`.
        if check_deprecations:
            native_values_builder = native_values.to_builder()
            self._check_and_apply_deprecations(scope, native_values_builder)
            native_values = native_values_builder.build()

            if legacy_values:
                values_builder = legacy_values.to_builder()
                self._check_and_apply_deprecations(scope, values_builder)
                legacy_values = values_builder.build()

        def listify_tuples(x):
            # Sequence values from the legacy parser can be tuple or list, but those coming from
            # the native parser are always list. We convert to list here for comparison purposes.
            if isinstance(x, (tuple, list)):
                return [listify_tuples(y) for y in x]
            elif isinstance(x, dict):
                return {k: listify_tuples(v) for k, v in x.items()}
            else:
                return x

        if legacy_values:

            def legacy_val_info(k):
                if k in legacy_values:
                    val = legacy_values[k]
                    descr = (
                        f"{val} of type {type(val)}, from source {legacy_values.get_rank(k).name}"
                    )
                else:
                    descr = "not provided"
                return f"Legacy value: {descr}"

            def native_val_info(k):
                if k in native_values:
                    val = native_values[k]
                    descr = (
                        f"{val} of type {type(val)}, from source {native_values.get_rank(k).name}"
                    )
                else:
                    descr = "not provided"
                return f"Native value: {descr}"

            for key in sorted(legacy_values.get_keys() | native_values.get_keys()):
                if listify_tuples(legacy_values.get(key)) != native_values.get(key):
                    native_mismatch_msgs.append(
                        f"Value mismatch for the option `{key}`:\n"
                        f"    {legacy_val_info(key)}\n"
                        f"    {native_val_info(key)}"
                    )

        if native_mismatch_msgs:

            def log(log_func):
                scope_section = GLOBAL_SCOPE_CONFIG_SECTION if scope == GLOBAL_SCOPE else scope
                formatted_msgs = "\n\n".join(f"- {m}" for m in native_mismatch_msgs)
                log_func(
                    softwrap(
                        f"""
                        Found differences between the new native options parser and the legacy
                        options parser in scope [{scope_section}]:

                        {formatted_msgs}

                        If you can't resolve this discrepancy, please reach out to the Pants
                        development team: {doc_url('/community/getting-help')}.

                        The native parser is the default in 2.23.x, and the legacy parser
                        will be removed in 2.24.x. So it is imperative that we find out about any
                        discrepancies during this transition period.

                        You can use the global native_options_validation option
                        ({doc_url('reference/global-options#native_options_validation')}) to
                        configure this check.

                        Note that there is a known issue with differences in the handling of backslash
                        escapes in config values of type list-of-string. This surfaces as, for instance, legacy value `['"example"']` and native value `['\\"example\\"']`. The solution to this issue will
                        be to change the escaping in your config values appropriately when switching to
                        2.23.x. Typically this will mean removing superfluous escapes, and the new behavior
                        will be more ergonomic.
                        """
                    )
                )

            if self._native_options_validation == NativeOptionsValidation.warning:
                log(logger.warning)
            elif self._native_options_validation == NativeOptionsValidation.error:
                log(logger.error)
                raise Exception(
                    "Option value mismatches detected, see logs above for details. Aborting."
                )
        return native_values

    def get_fingerprintable_for_scope(
        self,
        scope: str,
        daemon_only: bool = False,
    ) -> list[tuple[str, type, Any]]:
        """Returns a list of fingerprintable (option name, option type, option value) pairs for the
        given scope.

        Options are fingerprintable by default, but may be registered with "fingerprint=False".

        This method also searches enclosing options scopes of `bottom_scope` to determine the set of
        fingerprintable pairs.

        :param scope: The scope to gather fingerprintable options for.
        :param daemon_only: If true, only look at daemon=True options.
        """

        pairs = []
        parser = self.get_parser(scope)
        # Sort the arguments, so that the fingerprint is consistent.
        for _, kwargs in sorted(parser.option_registrations_iter()):
            if not kwargs.get("fingerprint", True):
                continue
            if daemon_only and not kwargs.get("daemon", False):
                continue
            dest = kwargs["dest"]
            val = self.for_scope(scope)[dest]
            # If we have a list then we delegate to the fingerprinting implementation of the members.
            if is_list_option(kwargs):
                val_type = kwargs.get("member_type", str)
            else:
                val_type = kwargs.get("type", str)
            pairs.append((dest, val_type, val))
        return pairs

    def __getitem__(self, scope: str) -> OptionValueContainer:
        # TODO(John Sirois): Mainly supports use of dict<str, dict<str, str>> for mock options in tests,
        # Consider killing if tests consolidate on using TestOptions instead of the raw dicts.
        return self.for_scope(scope)

    def bootstrap_option_values(self) -> OptionValueContainer | None:
        """Return the option values for bootstrap options.

        General code can also access these values in the global scope.  But option registration code
        cannot, hence this special-casing of this small set of options.
        """
        return self._bootstrap_option_values

    def for_global_scope(self) -> OptionValueContainer:
        """Return the option values for the global scope.

        :API: public
        """
        return self.for_scope(GLOBAL_SCOPE)<|MERGE_RESOLUTION|>--- conflicted
+++ resolved
@@ -389,23 +389,18 @@
         :raises pants.option.errors.ConfigValidationError: if the scope is unknown.
         """
 
-        native_values = self.get_parser(scope).parse_args_native(self._native_parser)
+        native_values = self.get_parser(scope).parse_args_native(self._native_parser, self._allow_unknown_options)
         native_mismatch_msgs = []
 
         if self._native_options_validation == NativeOptionsValidation.ignore:
             legacy_values = None
         else:
             try:
-<<<<<<< HEAD
                 values_builder = OptionValueContainerBuilder()
                 flags_in_scope = self._scope_to_flags.get(scope, [])
                 parse_args_request = self._make_parse_args_request(flags_in_scope, values_builder)
                 legacy_values = self.get_parser(scope).parse_args(
                     parse_args_request, log_warnings=log_parser_warnings
-=======
-                native_values = self.get_parser(scope).parse_args_native(
-                    self._native_parser, self._allow_unknown_options
->>>>>>> f4ae6c69
                 )
             except Exception as e:
                 native_mismatch_msgs.append(
