# Copyright 2024 Pants project contributors (see CONTRIBUTORS.md).
# Licensed under the Apache License, Version 2.0 (see LICENSE).

from __future__ import annotations

import inspect
import logging
import shlex
from enum import Enum
from pathlib import Path
from typing import Any, Mapping, Optional, Sequence, Tuple

from pants.base.build_environment import get_buildroot
from pants.engine.internals import native_engine
from pants.engine.internals.native_engine import PyConfigSource
from pants.option.config import ConfigSource
from pants.option.custom_types import _flatten_shlexed_list, dir_option, file_option, shell_str
from pants.option.errors import BooleanOptionNameWithNo, OptionsError, ParseError
from pants.option.ranked_value import Rank
from pants.option.scope import GLOBAL_SCOPE
from pants.util.strutil import get_strict_env, softwrap

logger = logging.getLogger()


class NativeOptionParser:
    """A Python wrapper around the Rust options parser."""

    int_to_rank = [
        Rank.NONE,
        Rank.HARDCODED,
        Rank.CONFIG_DEFAULT,
        Rank.CONFIG,
        Rank.ENVIRONMENT,
        Rank.FLAG,
    ]

    def __init__(
        self,
        args: Optional[Sequence[str]],
        env: Mapping[str, str],
        config_sources: Optional[Sequence[ConfigSource]],
        allow_pantsrc: bool,
    ):
        py_config_sources = (
            None
            if config_sources is None
            else [PyConfigSource(cs.path, cs.content) for cs in config_sources]
        )
        self._native_parser = native_engine.PyOptionParser(
            args,
            dict(get_strict_env(env, logger)),
            py_config_sources,
            allow_pantsrc,
        )

        # (type, member_type) -> native get for that type.
        self._getter_by_type = {
            (bool, None): self._native_parser.get_bool,
            (int, None): self._native_parser.get_int,
            (float, None): self._native_parser.get_float,
            (str, None): self._native_parser.get_string,
            (list, bool): self._native_parser.get_bool_list,
            (list, int): self._native_parser.get_int_list,
            (list, float): self._native_parser.get_float_list,
            (list, str): self._native_parser.get_string_list,
            (dict, None): self._native_parser.get_dict,
        }

    def get(
        self,
        *,
        scope,
        dest,
        flags,
        default,
        option_type,
        member_type=None,
        choices=None,
        passthrough=False,
    ) -> Tuple[Any, Rank]:
        def scope_str() -> str:
            return "global scope" if scope == GLOBAL_SCOPE else f"scope '{scope}'"

        def is_enum(typ):
            # TODO: When we switch to Python 3.11, use: return isinstance(typ, EnumType)
            return inspect.isclass(typ) and issubclass(typ, Enum)

        def apply_callable(callable_type, val_str):
            try:
                return callable_type(val_str)
            except (TypeError, ValueError) as e:
                if is_enum(callable_type):
                    choices_str = ", ".join(f"{choice.value}" for choice in callable_type)
                    raise ParseError(f"Invalid choice '{val_str}'. Choose from: {choices_str}")
                raise ParseError(
                    f"Error applying type '{callable_type.__name__}' to option value '{val_str}': {e}"
                )

        # '--foo.bar-baz' -> ['foo', 'bar', 'baz']
        name_parts = flags[-1][2:].replace(".", "-").split("-")
        switch = flags[0][1:] if len(flags) > 1 else None  # '-d' -> 'd'
        option_id = native_engine.PyOptionId(*name_parts, scope=scope or "GLOBAL", switch=switch)

        rust_option_type = option_type
        rust_member_type = member_type

        if option_type is bool:
            if name_parts[0] == "no":
                raise BooleanOptionNameWithNo(scope, dest)
        elif option_type is dict:
            # The Python code allows registering default=None for dicts/lists, and forces it to
            # an empty dict/list at registration. Since here we only have access to what the user
            # provided, we do the same.
            if default is None:
                default = {}
            elif isinstance(default, str):
                default = eval(default)
        elif option_type is list:
            if default is None:
                default = []
            if member_type is None:
                member_type = rust_member_type = str

            if member_type == shell_str:
                rust_member_type = str
                if isinstance(default, str):
                    default = shlex.split(default)
            elif is_enum(member_type):
                rust_member_type = str
                default = [x.value for x in default]
            elif inspect.isfunction(rust_member_type):
                rust_member_type = str
            elif rust_member_type != str and isinstance(default, str):
                default = eval(default)
        elif is_enum(option_type):
            if default is not None:
                default = default.value
                rust_option_type = type(default)
            else:
                rust_option_type = str
        elif option_type not in {bool, int, float, str}:
            # For enum and other specialized types.
            rust_option_type = str
            if default is not None:
                default = str(default)

        getter = self._getter_by_type.get((rust_option_type, rust_member_type))
        if getter is None:
            suffix = f" with member type {rust_member_type}" if rust_option_type is list else ""
            raise OptionsError(f"Unsupported type: {rust_option_type}{suffix}")

        val, rank_int = getter(option_id, default)  # type:ignore
        rank = self.int_to_rank[rank_int]

        if val is not None:
            if option_type is list:
                if member_type == shell_str:
                    val = _flatten_shlexed_list(val)
                elif callable(member_type):
                    val = [apply_callable(member_type, x) for x in val]
                if passthrough:
                    val += self._native_parser.get_passthrough_args() or []
            elif callable(option_type):
<<<<<<< HEAD
                val = apply_callable(option_type, val)

            # Validate the value.

            def check_scalar_value(val, choices):
                if choices is None and is_enum(option_type):
                    choices = list(option_type)
                if choices is not None and val not in choices:
                    raise ParseError(
                        softwrap(
                            f"""
                            `{val}` is not an allowed value for option {dest} in {scope_str()}.
                            Must be one of: {choices}
                            """
                        )
                    )
                elif option_type == file_option:
                    check_file_exists(val, dest, scope_str())
                elif option_type == dir_option:
                    check_dir_exists(val, dest, scope_str())

            if isinstance(val, list):
                for component in val:
                    check_scalar_value(component, choices)
                if is_enum(member_type) and len(val) != len(set(val)):
                    raise ParseError(f"Duplicate enum values specified in list: {val}")
            elif isinstance(val, dict):
                for component in val.values():
                    check_scalar_value(component, choices)
            else:
                check_scalar_value(val, choices)
=======
                val = option_type(val)
>>>>>>> 69255bd9

        return (val, rank)

    def get_unconsumed_flags(self) -> tuple[str, ...]:
<<<<<<< HEAD
        return tuple(self._native_parser.get_unconsumed_flags())


def check_file_exists(val: str, dest: str, scope: str) -> None:
    error_prefix = f"File value `{val}` for option `{dest}` in `{scope}`"
    try:
        path = Path(val)
        path_with_buildroot = Path(get_buildroot(), val)
    except TypeError:
        raise ParseError(f"{error_prefix} cannot be parsed as a file path.")
    if not path.is_file() and not path_with_buildroot.is_file():
        raise ParseError(f"{error_prefix} does not exist.")


def check_dir_exists(val: str, dest: str, scope: str) -> None:
    error_prefix = f"Directory value `{val}` for option `{dest}` in `{scope}`"
    try:
        path = Path(val)
        path_with_buildroot = Path(get_buildroot(), val)
    except TypeError:
        raise ParseError(f"{error_prefix} cannot be parsed as a directory path.")
    if not path.is_dir() and not path_with_buildroot.is_dir():
        raise ParseError(f"{error_prefix} does not exist.")
=======
        return tuple(self._native_parser.get_unconsumed_flags())
>>>>>>> 69255bd9
<|MERGE_RESOLUTION|>--- conflicted
+++ resolved
@@ -162,7 +162,6 @@
                 if passthrough:
                     val += self._native_parser.get_passthrough_args() or []
             elif callable(option_type):
-<<<<<<< HEAD
                 val = apply_callable(option_type, val)
 
             # Validate the value.
@@ -194,14 +193,10 @@
                     check_scalar_value(component, choices)
             else:
                 check_scalar_value(val, choices)
-=======
-                val = option_type(val)
->>>>>>> 69255bd9
 
         return (val, rank)
 
     def get_unconsumed_flags(self) -> tuple[str, ...]:
-<<<<<<< HEAD
         return tuple(self._native_parser.get_unconsumed_flags())
 
 
@@ -224,7 +219,4 @@
     except TypeError:
         raise ParseError(f"{error_prefix} cannot be parsed as a directory path.")
     if not path.is_dir() and not path_with_buildroot.is_dir():
-        raise ParseError(f"{error_prefix} does not exist.")
-=======
-        return tuple(self._native_parser.get_unconsumed_flags())
->>>>>>> 69255bd9
+        raise ParseError(f"{error_prefix} does not exist.")