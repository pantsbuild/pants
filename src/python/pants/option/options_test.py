--- conflicted
+++ resolved
@@ -1206,15 +1206,7 @@
         )
         self.assertEqual(
             {global_scope(), intermediate("foo"), intermediate("foo.bar"), task("foo.bar.baz")},
-<<<<<<< HEAD
-            set(
-                Options.complete_scopes(
-                    {GlobalOptionsRegistrar.get_scope_info(), task("foo.bar.baz")}
-                )
-            ),
-=======
-            Options.complete_scopes({GlobalOptions.get_scope_info(), task("foo.bar.baz")}),
->>>>>>> b23771d0
+            set(Options.complete_scopes({GlobalOptions.get_scope_info(), task("foo.bar.baz")})),
         )
         self.assertEqual(
             {intermediate("foo"), intermediate("foo.bar"), task("foo.bar.baz")},
