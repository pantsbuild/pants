--- conflicted
+++ resolved
@@ -1201,12 +1201,11 @@
 
     def test_complete_scopes(self) -> None:
         self.assertEqual(
-<<<<<<< HEAD
-            {_global, intermediate("foo"), intermediate("foo.bar"), task("foo.bar.baz")},
+            {intermediate("foo"), intermediate("foo.bar"), task("foo.bar.baz")},
             set(Options.complete_scopes({task("foo.bar.baz")})),
         )
         self.assertEqual(
-            {_global, intermediate("foo"), intermediate("foo.bar"), task("foo.bar.baz")},
+            {global_scope(), intermediate("foo"), intermediate("foo.bar"), task("foo.bar.baz")},
             set(
                 Options.complete_scopes(
                     {GlobalOptionsRegistrar.get_scope_info(), task("foo.bar.baz")}
@@ -1214,20 +1213,8 @@
             ),
         )
         self.assertEqual(
-            {_global, intermediate("foo"), intermediate("foo.bar"), task("foo.bar.baz")},
+            {intermediate("foo"), intermediate("foo.bar"), task("foo.bar.baz")},
             set(Options.complete_scopes({intermediate("foo"), task("foo.bar.baz")})),
-=======
-            {intermediate("foo"), intermediate("foo.bar"), task("foo.bar.baz")},
-            Options.complete_scopes({task("foo.bar.baz")}),
-        )
-        self.assertEqual(
-            {global_scope(), intermediate("foo"), intermediate("foo.bar"), task("foo.bar.baz")},
-            Options.complete_scopes({GlobalOptionsRegistrar.get_scope_info(), task("foo.bar.baz")}),
-        )
-        self.assertEqual(
-            {intermediate("foo"), intermediate("foo.bar"), task("foo.bar.baz")},
-            Options.complete_scopes({intermediate("foo"), task("foo.bar.baz")}),
->>>>>>> 0a2b2912
         )
         self.assertEqual(
             {
