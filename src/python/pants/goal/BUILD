--- conflicted
+++ resolved
@@ -96,17 +96,4 @@
     'src/python/pants/util:dirutil',
     'src/python/pants/util:memo',
   ],
-<<<<<<< HEAD
-  tags = {"partially_type_checked"},
-=======
-)
-
-python_library(
-  name = 'workspace',
-  sources = ['workspace.py'],
-  dependencies = [
-    'src/python/pants/base:build_environment',
-    'src/python/pants/scm',
-  ],
->>>>>>> e9351d88
 )