--- conflicted
+++ resolved
@@ -5,10 +5,6 @@
 from __future__ import (absolute_import, division, generators, nested_scopes, print_function,
                         unicode_literals, with_statement)
 
-<<<<<<< HEAD
-import httplib
-=======
->>>>>>> 017c00f8
 import json
 import os
 import sys
