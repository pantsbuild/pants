# coding=utf-8
# Copyright 2014 Pants project contributors (see CONTRIBUTORS.md).
# Licensed under the Apache License, Version 2.0 (see LICENSE).

from __future__ import (absolute_import, division, generators, nested_scopes, print_function,
                        unicode_literals, with_statement)

import json
import multiprocessing
import os
import sys
import threading
import time
import uuid
from contextlib import contextmanager

import requests

from pants.base.build_environment import get_pants_cachedir
from pants.base.run_info import RunInfo
from pants.base.worker_pool import SubprocPool, WorkerPool
from pants.base.workunit import WorkUnit
from pants.goal.aggregated_timings import AggregatedTimings
from pants.goal.artifact_cache_stats import ArtifactCacheStats
from pants.reporting.report import Report
from pants.stats.statsdb import StatsDBFactory
from pants.subsystem.subsystem import Subsystem
from pants.util.dirutil import relative_symlink, safe_file_dump


class RunTracker(Subsystem):
  """Tracks and times the execution of a pants run.

  Also manages background work.

  Use like this:

  run_tracker.start()
  with run_tracker.new_workunit('compile'):
    with run_tracker.new_workunit('java'):
      ...
    with run_tracker.new_workunit('scala'):
      ...
  run_tracker.close()

  Can track execution against multiple 'roots', e.g., one for the main thread and another for
  background threads.
  """
  options_scope = 'run-tracker'

  # The name of the tracking root for the main thread (and the foreground worker threads).
  DEFAULT_ROOT_NAME = 'main'

  # The name of the tracking root for the background worker threads.
  BACKGROUND_ROOT_NAME = 'background'

  @classmethod
  def subsystem_dependencies(cls):
    return (StatsDBFactory,)

  @classmethod
  def register_options(cls, register):
    register('--stats-upload-url', advanced=True, default=None,
             help='Upload stats to this URL on run completion.')
    register('--stats-upload-timeout', advanced=True, type=int, default=2,
             help='Wait at most this many seconds for the stats upload to complete.')
    register('--num-foreground-workers', advanced=True, type=int,
             default=multiprocessing.cpu_count(),
             help='Number of threads for foreground work.')
    register('--num-background-workers', advanced=True, type=int,
             default=multiprocessing.cpu_count(),
             help='Number of threads for background work.')
    register('--stats-local-json-file', advanced=True, default=None,
             help='Write stats to this local json file on run completion.')

  def __init__(self, *args, **kwargs):
    super(RunTracker, self).__init__(*args, **kwargs)
    run_timestamp = time.time()
    cmd_line = ' '.join(['pants'] + sys.argv[1:])

    # run_id is safe for use in paths.
    millis = int((run_timestamp * 1000) % 1000)
    run_id = 'pants_run_{}_{}_{}'.format(
               time.strftime('%Y_%m_%d_%H_%M_%S', time.localtime(run_timestamp)), millis,
               uuid.uuid4().hex)

    info_dir = os.path.join(self.get_options().pants_workdir, self.options_scope)
    self.run_info_dir = os.path.join(info_dir, run_id)
    self.run_info = RunInfo(os.path.join(self.run_info_dir, 'info'))
    self.run_info.add_basic_info(run_id, run_timestamp)
    self.run_info.add_info('cmd_line', cmd_line)

    # Create a 'latest' symlink, after we add_infos, so we're guaranteed that the file exists.
    link_to_latest = os.path.join(os.path.dirname(self.run_info_dir), 'latest')

    relative_symlink(self.run_info_dir, link_to_latest)

    # Time spent in a workunit, including its children.
    self.cumulative_timings = AggregatedTimings(os.path.join(self.run_info_dir,
                                                             'cumulative_timings'))

    # Time spent in a workunit, not including its children.
    self.self_timings = AggregatedTimings(os.path.join(self.run_info_dir, 'self_timings'))

    # Hit/miss stats for the artifact cache.
    self.artifact_cache_stats = \
      ArtifactCacheStats(os.path.join(self.run_info_dir, 'artifact_cache_stats'))

    # Number of threads for foreground work.
    self._num_foreground_workers = self.get_options().num_foreground_workers

    # Number of threads for background work.
    self._num_background_workers = self.get_options().num_background_workers

    # We report to this Report.
    self.report = None

    # self._threadlocal.current_workunit contains the current workunit for the calling thread.
    # Note that multiple threads may share a name (e.g., all the threads in a pool).
    self._threadlocal = threading.local()

    # For main thread work. Created on start().
    self._main_root_workunit = None

    # For background work.  Created lazily if needed.
    self._background_worker_pool = None
    self._background_root_workunit = None

    # Trigger subproc pool init while our memory image is still clean (see SubprocPool docstring).
    SubprocPool.set_num_processes(self._num_foreground_workers)
    SubprocPool.foreground()

    self._aborted = False

  def register_thread(self, parent_workunit):
    """Register the parent workunit for all work in the calling thread.

    Multiple threads may have the same parent (e.g., all the threads in a pool).
    """
    self._threadlocal.current_workunit = parent_workunit

  def is_under_main_root(self, workunit):
    """Is the workunit running under the main thread's root."""
    return workunit.root() == self._main_root_workunit

  def start(self, report):
    """Start tracking this pants run.

    report: an instance of pants.reporting.Report."""
    self.report = report
    self.report.open()

    self._main_root_workunit = WorkUnit(run_info_dir=self.run_info_dir, parent=None,
                                        name=RunTracker.DEFAULT_ROOT_NAME, cmd=None)
    self.register_thread(self._main_root_workunit)
    self._main_root_workunit.start()
    self.report.start_workunit(self._main_root_workunit)

  def set_root_outcome(self, outcome):
    """Useful for setup code that doesn't have a reference to a workunit."""
    self._main_root_workunit.set_outcome(outcome)

  @contextmanager
  def new_workunit(self, name, labels=None, cmd='', log_config=None):
    """Creates a (hierarchical) subunit of work for the purpose of timing and reporting.

    - name: A short name for this work. E.g., 'resolve', 'compile', 'scala', 'zinc'.
    - labels: An optional iterable of labels. The reporters can use this to decide how to
              display information about this work.
    - cmd: An optional longer string representing this work.
           E.g., the cmd line of a compiler invocation.
    - log_config: An optional tuple WorkUnit.LogConfig of task-level options affecting reporting.

    Use like this:

    with run_tracker.new_workunit(name='compile', labels=[WorkUnitLabel.TASK]) as workunit:
      <do scoped work here>
      <set the outcome on workunit if necessary>

    Note that the outcome will automatically be set to failure if an exception is raised
    in a workunit, and to success otherwise, so usually you only need to set the
    outcome explicitly if you want to set it to warning.
    """
    parent = self._threadlocal.current_workunit
    with self.new_workunit_under_parent(name, parent=parent, labels=labels, cmd=cmd,
                                        log_config=log_config) as workunit:
      self._threadlocal.current_workunit = workunit
      try:
        yield workunit
      finally:
        self._threadlocal.current_workunit = parent

  @contextmanager
  def new_workunit_under_parent(self, name, parent, labels=None, cmd='', log_config=None):
    """Creates a (hierarchical) subunit of work for the purpose of timing and reporting.

    - name: A short name for this work. E.g., 'resolve', 'compile', 'scala', 'zinc'.
    - parent: The new workunit is created under this parent.
    - labels: An optional iterable of labels. The reporters can use this to decide how to
              display information about this work.
    - cmd: An optional longer string representing this work.
           E.g., the cmd line of a compiler invocation.

    Task code should not typically call this directly.
    """
    workunit = WorkUnit(run_info_dir=self.run_info_dir, parent=parent, name=name, labels=labels,
                        cmd=cmd, log_config=log_config)
    workunit.start()

    outcome = WorkUnit.FAILURE  # Default to failure we will override if we get success/abort.
    try:
      self.report.start_workunit(workunit)
      yield workunit
    except KeyboardInterrupt:
      outcome = WorkUnit.ABORTED
      self._aborted = True
      raise
    else:
      outcome = WorkUnit.SUCCESS
    finally:
      workunit.set_outcome(outcome)
      self.end_workunit(workunit)

  def log(self, level, *msg_elements):
    """Log a message against the current workunit."""
    self.report.log(self._threadlocal.current_workunit, level, *msg_elements)

  @classmethod
  def post_stats(cls, url, stats, timeout=2):
    """POST stats to the given url.

    :return: True if upload was successful, False otherwise.
    """
    def error(msg):
      # Report aleady closed, so just print error.
      print('WARNING: Failed to upload stats to {} due to {}'.format(url, msg),
            file=sys.stderr)
      return False

    # TODO(benjy): The upload protocol currently requires separate top-level params, with JSON
    # values.  Probably better for there to be one top-level JSON value, namely json.dumps(stats).
    # But this will first require changing the upload receiver at every shop that uses this
    # (probably only Foursquare at present).
    params = {k: json.dumps(v) for (k, v) in stats.items()}
    try:
      r = requests.post(url, data=params, timeout=timeout)
      if r.status_code != requests.codes.ok:
        return error("HTTP error code: {}".format(r.status_code))
    except Exception as e:  # Broad catch - we don't want to fail the build over upload errors.
      return error("Error: {}".format(e))
    return True

  @classmethod
  def write_stats_to_json(cls, file_name, stats):
    """Write stats to a local json file.

<<<<<<< HEAD
    :return: True if successfully written, False otherwise.
=======
    :return: True if successfully writen, False otherwise.
>>>>>>> 783b9804
    """
    params = json.dumps(stats)
    try:
      with open(file_name, 'w') as f:
        f.write(params)
<<<<<<< HEAD
    except Exception as e:  # Broad catch - we don't want to fail the build in stats failure.
=======
    except Exception as e:  # Broad catch - we don't want to fail the build over upload errors.
>>>>>>> 783b9804
      print('WARNING: Failed to write stats to {} due to Error: {}'.format(file_name, e),
            file=sys.stderr)
      return False
    return True

  def store_stats(self):
    """Store stats about this run in local and optionally remote stats dbs."""
    stats = {
      'run_info': self.run_info.get_as_dict(),
      'cumulative_timings': self.cumulative_timings.get_all(),
      'self_timings': self.self_timings.get_all(),
      'artifact_cache_stats': self.artifact_cache_stats.get_all()
    }
    # Dump individual stat file.
    # TODO(benjy): Do we really need these, once the statsdb is mature?
    stats_file = os.path.join(get_pants_cachedir(), 'stats',
                              '{}.json'.format(self.run_info.get_info('id')))
    safe_file_dump(stats_file, json.dumps(stats))

    # Add to local stats db.
    StatsDBFactory.global_instance().get_db().insert_stats(stats)

    # Upload to remote stats db.
    stats_url = self.get_options().stats_upload_url
    if stats_url:
      self.post_stats(stats_url, stats, timeout=self.get_options().stats_upload_timeout)

    # Write stats to local json file.
    stats_json_file_name = self.get_options().stats_local_json_file
    if stats_json_file_name:
      self.write_stats_to_json(stats_json_file_name, stats)

  _log_levels = [Report.ERROR, Report.ERROR, Report.WARN, Report.INFO, Report.INFO]

  def end(self):
    """This pants run is over, so stop tracking it.

    Note: If end() has been called once, subsequent calls are no-ops.
    """
    if self._background_worker_pool:
      if self._aborted:
        self.log(Report.INFO, "Aborting background workers.")
        self._background_worker_pool.abort()
      else:
        self.log(Report.INFO, "Waiting for background workers to finish.")
        self._background_worker_pool.shutdown()
      self.end_workunit(self._background_root_workunit)

    SubprocPool.shutdown(self._aborted)

    # Run a dummy work unit to write out one last timestamp.
    with self.new_workunit("complete"):
      pass

    self.end_workunit(self._main_root_workunit)

    outcome = self._main_root_workunit.outcome()
    if self._background_root_workunit:
      outcome = min(outcome, self._background_root_workunit.outcome())
    outcome_str = WorkUnit.outcome_string(outcome)
    log_level = RunTracker._log_levels[outcome]
    self.log(log_level, outcome_str)

    if self.run_info.get_info('outcome') is None:
      # If the goal is clean-all then the run info dir no longer exists, so ignore that error.
      self.run_info.add_info('outcome', outcome_str, ignore_errors=True)

    self.report.close()
    self.store_stats()

  def end_workunit(self, workunit):
    self.report.end_workunit(workunit)
    path, duration, self_time, is_tool = workunit.end()
    self.cumulative_timings.add_timing(path, duration, is_tool)
    self.self_timings.add_timing(path, self_time, is_tool)

  def get_background_root_workunit(self):
    if self._background_root_workunit is None:
      self._background_root_workunit = WorkUnit(run_info_dir=self.run_info_dir, parent=None,
                                                name='background', cmd=None)
      self._background_root_workunit.start()
      self.report.start_workunit(self._background_root_workunit)
    return self._background_root_workunit

  def background_worker_pool(self):
    if self._background_worker_pool is None:  # Initialize lazily.
      self._background_worker_pool = WorkerPool(parent_workunit=self.get_background_root_workunit(),
                                                run_tracker=self,
                                                num_workers=self._num_background_workers)
    return self._background_worker_pool<|MERGE_RESOLUTION|>--- conflicted
+++ resolved
@@ -254,21 +254,13 @@
   def write_stats_to_json(cls, file_name, stats):
     """Write stats to a local json file.
 
-<<<<<<< HEAD
-    :return: True if successfully written, False otherwise.
-=======
     :return: True if successfully writen, False otherwise.
->>>>>>> 783b9804
     """
     params = json.dumps(stats)
     try:
       with open(file_name, 'w') as f:
         f.write(params)
-<<<<<<< HEAD
-    except Exception as e:  # Broad catch - we don't want to fail the build in stats failure.
-=======
-    except Exception as e:  # Broad catch - we don't want to fail the build over upload errors.
->>>>>>> 783b9804
+    except Exception as e:  # Broad catch - we don't want to fail in stats related failure.
       print('WARNING: Failed to write stats to {} due to Error: {}'.format(file_name, e),
             file=sys.stderr)
       return False
