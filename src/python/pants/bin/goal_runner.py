# coding=utf-8
# Copyright 2014 Pants project contributors (see CONTRIBUTORS.md).
# Licensed under the Apache License, Version 2.0 (see LICENSE).

from __future__ import (absolute_import, division, generators, nested_scopes, print_function,
                        unicode_literals, with_statement)

import logging
import logging.config
import sys

import pkg_resources

from pants.backend.core.tasks.task import QuietTaskMixin
from pants.backend.jvm.tasks.nailgun_task import NailgunTask  # XXX(pl)
from pants.base.build_environment import get_buildroot
from pants.base.build_file import BuildFile
from pants.base.build_file_address_mapper import BuildFileAddressMapper
from pants.base.build_file_parser import BuildFileParser
from pants.base.build_graph import BuildGraph
from pants.base.cmd_line_spec_parser import CmdLineSpecParser
from pants.base.config import Config
from pants.base.extension_loader import load_plugins_and_backends
from pants.base.workunit import WorkUnit
from pants.engine.round_engine import RoundEngine
from pants.goal.context import Context
from pants.goal.goal import Goal
from pants.goal.initialize_reporting import initial_reporting, update_reporting
from pants.goal.run_tracker import RunTracker
from pants.logging.setup import setup_logging
from pants.option.global_options import register_global_options
from pants.option.options import Options
from pants.option.options_bootstrapper import OptionsBootstrapper
from pants.reporting.report import Report
from pants.subsystem.subsystem import Subsystem


logger = logging.getLogger(__name__)


class GoalRunner(object):
  """Lists installed goals or else executes a named goal."""

  # Subsytems used outside of any task.
<<<<<<< HEAD
  subsystems = (RunTracker, )
=======
  subsystems = ()
>>>>>>> 690e1873

  def __init__(self, root_dir):
    """
    :param root_dir: The root directory of the pants workspace.
    """
    self.root_dir = root_dir

  def setup(self):
    options_bootstrapper = OptionsBootstrapper()

    # Force config into the cache so we (and plugin/backend loading code) can use it.
    # TODO: Plumb options in explicitly.
    bootstrap_options = options_bootstrapper.get_bootstrap_options()
    self.config = Config.from_cache()

    # Get logging setup prior to loading backends so that they can log as needed.
    self._setup_logging(bootstrap_options.for_global_scope())

    # Add any extra paths to python path (eg for loading extra source backends)
    for path in bootstrap_options.for_global_scope().pythonpath:
      sys.path.append(path)
      pkg_resources.fixup_namespace_packages(path)

    # Load plugins and backends.
    backend_packages = self.config.getlist('backends', 'packages', [])
    plugins = self.config.getlist('backends', 'plugins', [])
    build_configuration = load_plugins_and_backends(plugins, backend_packages)

    # Now that plugins and backends are loaded, we can gather the known scopes.
    self.targets = []

<<<<<<< HEAD
    known_scopes = ['']
=======
    # TODO: Create a 'Subsystem' abstraction instead of special-casing run-tracker here
    # and in register_options().
    known_scopes = ['', 'run-tracker']
>>>>>>> 690e1873

    # Add scopes for global subsystem instances.
    global_subsystems = set(self.subsystems) | Goal.global_subsystem_types()
    for subsystem_type in global_subsystems:
      known_scopes.append(subsystem_type.qualify_scope(Options.GLOBAL_SCOPE))

    # Add scopes for all tasks in all goals.
    for goal in Goal.all():
      # Note that enclosing scopes will appear before scopes they enclose.
      known_scopes.extend(filter(None, goal.known_scopes()))

    # Now that we have the known scopes we can get the full options.
    self.options = options_bootstrapper.get_full_options(known_scopes=known_scopes)
    self.register_options()

    # Make the options values available to all subsystems.
    Subsystem._options = self.options

<<<<<<< HEAD
    self.run_tracker = RunTracker.global_instance()
=======
    self.run_tracker = RunTracker.from_options(self.options)
>>>>>>> 690e1873
    report = initial_reporting(self.config, self.run_tracker)
    self.run_tracker.start(report)
    url = self.run_tracker.run_info.get_info('report_url')
    if url:
      self.run_tracker.log(Report.INFO, 'See a report at: {}'.format(url))
    else:
      self.run_tracker.log(Report.INFO, '(To run a reporting server: ./pants server)')

    self.build_file_parser = BuildFileParser(build_configuration=build_configuration,
                                             root_dir=self.root_dir,
                                             run_tracker=self.run_tracker)
    self.address_mapper = BuildFileAddressMapper(self.build_file_parser)
    self.build_graph = BuildGraph(run_tracker=self.run_tracker,
                                  address_mapper=self.address_mapper)

    with self.run_tracker.new_workunit(name='bootstrap', labels=[WorkUnit.SETUP]):
      # construct base parameters to be filled in for BuildGraph
      for path in self.config.getlist('goals', 'bootstrap_buildfiles', default=[]):
        build_file = BuildFile.from_cache(root_dir=self.root_dir, relpath=path)
        # TODO(pl): This is an unfortunate interface leak, but I don't think
        # in the long run that we should be relying on "bootstrap" BUILD files
        # that do nothing except modify global state.  That type of behavior
        # (e.g. source roots, goal registration) should instead happen in
        # project plugins, or specialized configuration files.
        self.build_file_parser.parse_build_file_family(build_file)

    self._expand_goals_and_specs()

    # Now that we've parsed the bootstrap BUILD files, and know about the SCM system.
    self.run_tracker.run_info.add_scm_info()

  @property
  def spec_excludes(self):
    # Note: Only call after register_options() has been called.
    return self.options.for_global_scope().spec_excludes

  @property
  def global_options(self):
    return self.options.for_global_scope()

  def register_options(self):
    # Standalone global options.
    register_global_options(self.options.registration_function_for_global_scope())

    # Options for global-level subsystems.
    for subsystem_type in Goal.global_subsystem_types():
<<<<<<< HEAD
      subsystem_type.register_options_for_global_instance(self.options)
=======
      subsystem_type.register_options_on_scope(self.options, Options.GLOBAL_SCOPE)
>>>>>>> 690e1873

    # This is the first case we have of non-task, non-global options.
    # The current implementation special-cases RunTracker, and is temporary.
    # In the near future it will be replaced with a 'Subsystem' abstraction.
    # But for now this is useful for kicking the tires.
    RunTracker.register_options(self.options.registration_function_for_scope('run-tracker'))

    # TODO(benjy): Should Goals be subsystems? Or should the entire goal-running mechanism
    # be a subsystem?
    for goal in Goal.all():
      # Register task options (including per-task subsystem options).
      goal.register_options(self.options)

  def _expand_goals_and_specs(self):
    goals = self.options.goals
    specs = self.options.target_specs
    fail_fast = self.options.for_global_scope().fail_fast

    for goal in goals:
      if BuildFile.from_cache(get_buildroot(), goal, must_exist=False).exists():
        logger.warning(" Command-line argument '{0}' is ambiguous and was assumed to be "
                       "a goal. If this is incorrect, disambiguate it with ./{0}.".format(goal))

    if self.options.print_help_if_requested():
      sys.exit(0)

    self.requested_goals = goals

    with self.run_tracker.new_workunit(name='setup', labels=[WorkUnit.SETUP]):
      spec_parser = CmdLineSpecParser(self.root_dir, self.address_mapper,
                                      spec_excludes=self.spec_excludes,
                                      exclude_target_regexps=self.global_options.exclude_target_regexp)
      with self.run_tracker.new_workunit(name='parse', labels=[WorkUnit.SETUP]):
        for spec in specs:
          for address in spec_parser.parse_addresses(spec, fail_fast):
            self.build_graph.inject_address_closure(address)
            self.targets.append(self.build_graph.get_target(address))
    self.goals = [Goal.by_name(goal) for goal in goals]

  def run(self):
    def fail():
      self.run_tracker.set_root_outcome(WorkUnit.FAILURE)

    kill_nailguns = self.options.for_global_scope().kill_nailguns
    try:
      result = self._do_run()
      if result:
        fail()
    except KeyboardInterrupt:
      fail()
      # On ctrl-c we always kill nailguns, otherwise they might keep running
      # some heavyweight compilation and gum up the system during a subsequent run.
      kill_nailguns = True
      raise
    except Exception:
      fail()
      raise
    finally:
      self.run_tracker.end()
      # Must kill nailguns only after run_tracker.end() is called, otherwise there may still
      # be pending background work that needs a nailgun.
      if kill_nailguns:
        # TODO: This is JVM-specific and really doesn't belong here.
        # TODO: Make this more selective? Only kill nailguns that affect state?
        # E.g., checkstyle may not need to be killed.
        NailgunTask.killall()
    return result

  def _do_run(self):
    # Update the reporting settings, now that we have flags etc.
    def is_quiet_task():
      for goal in self.goals:
        if goal.has_task_of_type(QuietTaskMixin):
          return True
      return False

    is_explain = self.global_options.explain
    update_reporting(self.global_options, is_quiet_task() or is_explain, self.run_tracker)

    context = Context(
      config=self.config,
      options=self.options,
      run_tracker=self.run_tracker,
      target_roots=self.targets,
      requested_goals=self.requested_goals,
      build_graph=self.build_graph,
      build_file_parser=self.build_file_parser,
      address_mapper=self.address_mapper,
      spec_excludes=self.spec_excludes
    )

    unknown = []
    for goal in self.goals:
      if not goal.ordered_task_names():
        unknown.append(goal)

    if unknown:
      context.log.error('Unknown goal(s): {}\n'.format(' '.join(goal.name for goal in unknown)))
      return 1

    engine = RoundEngine()
    return engine.execute(context, self.goals)

  def _setup_logging(self, global_options):
    # NB: quiet help says 'Squelches all console output apart from errors'.
    level = 'ERROR' if global_options.quiet else global_options.level.upper()

    setup_logging(level, log_dir=global_options.logdir)<|MERGE_RESOLUTION|>--- conflicted
+++ resolved
@@ -42,11 +42,7 @@
   """Lists installed goals or else executes a named goal."""
 
   # Subsytems used outside of any task.
-<<<<<<< HEAD
   subsystems = (RunTracker, )
-=======
-  subsystems = ()
->>>>>>> 690e1873
 
   def __init__(self, root_dir):
     """
@@ -78,13 +74,7 @@
     # Now that plugins and backends are loaded, we can gather the known scopes.
     self.targets = []
 
-<<<<<<< HEAD
     known_scopes = ['']
-=======
-    # TODO: Create a 'Subsystem' abstraction instead of special-casing run-tracker here
-    # and in register_options().
-    known_scopes = ['', 'run-tracker']
->>>>>>> 690e1873
 
     # Add scopes for global subsystem instances.
     global_subsystems = set(self.subsystems) | Goal.global_subsystem_types()
@@ -103,11 +93,7 @@
     # Make the options values available to all subsystems.
     Subsystem._options = self.options
 
-<<<<<<< HEAD
     self.run_tracker = RunTracker.global_instance()
-=======
-    self.run_tracker = RunTracker.from_options(self.options)
->>>>>>> 690e1873
     report = initial_reporting(self.config, self.run_tracker)
     self.run_tracker.start(report)
     url = self.run_tracker.run_info.get_info('report_url')
@@ -154,11 +140,7 @@
 
     # Options for global-level subsystems.
     for subsystem_type in Goal.global_subsystem_types():
-<<<<<<< HEAD
-      subsystem_type.register_options_for_global_instance(self.options)
-=======
       subsystem_type.register_options_on_scope(self.options, Options.GLOBAL_SCOPE)
->>>>>>> 690e1873
 
     # This is the first case we have of non-task, non-global options.
     # The current implementation special-cases RunTracker, and is temporary.
