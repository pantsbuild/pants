# coding=utf-8
# Copyright 2014 Pants project contributors (see CONTRIBUTORS.md).
# Licensed under the Apache License, Version 2.0 (see LICENSE).

from __future__ import (absolute_import, division, generators, nested_scopes, print_function,
                        unicode_literals, with_statement)

import logging
import logging.config
import sys

import pkg_resources

from pants.backend.core.tasks.task import QuietTaskMixin
from pants.backend.jvm.tasks.nailgun_task import NailgunTask  # XXX(pl)
from pants.base.build_environment import get_buildroot
from pants.base.build_file import BuildFile
from pants.base.build_file_address_mapper import BuildFileAddressMapper
from pants.base.build_file_parser import BuildFileParser
from pants.base.build_graph import BuildGraph
from pants.base.cmd_line_spec_parser import CmdLineSpecParser
from pants.base.config import Config
from pants.base.extension_loader import load_plugins_and_backends
from pants.base.workunit import WorkUnit
from pants.engine.round_engine import RoundEngine
from pants.goal.context import Context
from pants.goal.goal import Goal
from pants.goal.initialize_reporting import initial_reporting, update_reporting
from pants.goal.run_tracker import RunTracker
from pants.logging.setup import setup_logging
from pants.option.global_options import register_global_options
from pants.option.options_bootstrapper import OptionsBootstrapper
from pants.reporting.report import Report


logger = logging.getLogger(__name__)


class GoalRunner(object):
  """Lists installed goals or else executes a named goal."""

  def __init__(self, root_dir):
    """
    :param root_dir: The root directory of the pants workspace.
    """
    self.root_dir = root_dir

  def setup(self):
    options_bootstrapper = OptionsBootstrapper()

    # Force config into the cache so we (and plugin/backend loading code) can use it.
    # TODO: Plumb options in explicitly.
    bootstrap_options = options_bootstrapper.get_bootstrap_options()
    self.config = Config.from_cache()

    # Get logging setup prior to loading backends so that they can log as needed.
    self._setup_logging(bootstrap_options.for_global_scope())

    # Add any extra paths to python path (eg for loading extra source backends)
    for path in bootstrap_options.for_global_scope().pythonpath:
      sys.path.append(path)
      pkg_resources.fixup_namespace_packages(path)

    # Load plugins and backends.
    backend_packages = self.config.getlist('backends', 'packages', [])
    plugins = self.config.getlist('backends', 'plugins', [])
    build_configuration = load_plugins_and_backends(plugins, backend_packages)

    # Now that plugins and backends are loaded, we can gather the known scopes.
    self.targets = []
    # TODO: Create a 'Subsystem' abstraction instead of special-casing run-tracker here
    # and in register_options().
    known_scopes = ['', 'run-tracker']
    for goal in Goal.all():
      # Note that enclosing scopes will appear before scopes they enclose.
      known_scopes.extend(filter(None, goal.known_scopes()))

    # Now that we have the known scopes we can get the full options.
    self.options = options_bootstrapper.get_full_options(known_scopes=known_scopes)
    self.register_options()

<<<<<<< HEAD
    self.run_tracker = RunTracker.from_config(self.config)
=======
    # TODO(Eric Ayers) We are missing log messages. Set the log level earlier
    # Enable standard python logging for code with no handle to a context/work-unit.
    self._setup_logging()  # NB: self.options are needed for this call.

    self.run_tracker = RunTracker.from_options(self.options)
>>>>>>> 9ff54241
    report = initial_reporting(self.config, self.run_tracker)
    self.run_tracker.start(report)
    url = self.run_tracker.run_info.get_info('report_url')
    if url:
      self.run_tracker.log(Report.INFO, 'See a report at: %s' % url)
    else:
      self.run_tracker.log(Report.INFO, '(To run a reporting server: ./pants server)')

    self.build_file_parser = BuildFileParser(build_configuration=build_configuration,
                                             root_dir=self.root_dir,
                                             run_tracker=self.run_tracker)
    self.address_mapper = BuildFileAddressMapper(self.build_file_parser)
    self.build_graph = BuildGraph(run_tracker=self.run_tracker,
                                  address_mapper=self.address_mapper)

    with self.run_tracker.new_workunit(name='bootstrap', labels=[WorkUnit.SETUP]):
      # construct base parameters to be filled in for BuildGraph
      for path in self.config.getlist('goals', 'bootstrap_buildfiles', default=[]):
        build_file = BuildFile.from_cache(root_dir=self.root_dir, relpath=path)
        # TODO(pl): This is an unfortunate interface leak, but I don't think
        # in the long run that we should be relying on "bootstrap" BUILD files
        # that do nothing except modify global state.  That type of behavior
        # (e.g. source roots, goal registration) should instead happen in
        # project plugins, or specialized configuration files.
        self.build_file_parser.parse_build_file_family(build_file)

    # Now that we've parsed the bootstrap BUILD files, and know about the SCM system.
    self.run_tracker.run_info.add_scm_info()

    self._expand_goals_and_specs()

  @property
  def spec_excludes(self):
    # Note: Only call after register_options() has been called.
    return self.options.for_global_scope().spec_excludes

  @property
  def global_options(self):
    return self.options.for_global_scope()

  def register_options(self):
    # Add a 'bootstrap' attribute to the register function, so that register_global can
    # access the bootstrap option values.
    def register_global(*args, **kwargs):
      return self.options.register_global(*args, **kwargs)
    register_global.bootstrap = self.options.bootstrap_option_values()
    register_global_options(register_global)

    # This is the first case we have of non-task, non-global options.
    # The current implementation special-cases RunTracker, and is temporary.
    # In the near future it will be replaced with a 'Subsystem' abstraction.
    # But for now this is useful for kicking the tires.
    def register_run_tracker(*args, **kwargs):
      self.options.register('run-tracker', *args, **kwargs)
    RunTracker.register_options(register_run_tracker)

    for goal in Goal.all():
      goal.register_options(self.options)

  def _expand_goals_and_specs(self):
    goals = self.options.goals
    specs = self.options.target_specs
    fail_fast = self.options.for_global_scope().fail_fast

    for goal in goals:
      if BuildFile.from_cache(get_buildroot(), goal, must_exist=False).exists():
        logger.warning(" Command-line argument '{0}' is ambiguous and was assumed to be "
                       "a goal. If this is incorrect, disambiguate it with ./{0}.".format(goal))

    if self.options.print_help_if_requested():
      sys.exit(0)

    self.requested_goals = goals

    with self.run_tracker.new_workunit(name='setup', labels=[WorkUnit.SETUP]):
      spec_parser = CmdLineSpecParser(self.root_dir, self.address_mapper,
                                      spec_excludes=self.spec_excludes,
                                      exclude_target_regexps=self.global_options.exclude_target_regexp)
      with self.run_tracker.new_workunit(name='parse', labels=[WorkUnit.SETUP]):
        for spec in specs:
          for address in spec_parser.parse_addresses(spec, fail_fast):
            self.build_graph.inject_address_closure(address)
            self.targets.append(self.build_graph.get_target(address))
    self.goals = [Goal.by_name(goal) for goal in goals]

  def run(self):
    def fail():
      self.run_tracker.set_root_outcome(WorkUnit.FAILURE)

    kill_nailguns = self.options.for_global_scope().kill_nailguns
    try:
      result = self._do_run()
      if result:
        fail()
    except KeyboardInterrupt:
      fail()
      # On ctrl-c we always kill nailguns, otherwise they might keep running
      # some heavyweight compilation and gum up the system during a subsequent run.
      kill_nailguns = True
      raise
    except Exception:
      fail()
      raise
    finally:
      self.run_tracker.end()
      # Must kill nailguns only after run_tracker.end() is called, otherwise there may still
      # be pending background work that needs a nailgun.
      if kill_nailguns:
        # TODO: This is JVM-specific and really doesn't belong here.
        # TODO: Make this more selective? Only kill nailguns that affect state?
        # E.g., checkstyle may not need to be killed.
        NailgunTask.killall()
    return result

  def _do_run(self):
    # Update the reporting settings, now that we have flags etc.
    def is_quiet_task():
      for goal in self.goals:
        if goal.has_task_of_type(QuietTaskMixin):
          return True
      return False

    is_explain = self.global_options.explain
    update_reporting(self.global_options, is_quiet_task() or is_explain, self.run_tracker)

    context = Context(
      config=self.config,
      options=self.options,
      run_tracker=self.run_tracker,
      target_roots=self.targets,
      requested_goals=self.requested_goals,
      build_graph=self.build_graph,
      build_file_parser=self.build_file_parser,
      address_mapper=self.address_mapper,
      spec_excludes=self.spec_excludes
    )

    unknown = []
    for goal in self.goals:
      if not goal.ordered_task_names():
        unknown.append(goal)

    if unknown:
      context.log.error('Unknown goal(s): %s\n' % ' '.join(goal.name for goal in unknown))
      return 1

    engine = RoundEngine()
    return engine.execute(context, self.goals)

  def _setup_logging(self, global_options):
    # NB: quiet help says 'Squelches all console output apart from errors'.
    level = 'ERROR' if global_options.quiet else global_options.level.upper()

    setup_logging(level, log_dir=global_options.logdir)<|MERGE_RESOLUTION|>--- conflicted
+++ resolved
@@ -79,15 +79,7 @@
     self.options = options_bootstrapper.get_full_options(known_scopes=known_scopes)
     self.register_options()
 
-<<<<<<< HEAD
-    self.run_tracker = RunTracker.from_config(self.config)
-=======
-    # TODO(Eric Ayers) We are missing log messages. Set the log level earlier
-    # Enable standard python logging for code with no handle to a context/work-unit.
-    self._setup_logging()  # NB: self.options are needed for this call.
-
     self.run_tracker = RunTracker.from_options(self.options)
->>>>>>> 9ff54241
     report = initial_reporting(self.config, self.run_tracker)
     self.run_tracker.start(report)
     url = self.run_tracker.run_info.get_info('report_url')
