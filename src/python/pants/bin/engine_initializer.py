--- conflicted
+++ resolved
@@ -89,12 +89,7 @@
         pass
 
     logger.debug('engine cache stats: %s', self.engine.cache_stats())
-<<<<<<< HEAD
     address_mapper = LegacyAddressMapper(self.scheduler, self.engine, build_root or get_buildroot())
-    logger.debug('build_graph is: %s', graph)
-=======
-    address_mapper = LegacyAddressMapper(graph, build_root or get_buildroot())
->>>>>>> 8d4dde13
     logger.debug('address_mapper is: %s', address_mapper)
     return graph, address_mapper, target_roots.as_string_specs()
 
@@ -121,13 +116,8 @@
     :returns: A tuple of (scheduler, engine, symbol_table_cls, build_graph_cls).
     """
 
-<<<<<<< HEAD
     build_root = build_root or get_buildroot()
-=======
-    build_root = get_buildroot()
     scm = get_scm()
-    project_tree = FileSystemProjectTree(build_root, pants_ignore_patterns)
->>>>>>> 8d4dde13
     symbol_table_cls = symbol_table_cls or LegacySymbolTable
 
     project_tree = FileSystemProjectTree(build_root, pants_ignore_patterns)
