--- conflicted
+++ resolved
@@ -4,11 +4,9 @@
 
 from __future__ import absolute_import, division, print_function, unicode_literals
 
-<<<<<<< HEAD
 from builtins import object
-=======
+
 import logging
->>>>>>> 6370c6c7
 
 from pants.base.build_environment import get_buildroot
 from pants.bin.goal_runner import GoalRunner
