--- conflicted
+++ resolved
@@ -243,15 +243,10 @@
                fingerprint_strategy=None,
                invalidation_report=None,
                task_name=None,
-<<<<<<< HEAD
                task_version=None,):
-=======
-               task_version=None,
-               artifact_write_callback=lambda _: None):
     """
     :API: public
     """
->>>>>>> cdca7124
     self._cache_key_generator = cache_key_generator
     self._task_name = task_name or 'UNKNOWN'
     self._task_version = task_version or 'Unknown_0'
