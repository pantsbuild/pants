# Copyright 2021 Pants project contributors (see CONTRIBUTORS.md).
# Licensed under the Apache License, Version 2.0 (see LICENSE).

from __future__ import annotations

from textwrap import dedent
from typing import Callable

import pytest

from pants.backend.docker.goals.package_image import (
    DockerFieldSet,
    DockerImageTagValueError,
    DockerRepositoryNameError,
    build_docker_image,
    rules,
)
from pants.backend.docker.registries import DockerRegistries
from pants.backend.docker.subsystems.docker_options import DockerOptions
from pants.backend.docker.subsystems.dockerfile_parser import DockerfileInfo
from pants.backend.docker.target_types import DockerImage
from pants.backend.docker.util_rules.docker_binary import DockerBinary
from pants.backend.docker.util_rules.docker_build_args import (
    DockerBuildArgs,
    DockerBuildArgsRequest,
)
from pants.backend.docker.util_rules.docker_build_args import rules as build_args_rules
from pants.backend.docker.util_rules.docker_build_context import (
    DockerBuildContext,
    DockerBuildContextRequest,
    DockerVersionContext,
<<<<<<< HEAD
    DockerVersionContextError,
=======
    DockerVersionContextValue,
>>>>>>> 354a2036
)
from pants.backend.docker.util_rules.docker_build_env import (
    DockerBuildEnvironment,
    DockerBuildEnvironmentRequest,
)
from pants.backend.docker.util_rules.docker_build_env import rules as build_env_rules
from pants.engine.addresses import Address
from pants.engine.fs import EMPTY_DIGEST, EMPTY_FILE_DIGEST
from pants.engine.process import Process, ProcessResult
from pants.testutil.option_util import create_subsystem
from pants.testutil.rule_runner import MockGet, QueryRule, RuleRunner, run_rule_with_mocks
from pants.util.frozendict import FrozenDict


@pytest.fixture
def rule_runner() -> RuleRunner:
    return RuleRunner(
        rules=[
            *rules(),
            *build_args_rules(),
            *build_env_rules(),
            QueryRule(DockerOptions, []),
            QueryRule(DockerBuildArgs, [DockerBuildArgsRequest]),
            QueryRule(DockerBuildEnvironment, [DockerBuildEnvironmentRequest]),
        ],
        target_types=[DockerImage],
    )


def assert_build(
    rule_runner: RuleRunner,
    address: Address,
    *extra_log_lines: str,
    options: dict | None = None,
    process_assertions: Callable[[Process], None] | None = None,
) -> None:
    tgt = rule_runner.get_target(address)

    def build_context_mock(request: DockerBuildContextRequest) -> DockerBuildContext:
        return DockerBuildContext.create(
            digest=EMPTY_DIGEST,
            build_args=rule_runner.request(DockerBuildArgs, [DockerBuildArgsRequest(tgt)]),
            env=rule_runner.request(DockerBuildEnvironment, [DockerBuildEnvironmentRequest(tgt)]),
            dockerfile=DockerfileInfo(),
        )

    def run_process_mock(process: Process) -> ProcessResult:
        if process_assertions:
            process_assertions(process)

        return ProcessResult(
            stdout=b"stdout",
            stdout_digest=EMPTY_FILE_DIGEST,
            stderr=b"stderr",
            stderr_digest=EMPTY_FILE_DIGEST,
            output_digest=EMPTY_DIGEST,
        )

    if options:
        opts = options or {}
        opts.setdefault("registries", {})
        opts.setdefault("default_repository", "{directory}/{name}")
        opts.setdefault("build_args", [])
        opts.setdefault("env_vars", [])

        docker_options = create_subsystem(
            DockerOptions,
            **opts,
        )
    else:
        docker_options = rule_runner.request(DockerOptions, [])

    result = run_rule_with_mocks(
        build_docker_image,
        rule_args=[
            DockerFieldSet.create(tgt),
            docker_options,
            DockerBinary("/dummy/docker"),
        ],
        mock_gets=[
            MockGet(
                output_type=DockerBuildContext,
                input_type=DockerBuildContextRequest,
                mock=build_context_mock,
            ),
            MockGet(
                output_type=ProcessResult,
                input_type=Process,
                mock=run_process_mock,
            ),
        ],
    )

    assert result.digest == EMPTY_DIGEST
    assert len(result.artifacts) == 1
    assert result.artifacts[0].relpath is None

    for log_line in extra_log_lines:
        assert log_line in result.artifacts[0].extra_log_lines


def test_build_docker_image(rule_runner: RuleRunner) -> None:
    rule_runner.write_files(
        {
            "docker/test/BUILD": dedent(
                """\

                docker_image(
                  name="test1",
                  image_tags=["1.2.3"],
                  repository="{directory}/{name}",
                )
                docker_image(
                  name="test2",
                  image_tags=["1.2.3"],
                )
                docker_image(
                  name="test3",
                  image_tags=["1.2.3"],
                  repository="{parent_directory}/{directory}/{name}",
                )
                docker_image(
                  name="test4",
                  image_tags=["1.2.3"],
                  repository="{directory}/four/test-four",
                )
                docker_image(
                  name="test5",
                  image_tags=["latest", "alpha-1.0", "alpha-1"],
                )
                docker_image(
                  name="err1",
                  repository="{bad_template}",
                )
                """
            ),
            "docker/test/Dockerfile": "FROM python:3.8",
        }
    )

    assert_build(
        rule_runner,
        Address("docker/test", target_name="test1"),
        "Built docker image: test/test1:1.2.3",
    )
    assert_build(
        rule_runner,
        Address("docker/test", target_name="test2"),
        "Built docker image: test2:1.2.3",
    )
    assert_build(
        rule_runner,
        Address("docker/test", target_name="test3"),
        "Built docker image: docker/test/test3:1.2.3",
    )
    assert_build(
        rule_runner,
        Address("docker/test", target_name="test4"),
        "Built docker image: test/four/test-four:1.2.3",
    )
    assert_build(
        rule_runner,
        Address("docker/test", target_name="test5"),
        (
            "Built docker images: \n"
            "  * test/test5:latest\n"
            "  * test/test5:alpha-1.0\n"
            "  * test/test5:alpha-1"
        ),
        options=dict(default_repository="{directory}/{name}"),
    )

    err1 = (
        r"Invalid value for the `repository` field of the `docker_image` target at "
        r"docker/test:err1: '{bad_template}'\. Unknown placeholder: 'bad_template'\.\n\n"
        r"You may only reference any of `name`, `directory` or `parent_directory`\."
    )
    with pytest.raises(DockerRepositoryNameError, match=err1):
        assert_build(
            rule_runner,
            Address("docker/test", target_name="err1"),
        )


def test_build_image_with_registries(rule_runner: RuleRunner) -> None:
    rule_runner.write_files(
        {
            "docker/test/BUILD": dedent(
                """\
                docker_image(name="addr1", image_tags=["1.2.3"], registries=["myregistry1domain:port"])
                docker_image(name="addr2", image_tags=["1.2.3"], registries=["myregistry2domain:port"])
                docker_image(name="addr3", image_tags=["1.2.3"], registries=["myregistry3domain:port"])
                docker_image(name="alias1", image_tags=["1.2.3"], registries=["@reg1"])
                docker_image(name="alias2", image_tags=["1.2.3"], registries=["@reg2"])
                docker_image(name="alias3", image_tags=["1.2.3"], registries=["reg3"])
                docker_image(name="unreg", image_tags=["1.2.3"], registries=[])
                docker_image(name="def", image_tags=["1.2.3"])
                docker_image(name="multi", image_tags=["1.2.3"], registries=["@reg2", "@reg1"])
                """
            ),
            "docker/test/Dockerfile": "FROM python:3.8",
        }
    )

    options = {
        "default_repository": "{name}",
        "registries": {
            "reg1": {"address": "myregistry1domain:port"},
            "reg2": {"address": "myregistry2domain:port", "default": "true"},
        },
    }

    assert_build(
        rule_runner,
        Address("docker/test", target_name="addr1"),
        "Built docker image: myregistry1domain:port/addr1:1.2.3",
        options=options,
    )
    assert_build(
        rule_runner,
        Address("docker/test", target_name="addr2"),
        "Built docker image: myregistry2domain:port/addr2:1.2.3",
        options=options,
    )
    assert_build(
        rule_runner,
        Address("docker/test", target_name="addr3"),
        "Built docker image: myregistry3domain:port/addr3:1.2.3",
        options=options,
    )
    assert_build(
        rule_runner,
        Address("docker/test", target_name="alias1"),
        "Built docker image: myregistry1domain:port/alias1:1.2.3",
        options=options,
    )
    assert_build(
        rule_runner,
        Address("docker/test", target_name="alias2"),
        "Built docker image: myregistry2domain:port/alias2:1.2.3",
        options=options,
    )
    assert_build(
        rule_runner,
        Address("docker/test", target_name="alias3"),
        "Built docker image: reg3/alias3:1.2.3",
        options=options,
    )
    assert_build(
        rule_runner,
        Address("docker/test", target_name="unreg"),
        "Built docker image: unreg:1.2.3",
        options=options,
    )
    assert_build(
        rule_runner,
        Address("docker/test", target_name="def"),
        "Built docker image: myregistry2domain:port/def:1.2.3",
        options=options,
    )
    assert_build(
        rule_runner,
        Address("docker/test", target_name="multi"),
        (
            "Built docker images: \n"
            "  * myregistry2domain:port/multi:1.2.3\n"
            "  * myregistry1domain:port/multi:1.2.3"
        ),
        options=options,
    )


def test_dynamic_image_version(rule_runner: RuleRunner) -> None:
    version_context = DockerVersionContext.from_dict(
        {
            "baseimage": {"tag": "3.8"},
            "stage0": {"tag": "3.8"},
            "interim": {"tag": "latest"},
            "stage2": {"tag": "latest"},
            "output": {"tag": "1-1"},
        }
    )

    def assert_tags(name: str, *expect_tags: str) -> None:
        tgt = rule_runner.get_target(Address("docker/test", target_name=name))
        fs = DockerFieldSet.create(tgt)
        tags = fs.image_refs(
            "image",
            DockerRegistries.from_dict({}),
            version_context,
        )
        assert expect_tags == tags

    rule_runner.write_files(
        {
            "docker/test/BUILD": dedent(
                """\
                docker_image(name="ver_1")
                docker_image(
                  name="ver_2",
                  image_tags=["{baseimage.tag}-{stage2.tag}", "beta"]
                )
                docker_image(name="err_1", image_tags=["{unknown_stage}"])
                docker_image(name="err_2", image_tags=["{stage0.unknown_value}"])
                """
            ),
        }
    )

    assert_tags("ver_1", "image:latest")
    assert_tags("ver_2", "image:3.8-latest", "image:beta")

    err_1 = (
        r"Invalid tag value for the `image_tags` field of the `docker_image` target at "
        r"docker/test:err_1: '{unknown_stage}'\.\n\n"
        r"The placeholder 'unknown_stage' is unknown\. Try with one of: baseimage, stage0, "
        r"interim, stage2, output\."
    )
    with pytest.raises(DockerImageTagValueError, match=err_1):
        assert_tags("err_1")

    err_2 = (
        r"Invalid tag value for the `image_tags` field of the `docker_image` target at "
        r"docker/test:err_2: '{stage0.unknown_value}'\.\n\n"
        r"The placeholder 'unknown_value' is unknown\. Try with one of: tag\."
    )
    with pytest.raises(DockerImageTagValueError, match=err_2):
        assert_tags("err_2")


def test_docker_build_process_environment(rule_runner: RuleRunner) -> None:
    rule_runner.write_files(
        {"docker/test/BUILD": 'docker_image(name="env1", image_tags=["1.2.3"])'}
    )
    rule_runner.set_options(
        [],
        env={
            "INHERIT": "from Pants env",
            "PANTS_DOCKER_ENV_VARS": '["VAR=value", "INHERIT"]',
        },
    )

    def check_docker_proc(process: Process):
        assert process.argv == (
            "/dummy/docker",
            "build",
            "-t",
            "env1:1.2.3",
            "-f",
            "docker/test/Dockerfile",
            ".",
        )
        assert process.env == FrozenDict(
            {
                "INHERIT": "from Pants env",
                "VAR": "value",
            }
        )

    assert_build(
        rule_runner,
        Address("docker/test", target_name="env1"),
        process_assertions=check_docker_proc,
    )


def test_docker_build_args(rule_runner: RuleRunner) -> None:
    rule_runner.write_files(
        {"docker/test/BUILD": 'docker_image(name="args1", image_tags=["1.2.3"])'}
    )
    rule_runner.set_options(
        [],
        env={
            "INHERIT": "from Pants env",
            "PANTS_DOCKER_BUILD_ARGS": '["VAR=value", "INHERIT"]',
        },
    )

    def check_docker_proc(process: Process):
        assert process.argv == (
            "/dummy/docker",
            "build",
            "-t",
            "args1:1.2.3",
            "--build-arg",
            "INHERIT",
            "--build-arg",
            "VAR=value",
            "-f",
            "docker/test/Dockerfile",
            ".",
        )

        # Check that we pull in name only args via env.
        assert process.env == FrozenDict(
            {
                "INHERIT": "from Pants env",
            }
        )

    assert_build(
        rule_runner,
        Address("docker/test", target_name="args1"),
        process_assertions=check_docker_proc,
    )


def test_docker_image_version_from_build_arg(rule_runner: RuleRunner) -> None:
    rule_runner.write_files(
        {"docker/test/BUILD": 'docker_image(name="ver1", image_tags=["{build_args.VERSION}"])'}
    )
    rule_runner.set_options(
        [],
        env={
            "PANTS_DOCKER_BUILD_ARGS": '["VERSION=1.2.3"]',
        },
    )

    assert_build(
        rule_runner,
        Address("docker/test", target_name="ver1"),
        "Built docker image: ver1:1.2.3",
    )


def test_docker_build_args_field(rule_runner: RuleRunner) -> None:
    rule_runner.write_files(
        {
            "docker/test/BUILD": dedent(
                """\
                docker_image(
                  name="img1",
                  extra_build_args=[
                    "FROM_ENV",
                    "SET=value",
                    "DEFAULT2=overridden",
                  ]
                )
                """
            ),
        }
    )
    rule_runner.set_options(
        [
            "--docker-build-args=DEFAULT1=global1",
            "--docker-build-args=DEFAULT2=global2",
        ],
        env={
            "FROM_ENV": "env value",
            "SET": "no care",
        },
    )

    def check_docker_proc(process: Process):
        assert process.argv == (
            "/dummy/docker",
            "build",
            "-t",
            "img1:latest",
            "--build-arg",
            "DEFAULT1=global1",
            "--build-arg",
            "DEFAULT2=overridden",
            "--build-arg",
            "FROM_ENV",
            "--build-arg",
            "SET=value",
            "-f",
            "docker/test/Dockerfile",
            ".",
        )

        assert process.env == FrozenDict(
            {
                "FROM_ENV": "env value",
            }
        )

    assert_build(
        rule_runner,
        Address("docker/test", target_name="img1"),
        process_assertions=check_docker_proc,
    )<|MERGE_RESOLUTION|>--- conflicted
+++ resolved
@@ -29,11 +29,6 @@
     DockerBuildContext,
     DockerBuildContextRequest,
     DockerVersionContext,
-<<<<<<< HEAD
-    DockerVersionContextError,
-=======
-    DockerVersionContextValue,
->>>>>>> 354a2036
 )
 from pants.backend.docker.util_rules.docker_build_env import (
     DockerBuildEnvironment,
