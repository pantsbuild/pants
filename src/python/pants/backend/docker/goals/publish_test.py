# Copyright 2021 Pants project contributors (see CONTRIBUTORS.md).
# Licensed under the Apache License, Version 2.0 (see LICENSE).

from __future__ import annotations

from typing import Callable, cast

import pytest

from pants.backend.docker.goals.package_image import BuiltDockerImage, DockerPackageFieldSet
from pants.backend.docker.goals.publish import (
    PublishDockerImageFieldSet,
    PublishDockerImageRequest,
    rules,
)
from pants.backend.docker.subsystems.docker_options import DockerOptions
from pants.backend.docker.target_types import DockerImageTarget
from pants.backend.docker.util_rules import docker_binary
from pants.backend.docker.util_rules.docker_binary import DockerBinary
from pants.core.goals.package import BuiltPackage
from pants.core.goals.publish import PublishPackages, PublishProcesses
from pants.engine.addresses import Address
from pants.engine.fs import EMPTY_DIGEST
from pants.engine.process import Process
from pants.testutil.option_util import create_subsystem
from pants.testutil.process_util import process_assertion
from pants.testutil.rule_runner import QueryRule, RuleRunner
from pants.util.frozendict import FrozenDict
from pants.util.value_interpolation import InterpolationContext


@pytest.fixture
def rule_runner() -> RuleRunner:
    rule_runner = RuleRunner(
        rules=[
            *rules(),
            *docker_binary.rules(),
            QueryRule(PublishProcesses, [PublishDockerImageRequest]),
            QueryRule(DockerBinary, []),
        ],
        target_types=[DockerImageTarget],
    )
    rule_runner.set_options(
        [],
        env_inherit={"PATH", "PYENV_ROOT", "HOME"},
    )
    rule_runner.write_files(
        {
            "src/default/BUILD": """docker_image()""",
            "src/skip-test/BUILD": """docker_image(skip_push=True)""",
            "src/registries/BUILD": """docker_image(registries=["@inhouse1", "@inhouse2"])""",
        }
    )
    return rule_runner


def build(tgt: DockerImageTarget, options: DockerOptions):
<<<<<<< HEAD
    fs = DockerFieldSet.create(tgt)
    image_refs = fs.image_refs(
        options.default_repository,
        options.registries(),
        InterpolationContext(),
    )
=======
    fs = DockerPackageFieldSet.create(tgt)
>>>>>>> c1514b73
    return (
        BuiltPackage(
            EMPTY_DIGEST,
            (
                BuiltDockerImage.create(
                    "sha256:made-up",
                    tuple(t.full_name for r in image_refs for t in r.tags),
                    "made-up.json",
                ),
            ),
        ),
    )


def run_publish(
    rule_runner: RuleRunner, address: Address, options: dict | None = None
) -> tuple[PublishProcesses, DockerBinary]:
    opts = options or {}
    opts.setdefault("registries", {})
    opts.setdefault("default_repository", "{directory}/{name}")
    docker_options = create_subsystem(DockerOptions, **opts)
    tgt = cast(DockerImageTarget, rule_runner.get_target(address))
    fs = PublishDockerImageFieldSet.create(tgt)
    packages = build(tgt, docker_options)
    result = rule_runner.request(PublishProcesses, [fs._request(packages)])
    docker = rule_runner.request(DockerBinary, [])
    return result, docker


def assert_publish(
    publish: PublishPackages,
    expect_names: tuple[str, ...],
    expect_description: str | None,
    expect_process: Callable[[Process], None] | None,
) -> None:
    assert publish.names == expect_names
    assert publish.description == expect_description
    if expect_process:
        assert publish.process
        expect_process(publish.process.process)
    else:
        assert publish.process is None


def test_docker_skip_push(rule_runner: RuleRunner) -> None:
    result, _ = run_publish(rule_runner, Address("src/skip-test"))
    assert len(result) == 1
    assert_publish(
        result[0],
        ("skip-test/skip-test:latest",),
        "(by `skip_push` on src/skip-test:skip-test)",
        None,
    )


def test_docker_push_images(rule_runner: RuleRunner) -> None:
    result, docker = run_publish(rule_runner, Address("src/default"))
    assert len(result) == 1
    assert_publish(
        result[0],
        ("default/default:latest",),
        None,
        process_assertion(argv=(docker.path, "push", "default/default:latest")),
    )


def test_docker_push_registries(rule_runner: RuleRunner) -> None:
    registries = {
        "inhouse1": {"address": "inhouse1.registry"},
        "inhouse2": {"address": "inhouse2.registry"},
    }
    rule_runner.set_options(
        [f"--docker-registries={registries}"],
        env_inherit={"PATH", "PYENV_ROOT", "HOME"},
    )
    result, docker = run_publish(
        rule_runner,
        Address("src/registries"),
        {
            "registries": registries,
        },
    )
    assert len(result) == 2
    assert_publish(
        result[0],
        ("inhouse1.registry/registries/registries:latest",),
        None,
        process_assertion(
            argv=(
                docker.path,
                "push",
                "inhouse1.registry/registries/registries:latest",
            )
        ),
    )
    assert_publish(
        result[1],
        ("inhouse2.registry/registries/registries:latest",),
        None,
        process_assertion(
            argv=(
                docker.path,
                "push",
                "inhouse2.registry/registries/registries:latest",
            )
        ),
    )


def test_docker_skip_push_registries(rule_runner: RuleRunner) -> None:
    registries = {
        "inhouse1": {"address": "inhouse1.registry"},
        "inhouse2": {"address": "inhouse2.registry", "skip_push": True},
    }
    rule_runner.set_options(
        [f"--docker-registries={registries}"],
        env_inherit={"PATH", "PYENV_ROOT", "HOME"},
    )
    result, docker = run_publish(
        rule_runner,
        Address("src/registries"),
        {
            "registries": registries,
        },
    )
    assert len(result) == 2
    assert_publish(
        result[0],
        ("inhouse1.registry/registries/registries:latest",),
        None,
        process_assertion(
            argv=(
                docker.path,
                "push",
                "inhouse1.registry/registries/registries:latest",
            )
        ),
    )
    assert_publish(
        result[1],
        ("inhouse2.registry/registries/registries:latest",),
        "(by `skip_push` on registry @inhouse2)",
        None,
    )


def test_docker_push_env(rule_runner: RuleRunner) -> None:
    rule_runner.set_options(
        ["--docker-env-vars=DOCKER_CONFIG"],
        env_inherit={"PATH", "PYENV_ROOT", "HOME"},
        env={"DOCKER_CONFIG": "/etc/docker/custom-config"},
    )
    result, docker = run_publish(rule_runner, Address("src/default"))
    assert len(result) == 1
    assert_publish(
        result[0],
        ("default/default:latest",),
        None,
        process_assertion(
            argv=(
                docker.path,
                "push",
                "default/default:latest",
            ),
            env=FrozenDict({"DOCKER_CONFIG": "/etc/docker/custom-config"}),
        ),
    )<|MERGE_RESOLUTION|>--- conflicted
+++ resolved
@@ -55,16 +55,12 @@
 
 
 def build(tgt: DockerImageTarget, options: DockerOptions):
-<<<<<<< HEAD
-    fs = DockerFieldSet.create(tgt)
+    fs = DockerPackageFieldSet.create(tgt)
     image_refs = fs.image_refs(
         options.default_repository,
         options.registries(),
         InterpolationContext(),
     )
-=======
-    fs = DockerPackageFieldSet.create(tgt)
->>>>>>> c1514b73
     return (
         BuiltPackage(
             EMPTY_DIGEST,
