--- conflicted
+++ resolved
@@ -37,12 +37,7 @@
     DockerBuildContextRequest,
 )
 from pants.backend.docker.utils import format_rename_suggestion
-<<<<<<< HEAD
 from pants.core.goals.package import BuiltPackage, OutputPathField, PackageFieldSet
-from pants.core.goals.run import RunFieldSet
-=======
-from pants.core.goals.package import BuiltPackage, PackageFieldSet
->>>>>>> c1514b73
 from pants.engine.addresses import Address
 from pants.engine.fs import CreateDigest, Digest, FileContent
 from pants.engine.process import FallibleProcessResult, Process, ProcessExecutionFailure
@@ -184,7 +179,6 @@
         if not registries_options:
             # The image name is also valid as image ref without registry.
             repository = self.format_repository(default_repository, interpolation_context)
-<<<<<<< HEAD
             yield ImageRefRegistry(
                 registry=None,
                 repository=repository,
@@ -209,21 +203,6 @@
                     )
                 ),
             )
-=======
-            yield from self.format_names(repository, image_tags, interpolation_context)
-            return
-
-        for registry in registries_options:
-            image_names = self.format_names(
-                self.format_repository(default_repository, interpolation_context, registry),
-                image_tags + registry.extra_image_tags,
-                interpolation_context,
-            )
-            for image_name in image_names:
-                if registry.use_local_alias and registry.alias:
-                    yield "/".join([registry.alias, image_name])
-                yield "/".join([registry.address, image_name])
->>>>>>> c1514b73
 
     def get_context_root(self, default_context_root: str) -> str:
         """Examines `default_context_root` and `self.context_root.value` and translates that to a
