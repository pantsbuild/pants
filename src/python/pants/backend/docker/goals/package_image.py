# Copyright 2021 Pants project contributors (see CONTRIBUTORS.md).
# Licensed under the Apache License, Version 2.0 (see LICENSE).
from __future__ import annotations

import logging
import os
import re
from dataclasses import dataclass
from functools import partial
from itertools import chain
from typing import Iterator

# Re-exporting BuiltDockerImage here, as it has its natural home here, but has moved out to resolve
# a dependency cycle from docker_build_context.
from pants.backend.docker.package_types import BuiltDockerImage as BuiltDockerImage
from pants.backend.docker.registries import DockerRegistries
from pants.backend.docker.subsystems.docker_options import DockerOptions
from pants.backend.docker.target_types import (
    DockerBuildOptionFieldMixin,
    DockerImageContextRootField,
    DockerImageRegistriesField,
    DockerImageRepositoryField,
    DockerImageSourceField,
    DockerImageTagsField,
    DockerImageTargetStageField,
)
from pants.backend.docker.util_rules.docker_binary import DockerBinary
from pants.backend.docker.util_rules.docker_build_context import (
    DockerBuildContext,
    DockerBuildContextRequest,
)
from pants.backend.docker.utils import format_rename_suggestion
from pants.backend.docker.value_interpolation import (
    DockerInterpolationContext,
    DockerInterpolationError,
)
from pants.core.goals.package import BuiltPackage, PackageFieldSet
from pants.core.goals.run import RunFieldSet
from pants.engine.addresses import Address
from pants.engine.process import FallibleProcessResult, Process, ProcessExecutionFailure
from pants.engine.rules import Get, MultiGet, collect_rules, rule
from pants.engine.target import Target, WrappedTarget
from pants.engine.unions import UnionRule
from pants.option.global_options import GlobalOptions, ProcessCleanupOption
from pants.util.strutil import bullet_list

logger = logging.getLogger(__name__)


class DockerImageTagValueError(DockerInterpolationError):
    pass


class DockerRepositoryNameError(DockerInterpolationError):
    pass


class DockerBuildTargetStageError(ValueError):
    pass


class DockerImageOptionValueError(ValueError):
    pass


@dataclass(frozen=True)
class DockerFieldSet(PackageFieldSet, RunFieldSet):
    """Builds a Docker image from a Dockerfile.

    The target fields (e.g. the `docker_image` fields) and the `[docker]` configuration scope
    provides the required details for building the image.

    See `./pants help docker docker_image` for avilable options, fields and their respective
    documentations.
    """

    required_fields = (DockerImageSourceField,)

    context_root: DockerImageContextRootField
    registries: DockerImageRegistriesField
    repository: DockerImageRepositoryField
    source: DockerImageSourceField
    tags: DockerImageTagsField
    target_stage: DockerImageTargetStageField

    def format_tag(self, tag: str, interpolation_context: DockerInterpolationContext) -> str:
        source = DockerInterpolationContext.TextSource(
            address=self.address, target_alias="docker_image", field_alias=self.tags.alias
        )
        return interpolation_context.format(tag, source=source, error_cls=DockerImageTagValueError)

    def format_repository(
        self, default_repository: str, interpolation_context: DockerInterpolationContext
    ) -> str:
        repository_context = DockerInterpolationContext.from_dict(
            {
                "directory": os.path.basename(self.address.spec_path),
                "name": self.address.target_name,
                "parent_directory": os.path.basename(os.path.dirname(self.address.spec_path)),
                **interpolation_context,
            }
        )
        if self.repository.value:
            repository_text = self.repository.value
            source = DockerInterpolationContext.TextSource(
                address=self.address, target_alias="docker_image", field_alias=self.repository.alias
            )
        else:
            repository_text = default_repository
            source = DockerInterpolationContext.TextSource(
                options_scope="[docker].default_repository"
            )
        return repository_context.format(
            repository_text, source=source, error_cls=DockerRepositoryNameError
        ).lower()

    def format_names(
        self,
        repository: str,
        tags: tuple[str, ...],
        interpolation_context: DockerInterpolationContext,
    ) -> Iterator[str]:
        for tag in tags:
            yield ":".join(
                s for s in [repository, self.format_tag(tag, interpolation_context)] if s
            )

    def image_refs(
        self,
        default_repository: str,
        registries: DockerRegistries,
        interpolation_context: DockerInterpolationContext,
    ) -> tuple[str, ...]:
        """The image refs are the full image name, including any registry and version tag.

        In the Docker world, the term `tag` is used both for what we here prefer to call the image
        `ref`, as well as for the image version, or tag, that is at the end of the image name
        separated with a colon. By introducing the image `ref` we can retain the use of `tag` for
        the version part of the image name.

        Returns all image refs to apply to the Docker image, on the form:

            [<registry>/]<repository-name>[:<tag>]

        Where the `<repository-name>` may contain any number of separating slashes `/`, depending on
        the `default_repository` from configuration or the `repository` field on the target
        `docker_image`.

        This method will always return a non-empty tuple.
        """
        repository = self.format_repository(default_repository, interpolation_context)
        image_names = tuple(
            self.format_names(repository, self.tags.value or (), interpolation_context)
        )
        registries_options = tuple(registries.get(*(self.registries.value or [])))
        if not registries_options:
            # The image name is also valid as image ref without registry.
            return image_names

        return tuple(
            "/".join([registry.address, image_name])
            for registry in registries_options
            for image_name in chain(
                image_names,
                self.format_names(repository, registry.extra_image_tags, interpolation_context),
            )
        )

    def get_context_root(self, default_context_root: str) -> str:
        """Examines `default_context_root` and `self.context_root.value` and translates that to a
        context root for the Docker build operation.

        That is, in the configuration/field value, the context root is relative to build root when
        in the form `path/..` (implies semantics as `//path/..` for target addresses) or the BUILD
        file when `./path/..`.

        The returned path is always relative to the build root.
        """
        if self.context_root.value is not None:
            context_root = self.context_root.value
        else:
            context_root = default_context_root
        if context_root.startswith("./"):
            context_root = os.path.join(self.address.spec_path, context_root)
        return os.path.normpath(context_root)


def get_build_options(
    context: DockerBuildContext,
    field_set: DockerFieldSet,
    global_target_stage_option: str | None,
    target: Target,
) -> Iterator[str]:
    # Build options from target fields inheriting from DockerBuildOptionFieldMixin
    for field_type in target.field_types:
        if issubclass(field_type, DockerBuildOptionFieldMixin):
            source = DockerInterpolationContext.TextSource(
                address=target.address, target_alias=target.alias, field_alias=field_type.alias
            )
            format = partial(
                context.interpolation_context.format,
                source=source,
                error_cls=DockerImageOptionValueError,
            )
            yield from target[field_type].options(format)

    # Target stage
    target_stage = None
    if global_target_stage_option in context.stages:
        target_stage = global_target_stage_option
    elif field_set.target_stage.value:
        target_stage = field_set.target_stage.value
        if target_stage not in context.stages:
            raise DockerBuildTargetStageError(
                f"The {field_set.target_stage.alias!r} field in `{target.alias}` "
                f"{field_set.address} was set to {target_stage!r}"
                + (
                    f", but there is no such stage in `{context.dockerfile}`. "
                    f"Available stages: {', '.join(context.stages)}."
                    if context.stages
                    else f", but there are no named stages in `{context.dockerfile}`."
                )
            )

    if target_stage:
        yield from ("--target", target_stage)


@rule
async def build_docker_image(
    field_set: DockerFieldSet,
    options: DockerOptions,
    global_options: GlobalOptions,
    docker: DockerBinary,
    process_cleanup: ProcessCleanupOption,
) -> BuiltPackage:
<<<<<<< HEAD
    """Build a Docker image.

    Fetches the Docker build context and invokes a `docker build` command to execute the build.

    The artefact of the returned `BuiltPackage` is an instance of `BuiltDockerImage`.
    """
=======
    """Build a Docker image using `docker build`."""
>>>>>>> d7f576ee
    context, wrapped_target = await MultiGet(
        Get(
            DockerBuildContext,
            DockerBuildContextRequest(
                address=field_set.address,
                build_upstream_images=True,
            ),
        ),
        Get(WrappedTarget, Address, field_set.address),
    )

    tags = field_set.image_refs(
        default_repository=options.default_repository,
        registries=options.registries(),
        interpolation_context=context.interpolation_context,
    )

    context_root = field_set.get_context_root(options.default_context_root)
    process = docker.build_image(
        build_args=context.build_args,
        digest=context.digest,
        dockerfile=context.dockerfile,
        context_root=context_root,
        env=context.build_env.environment,
        tags=tags,
        extra_args=tuple(
            get_build_options(
                context=context,
                field_set=field_set,
                global_target_stage_option=options.build_target_stage,
                target=wrapped_target.target,
            )
        ),
    )
    result = await Get(FallibleProcessResult, Process, process)

    if result.exit_code != 0:
        maybe_msg = format_docker_build_context_help_message(
            address=field_set.address,
            context_root=context_root,
            context=context,
            colors=global_options.colors,
        )
        if maybe_msg:
            logger.warning(maybe_msg)

        raise ProcessExecutionFailure(
            result.exit_code,
            result.stdout,
            result.stderr,
            process.description,
            process_cleanup=process_cleanup.val,
        )

    image_id = parse_image_id_from_docker_build_output(result.stdout, result.stderr)
    docker_build_output_msg = "\n".join(
        (
            f"Docker build output for {tags[0]}:",
            "stdout:",
            result.stdout.decode(),
            "stderr:",
            result.stderr.decode(),
        )
    )

    if options.build_verbose:
        logger.info(docker_build_output_msg)
    else:
        logger.debug(docker_build_output_msg)

    return BuiltPackage(
        result.output_digest,
        (BuiltDockerImage.create(image_id, tags),),
    )


def parse_image_id_from_docker_build_output(*outputs: bytes) -> str:
    """Outputs are typically the stdout/stderr pair from the `docker build` process."""
    image_id_regexp = re.compile(
        "|".join(
            (
                # BuildKit output.
                r"(writing image (?P<digest>sha256:\S+) done)",
                # Docker output.
                r"(Successfully built (?P<short_id>\S+))",
            ),
        )
    )
    for output in outputs:
        image_id_match = next(
            (
                match
                for match in (
                    re.search(image_id_regexp, line)
                    for line in reversed(output.decode().split("\n"))
                )
                if match
            ),
            None,
        )
        if image_id_match:
            image_id = image_id_match.group("digest") or image_id_match.group("short_id")
            return image_id

    return "<unknown>"


def format_docker_build_context_help_message(
    address: Address, context_root: str, context: DockerBuildContext, colors: bool
) -> str | None:
    paths_outside_context_root: list[str] = []

    def _chroot_context_paths(paths: tuple[str, str]) -> tuple[str, str]:
        """Adjust the context paths in `copy_source_vs_context_source` for `context_root`."""
        instruction_path, context_path = paths
        if not context_path:
            return paths
        dst = os.path.relpath(context_path, context_root)
        if dst.startswith("../"):
            paths_outside_context_root.append(context_path)
            return ("", "")
        if instruction_path == dst:
            return ("", "")
        return instruction_path, dst

    # Adjust context paths based on `context_root`.
    copy_source_vs_context_source: tuple[tuple[str, str], ...] = tuple(
        filter(any, map(_chroot_context_paths, context.copy_source_vs_context_source))
    )

    if not (copy_source_vs_context_source or paths_outside_context_root):
        # No issues found.
        return None

    msg = (
        f"Docker build failed for `docker_image` {address}. The {context.dockerfile} have `COPY` "
        "instructions where the source files may not have been found in the Docker build context."
        "\n\n"
    )

    renames = sorted(
        format_rename_suggestion(src, dst, colors=colors)
        for src, dst in copy_source_vs_context_source
        if src and dst
    )
    if renames:
        msg += (
            f"However there are possible matches. Please review the following list of suggested "
            f"renames:\n\n{bullet_list(renames)}\n\n"
        )

    unknown = sorted(src for src, dst in copy_source_vs_context_source if src and not dst)
    if unknown:
        msg += (
            f"The following files were not found in the Docker build context:\n\n"
            f"{bullet_list(unknown)}\n\n"
        )

    unreferenced = sorted(dst for src, dst in copy_source_vs_context_source if dst and not src)
    if unreferenced:
        msg += (
            f"There are additional files in the Docker build context that were not referenced by "
            f"any `COPY` instruction (this is not an error):\n\n{bullet_list(unreferenced, 10)}\n\n"
        )

    if paths_outside_context_root:
        unreachable = sorted({os.path.dirname(pth) for pth in paths_outside_context_root})
        context_paths = tuple(dst for src, dst in context.copy_source_vs_context_source if dst)
        new_context_root = os.path.commonpath(context_paths)
        msg += (
            "There are unreachable files in these directories, excluded from the build context "
            f"due to `context_root` being {context_root!r}:\n\n{bullet_list(unreachable, 10)}\n\n"
            f"Suggested `context_root` setting is {new_context_root!r} in order to include all files "
            "in the build context, otherwise relocate the files to be part of the current "
            f"`context_root` {context_root!r}."
        )

    return msg


def rules():
    return [
        *collect_rules(),
        UnionRule(PackageFieldSet, DockerFieldSet),
        UnionRule(RunFieldSet, DockerFieldSet),
    ]<|MERGE_RESOLUTION|>--- conflicted
+++ resolved
@@ -65,15 +65,6 @@
 
 @dataclass(frozen=True)
 class DockerFieldSet(PackageFieldSet, RunFieldSet):
-    """Builds a Docker image from a Dockerfile.
-
-    The target fields (e.g. the `docker_image` fields) and the `[docker]` configuration scope
-    provides the required details for building the image.
-
-    See `./pants help docker docker_image` for avilable options, fields and their respective
-    documentations.
-    """
-
     required_fields = (DockerImageSourceField,)
 
     context_root: DockerImageContextRootField
@@ -234,16 +225,7 @@
     docker: DockerBinary,
     process_cleanup: ProcessCleanupOption,
 ) -> BuiltPackage:
-<<<<<<< HEAD
-    """Build a Docker image.
-
-    Fetches the Docker build context and invokes a `docker build` command to execute the build.
-
-    The artefact of the returned `BuiltPackage` is an instance of `BuiltDockerImage`.
-    """
-=======
     """Build a Docker image using `docker build`."""
->>>>>>> d7f576ee
     context, wrapped_target = await MultiGet(
         Get(
             DockerBuildContext,
