--- conflicted
+++ resolved
@@ -172,13 +172,8 @@
         docker.build_image(
             build_args=context.build_args,
             digest=context.digest,
-<<<<<<< HEAD
-            dockerfile=field_set.dockerfile_path,
+            dockerfile=context.dockerfile,
             env=context.env,
-=======
-            dockerfile=context.dockerfile,
-            env=env.vars,
->>>>>>> c03aeedd
             tags=tags,
         ),
     )
