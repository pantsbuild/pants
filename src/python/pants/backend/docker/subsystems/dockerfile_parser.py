# Copyright 2021 Pants project contributors (see CONTRIBUTORS.md).
# Licensed under the Apache License, Version 2.0 (see LICENSE).

from __future__ import annotations

import pkgutil
from dataclasses import dataclass
from pathlib import PurePath
from typing import Iterator

from pants.backend.docker.target_types import DockerImageSourceField
from pants.backend.docker.util_rules.docker_build_args import DockerBuildArgs
from pants.backend.python.goals.lockfile import PythonLockfileRequest, PythonToolLockfileSentinel
from pants.backend.python.subsystems.python_tool_base import PythonToolRequirementsBase
from pants.backend.python.target_types import EntryPoint
from pants.backend.python.util_rules.pex import PexRequest, VenvPex, VenvPexProcess
from pants.engine.addresses import Address
from pants.engine.fs import CreateDigest, Digest, FileContent
from pants.engine.process import Process, ProcessResult
from pants.engine.rules import Get, collect_rules, rule
from pants.engine.target import HydratedSources, HydrateSourcesRequest, SourcesField, WrappedTarget
from pants.engine.unions import UnionRule
from pants.util.docutil import git_url
from pants.util.logging import LogLevel

_DOCKERFILE_SANDBOX_TOOL = "dockerfile_wrapper_script.py"
_DOCKERFILE_PACKAGE = "pants.backend.docker.subsystems"


class DockerfileParser(PythonToolRequirementsBase):
    options_scope = "dockerfile-parser"
    help = "Used to parse Dockerfile build specs to infer their dependencies."

    default_version = "dockerfile==3.2.0"

    register_interpreter_constraints = True
    default_interpreter_constraints = ["CPython>=3.7"]

    register_lockfile = True
    default_lockfile_resource = (_DOCKERFILE_PACKAGE, "dockerfile_lockfile.txt")
    default_lockfile_path = (
        f"src/python/{_DOCKERFILE_PACKAGE.replace('.', '/')}/dockerfile_lockfile.txt"
    )
    default_lockfile_url = git_url(default_lockfile_path)


class DockerfileParserLockfileSentinel(PythonToolLockfileSentinel):
    options_scope = DockerfileParser.options_scope


@rule
def setup_lockfile_request(
    _: DockerfileParserLockfileSentinel, dockerfile_parser: DockerfileParser
) -> PythonLockfileRequest:
    return PythonLockfileRequest.from_tool(dockerfile_parser)


@dataclass(frozen=True)
class ParserSetup:
    pex: VenvPex


@rule
async def setup_parser(dockerfile_parser: DockerfileParser) -> ParserSetup:
    parser_script_content = pkgutil.get_data(_DOCKERFILE_PACKAGE, _DOCKERFILE_SANDBOX_TOOL)
    if not parser_script_content:
        raise ValueError(
            "Unable to find source to {_DOCKERFILE_SANDBOX_TOOL!r} in {_DOCKERFILE_PACKAGE}."
        )

    parser_content = FileContent(
        path="__pants_df_parser.py",
        content=parser_script_content,
        is_executable=True,
    )

    parser_digest = await Get(Digest, CreateDigest([parser_content]))

    parser_pex = await Get(
        VenvPex,
        PexRequest(
            output_filename="dockerfile_parser.pex",
            internal_only=True,
            requirements=dockerfile_parser.pex_requirements(),
            interpreter_constraints=dockerfile_parser.interpreter_constraints,
            main=EntryPoint(PurePath(parser_content.path).stem),
            sources=parser_digest,
        ),
    )

    return ParserSetup(parser_pex)


@dataclass(frozen=True)
class DockerfileParseRequest:
    sources_digest: Digest
    args: tuple[str, ...]


@rule
async def setup_process_for_parse_dockerfile(
    request: DockerfileParseRequest, parser: ParserSetup
) -> Process:
    process = await Get(
        Process,
        VenvPexProcess(
            parser.pex,
            argv=request.args,
            description="Parse Dockerfile.",
            input_digest=request.sources_digest,
            level=LogLevel.DEBUG,
        ),
    )
    return process


class DockerfileInfoError(Exception):
    pass


@dataclass(frozen=True)
class DockerfileInfo:
    address: Address
    digest: Digest
    source: str
    putative_target_addresses: tuple[str, ...] = ()
    version_tags: tuple[str, ...] = ()
    build_args: DockerBuildArgs = DockerBuildArgs()
<<<<<<< HEAD
    from_image_build_arg_names: tuple[str, ...] = ()
=======
    copy_sources: tuple[str, ...] = ()
>>>>>>> 269eaa98


@dataclass(frozen=True)
class DockerfileInfoRequest:
    address: Address


def split_iterable(sep: str, obj: list[str] | tuple[str, ...]) -> Iterator[tuple[str, ...]]:
    while sep in obj:
        idx = obj.index(sep)
        yield tuple(obj[:idx])
        obj = obj[idx + 1 :]
    yield tuple(obj)


@rule
async def parse_dockerfile(request: DockerfileInfoRequest) -> DockerfileInfo:
    wrapped_target = await Get(WrappedTarget, Address, request.address)
    target = wrapped_target.target
    sources = await Get(
        HydratedSources,
        HydrateSourcesRequest(
            target.get(SourcesField),
            for_sources_types=(DockerImageSourceField,),
            enable_codegen=True,
        ),
    )

    dockerfile = sources.snapshot.files[0]

    result = await Get(
        ProcessResult,
        DockerfileParseRequest(
            sources.snapshot.digest,
<<<<<<< HEAD
            ("version-tags,putative-targets,build-args,from-image-build-args", dockerfile),
=======
            ("version-tags,putative-targets,build-args,copy-sources", dockerfile),
>>>>>>> 269eaa98
        ),
    )

    output = result.stdout.decode("utf-8").strip().split("\n")
<<<<<<< HEAD
    version_tags, putative_targets, build_args, from_image_build_arg_names = split_iterable(
        "---", output
    )
=======
    version_tags, putative_targets, build_args, copy_sources = split_iterable("---", output)
>>>>>>> 269eaa98

    try:
        return DockerfileInfo(
            address=request.address,
            digest=sources.snapshot.digest,
            source=dockerfile,
            putative_target_addresses=putative_targets,
            version_tags=version_tags,
            build_args=DockerBuildArgs.from_strings(*build_args, duplicates_must_match=True),
<<<<<<< HEAD
            from_image_build_arg_names=from_image_build_arg_names,
=======
            copy_sources=copy_sources,
>>>>>>> 269eaa98
        )
    except ValueError as e:
        raise DockerfileInfoError(
            f"Error while parsing {dockerfile} for the {request.address} target: {e}"
        ) from e


def rules():
    return (
        *collect_rules(),
        UnionRule(PythonToolLockfileSentinel, DockerfileParserLockfileSentinel),
    )<|MERGE_RESOLUTION|>--- conflicted
+++ resolved
@@ -126,11 +126,8 @@
     putative_target_addresses: tuple[str, ...] = ()
     version_tags: tuple[str, ...] = ()
     build_args: DockerBuildArgs = DockerBuildArgs()
-<<<<<<< HEAD
     from_image_build_arg_names: tuple[str, ...] = ()
-=======
     copy_sources: tuple[str, ...] = ()
->>>>>>> 269eaa98
 
 
 @dataclass(frozen=True)
@@ -165,22 +162,21 @@
         ProcessResult,
         DockerfileParseRequest(
             sources.snapshot.digest,
-<<<<<<< HEAD
-            ("version-tags,putative-targets,build-args,from-image-build-args", dockerfile),
-=======
-            ("version-tags,putative-targets,build-args,copy-sources", dockerfile),
->>>>>>> 269eaa98
+            (
+                "version-tags,putative-targets,build-args,from-image-build-args,copy-sources",
+                dockerfile,
+            ),
         ),
     )
 
     output = result.stdout.decode("utf-8").strip().split("\n")
-<<<<<<< HEAD
-    version_tags, putative_targets, build_args, from_image_build_arg_names = split_iterable(
-        "---", output
-    )
-=======
-    version_tags, putative_targets, build_args, copy_sources = split_iterable("---", output)
->>>>>>> 269eaa98
+    (
+        version_tags,
+        putative_targets,
+        build_args,
+        from_image_build_arg_names,
+        copy_sources,
+    ) = split_iterable("---", output)
 
     try:
         return DockerfileInfo(
@@ -190,11 +186,8 @@
             putative_target_addresses=putative_targets,
             version_tags=version_tags,
             build_args=DockerBuildArgs.from_strings(*build_args, duplicates_must_match=True),
-<<<<<<< HEAD
             from_image_build_arg_names=from_image_build_arg_names,
-=======
             copy_sources=copy_sources,
->>>>>>> 269eaa98
         )
     except ValueError as e:
         raise DockerfileInfoError(
