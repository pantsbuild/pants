# Copyright 2021 Pants project contributors (see CONTRIBUTORS.md).
# Licensed under the Apache License, Version 2.0 (see LICENSE).

from __future__ import annotations

import re
import sys
from dataclasses import dataclass
<<<<<<< HEAD
from typing import Iterator
=======
from itertools import chain
from typing import Generator
>>>>>>> 269eaa98

#
# Note: This file is used as an pex entry point in the execution sandbox.
#


_pex_target_regexp = re.compile(
    r"""
    (?# optional path, one level with dot-separated parts)
    (?:(?P<path>(?:\w[.0-9_-]?)+) /)?

    (?# binary name, with .pex file extension)
    (?P<name>(?:\w[.0-9_-]?)+) \.pex$
    """,
    re.VERBOSE,
)


def translate_to_address(value: str) -> str | None:
    # Translate something that resembles a packaged pex binary to its corresponding target
    # address. E.g. src.python.tool/bin.pex => src/python/tool:bin
    pex = re.match(_pex_target_regexp, value)
    if pex:
        path = (pex.group("path") or "").replace(".", "/")
        name = pex.group("name")
        return ":".join([path, name])

    return None


_address_regexp = re.compile(
    r"""
    (?://)?[^:# ]*:[^:#!@?/\= ]+(?:\#[^:#!@?= ]+)?$
    """,
    re.VERBOSE,
)


def valid_address(value: str) -> bool:
    """Checks if `value` may pass as an address."""
    return bool(re.match(_address_regexp, value))


def main(cmd: str, args: list[str]) -> None:
    # import here to allow the rest of the file to be tested without a dependency on dockerfile
    from dockerfile import Command, parse_file, parse_string

    @dataclass(frozen=True)
    class ParsedDockerfile:
        commands: tuple[Command, ...]

        @classmethod
        def from_file(cls, dockerfile: str) -> ParsedDockerfile:
            return cls(parse_file(dockerfile))

        @classmethod
        def from_string(cls, dockerfile_contents: str) -> ParsedDockerfile:
            return cls(parse_string(dockerfile_contents))

        def get_all(self, command_name: str) -> Iterator[Command]:
            for command in self.commands:
                if command.cmd.upper() == command_name:
                    yield command

        def copy_source_addresses(self) -> Iterator[str]:
            for copy in self.get_all("COPY"):
                if copy.flags:
                    # Do not consider COPY --from=... instructions etc.
                    continue
                # The last element of copy.value is the destination.
                for source in copy.value[:-1]:
                    address = translate_to_address(source)
                    if address:
                        yield address

        def from_image_addresses(self) -> Iterator[str]:
            build_args = {
                key: value
                for key, has_value, value in [
                    build_arg.partition("=") for build_arg in self.build_args()
                ]
                if has_value and valid_address(value)
            }

            for image_build_arg in self.from_image_build_args():
                if image_build_arg in build_args:
                    yield build_args[image_build_arg]

        def putative_target_addresses(self) -> tuple[str, ...]:
            addresses: list[str] = []
            addresses.extend(self.copy_source_addresses())
            addresses.extend(self.from_image_addresses())
            return tuple(addresses)

        def from_baseimages(self) -> Iterator[tuple[str, tuple[str, ...]]]:
            for idx, cmd in enumerate(self.get_all("FROM")):
                name_parts = cmd.value[0].split("/")
                if len(cmd.value) == 3 and cmd.value[1].upper() == "AS":
                    stage = cmd.value[2]
                else:
                    stage = f"stage{idx}"
                yield stage, name_parts

        def baseimage_tags(self) -> tuple[str, ...]:
            """Return all base image tags, prefix with the stage alias or index.

            Example:

                FROM base:1.0 AS build
                ...
                FROM interim
                ...
                FROM final as out

            Gives:

                build 1.0
                stage1 latest
                out latest
            """
            return tuple(
                " ".join(
                    [
                        stage,
                        name_parts[-1].rsplit(":", maxsplit=1)[-1]
                        if ":" in name_parts[-1]
                        else "latest",
                    ]
                )
                for stage, name_parts in self.from_baseimages()
            )

        def build_args(self) -> tuple[str, ...]:
            """Return all defined build args, including any default values."""
            return tuple(cmd.original[4:].strip() for cmd in self.get_all("ARG"))

<<<<<<< HEAD
        def from_image_build_args(self) -> Iterator[str]:
            """Return build args used as the image ref in `FROM` instructions.

            Example:

                ARG BASE_IMAGE
                FROM ${BASE_IMAGE}
            """
            for cmd in self.get_all("FROM"):
                image_ref = cmd.value[0]
                build_arg = re.match(r"\$\{?([a-zA-Z0-9_]+)\}?$", image_ref)
                if build_arg:
                    yield build_arg.group(1)
=======
        def copy_source_references(self) -> tuple[str, ...]:
            """Return all files referenced from the build context using COPY instruction."""
            return tuple(chain(*(cmd.value[:-1] for cmd in self.get_all("COPY"))))
>>>>>>> 269eaa98

    for parsed in map(ParsedDockerfile.from_file, args):
        if cmd == "putative-targets":
            for addr in parsed.putative_target_addresses():
                print(addr)
        elif cmd == "version-tags":
            for tag in parsed.baseimage_tags():
                print(tag)
        elif cmd == "build-args":
            for arg in parsed.build_args():
                print(arg)
<<<<<<< HEAD
        elif cmd == "from-image-build-args":
            for build_arg in parsed.from_image_build_args():
                print(build_arg)
=======
        elif cmd == "copy-sources":
            for src in parsed.copy_source_references():
                print(src)
>>>>>>> 269eaa98


if __name__ == "__main__":
    if len(sys.argv) > 2:
        for idx, cmd in enumerate(sys.argv[1].split(",")):
            if idx:
                print("---")
            main(cmd.strip(), sys.argv[2:])
    else:
        print(f"Not enough arguments.\nUsage: {sys.argv[0]} [COMMAND,COMMAND,...] [DOCKERFILE ...]")
        sys.exit(1)<|MERGE_RESOLUTION|>--- conflicted
+++ resolved
@@ -6,12 +6,8 @@
 import re
 import sys
 from dataclasses import dataclass
-<<<<<<< HEAD
+from itertools import chain
 from typing import Iterator
-=======
-from itertools import chain
-from typing import Generator
->>>>>>> 269eaa98
 
 #
 # Note: This file is used as an pex entry point in the execution sandbox.
@@ -148,7 +144,6 @@
             """Return all defined build args, including any default values."""
             return tuple(cmd.original[4:].strip() for cmd in self.get_all("ARG"))
 
-<<<<<<< HEAD
         def from_image_build_args(self) -> Iterator[str]:
             """Return build args used as the image ref in `FROM` instructions.
 
@@ -162,11 +157,10 @@
                 build_arg = re.match(r"\$\{?([a-zA-Z0-9_]+)\}?$", image_ref)
                 if build_arg:
                     yield build_arg.group(1)
-=======
+
         def copy_source_references(self) -> tuple[str, ...]:
             """Return all files referenced from the build context using COPY instruction."""
             return tuple(chain(*(cmd.value[:-1] for cmd in self.get_all("COPY"))))
->>>>>>> 269eaa98
 
     for parsed in map(ParsedDockerfile.from_file, args):
         if cmd == "putative-targets":
@@ -178,15 +172,12 @@
         elif cmd == "build-args":
             for arg in parsed.build_args():
                 print(arg)
-<<<<<<< HEAD
         elif cmd == "from-image-build-args":
             for build_arg in parsed.from_image_build_args():
                 print(build_arg)
-=======
         elif cmd == "copy-sources":
             for src in parsed.copy_source_references():
                 print(src)
->>>>>>> 269eaa98
 
 
 if __name__ == "__main__":
