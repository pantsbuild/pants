# Copyright 2021 Pants project contributors (see CONTRIBUTORS.md).
# Licensed under the Apache License, Version 2.0 (see LICENSE).
from __future__ import annotations

import logging
from dataclasses import dataclass
from itertools import chain
from typing import Mapping

from pants.backend.docker.subsystems.docker_options import DockerOptions
from pants.backend.docker.subsystems.dockerfile_parser import DockerfileInfo
<<<<<<< HEAD
from pants.backend.docker.target_types import DockerImageSources
from pants.backend.docker.util_rules.docker_build_args import (
    DockerBuildArgs,
    DockerBuildArgsRequest,
)
from pants.backend.docker.util_rules.docker_build_env import (
    DockerBuildEnvironment,
    DockerBuildEnvironmentRequest,
)
=======
from pants.backend.docker.target_types import DockerImageSourceField
>>>>>>> c03aeedd
from pants.core.goals.package import BuiltPackage, PackageFieldSet
from pants.core.target_types import FileSourceField
from pants.core.util_rules.source_files import SourceFiles, SourceFilesRequest
from pants.engine.addresses import Address
from pants.engine.fs import Digest, MergeDigests
from pants.engine.rules import Get, MultiGet, collect_rules, rule
from pants.engine.target import (
    Dependencies,
    DependenciesRequest,
    FieldSetsPerTarget,
    FieldSetsPerTargetRequest,
    SourcesField,
    Targets,
    TransitiveTargets,
    TransitiveTargetsRequest,
)
from pants.util.frozendict import FrozenDict

logger = logging.getLogger(__name__)


class DockerVersionContextError(ValueError):
    pass


class DockerVersionContextValue(FrozenDict[str, str]):
    """Dict class suitable for use as a format string context object, as it allows to use attribute
    access rather than item access."""

    def __getattr__(self, attribute: str) -> str:
        if attribute not in self:
            raise DockerVersionContextError(
                f"The placeholder {attribute!r} is unknown. Try with one of: "
                f'{", ".join(self.keys())}.'
            )
        return self[attribute]


class DockerVersionContext(FrozenDict[str, DockerVersionContextValue]):
    @classmethod
    def from_dict(cls, data: Mapping[str, Mapping[str, str]]) -> DockerVersionContext:
        return DockerVersionContext(
            {key: DockerVersionContextValue(value) for key, value in data.items()}
        )

    def merge(self, other: Mapping[str, Mapping[str, str]]) -> DockerVersionContext:
        return DockerVersionContext.from_dict({**self, **other})


@dataclass(frozen=True)
class DockerBuildContextRequest:
    address: Address
    build_upstream_images: bool = False


@dataclass(frozen=True)
class DockerBuildContext:
    build_args: DockerBuildArgs
    digest: Digest
<<<<<<< HEAD
    env: DockerBuildEnvironment
=======
    dockerfile: str
>>>>>>> c03aeedd
    version_context: DockerVersionContext

    @classmethod
    def create(
        cls,
        build_args: DockerBuildArgs,
        digest: Digest,
        env: DockerBuildEnvironment,
        dockerfile: DockerfileInfo,
    ) -> DockerBuildContext:
        version_context: dict[str, dict[str, str]] = {}

        # FROM tags for all stages.
        for stage, tag in [tag.split(maxsplit=1) for tag in dockerfile.version_tags]:
            value = {"tag": tag}
            if not version_context:
                # Refer to the first FROM directive as the "baseimage".
                version_context["baseimage"] = value
            version_context[stage] = value

        # Build args.
        if build_args:
            version_context["build_args"] = {
                arg_name: arg_value if has_value else env[arg_name]
                for arg_name, has_value, arg_value in [
                    build_arg.partition("=") for build_arg in build_args
                ]
            }

        return cls(
            build_args=build_args,
            digest=digest,
            env=env,
            version_context=DockerVersionContext.from_dict(version_context),
        )


@rule
async def create_docker_build_context(
    request: DockerBuildContextRequest, docker_options: DockerOptions
) -> DockerBuildContext:
    # Get all targets to include in context.
    transitive_targets = await Get(TransitiveTargets, TransitiveTargetsRequest([request.address]))

    docker_image = transitive_targets.roots[0]

    # Get the Dockerfile from the root target.
    dockerfile_request = Get(
        SourceFiles,
        SourceFilesRequest(
            sources_fields=[t.get(SourcesField) for t in transitive_targets.roots],
            for_sources_types=(DockerImageSourceField,),
        ),
    )

    # Get all dependencies for the root target.
    root_dependencies = await MultiGet(
        Get(Targets, DependenciesRequest(target.get(Dependencies)))
        for target in transitive_targets.roots
    )

    # Get all sources from the root dependencies (i.e. files).
    sources_request = Get(
        SourceFiles,
        SourceFilesRequest(
            sources_fields=[t.get(SourcesField) for t in chain(*root_dependencies)],
            for_sources_types=(FileSourceField,),
        ),
    )

    embedded_pkgs_per_target_request = Get(
        FieldSetsPerTarget,
        FieldSetsPerTargetRequest(PackageFieldSet, transitive_targets.dependencies),
    )

    dockerfile, sources, embedded_pkgs_per_target, dockerfile_info = await MultiGet(
        dockerfile_request,
        sources_request,
        embedded_pkgs_per_target_request,
<<<<<<< HEAD
        Get(DockerfileInfo, DockerImageSources, docker_image[DockerImageSources]),
=======
        Get(
            DockerfileInfo,
            DockerImageSourceField,
            transitive_targets.roots[0][DockerImageSourceField],
        ),
>>>>>>> c03aeedd
    )

    # Package binary dependencies for build context.
    embedded_pkgs = await MultiGet(
        Get(BuiltPackage, PackageFieldSet, field_set)
        for field_set in embedded_pkgs_per_target.field_sets
        # Exclude docker images, unless build_upstream_images is true.
        if request.build_upstream_images
        or not isinstance(getattr(field_set, "sources", None), DockerImageSourceField)
    )

    packages_str = ", ".join(a.relpath for p in embedded_pkgs for a in p.artifacts if a.relpath)
    logger.debug(f"Packages for Docker image: {packages_str}")

    embedded_pkgs_digest = [built_package.digest for built_package in embedded_pkgs]
    all_digests = (dockerfile.snapshot.digest, sources.snapshot.digest, *embedded_pkgs_digest)

    # Merge all digests to get the final docker build context digest.
    context_request = Get(Digest, MergeDigests(d for d in all_digests if d))

    # Requests for build args and env
    build_args_request = Get(DockerBuildArgs, DockerBuildArgsRequest(docker_image))
    env_request = Get(DockerBuildEnvironment, DockerBuildEnvironmentRequest(docker_image))
    context, build_args, env = await MultiGet(context_request, build_args_request, env_request)

    return DockerBuildContext.create(
        build_args=build_args,
        digest=context,
<<<<<<< HEAD
        env=env,
        dockerfile=dockerfile_info,
=======
        dockerfile=dockerfile.snapshot.files[0],
        version_context=DockerVersionContext(version_context),
>>>>>>> c03aeedd
    )


def rules():
    return collect_rules()<|MERGE_RESOLUTION|>--- conflicted
+++ resolved
@@ -9,8 +9,7 @@
 
 from pants.backend.docker.subsystems.docker_options import DockerOptions
 from pants.backend.docker.subsystems.dockerfile_parser import DockerfileInfo
-<<<<<<< HEAD
-from pants.backend.docker.target_types import DockerImageSources
+from pants.backend.docker.target_types import DockerImageSourceField
 from pants.backend.docker.util_rules.docker_build_args import (
     DockerBuildArgs,
     DockerBuildArgsRequest,
@@ -19,9 +18,6 @@
     DockerBuildEnvironment,
     DockerBuildEnvironmentRequest,
 )
-=======
-from pants.backend.docker.target_types import DockerImageSourceField
->>>>>>> c03aeedd
 from pants.core.goals.package import BuiltPackage, PackageFieldSet
 from pants.core.target_types import FileSourceField
 from pants.core.util_rules.source_files import SourceFiles, SourceFilesRequest
@@ -81,11 +77,8 @@
 class DockerBuildContext:
     build_args: DockerBuildArgs
     digest: Digest
-<<<<<<< HEAD
     env: DockerBuildEnvironment
-=======
     dockerfile: str
->>>>>>> c03aeedd
     version_context: DockerVersionContext
 
     @classmethod
@@ -94,12 +87,12 @@
         build_args: DockerBuildArgs,
         digest: Digest,
         env: DockerBuildEnvironment,
-        dockerfile: DockerfileInfo,
+        dockerfile_info: DockerfileInfo,
     ) -> DockerBuildContext:
         version_context: dict[str, dict[str, str]] = {}
 
         # FROM tags for all stages.
-        for stage, tag in [tag.split(maxsplit=1) for tag in dockerfile.version_tags]:
+        for stage, tag in [tag.split(maxsplit=1) for tag in dockerfile_info.version_tags]:
             value = {"tag": tag}
             if not version_context:
                 # Refer to the first FROM directive as the "baseimage".
@@ -118,6 +111,7 @@
         return cls(
             build_args=build_args,
             digest=digest,
+            dockerfile=dockerfile_info.source,
             env=env,
             version_context=DockerVersionContext.from_dict(version_context),
         )
@@ -165,15 +159,11 @@
         dockerfile_request,
         sources_request,
         embedded_pkgs_per_target_request,
-<<<<<<< HEAD
-        Get(DockerfileInfo, DockerImageSources, docker_image[DockerImageSources]),
-=======
         Get(
             DockerfileInfo,
             DockerImageSourceField,
             transitive_targets.roots[0][DockerImageSourceField],
         ),
->>>>>>> c03aeedd
     )
 
     # Package binary dependencies for build context.
@@ -202,13 +192,8 @@
     return DockerBuildContext.create(
         build_args=build_args,
         digest=context,
-<<<<<<< HEAD
+        dockerfile_info=dockerfile_info,
         env=env,
-        dockerfile=dockerfile_info,
-=======
-        dockerfile=dockerfile.snapshot.files[0],
-        version_context=DockerVersionContext(version_context),
->>>>>>> c03aeedd
     )
 
 
