--- conflicted
+++ resolved
@@ -1,16 +1,7 @@
 # Copyright 2021 Pants project contributors (see CONTRIBUTORS.md).
 # Licensed under the Apache License, Version 2.0 (see LICENSE).
 from pants.backend.java.package import deploy_jar  # TODO: Should move to the JVM package.
-<<<<<<< HEAD
-from pants.backend.java.target_types import (  # TODO: All of these should move to the JVM package.
-    DeployJarTarget,
-    JunitTestsGeneratorTarget,
-    JunitTestTarget,
-)
-from pants.backend.java.test import junit  # TODO: Should move to the JVM package.
-=======
-from pants.backend.java.target_types import DeployJar  # TODO: Should move to the JVM package.
->>>>>>> b99c9e5f
+from pants.backend.java.target_types import DeployJarTarget  # TODO: Should move to the JVM package.
 from pants.backend.scala.compile import scalac
 from pants.backend.scala.dependency_inference import rules as dep_inf_rules
 from pants.backend.scala.goals import check, repl, tailor
@@ -25,25 +16,14 @@
 from pants.jvm import util_rules as jvm_util_rules
 from pants.jvm.goals import coursier
 from pants.jvm.resolve import coursier_fetch, coursier_setup, jvm_tool
-<<<<<<< HEAD
 from pants.jvm.target_types import JvmArtifactTarget
-=======
-from pants.jvm.target_types import JvmArtifact
 from pants.jvm.test import junit
->>>>>>> b99c9e5f
 
 
 def target_types():
     return [
-<<<<<<< HEAD
         DeployJarTarget,
-        JunitTestTarget,
-        JunitTestsGeneratorTarget,
         JvmArtifactTarget,
-=======
-        DeployJar,
-        JvmArtifact,
->>>>>>> b99c9e5f
         ScalaJunitTestTarget,
         ScalaJunitTestsGeneratorTarget,
         ScalaSourceTarget,
