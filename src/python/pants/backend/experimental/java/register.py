# Copyright 2021 Pants project contributors (see CONTRIBUTORS.md).
# Licensed under the Apache License, Version 2.0 (see LICENSE).

from pants.backend.java import tailor
from pants.backend.java import util_rules as java_util_rules
from pants.backend.java.compile import javac
<<<<<<< HEAD
from pants.backend.java.package import deploy_jar
=======
from pants.backend.java.dependency_inference import (
    import_parser,
    java_parser,
    java_parser_launcher,
    package_mapper,
)
from pants.backend.java.dependency_inference import rules as dependency_inference_rules
>>>>>>> ed272f57
from pants.backend.java.target_types import (
    DeployJar,
    JavaSourcesGeneratorTarget,
    JavaSourceTarget,
    JunitTestsGeneratorTarget,
    JunitTestTarget,
)
from pants.backend.java.target_types import rules as target_types_rules
from pants.backend.java.test import junit
from pants.jvm import util_rules as jvm_util_rules
from pants.jvm.goals import coursier
from pants.jvm.resolve import coursier_fetch, coursier_setup
from pants.jvm.target_types import JvmArtifact, JvmDependencyLockfile


def target_types():
    return [
        DeployJar,
        JavaSourceTarget,
        JavaSourcesGeneratorTarget,
        JunitTestTarget,
        JunitTestsGeneratorTarget,
        JvmArtifact,
        JvmDependencyLockfile,
    ]


def rules():
    return [
        *javac.rules(),
        *junit.rules(),
        *deploy_jar.rules(),
        *coursier.rules(),
        *coursier_fetch.rules(),
        *coursier_setup.rules(),
        *import_parser.rules(),
        *java_parser.rules(),
        *java_parser_launcher.rules(),
        *package_mapper.rules(),
        *dependency_inference_rules.rules(),
        *tailor.rules(),
        *jvm_util_rules.rules(),
        *java_util_rules.rules(),
        *target_types_rules(),
    ]<|MERGE_RESOLUTION|>--- conflicted
+++ resolved
@@ -4,9 +4,6 @@
 from pants.backend.java import tailor
 from pants.backend.java import util_rules as java_util_rules
 from pants.backend.java.compile import javac
-<<<<<<< HEAD
-from pants.backend.java.package import deploy_jar
-=======
 from pants.backend.java.dependency_inference import (
     import_parser,
     java_parser,
@@ -14,7 +11,7 @@
     package_mapper,
 )
 from pants.backend.java.dependency_inference import rules as dependency_inference_rules
->>>>>>> ed272f57
+from pants.backend.java.package import deploy_jar
 from pants.backend.java.target_types import (
     DeployJar,
     JavaSourcesGeneratorTarget,
