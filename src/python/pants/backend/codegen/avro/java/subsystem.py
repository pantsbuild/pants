--- conflicted
+++ resolved
@@ -25,18 +25,10 @@
         "--runtime-dependencies",
         help=lambda cls: softwrap(
             f"""
-<<<<<<< HEAD
-            A list of addresses to `jvm_artifact` targets for the runtime
-            dependencies needed for generated Java code to work. For example,
-            `['3rdparty/jvm:avro-runtime']`. These dependencies will
-            be automatically added to every `avro_sources` target. At the very least,
-            this option must be set to a `jvm_artifact` for the
-=======
             A list of addresses to `jvm_artifact` targets for the runtime dependencies needed for
             generated Java code to work. For example, `['3rdparty/jvm:avro-runtime']`.
             These dependencies will be automatically added to every `avro_sources` target.
             At the very least, this option must be set to a `jvm_artifact` for the
->>>>>>> 6455e11c
             `org.apache.avro:avro:{cls.default_version}` runtime library.
             """
         ),
