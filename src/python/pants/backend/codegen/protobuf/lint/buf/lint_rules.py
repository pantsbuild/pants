--- conflicted
+++ resolved
@@ -38,15 +38,10 @@
     name = "buf-lint"
 
 
-<<<<<<< HEAD
 @rule
 async def partition_buf(
     request: BufLintRequest.PartitionRequest[BufFieldSet], buf: BufSubsystem
 ) -> TargetPartitions[None]:
-=======
-@rule(desc="Lint with buf lint", level=LogLevel.DEBUG)
-async def run_buf(request: BufLintRequest, buf: BufSubsystem, platform: Platform) -> LintResults:
->>>>>>> 2168bb3b
     if buf.lint_skip:
         return TargetPartitions()
 
@@ -55,7 +50,7 @@
 
 @rule(desc="Lint with buf lint", level=LogLevel.DEBUG)
 async def run_buf(
-    request: BufLintRequest.Batch[BufFieldSet, None], buf: BufSubsystem
+    request: BufLintRequest.Batch[BufFieldSet, None], buf: BufSubsystem, platform: Platform
 ) -> LintResult:
     transitive_targets = await Get(
         TransitiveTargets,
