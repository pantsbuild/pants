--- conflicted
+++ resolved
@@ -155,14 +155,5 @@
     os.rmdir(gen_dir)
 
   def execute_codegen(self, target, target_workdir):
-<<<<<<< HEAD
-    self._generate_thrift(target, target_workdir)
-=======
     self._validate(target)
-    self._generate_thrift(target, target_workdir)
-
-  @property
-  def _copy_target_attributes(self):
-    """Propagate the provides attribute to the synthetic java_library() target for publishing."""
-    return ['provides']
->>>>>>> 2e3449ad
+    self._generate_thrift(target, target_workdir)