--- conflicted
+++ resolved
@@ -31,16 +31,13 @@
 from pants.jvm.jdk_rules import rules as jdk_rules
 from pants.jvm.resolve.coursier_fetch import rules as coursier_fetch_rules
 from pants.jvm.resolve.coursier_setup import rules as coursier_setup_rules
-<<<<<<< HEAD
 from pants.jvm.strip_jar import strip_jar
-=======
 from pants.jvm.target_types import JvmArtifactTarget
 from pants.jvm.testutil import (
     RenderedClasspath,
     expect_single_expanded_coarsened_target,
     make_resolve,
 )
->>>>>>> 1ef5a17f
 from pants.jvm.util_rules import rules as util_rules
 from pants.testutil.rule_runner import PYTHON_BOOTSTRAP_ENV, RuleRunner, logging
 
