# Copyright 2021 Pants project contributors (see CONTRIBUTORS.md).
# Licensed under the Apache License, Version 2.0 (see LICENSE).

from __future__ import annotations

import json
from collections import deque
from typing import Iterable

from pants.base.specs import Specs
from pants.base.specs_parser import SpecsParser
from pants.engine.addresses import Address
from pants.engine.console import Console
from pants.engine.goal import Goal, GoalSubsystem, Outputting
from pants.engine.rules import Get, MultiGet, collect_rules, goal_rule
from pants.engine.target import (
    AlwaysTraverseDeps,
    Dependencies,
    DependenciesRequest,
    DepsTraversalPredicates,
    Targets,
    TransitiveTargets,
    TransitiveTargetsRequest,
)
from pants.option.option_types import StrOption


class PathsSubsystem(Outputting, GoalSubsystem):
    name = "paths"
    help = "List the paths between two addresses."

    from_ = StrOption(
        default=None,
        help="The path starting address",
    )

    to = StrOption(
        default=None,
        help="The path end address",
    )


class PathsGoal(Goal):
    subsystem_cls = PathsSubsystem
    environment_behavior = Goal.EnvironmentBehavior.LOCAL_ONLY


def find_paths_breadth_first(
    adjacency_lists: dict[Address, Targets], from_target: Address, to_target: Address
) -> Iterable[list[Address]]:
    """Yields the paths between from_target to to_target if they exist.

    The paths are returned ordered by length, shortest first. If there are cycles, it checks visited
    edges to prevent recrossing them.
    """

    if from_target == to_target:
        yield [from_target]
        return

    visited_edges = set()
    to_walk_paths = deque([[from_target]])

    while len(to_walk_paths) > 0:
        cur_path = to_walk_paths.popleft()
        target = cur_path[-1]

        if len(cur_path) > 1:
            prev_target: Address | None = cur_path[-2]
        else:
            prev_target = None
        current_edge = (prev_target, target)

        if current_edge not in visited_edges:
            for dep in adjacency_lists.get(target, []):
                dep_path = cur_path + [dep.address]
                if dep.address == to_target:
                    yield dep_path
                else:
                    to_walk_paths.append(dep_path)
            visited_edges.add(current_edge)


@goal_rule
async def paths(console: Console, paths_subsystem: PathsSubsystem) -> PathsGoal:
    path_from = paths_subsystem.from_
    path_to = paths_subsystem.to

    if path_from is None:
        raise ValueError("Must set --from")

    if path_to is None:
        raise ValueError("Must set --to")

    specs_parser = SpecsParser()

    from_tgts, to_tgts = await MultiGet(
        Get(
            Targets,
            Specs,
            specs_parser.parse_specs(
                [path_from],
                description_of_origin="the option `--paths-from`",
            ),
        ),
        Get(
            Targets,
            Specs,
            specs_parser.parse_specs(
                [path_to],
                description_of_origin="the option `--paths-to`",
            ),
        ),
    )
    root = from_tgts.expect_single()
    destination = to_tgts.expect_single()

    transitive_targets = await Get(
        TransitiveTargets,
        TransitiveTargetsRequest(
<<<<<<< HEAD
            [root.address], should_traverse_deps_predicate=DepsTraversalPredicates.always
=======
            [root.address], should_traverse_deps_predicate=AlwaysTraverseDeps()
>>>>>>> 2343cd37
        ),
    )

    adjacent_targets_per_target = await MultiGet(
        Get(
            Targets,
            DependenciesRequest(
<<<<<<< HEAD
                tgt.get(Dependencies), should_traverse_deps_predicate=DepsTraversalPredicates.always
=======
                tgt.get(Dependencies), should_traverse_deps_predicate=AlwaysTraverseDeps()
>>>>>>> 2343cd37
            ),
        )
        for tgt in transitive_targets.closure
    )

    transitive_targets_closure_addresses = (t.address for t in transitive_targets.closure)
    adjacency_lists = dict(zip(transitive_targets_closure_addresses, adjacent_targets_per_target))

    spec_paths = []
    for path in find_paths_breadth_first(adjacency_lists, root.address, destination.address):
        spec_path = [address.spec for address in path]
        spec_paths.append(spec_path)

    with paths_subsystem.output(console) as write_stdout:
        write_stdout(json.dumps(spec_paths, indent=2) + "\n")

    return PathsGoal(exit_code=0)


def rules():
    return collect_rules()<|MERGE_RESOLUTION|>--- conflicted
+++ resolved
@@ -17,7 +17,6 @@
     AlwaysTraverseDeps,
     Dependencies,
     DependenciesRequest,
-    DepsTraversalPredicates,
     Targets,
     TransitiveTargets,
     TransitiveTargetsRequest,
@@ -118,11 +117,7 @@
     transitive_targets = await Get(
         TransitiveTargets,
         TransitiveTargetsRequest(
-<<<<<<< HEAD
-            [root.address], should_traverse_deps_predicate=DepsTraversalPredicates.always
-=======
             [root.address], should_traverse_deps_predicate=AlwaysTraverseDeps()
->>>>>>> 2343cd37
         ),
     )
 
@@ -130,11 +125,7 @@
         Get(
             Targets,
             DependenciesRequest(
-<<<<<<< HEAD
-                tgt.get(Dependencies), should_traverse_deps_predicate=DepsTraversalPredicates.always
-=======
                 tgt.get(Dependencies), should_traverse_deps_predicate=AlwaysTraverseDeps()
->>>>>>> 2343cd37
             ),
         )
         for tgt in transitive_targets.closure
