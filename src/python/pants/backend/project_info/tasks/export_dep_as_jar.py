--- conflicted
+++ resolved
@@ -29,16 +29,11 @@
 class ExportDepAsJar(ConsoleTask):
   """[Experimental] Create project info for IntelliJ with dependencies treated as jars.
 
-<<<<<<< HEAD
-  This is an experimental task that mimics export but uses the jars for jvm dependencies instead of
-  sources.
-=======
   This is an experimental task that mimics export but uses the jars for
   jvm dependencies instead of sources.
 
   This goal affects the contents of the runtime_classpath, and should not be
   combined with any other goals on the command line.
->>>>>>> 081faaaf
   """
 
   _register_console_transitivity_option = False
