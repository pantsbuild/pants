--- conflicted
+++ resolved
@@ -44,11 +44,7 @@
   #
   # Note format changes in src/python/pants/docs/export.md and update the Changelog section.
   #
-<<<<<<< HEAD
   DEFAULT_EXPORT_VERSION='1.0.2'
-=======
-  DEFAULT_EXPORT_VERSION = '1.0.1'
->>>>>>> 85de344c
 
   class SourceRootTypes(object):
     """Defines SourceRoot Types Constants"""
