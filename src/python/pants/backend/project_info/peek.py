# Copyright 2021 Pants project contributors (see CONTRIBUTORS.md).
# Licensed under the Apache License, Version 2.0 (see LICENSE).

from __future__ import annotations

import collections, collections.abc
import json
<<<<<<< HEAD
from dataclasses import asdict, dataclass, is_dataclass
from typing import Any, Iterable, Mapping, Type
=======
from dataclasses import dataclass, fields, is_dataclass
from typing import Any, Iterable, Mapping
>>>>>>> 1228d709

from typing_extensions import Protocol, runtime_checkable
from pants.core.goals.deploy import DeployFieldSet
from pants.core.goals.package import PackageFieldSet
from pants.core.goals.publish import PublishFieldSet
from pants.core.goals.run import RunFieldSet
from pants.core.goals.test import TestFieldSet

from pants.engine.addresses import Addresses
from pants.engine.collection import Collection
from pants.engine.console import Console
from pants.engine.fs import Snapshot
from pants.engine.goal import Goal, GoalSubsystem, Outputting
from pants.engine.internals.build_files import _get_target_family_and_adaptor_for_dep_rules
from pants.engine.internals.dep_rules import DependencyRuleApplication, DependencyRuleSet
from pants.engine.rules import Get, MultiGet, Rule, collect_rules, goal_rule, rule, rule_helper
from pants.engine.target import (
    AlwaysTraverseDeps,
    Dependencies,
    DependenciesRequest,
    DependenciesRuleApplication,
    DependenciesRuleApplicationRequest,
    Field,
    FieldSet,
    HydratedSources,
    HydrateSourcesRequest,
    NoApplicableTargetsBehavior,
    SourcesField,
    Target,
    TargetRootsToFieldSets,
    TargetRootsToFieldSetsRequest,
    Targets,
    UnexpandedTargets,
)
from pants.option.option_types import BoolOption
from pants.util.strutil import softwrap

import logging
logger = logging.getLogger(__name__)


@runtime_checkable
class Dictable(Protocol):
    """Make possible to avoid adding concrete types to serialize objects."""

    def asdict(self) -> Mapping[str, Any]:
        ...


class PeekSubsystem(Outputting, GoalSubsystem):
    """Display detailed target information in JSON form."""

    name = "peek"
    help = "Display BUILD target info"

    exclude_defaults = BoolOption(
        default=False,
        help="Whether to leave off values that match the target-defined default values.",
    )

    include_dep_rules = BoolOption(
        default=False,
        help=softwrap(
            """
            Whether to include `_dependencies_rules`, `_dependents_rules` and `_applicable_dep_rules`
            that apply to the target and its dependencies.
            """
        ),
    )

    include_goals = BoolOption(
        default=False,
        help=softwrap(
            """
            Whether to include the goals that apply to the target and its dependencies. These are the
            embedded in JSON as `goals`.
            """
        ),
    )


class Peek(Goal):
    subsystem_cls = PeekSubsystem
    environment_behavior = Goal.EnvironmentBehavior.LOCAL_ONLY


def _normalize_value(val: Any) -> Any:
    if isinstance(val, collections.abc.Mapping):
        return {str(k): _normalize_value(v) for k, v in val.items()}
    return val


@dataclass(frozen=True)
class TargetData:
    target: Target
    # Sources may not be registered on the target, so we'll have nothing to expand.
    expanded_sources: Snapshot | None
    expanded_dependencies: tuple[str, ...]

    dependencies_rules: tuple[str, ...] | None = None
    dependents_rules: tuple[str, ...] | None = None
    applicable_dep_rules: tuple[DependencyRuleApplication, ...] | None = None

    goals: tuple[str, ...] | None = None

    def to_dict(self, exclude_defaults: bool = False, include_dep_rules: bool = False) -> dict:
        nothing = object()
        fields = {
            (
                f"{k.alias}_raw" if issubclass(k, (SourcesField, Dependencies)) else k.alias
            ): _normalize_value(v.value)
            for k, v in self.target.field_values.items()
            if not (exclude_defaults and getattr(k, "default", nothing) == v.value)
        }

        fields["dependencies"] = self.expanded_dependencies
        if self.expanded_sources is not None:
            fields["sources"] = self.expanded_sources.files
            fields["sources_fingerprint"] = self.expanded_sources.digest.fingerprint

        if include_dep_rules:
            fields["_dependencies_rules"] = self.dependencies_rules
            fields["_dependents_rules"] = self.dependents_rules
            fields["_applicable_dep_rules"] = self.applicable_dep_rules

        if self.goals is not None:
            fields["goals"] = self.goals

        return {
            "address": self.target.address.spec,
            "target_type": self.target.alias,
            **dict(sorted(fields.items())),
        }

    # def as_dict(self) -> Mapping[str, Any]:
    #     return asdict(self)

class TargetDatas(Collection[TargetData]):
    pass


def render_json(
    tds: Iterable[TargetData], exclude_defaults: bool = False, include_dep_rules: bool = False
) -> str:
    return f"{json.dumps([td.to_dict(exclude_defaults, include_dep_rules) for td in tds], indent=2, cls=_PeekJsonEncoder)}\n"


class _PeekJsonEncoder(json.JSONEncoder):
    """Allow us to serialize some commmonly found types in BUILD files."""

    def default(self, o):
        """Return a serializable object for o."""
        if isinstance(o, str):  # early exit prevents strings from being treated as sequences
            return o
        if o is None:
            return o
        if is_dataclass(o):
            # NB: `dataclasses.asdict` creates a deep copy by default, which is unnecessary for
            # this case.
            return {field.name: getattr(o, field.name) for field in fields(o)}
        if isinstance(o, collections.abc.Mapping):
            return dict(o)
        if (
            isinstance(o, collections.abc.Sequence)
            or isinstance(o, set)
            or isinstance(o, collections.abc.Set)
        ):
            return list(o)
        if isinstance(o, Field):
            return self.default(o.value)
        if isinstance(o, Dictable):
            return o.asdict()
        try:
            return super().default(o)
        except TypeError:
            return str(o)


def describe_ruleset(ruleset: DependencyRuleSet | None) -> tuple[str, ...] | None:
    if ruleset is None:
        return None
    return ruleset.peek()

async def _create_target_alias_to_goals_map(include_goals: bool) -> Mapping[str, tuple[str, ...]]:
    """
    Returns a mapping from a target alias to the goals that can operate on that target.

    For instance, `pex_binary` would map to `("run", "package")`.
    """
    if not include_goals:
        return {}

    # TODO: This is manually curated for now - do we want to show all possible goals?
    peekable_field_sets: Iterable[Type[FieldSet]] = [DeployFieldSet, PackageFieldSet, PublishFieldSet, RunFieldSet, TestFieldSet]
    # TODO: How do we get the goal subsystem from field set? This shouldn't need to be manually maintained
    field_set_to_goal_map = {
        DeployFieldSet: "experimental-deploy",
        PackageFieldSet: "package",
        PublishFieldSet: "publish",
        RunFieldSet: "run", 
        TestFieldSet: "test",
    }
    assert len(peekable_field_sets) == len(field_set_to_goal_map), "Must have a goal string for each field set"
    peekable_goals = [field_set_to_goal_map[fs] for fs in peekable_field_sets]

    target_roots_to_field_sets_get = [Get(
        TargetRootsToFieldSets,
        TargetRootsToFieldSetsRequest(
            field_set_superclass=fs,
            goal_description="",
            no_applicable_targets_behavior=NoApplicableTargetsBehavior.ignore,
        ),
    ) for fs in peekable_field_sets]

    target_roots_to_field_sets = await MultiGet(target_roots_to_field_sets_get)

    # Create a collection of target aliases per target roots: e.g. [frozenset(), frozenset({'pyoxidizer_binary', 'pex_binary'}), ...]
    aliases_per_target_root: Iterable[frozenset[str]] = [frozenset(tgt.alias for tgt in tgt_root.targets) for tgt_root in target_roots_to_field_sets]
    
    # Create a mapping from the goal name to a collection of target aliases: e.g. {'run': frozenset({'pyoxidizer_binary', 'pex_binary'}), 'test': frozenset(), ...}
    goal_to_aliases_map: Mapping[str, frozenset[str]] = {goal: aliases for goal, aliases in zip(peekable_goals, aliases_per_target_root) }
    
    # Inverse the goal_to_aliases_map to create a mapping from a target alias to a collection of goal names: e.g. {'pyoxidizer_binary': frozenset({'package', 'run'}), 'pex_binary': frozenset({'package', 'run'}), ...}
    alias_to_goals_map: Mapping[str, set[str]] = {}
    for goal, aliases in goal_to_aliases_map.items():
        for alias in aliases:
            alias_to_goals_map.setdefault(alias, set()).add(goal)
    
    # Convert the goal sets to tuples for JSON serialization
    return {alias: tuple(goals) for alias, goals in alias_to_goals_map.items()}

@rule
async def get_target_data(
    # NB: We must preserve target generators, not replace with their generated targets.
    targets: UnexpandedTargets,
    subsys: PeekSubsystem,
    
) -> TargetDatas:
    sorted_targets = sorted(targets, key=lambda tgt: tgt.address)

    # We "hydrate" sources fields with the engine, but not every target has them registered.
    targets_with_sources = []
    for tgt in sorted_targets:
        if tgt.has_field(SourcesField):
            targets_with_sources.append(tgt)

    # NB: When determining dependencies, we replace target generators with their generated targets.
    dependencies_per_target = await MultiGet(
        Get(
            Targets,
            DependenciesRequest(
                tgt.get(Dependencies), should_traverse_deps_predicate=AlwaysTraverseDeps()
            ),
        )
        for tgt in sorted_targets
    )
    hydrated_sources_per_target = await MultiGet(
        Get(HydratedSources, HydrateSourcesRequest(tgt[SourcesField]))
        for tgt in targets_with_sources
    )

    expanded_dependencies = [
        tuple(dep.address.spec for dep in deps)
        for tgt, deps in zip(sorted_targets, dependencies_per_target)
    ]
    expanded_sources_map = {
        tgt.address: hs.snapshot
        for tgt, hs in zip(targets_with_sources, hydrated_sources_per_target)
    }

    if not subsys.include_dep_rules:
        dependencies_rules_map = {}
        dependents_rules_map = {}
        applicable_dep_rules_map = {}
    else:
        family_adaptors = await _get_target_family_and_adaptor_for_dep_rules(
            *(tgt.address for tgt in sorted_targets),
            description_of_origin="`peek` goal",
        )
        dependencies_rules_map = {
            tgt.address: describe_ruleset(
                family.dependencies_rules.get_ruleset(tgt.address, adaptor)
            )
            for tgt, (family, adaptor) in zip(sorted_targets, family_adaptors)
            if family.dependencies_rules is not None
        }
        dependents_rules_map = {
            tgt.address: describe_ruleset(family.dependents_rules.get_ruleset(tgt.address, adaptor))
            for tgt, (family, adaptor) in zip(sorted_targets, family_adaptors)
            if family.dependents_rules is not None
        }
        all_applicable_dep_rules = await MultiGet(
            Get(
                DependenciesRuleApplication,
                DependenciesRuleApplicationRequest(
                    tgt.address,
                    Addresses(dep.address for dep in deps),
                    description_of_origin="`peek` goal",
                ),
            )
            for tgt, deps in zip(sorted_targets, dependencies_per_target)
        )
        applicable_dep_rules_map = {
            application.address: tuple(application.dependencies_rule.values())
            for application in all_applicable_dep_rules
        }

    target_alias_to_goals_map = await _create_target_alias_to_goals_map(subsys.include_goals)

    return TargetDatas(
        TargetData(
            tgt,
            expanded_dependencies=expanded_deps,
            expanded_sources=expanded_sources_map.get(tgt.address),
            dependencies_rules=dependencies_rules_map.get(tgt.address),
            dependents_rules=dependents_rules_map.get(tgt.address),
            applicable_dep_rules=applicable_dep_rules_map.get(tgt.address),
            goals=target_alias_to_goals_map.get(tgt.alias),
        )
        for tgt, expanded_deps in zip(sorted_targets, expanded_dependencies)
    )

@goal_rule
async def peek(
    console: Console,
    subsys: PeekSubsystem,
    targets: UnexpandedTargets,
) -> Peek:
    tds = await Get(TargetDatas, UnexpandedTargets, targets)
    output = render_json(tds, subsys.exclude_defaults, subsys.include_dep_rules)
    with subsys.output(console) as write_stdout:
        write_stdout(output)
    return Peek(exit_code=0)


def rules() -> Iterable[Rule]:
    return collect_rules()<|MERGE_RESOLUTION|>--- conflicted
+++ resolved
@@ -5,13 +5,10 @@
 
 import collections, collections.abc
 import json
-<<<<<<< HEAD
 from dataclasses import asdict, dataclass, is_dataclass
 from typing import Any, Iterable, Mapping, Type
-=======
 from dataclasses import dataclass, fields, is_dataclass
 from typing import Any, Iterable, Mapping
->>>>>>> 1228d709
 
 from typing_extensions import Protocol, runtime_checkable
 from pants.core.goals.deploy import DeployFieldSet
