# Copyright 2021 Pants project contributors (see CONTRIBUTORS.md).
# Licensed under the Apache License, Version 2.0 (see LICENSE).

from __future__ import annotations

import collections
import json
from dataclasses import dataclass, fields, is_dataclass
from typing import Any, Iterable, Mapping

from typing_extensions import Protocol, runtime_checkable

from pants.engine.addresses import Addresses
from pants.engine.collection import Collection
from pants.engine.console import Console
from pants.engine.fs import Snapshot
from pants.engine.goal import Goal, GoalSubsystem, Outputting
from pants.engine.internals.build_files import _get_target_family_and_adaptor_for_dep_rules
from pants.engine.internals.dep_rules import DependencyRuleApplication, DependencyRuleSet
from pants.engine.rules import Get, MultiGet, collect_rules, goal_rule, rule
from pants.engine.target import (
    AlwaysTraverseDeps,
    Dependencies,
    DependenciesRequest,
    DependenciesRuleApplication,
    DependenciesRuleApplicationRequest,
    DepsTraversalPredicates,
    Field,
    HydratedSources,
    HydrateSourcesRequest,
    SourcesField,
    Target,
    Targets,
    UnexpandedTargets,
)
from pants.option.option_types import BoolOption
from pants.util.strutil import softwrap


@runtime_checkable
class Dictable(Protocol):
    """Make possible to avoid adding concrete types to serialize objects."""

    def asdict(self) -> Mapping[str, Any]:
        ...


class PeekSubsystem(Outputting, GoalSubsystem):
    """Display detailed target information in JSON form."""

    name = "peek"
    help = "Display BUILD target info"

    exclude_defaults = BoolOption(
        default=False,
        help="Whether to leave off values that match the target-defined default values.",
    )

    include_dep_rules = BoolOption(
        default=False,
        help=softwrap(
            """
            Whether to include `_dependencies_rules`, `_dependents_rules` and `_applicable_dep_rules`
            that apply to the target and its dependencies.
            """
        ),
    )


class Peek(Goal):
    subsystem_cls = PeekSubsystem
    environment_behavior = Goal.EnvironmentBehavior.LOCAL_ONLY


def _normalize_value(val: Any) -> Any:
    if isinstance(val, collections.abc.Mapping):
        return {str(k): _normalize_value(v) for k, v in val.items()}
    return val


@dataclass(frozen=True)
class TargetData:
    target: Target
    # Sources may not be registered on the target, so we'll have nothing to expand.
    expanded_sources: Snapshot | None
    expanded_dependencies: tuple[str, ...]

    dependencies_rules: tuple[str, ...] | None = None
    dependents_rules: tuple[str, ...] | None = None
    applicable_dep_rules: tuple[DependencyRuleApplication, ...] | None = None

    def to_dict(self, exclude_defaults: bool = False, include_dep_rules: bool = False) -> dict:
        nothing = object()
        fields = {
            (
                f"{k.alias}_raw" if issubclass(k, (SourcesField, Dependencies)) else k.alias
            ): _normalize_value(v.value)
            for k, v in self.target.field_values.items()
            if not (exclude_defaults and getattr(k, "default", nothing) == v.value)
        }

        fields["dependencies"] = self.expanded_dependencies
        if self.expanded_sources is not None:
            fields["sources"] = self.expanded_sources.files
            fields["sources_fingerprint"] = self.expanded_sources.digest.fingerprint

        if include_dep_rules:
            fields["_dependencies_rules"] = self.dependencies_rules
            fields["_dependents_rules"] = self.dependents_rules
            fields["_applicable_dep_rules"] = self.applicable_dep_rules

        return {
            "address": self.target.address.spec,
            "target_type": self.target.alias,
            **dict(sorted(fields.items())),
        }


class TargetDatas(Collection[TargetData]):
    pass


def render_json(
    tds: Iterable[TargetData], exclude_defaults: bool = False, include_dep_rules: bool = False
) -> str:
    return f"{json.dumps([td.to_dict(exclude_defaults, include_dep_rules) for td in tds], indent=2, cls=_PeekJsonEncoder)}\n"


class _PeekJsonEncoder(json.JSONEncoder):
    """Allow us to serialize some commmonly found types in BUILD files."""

    def default(self, o):
        """Return a serializable object for o."""
        if isinstance(o, str):  # early exit prevents strings from being treated as sequences
            return o
        if o is None:
            return o
        if is_dataclass(o):
            # NB: `dataclasses.asdict` creates a deep copy by default, which is unnecessary for
            # this case.
            return {field.name: getattr(o, field.name) for field in fields(o)}
        if isinstance(o, collections.abc.Mapping):
            return dict(o)
        if (
            isinstance(o, collections.abc.Sequence)
            or isinstance(o, set)
            or isinstance(o, collections.abc.Set)
        ):
            return list(o)
        if isinstance(o, Field):
            return self.default(o.value)
        if isinstance(o, Dictable):
            return o.asdict()
        try:
            return super().default(o)
        except TypeError:
            return str(o)


def describe_ruleset(ruleset: DependencyRuleSet | None) -> tuple[str, ...] | None:
    if ruleset is None:
        return None
    return ruleset.peek()


@rule
async def get_target_data(
    # NB: We must preserve target generators, not replace with their generated targets.
    targets: UnexpandedTargets,
    subsys: PeekSubsystem,
) -> TargetDatas:
    sorted_targets = sorted(targets, key=lambda tgt: tgt.address)

    # We "hydrate" sources fields with the engine, but not every target has them registered.
    targets_with_sources = []
    for tgt in sorted_targets:
        if tgt.has_field(SourcesField):
            targets_with_sources.append(tgt)

    # NB: When determining dependencies, we replace target generators with their generated targets.
    dependencies_per_target = await MultiGet(
        Get(
            Targets,
            DependenciesRequest(
<<<<<<< HEAD
                tgt.get(Dependencies), should_traverse_deps_predicate=DepsTraversalPredicates.always
=======
                tgt.get(Dependencies), should_traverse_deps_predicate=AlwaysTraverseDeps()
>>>>>>> 2343cd37
            ),
        )
        for tgt in sorted_targets
    )
    hydrated_sources_per_target = await MultiGet(
        Get(HydratedSources, HydrateSourcesRequest(tgt[SourcesField]))
        for tgt in targets_with_sources
    )

    expanded_dependencies = [
        tuple(dep.address.spec for dep in deps)
        for tgt, deps in zip(sorted_targets, dependencies_per_target)
    ]
    expanded_sources_map = {
        tgt.address: hs.snapshot
        for tgt, hs in zip(targets_with_sources, hydrated_sources_per_target)
    }

    if not subsys.include_dep_rules:
        dependencies_rules_map = {}
        dependents_rules_map = {}
        applicable_dep_rules_map = {}
    else:
        family_adaptors = await _get_target_family_and_adaptor_for_dep_rules(
            *(tgt.address for tgt in sorted_targets),
            description_of_origin="`peek` goal",
        )
        dependencies_rules_map = {
            tgt.address: describe_ruleset(
                family.dependencies_rules.get_ruleset(tgt.address, adaptor)
            )
            for tgt, (family, adaptor) in zip(sorted_targets, family_adaptors)
            if family.dependencies_rules is not None
        }
        dependents_rules_map = {
            tgt.address: describe_ruleset(family.dependents_rules.get_ruleset(tgt.address, adaptor))
            for tgt, (family, adaptor) in zip(sorted_targets, family_adaptors)
            if family.dependents_rules is not None
        }
        all_applicable_dep_rules = await MultiGet(
            Get(
                DependenciesRuleApplication,
                DependenciesRuleApplicationRequest(
                    tgt.address,
                    Addresses(dep.address for dep in deps),
                    description_of_origin="`peek` goal",
                ),
            )
            for tgt, deps in zip(sorted_targets, dependencies_per_target)
        )
        applicable_dep_rules_map = {
            application.address: tuple(application.dependencies_rule.values())
            for application in all_applicable_dep_rules
        }

    return TargetDatas(
        TargetData(
            tgt,
            expanded_dependencies=expanded_deps,
            expanded_sources=expanded_sources_map.get(tgt.address),
            dependencies_rules=dependencies_rules_map.get(tgt.address),
            dependents_rules=dependents_rules_map.get(tgt.address),
            applicable_dep_rules=applicable_dep_rules_map.get(tgt.address),
        )
        for tgt, expanded_deps in zip(sorted_targets, expanded_dependencies)
    )


@goal_rule
async def peek(
    console: Console,
    subsys: PeekSubsystem,
    targets: UnexpandedTargets,
) -> Peek:
    tds = await Get(TargetDatas, UnexpandedTargets, targets)
    output = render_json(tds, subsys.exclude_defaults, subsys.include_dep_rules)
    with subsys.output(console) as write_stdout:
        write_stdout(output)
    return Peek(exit_code=0)


def rules():
    return collect_rules()<|MERGE_RESOLUTION|>--- conflicted
+++ resolved
@@ -24,7 +24,6 @@
     DependenciesRequest,
     DependenciesRuleApplication,
     DependenciesRuleApplicationRequest,
-    DepsTraversalPredicates,
     Field,
     HydratedSources,
     HydrateSourcesRequest,
@@ -182,11 +181,7 @@
         Get(
             Targets,
             DependenciesRequest(
-<<<<<<< HEAD
-                tgt.get(Dependencies), should_traverse_deps_predicate=DepsTraversalPredicates.always
-=======
                 tgt.get(Dependencies), should_traverse_deps_predicate=AlwaysTraverseDeps()
->>>>>>> 2343cd37
             ),
         )
         for tgt in sorted_targets
