# Copyright 2018 Pants project contributors (see CONTRIBUTORS.md).
# Licensed under the Apache License, Version 2.0 (see LICENSE).

import itertools
from pathlib import PurePath
from typing import Iterable

from pants.base.build_root import BuildRoot
from pants.build_graph.address import BuildFileAddressRequest
from pants.engine.addresses import Addresses, BuildFileAddress
from pants.engine.console import Console
from pants.engine.goal import Goal, GoalSubsystem, LineOriented
from pants.engine.rules import Get, MultiGet, collect_rules, goal_rule
from pants.engine.target import (
<<<<<<< HEAD
    DepsTraversalPredicates,
=======
    AlwaysTraverseDeps,
>>>>>>> 2343cd37
    HydratedSources,
    HydrateSourcesRequest,
    SourcesField,
    Target,
    TransitiveTargets,
    TransitiveTargetsRequest,
    UnexpandedTargets,
)
from pants.option.option_types import BoolOption
from pants.util.strutil import softwrap


class FiledepsSubsystem(LineOriented, GoalSubsystem):
    name = "filedeps"
    help = "List all source and BUILD files a target depends on."

    absolute = BoolOption(
        default=False,
        help=softwrap(
            """
            If True, output with absolute path. If unspecified, output with path relative to
            the build root.
            """
        ),
    )
    globs = BoolOption(
        default=False,
        help=softwrap(
            """
            Instead of outputting filenames, output the original globs used in the BUILD
            file. This will not include exclude globs (i.e. globs that start with `!`).
            """
        ),
    )
    transitive = BoolOption(
        default=False,
        help=softwrap(
            """
            If True, list files from all dependencies, including transitive dependencies. If
            unspecified, only list files from the target.
            """
        ),
    )


class Filedeps(Goal):
    subsystem_cls = FiledepsSubsystem
    environment_behavior = Goal.EnvironmentBehavior.LOCAL_ONLY


@goal_rule
async def file_deps(
    console: Console,
    filedeps_subsystem: FiledepsSubsystem,
    build_root: BuildRoot,
    addresses: Addresses,
) -> Filedeps:
    targets: Iterable[Target]
    if filedeps_subsystem.transitive:
        transitive_targets = await Get(
            TransitiveTargets,
            TransitiveTargetsRequest(
<<<<<<< HEAD
                addresses, should_traverse_deps_predicate=DepsTraversalPredicates.always
=======
                addresses, should_traverse_deps_predicate=AlwaysTraverseDeps()
>>>>>>> 2343cd37
            ),
        )
        targets = transitive_targets.closure
    else:
        # NB: We must preserve target generators, not replace with their generated targets.
        targets = await Get(UnexpandedTargets, Addresses, addresses)

    build_file_addresses = await MultiGet(
        Get(
            BuildFileAddress,
            BuildFileAddressRequest(tgt.address, description_of_origin="CLI arguments"),
        )
        for tgt in targets
    )
    unique_rel_paths = {bfa.rel_path for bfa in build_file_addresses}

    if filedeps_subsystem.globs:
        unique_rel_paths.update(
            itertools.chain.from_iterable(
                tgt.get(SourcesField).filespec["includes"] for tgt in targets
            )
        )
    else:
        all_hydrated_sources = await MultiGet(
            Get(HydratedSources, HydrateSourcesRequest(tgt.get(SourcesField))) for tgt in targets
        )
        unique_rel_paths.update(
            itertools.chain.from_iterable(
                hydrated_sources.snapshot.files for hydrated_sources in all_hydrated_sources
            )
        )

    with filedeps_subsystem.line_oriented(console) as print_stdout:
        for rel_path in sorted(unique_rel_paths):
            final_path = (
                PurePath(build_root.path, rel_path).as_posix()
                if filedeps_subsystem.absolute
                else rel_path
            )
            print_stdout(final_path)

    return Filedeps(exit_code=0)


def rules():
    return collect_rules()<|MERGE_RESOLUTION|>--- conflicted
+++ resolved
@@ -12,11 +12,7 @@
 from pants.engine.goal import Goal, GoalSubsystem, LineOriented
 from pants.engine.rules import Get, MultiGet, collect_rules, goal_rule
 from pants.engine.target import (
-<<<<<<< HEAD
-    DepsTraversalPredicates,
-=======
     AlwaysTraverseDeps,
->>>>>>> 2343cd37
     HydratedSources,
     HydrateSourcesRequest,
     SourcesField,
@@ -79,11 +75,7 @@
         transitive_targets = await Get(
             TransitiveTargets,
             TransitiveTargetsRequest(
-<<<<<<< HEAD
-                addresses, should_traverse_deps_predicate=DepsTraversalPredicates.always
-=======
                 addresses, should_traverse_deps_predicate=AlwaysTraverseDeps()
->>>>>>> 2343cd37
             ),
         )
         targets = transitive_targets.closure
