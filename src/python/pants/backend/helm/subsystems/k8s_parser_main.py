# Copyright 2022 Pants project contributors (see CONTRIBUTORS.md).
# Licensed under the Apache License, Version 2.0 (see LICENSE).

from __future__ import annotations

<<<<<<< HEAD
import json
=======
import re
>>>>>>> 5de771af
import sys

from hikaru import load_full_yaml  # pants: no-infer-dep
from hikaru.crd import register_crd_class  # pants: no-infer-dep


def _import_crd_source(modulename_classname: tuple[str, str]):
    """Dynamically import the CRD source module."""
    try:
        import importlib

        module_name = modulename_classname[0]
        class_name = modulename_classname[1]
        crd_module = importlib.import_module(module_name)
        return getattr(crd_module, class_name, None)
    except ImportError as e:
        print(f"Error: Failed to import CRD module: {e}", file=sys.stderr)
        sys.exit(1)
    except Exception as e:
        print(f"Error: Failed to register CRD: {e}", file=sys.stderr)
        sys.exit(1)


def remove_comment_only_manifests(manifests: str) -> str:
    """Remove manifests that only contain comment lines and hence cant be parsed by hikaru."""
    all_manifests = re.split(r"(?m)^---\s*$", manifests)
    non_empty_manifests = []
    for manifest in all_manifests:
        # Keep non-empty lines only
        lines = [l for l in manifest.splitlines() if l.strip()]
        if not all(l.startswith("#") for l in lines):
            non_empty_manifests.append(manifest)
    return "\n---\n".join(non_empty_manifests)


def main(args: list[str]):
    crd = args[1] if len(args) > 1 else None
    crd = json.loads(crd)
    if crd != "":
        for modulename_classname in crd:
            crd_class = _import_crd_source(modulename_classname)
            if crd_class is None:
                print("Error: CRD class not found in __crd_source[...].", file=sys.stderr)
                sys.exit(1)
            register_crd_class(crd_class, "crd", is_namespaced=False)

    input_filename = args[0]

    found_image_refs: dict[tuple[int, str], str] = {}

    with open(input_filename) as file:
        manifests = remove_comment_only_manifests(manifests=file.read())
        # All manifests are empty or only contain comments
        if not manifests:
            return
        try:
            parsed_docs = load_full_yaml(yaml=manifests)
        except RuntimeError as e:
            # If we couldn't load any hikaru-model packages
            e_str = str(e)
            if "No release packages found" in e_str or "install a hikaru-module package" in e_str:
                raise

            # Hikaru fails with a `RuntimeError` when it finds a K8S manifest for an
            # API version and kind that doesn't understand.
            #
            # We exit the process early without giving any output.
            sys.exit(0)

    for idx, doc in enumerate(parsed_docs):
        entries = doc.find_by_name("image")
        for entry in entries:
            entry_value = doc.object_at_path(entry.path)
            entry_path = "/".join(map(str, entry.path))
            found_image_refs[(idx, entry_path)] = str(entry_value)

    for (idx, path), value in found_image_refs.items():
        print(f"{idx},/{path},{value}")


if __name__ == "__main__":
    if len(sys.argv) < 2:
        print("ERROR: Missing file argument", file=sys.stderr)
        print(f"Syntax: {sys.argv[0]} <file>", file=sys.stderr)
        sys.exit(1)

    main(sys.argv[1:])<|MERGE_RESOLUTION|>--- conflicted
+++ resolved
@@ -3,11 +3,8 @@
 
 from __future__ import annotations
 
-<<<<<<< HEAD
 import json
-=======
 import re
->>>>>>> 5de771af
 import sys
 
 from hikaru import load_full_yaml  # pants: no-infer-dep
