--- conflicted
+++ resolved
@@ -118,18 +118,10 @@
         `src/charts/mychart:tgt_name` might have a final path like
         `src.charts.mychart/tgt_name/mychart-0.1.0.tgz`.
 
-<<<<<<< HEAD
         When running `{bin_name()} package`, this path will be prefixed by `--distdir` (e.g. `dist/`).
 
         Warning: setting this value risks naming collisions with other package targets you may
         have.
-=======
-        When running `{bin_name()} package`, this path will be prefixed by `--distdir`
-        (e.g. `dist/`).
-
-        Warning: setting this value risks naming collisions with other package targets
-        you may have.
->>>>>>> 44d9f042
         """
     )
 
