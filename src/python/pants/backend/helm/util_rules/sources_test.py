# Copyright 2022 Pants project contributors (see CONTRIBUTORS.md).
# Licensed under the Apache License, Version 2.0 (see LICENSE).

from __future__ import annotations

from itertools import product
from textwrap import dedent

import pytest

from pants.backend.helm.target_types import HelmChartFieldSet, HelmChartTarget
from pants.backend.helm.testutil import (
    HELM_CHART_FILE,
    HELM_TEMPLATE_HELPERS_FILE,
    HELM_VALUES_FILE,
    K8S_CRD_FILE,
    K8S_SERVICE_TEMPLATE,
)
from pants.backend.helm.util_rules import sources
from pants.backend.helm.util_rules.sources import (
    HelmChartRoot,
    HelmChartRootRequest,
    HelmChartSourceFiles,
    HelmChartSourceFilesRequest,
)
from pants.build_graph.address import Address
from pants.core.target_types import FilesGeneratorTarget, ResourcesGeneratorTarget
from pants.engine.internals.scheduler import ExecutionError
from pants.engine.rules import QueryRule
from pants.testutil.rule_runner import RuleRunner


@pytest.fixture
def rule_runner() -> RuleRunner:
    return RuleRunner(
        target_types=[HelmChartTarget, ResourcesGeneratorTarget, FilesGeneratorTarget],
        rules=[
            *sources.rules(),
            QueryRule(HelmChartRoot, (HelmChartRootRequest,)),
            QueryRule(HelmChartSourceFiles, (HelmChartSourceFilesRequest,)),
        ],
    )


<<<<<<< HEAD
def test_standard_sources_are_always_included(rule_runner: RuleRunner) -> None:
=======
def test_auto_detect_chart_source_root(rule_runner: RuleRunner) -> None:
    rule_runner.write_files(
        {
            "src/main/helm/chart/BUILD": "helm_chart()",
            "src/main/helm/chart/Chart.yaml": HELM_CHART_FILE,
        }
    )

    tgt = rule_runner.get_target(Address("src/main/helm/chart"))
    field_set = HelmChartFieldSet.create(tgt)

    source_root = rule_runner.request(HelmChartRoot, [HelmChartRootRequest(field_set.chart)])
    assert source_root.path == "src/main/helm/chart"


def test_can_not_auto_detect_source_root(rule_runner: RuleRunner) -> None:
    rule_runner.write_files(
        {
            "src/BUILD": "helm_chart()",
        }
    )

    tgt = rule_runner.get_target(Address("src"))
    field_set = HelmChartFieldSet.create(tgt)

    with pytest.raises(
        ExecutionError,
        match="The 'chart' field in target src:src must have 1 file, but it had 0 files",
    ):
        rule_runner.request(HelmChartRoot, [HelmChartRootRequest(field_set.chart)])


def test_source_templates_are_always_included(rule_runner: RuleRunner) -> None:
>>>>>>> ddd47d74
    rule_runner.write_files(
        {
            "BUILD": dedent(
                """\
                helm_chart(name='mychart', dependencies=[':resources', ':files'])
                resources(name="resources", sources=['*.xml'])
                files(name="files", sources=['*.txt'])
                """
            ),
            "Chart.yaml": HELM_CHART_FILE,
            "values.yaml": HELM_VALUES_FILE,
            "values.schema.json": "",
            "README.md": "",
            "LICENSE": "",
            "crds/foo.yml": K8S_CRD_FILE,
            "templates/_helpers.tpl": HELM_TEMPLATE_HELPERS_FILE,
<<<<<<< HEAD
            "templates/service.yaml": K8S_SERVICE_FILE,
            "templates/NOTES.txt": "",
=======
            "templates/service.yaml": K8S_SERVICE_TEMPLATE,
>>>>>>> ddd47d74
            "resource.xml": "",
            "file.txt": "",
        }
    )

    address = Address("", target_name="mychart")
    tgt = rule_runner.get_target(address)
    source_files = rule_runner.request(
        HelmChartSourceFiles,
        [
            HelmChartSourceFilesRequest.create(
                tgt, include_metadata=False, include_resources=False, include_files=False
            )
        ],
    )

    assert source_files.snapshot.files == (
        "LICENSE",
        "README.md",
        "crds/foo.yml",
        "templates/NOTES.txt",
        "templates/_helpers.tpl",
        "templates/service.yaml",
        "values.schema.json",
        "values.yaml",
    )


_TEST_INCLUDE_SOURCES_PARAMETERS = [tuple(params) for params in product((True, False), repeat=3)]


@pytest.mark.parametrize(
    "include_metadata, include_resources, include_files", _TEST_INCLUDE_SOURCES_PARAMETERS
)
def test_source_templates_includes(
    rule_runner: RuleRunner, include_metadata: bool, include_resources: bool, include_files: bool
) -> None:
    rule_runner.write_files(
        {
            "BUILD": dedent(
                """\
                helm_chart(name='mychart', dependencies=[':resources', ':files'])
                resources(name="resources", sources=['*.xml'])
                files(name="files", sources=['*.txt'])
                """
            ),
            "Chart.yaml": HELM_CHART_FILE,
            "values.yaml": HELM_VALUES_FILE,
            "templates/_helpers.tpl": HELM_TEMPLATE_HELPERS_FILE,
            "templates/service.yaml": K8S_SERVICE_TEMPLATE,
            "resource.xml": "",
            "file.txt": "",
        }
    )

    address = Address("", target_name="mychart")
    tgt = rule_runner.get_target(address)
    source_files = rule_runner.request(
        HelmChartSourceFiles,
        [
            HelmChartSourceFilesRequest.create(
                tgt,
                include_metadata=include_metadata,
                include_resources=include_resources,
                include_files=include_files,
            )
        ],
    )

    if include_metadata:
        assert "Chart.yaml" in source_files.snapshot.files
    if include_resources:
        assert "resource.xml" in source_files.snapshot.files
    if include_files:
        assert "file.txt" in source_files.snapshot.files
        assert "file.txt" in source_files.unrooted_files<|MERGE_RESOLUTION|>--- conflicted
+++ resolved
@@ -42,9 +42,6 @@
     )
 
 
-<<<<<<< HEAD
-def test_standard_sources_are_always_included(rule_runner: RuleRunner) -> None:
-=======
 def test_auto_detect_chart_source_root(rule_runner: RuleRunner) -> None:
     rule_runner.write_files(
         {
@@ -77,8 +74,7 @@
         rule_runner.request(HelmChartRoot, [HelmChartRootRequest(field_set.chart)])
 
 
-def test_source_templates_are_always_included(rule_runner: RuleRunner) -> None:
->>>>>>> ddd47d74
+def test_standard_sources_are_always_included(rule_runner: RuleRunner) -> None:
     rule_runner.write_files(
         {
             "BUILD": dedent(
@@ -95,12 +91,8 @@
             "LICENSE": "",
             "crds/foo.yml": K8S_CRD_FILE,
             "templates/_helpers.tpl": HELM_TEMPLATE_HELPERS_FILE,
-<<<<<<< HEAD
-            "templates/service.yaml": K8S_SERVICE_FILE,
+            "templates/service.yaml": K8S_SERVICE_TEMPLATE,
             "templates/NOTES.txt": "",
-=======
-            "templates/service.yaml": K8S_SERVICE_TEMPLATE,
->>>>>>> ddd47d74
             "resource.xml": "",
             "file.txt": "",
         }
