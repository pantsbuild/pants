# Copyright 2022 Pants project contributors (see CONTRIBUTORS.md).
# Licensed under the Apache License, Version 2.0 (see LICENSE).
from __future__ import annotations

from dataclasses import dataclass

from pants.backend.visibility.subsystem import VisibilitySubsystem
from pants.core.goals.lint import LintResult, LintTargetsRequest
from pants.core.util_rules.partitions import PartitionerType
from pants.engine.addresses import Addresses
from pants.engine.internals.dep_rules import DependencyRuleActionDeniedError
from pants.engine.internals.session import RunId
from pants.engine.platform import Platform
from pants.engine.rules import Get, MultiGet, collect_rules, rule
from pants.engine.target import (
    AlwaysTraverseDeps,
    Dependencies,
    DependenciesRequest,
    DependenciesRuleApplication,
    DependenciesRuleApplicationRequest,
    DepsTraversalPredicates,
    FieldSet,
)
from pants.util.logging import LogLevel


@dataclass(frozen=True)
class VisibilityFieldSet(FieldSet):
    required_fields = (Dependencies,)
    dependencies: Dependencies


class EnforceVisibilityRules(LintTargetsRequest):
    tool_subsystem = VisibilitySubsystem
    field_set_type = VisibilityFieldSet
    partitioner_type = PartitionerType.DEFAULT_SINGLE_PARTITION


@rule(desc="Check for visibility rule violations", level=LogLevel.DEBUG)
async def check_visibility_rule_violations(
    request: EnforceVisibilityRules.Batch, platform: Platform, run_id: RunId
) -> LintResult:
    all_dependencies = await MultiGet(
        Get(
            Addresses,
            DependenciesRequest(
                field_set.dependencies,
<<<<<<< HEAD
                should_traverse_deps_predicate=DepsTraversalPredicates.always,
=======
                should_traverse_deps_predicate=AlwaysTraverseDeps(),
>>>>>>> 2343cd37
            ),
        )
        for field_set in request.elements
    )
    all_dependencies_rule_action = await MultiGet(
        Get(
            DependenciesRuleApplication,
            DependenciesRuleApplicationRequest(
                address=field_set.address,
                dependencies=dependencies,
                description_of_origin=f"get dependency rules for {field_set.address}",
            ),
        )
        for field_set, dependencies in zip(request.elements, all_dependencies)
    )

    violations = []
    for deps_rule_action in all_dependencies_rule_action:
        try:
            deps_rule_action.execute_actions()
        except DependencyRuleActionDeniedError as e:
            violations.append(str(e))

    return LintResult(
        exit_code=0 if not violations else 1,
        stdout="\n\n".join(violations),
        stderr="",
        linter_name=request.tool_name,
        partition_description=request.partition_metadata.description,
    )


def rules():
    return (
        *collect_rules(),
        *EnforceVisibilityRules.rules(),
    )<|MERGE_RESOLUTION|>--- conflicted
+++ resolved
@@ -18,7 +18,6 @@
     DependenciesRequest,
     DependenciesRuleApplication,
     DependenciesRuleApplicationRequest,
-    DepsTraversalPredicates,
     FieldSet,
 )
 from pants.util.logging import LogLevel
@@ -45,11 +44,7 @@
             Addresses,
             DependenciesRequest(
                 field_set.dependencies,
-<<<<<<< HEAD
-                should_traverse_deps_predicate=DepsTraversalPredicates.always,
-=======
                 should_traverse_deps_predicate=AlwaysTraverseDeps(),
->>>>>>> 2343cd37
             ),
         )
         for field_set in request.elements
