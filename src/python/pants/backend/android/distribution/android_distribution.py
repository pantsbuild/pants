# coding=utf-8
# Copyright 2014 Pants project contributors (see CONTRIBUTORS.md).
# Licensed under the Apache License, Version 2.0 (see LICENSE).

from __future__ import (nested_scopes, generators, division, absolute_import, with_statement,
                        print_function, unicode_literals)

import os

from twitter.common import log


class AndroidDistribution(object):
  """
  This class looks for Android SDks installed on the machine's path. The SDK path will not
  be verified until an Android task requests a tool.
  """

  # As of now, missing tools simply raises an exception. The SDK could be updated from
  # within this class, it just depends what state we want to leave the host machine afterwards.
  # There is probably a discussion to be had about bootstrapping as well.

  class Error(Exception):
    """Indicates an invalid android distribution."""

  _CACHED_SDK = {}

  @classmethod
  def cached(cls, path=None):
    # Tuple just used for quick lookup. This method will generally be passed no params, and will
    # always cache the key(None). But a user can pass a specific sdk on the CLI through AndroidTask.
    key = (path)
    dist = cls._CACHED_SDK.get(key)
    if not dist:
      dist = cls.set_sdk_path(path)
    cls._CACHED_SDK[key] = dist
    return dist

  @classmethod
  def set_sdk_path(cls, path):
    def sdk_path(sdk_env_var):
      sdk = os.environ.get(sdk_env_var)
      return os.path.abspath(sdk) if sdk else None

    def search_path(path):
      # Check path if one is passed at instantiation, then check environmental variables
      if path:
        yield os.path.abspath(path)
      yield sdk_path('ANDROID_HOME')
      yield sdk_path('ANDROID_SDK_HOME')
      yield sdk_path('ANDROID_SDK')

    for path in filter(None, search_path(path)):
      dist = cls(path)
      return dist
    dist = cls(None)
    return dist

  def __init__(self, sdk_path=None, target_sdk=None, build_tools_version=None):
    """Creates an Android distribution and caches tools for quick retrieval."""
    self._sdk_path = sdk_path
    self._validated_tools = set()

  def _validated_executable(self, tool):
    if tool not in self._validated_tools:
      self._validate_executable(tool)
      self._validated_tools.add(tool)
    return tool

<<<<<<< HEAD
  def _validated_tool(self, tool):
=======
  def _validated_file(self, tool):
>>>>>>> bfea9c10
    if tool not in self._validated_tools:
      self._validate_file(tool)
      self._validated_tools.add(tool)
    return tool

  def _validate_executable(self, tool):
    if not self._is_executable(tool):
      raise self.Error('There is no {0!r} installed. The Android SDK may need to be updated'
                       .format(tool))
    return tool

  def _validate_file(self, tool):
    if not os.path.isfile(tool):
      raise self.Error('There is no {0!r} installed.The Android SDK may need to be updated'
                       .format(tool))
    return tool

  @staticmethod
  def _is_executable(path):
    return os.path.isfile(path) and os.access(path, os.X_OK)

  def android_jar_tool(self, target_sdk):
    """The android.jar holds the class files with the Android APIs, unique per platform"""
    if not self._sdk_path:
      raise AndroidDistribution.Error('Failed to locate Android SDK. Please install SDK and '
                                      'set ANDROID_HOME in your path')
    android_jar = os.path.join(self._sdk_path, 'platforms', 'android-' + target_sdk, 'android.jar')
<<<<<<< HEAD
    return self._validated_tool(android_jar)
=======
    return self._validated_file(android_jar)
>>>>>>> bfea9c10

  def aapt_tool(self, build_tools_version):
    """returns aapt tool for each unique build-tools version. Used to validate build-tools path"""
    if not self._sdk_path:
      raise AndroidDistribution.Error('Failed to locate Android SDK. Please install SDK and '
                      'set ANDROID_HOME in your path')
    aapt = os.path.join(self._sdk_path, 'build-tools', build_tools_version, 'aapt')
    return self._validated_executable(aapt)

  def __repr__(self):
    return ('AndroidDistribution({0!r})'.format(self._sdk_path))<|MERGE_RESOLUTION|>--- conflicted
+++ resolved
@@ -16,7 +16,7 @@
   be verified until an Android task requests a tool.
   """
 
-  # As of now, missing tools simply raises an exception. The SDK could be updated from
+  # As of now, missing tools simply raise an exception. The SDK could be updated from
   # within this class, it just depends what state we want to leave the host machine afterwards.
   # There is probably a discussion to be had about bootstrapping as well.
 
@@ -67,11 +67,7 @@
       self._validated_tools.add(tool)
     return tool
 
-<<<<<<< HEAD
-  def _validated_tool(self, tool):
-=======
   def _validated_file(self, tool):
->>>>>>> bfea9c10
     if tool not in self._validated_tools:
       self._validate_file(tool)
       self._validated_tools.add(tool)
@@ -99,11 +95,7 @@
       raise AndroidDistribution.Error('Failed to locate Android SDK. Please install SDK and '
                                       'set ANDROID_HOME in your path')
     android_jar = os.path.join(self._sdk_path, 'platforms', 'android-' + target_sdk, 'android.jar')
-<<<<<<< HEAD
-    return self._validated_tool(android_jar)
-=======
     return self._validated_file(android_jar)
->>>>>>> bfea9c10
 
   def aapt_tool(self, build_tools_version):
     """returns aapt tool for each unique build-tools version. Used to validate build-tools path"""
