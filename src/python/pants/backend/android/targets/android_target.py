--- conflicted
+++ resolved
@@ -50,13 +50,9 @@
 
     if not os.path.isfile(os.path.join(address.spec_path, manifest)):
       raise TargetDefinitionException(self, 'Android targets must specify a \'manifest\' '
-<<<<<<< HEAD
-                                            'that points to the \'AndroidManifest.xml\'')
-=======
                                             'that points to the \'AndroidManifest.xml\'. '
                                             'No manifest was found at {0!r}'
                                              .format(os.path.join(address.spec_path, manifest)))
->>>>>>> f5c3a749
     self.manifest = os.path.join(self.address.spec_path, manifest)
     self.package = self.get_package_name()
     self.target_sdk = self.get_target_sdk()
