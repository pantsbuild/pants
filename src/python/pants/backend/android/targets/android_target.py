--- conflicted
+++ resolved
@@ -58,11 +58,7 @@
     self.package = self.get_package_name()
     self.target_sdk = self.get_target_sdk()
     # If unable to parse application name, silently falls back to target name.
-<<<<<<< HEAD
-    self.app_name = self.get_app_name() if self.get_app_name() else None
-=======
     self.app_name = self.get_app_name() if self.get_app_name() else self.name
->>>>>>> fb69aceb
 
   # TODO(mateor) Peel parsing into a ManifestParser class, to ensure it's robust against bad input
   # Parsing as in Android Donut's testrunner:
