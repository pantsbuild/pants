# coding=utf-8
# Copyright 2014 Pants project contributors (see CONTRIBUTORS.md).
# Licensed under the Apache License, Version 2.0 (see LICENSE).

from __future__ import (nested_scopes, generators, division, absolute_import, with_statement,
                        print_function, unicode_literals)

from pants.backend.android.targets.android_binary import AndroidBinary
from pants.backend.android.targets.android_resources import AndroidResources
from pants.backend.android.tasks.aapt_gen import AaptGen
<<<<<<< HEAD
from pants.backend.android.tasks.aapt_builder import AaptBuilder
=======
>>>>>>> ee35d4d8
from pants.backend.android.tasks.dx_compile import DxCompile
from pants.base.build_file_aliases import BuildFileAliases
from pants.goal.task_registrar import TaskRegistrar as task


def build_file_aliases():
  return BuildFileAliases.create(
    targets={
      'android_binary': AndroidBinary,
      'android_resources': AndroidResources,
    }
  )

def register_goals():
  task(name='aapt', action=AaptGen).install('gen')

  task(name='dex', action=DxCompile,
<<<<<<< HEAD
       dependencies=['compile']).install('dex')

  task(name='apk', action=AaptBuilder,
       dependencies=['dex']).install('bundle')
=======
       dependencies=['compile']).install('dex')
>>>>>>> ee35d4d8
<|MERGE_RESOLUTION|>--- conflicted
+++ resolved
@@ -8,10 +8,8 @@
 from pants.backend.android.targets.android_binary import AndroidBinary
 from pants.backend.android.targets.android_resources import AndroidResources
 from pants.backend.android.tasks.aapt_gen import AaptGen
-<<<<<<< HEAD
 from pants.backend.android.tasks.aapt_builder import AaptBuilder
-=======
->>>>>>> ee35d4d8
+
 from pants.backend.android.tasks.dx_compile import DxCompile
 from pants.base.build_file_aliases import BuildFileAliases
 from pants.goal.task_registrar import TaskRegistrar as task
@@ -29,11 +27,7 @@
   task(name='aapt', action=AaptGen).install('gen')
 
   task(name='dex', action=DxCompile,
-<<<<<<< HEAD
        dependencies=['compile']).install('dex')
 
   task(name='apk', action=AaptBuilder,
-       dependencies=['dex']).install('bundle')
-=======
-       dependencies=['compile']).install('dex')
->>>>>>> ee35d4d8
+       dependencies=['dex']).install('bundle')