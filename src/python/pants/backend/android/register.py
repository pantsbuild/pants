# coding=utf-8
# Copyright 2014 Pants project contributors (see CONTRIBUTORS.md).
# Licensed under the Apache License, Version 2.0 (see LICENSE).

from __future__ import (nested_scopes, generators, division, absolute_import, with_statement,
                        print_function, unicode_literals)

from pants.backend.android.targets.android_binary import AndroidBinary
from pants.backend.android.targets.android_resources import AndroidResources
from pants.backend.android.tasks.aapt_gen import AaptGen
from pants.backend.android.tasks.dx_compile import DxCompile
from pants.base.build_file_aliases import BuildFileAliases
from pants.goal.task_registrar import TaskRegistrar as task


def build_file_aliases():
  return BuildFileAliases.create(
    targets={
      'android_binary': AndroidBinary,
      'android_resources': AndroidResources,
    }
  )

def register_goals():
<<<<<<< HEAD
  goal(name='aapt', action=AaptGen).install('gen')

  goal(name='dex', action=DxCompile,
       dependencies=['compile']).install('dex')
=======
  task(name='aapt', action=AaptGen).install('gen')
>>>>>>> f5c3a749
<|MERGE_RESOLUTION|>--- conflicted
+++ resolved
@@ -22,11 +22,7 @@
   )
 
 def register_goals():
-<<<<<<< HEAD
   goal(name='aapt', action=AaptGen).install('gen')
 
   goal(name='dex', action=DxCompile,
        dependencies=['compile']).install('dex')
-=======
-  task(name='aapt', action=AaptGen).install('gen')
->>>>>>> f5c3a749
