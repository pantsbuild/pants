--- conflicted
+++ resolved
@@ -76,26 +76,10 @@
     #   : '-M' is the AndroidManifest.xml of the project.
     #   : '-S' points to the resource_dir to "spider" down while collecting resources.
     #   : '-I' packages to add to base "include" set, here it is the android.jar of the target-sdk.
-<<<<<<< HEAD
 
-    args.extend(['package', '-m', '-J', output_dir, '-M', target.manifest,
-                 '-S', target.resource_dir, '-I'])
-
-    if self._forced_target_sdk:
-      args.append(self.android_jar_tool(self._forced_target_sdk))
-    else:
-      args.append(self.android_jar_tool(target.target_sdk))
-
-    if self._forced_ignored_assets:
-      args.extend(['--ignore-assets', self._forced_ignored_assets])
-    else:
-      args.extend(['--ignore-assets', self.IGNORED_ASSETS])
-
-=======
     args.extend([self.aapt_tool(target.build_tools_version), 'package', '-m', '-J', output_dir,
                  '-M', target.manifest, '-S', target.resource_dir, '-I',
                  self.android_jar_tool(target.target_sdk), '--ignore-assets', self.ignored_assets])
->>>>>>> fb69aceb
     log.debug('Executing: {0}'.format(args))
     return args
 
