--- conflicted
+++ resolved
@@ -34,12 +34,8 @@
       with open(config_file, 'rb') as keystore_config:
         config.readfp(keystore_config)
     except IOError as e:
-<<<<<<< HEAD
       raise KeystoreResolver.Error('Problem parsing config at {}: {}'.format(config_file, e))
-=======
-      raise KeystoreResolver.Error('The \'--{}\' option must point at a valid .ini file holding '
-                                   'keystore definitions: {}'.format(cls._CONFIG_SECTION, e))
->>>>>>> a52b27c2
+    
     parser = SingleFileConfig(config_file, config)
     key_names = config.sections()
     keys = {}
