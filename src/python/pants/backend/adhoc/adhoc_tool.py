# Copyright 2023 Pants project contributors (see CONTRIBUTORS.md).
# Licensed under the Apache License, Version 2.0 (see LICENSE).
from __future__ import annotations

import logging
import os

from pants.backend.adhoc.target_types import (
    AdhocToolArgumentsField,
    AdhocToolCacheScopeField,
    AdhocToolExecutionDependenciesField,
    AdhocToolExtraEnvVarsField,
    AdhocToolLogOutputField,
    AdhocToolNamedCachesField,
    AdhocToolOutputDirectoriesField,
    AdhocToolOutputFilesField,
    AdhocToolOutputRootDirField,
    AdhocToolOutputsMatchMode,
    AdhocToolPathEnvModifyModeField,
    AdhocToolRunnableDependenciesField,
    AdhocToolRunnableField,
    AdhocToolSourcesField,
    AdhocToolStderrFilenameField,
    AdhocToolStdoutFilenameField,
    AdhocToolWorkdirField,
    AdhocToolWorkspaceInvalidationSourcesField,
)
from pants.base.glob_match_error_behavior import GlobMatchErrorBehavior
from pants.core.target_types import FileSourceField
from pants.core.util_rules.adhoc_process_support import (
    AdhocProcessRequest,
    AdhocProcessResult,
    ToolRunner,
    ToolRunnerRequest,
    prepare_env_vars,
)
from pants.core.util_rules.adhoc_process_support import rules as adhoc_process_support_rules
from pants.core.util_rules.environments import EnvironmentNameRequest, EnvironmentTarget
from pants.engine.environment import EnvironmentName
from pants.engine.fs import Digest, PathGlobs, Snapshot
from pants.engine.rules import Get, collect_rules, rule
from pants.engine.target import GeneratedSources, GenerateSourcesRequest
from pants.engine.unions import UnionRule
from pants.util.frozendict import FrozenDict
from pants.util.logging import LogLevel

logger = logging.getLogger(__name__)


class GenerateFilesFromAdhocToolRequest(GenerateSourcesRequest):
    input = AdhocToolSourcesField
    output = FileSourceField


@rule(desc="Running run_in_sandbox target", level=LogLevel.DEBUG)
async def run_in_sandbox_request(
    request: GenerateFilesFromAdhocToolRequest,
) -> GeneratedSources:
    target = request.protocol_target
    description = f"the `{target.alias}` at {target.address}"

    environment_name = await Get(
        EnvironmentName, EnvironmentNameRequest, EnvironmentNameRequest.from_target(target)
    )

    environment_target = await Get(EnvironmentTarget, EnvironmentName, environment_name)

    runnable_address_str = target[AdhocToolRunnableField].value
    if not runnable_address_str:
        raise Exception(f"Must supply a value for `runnable` for {description}.")

    tool_runner = await Get(
        ToolRunner,
        ToolRunnerRequest(
            runnable_address_str=runnable_address_str,
            args=target.get(AdhocToolArgumentsField).value or (),
            execution_dependencies=target.get(AdhocToolExecutionDependenciesField).value or (),
            runnable_dependencies=target.get(AdhocToolRunnableDependenciesField).value or (),
            target=request.protocol_target,
            named_caches=FrozenDict(target.get(AdhocToolNamedCachesField).value or {}),
        ),
    )

    working_directory = target[AdhocToolWorkdirField].value or ""
    root_output_directory = target[AdhocToolOutputRootDirField].value or ""

    output_files = target.get(AdhocToolOutputFilesField).value or ()
    output_directories = target.get(AdhocToolOutputDirectoriesField).value or ()

<<<<<<< HEAD
    cache_scope = env_target.default_cache_scope
    maybe_override_cache_scope = target.get(AdhocToolCacheScopeField).enum_value
    if maybe_override_cache_scope is not None:
        cache_scope = maybe_override_cache_scope
=======
    cache_scope = environment_target.default_cache_scope
>>>>>>> 6812d9ea

    workspace_invalidation_globs: PathGlobs | None = None
    workspace_invalidation_sources = (
        target.get(AdhocToolWorkspaceInvalidationSourcesField).value or ()
    )
    if workspace_invalidation_sources:
        spec_path = target.address.spec_path
        workspace_invalidation_globs = PathGlobs(
            globs=(os.path.join(spec_path, glob) for glob in workspace_invalidation_sources),
            glob_match_error_behavior=GlobMatchErrorBehavior.error,
            description_of_origin=f"`{AdhocToolWorkspaceInvalidationSourcesField.alias}` for `adhoc_tool` target at `{target.address}`",
        )

    env_vars = await prepare_env_vars(
        tool_runner.extra_env,
        target.get(AdhocToolExtraEnvVarsField).value or (),
        extra_paths=tool_runner.extra_paths,
        path_env_modify_mode=target.get(AdhocToolPathEnvModifyModeField).enum_value,
        description_of_origin=f"`{AdhocToolExtraEnvVarsField.alias}` for `adhoc_tool` target at `{target.address}`",
    )

    outputs_match_mode = target.get(AdhocToolOutputsMatchMode).enum_value

    process_request = AdhocProcessRequest(
        description=description,
        address=target.address,
        working_directory=working_directory,
        root_output_directory=root_output_directory,
        argv=tool_runner.args,
        timeout=None,
        input_digest=tool_runner.digest,
        immutable_input_digests=FrozenDict.frozen(tool_runner.immutable_input_digests),
        append_only_caches=FrozenDict(tool_runner.append_only_caches),
        output_files=output_files,
        output_directories=output_directories,
        env_vars=env_vars,
        log_on_process_errors=None,
        log_output=target[AdhocToolLogOutputField].value,
        capture_stderr_file=target[AdhocToolStderrFilenameField].value,
        capture_stdout_file=target[AdhocToolStdoutFilenameField].value,
        workspace_invalidation_globs=workspace_invalidation_globs,
        cache_scope=cache_scope,
        use_working_directory_as_base_for_output_captures=environment_target.use_working_directory_as_base_for_output_captures,
        outputs_match_error_behavior=outputs_match_mode.glob_match_error_behavior,
        outputs_match_conjunction=outputs_match_mode.glob_expansion_conjunction,
    )

    adhoc_result = await Get(
        AdhocProcessResult,
        {
            environment_name: EnvironmentName,
            process_request: AdhocProcessRequest,
        },
    )

    output = await Get(Snapshot, Digest, adhoc_result.adjusted_digest)
    return GeneratedSources(output)


def rules():
    return [
        *collect_rules(),
        *adhoc_process_support_rules(),
        UnionRule(GenerateSourcesRequest, GenerateFilesFromAdhocToolRequest),
    ]<|MERGE_RESOLUTION|>--- conflicted
+++ resolved
@@ -87,14 +87,10 @@
     output_files = target.get(AdhocToolOutputFilesField).value or ()
     output_directories = target.get(AdhocToolOutputDirectoriesField).value or ()
 
-<<<<<<< HEAD
-    cache_scope = env_target.default_cache_scope
+    cache_scope = environment_target.default_cache_scope
     maybe_override_cache_scope = target.get(AdhocToolCacheScopeField).enum_value
     if maybe_override_cache_scope is not None:
         cache_scope = maybe_override_cache_scope
-=======
-    cache_scope = environment_target.default_cache_scope
->>>>>>> 6812d9ea
 
     workspace_invalidation_globs: PathGlobs | None = None
     workspace_invalidation_sources = (
