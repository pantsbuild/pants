# Copyright 2023 Pants project contributors (see CONTRIBUTORS.md).
# Licensed under the Apache License, Version 2.0 (see LICENSE).

from __future__ import annotations

from pathlib import Path
from textwrap import dedent

import pytest

from pants.backend.adhoc.adhoc_tool import GenerateFilesFromAdhocToolRequest
from pants.backend.adhoc.adhoc_tool import rules as adhoc_tool_rules
from pants.backend.adhoc.run_system_binary import rules as run_system_binary_rules
from pants.backend.adhoc.target_types import AdhocToolTarget, SystemBinaryTarget
from pants.backend.python.goals.run_python_source import rules as run_python_source_rules
from pants.backend.python.target_types import PythonSourceTarget
from pants.core.target_types import ArchiveTarget, FilesGeneratorTarget
from pants.core.target_types import rules as core_target_type_rules
from pants.core.util_rules import archive, source_files
from pants.core.util_rules.adhoc_process_support import AdhocProcessRequest
from pants.core.util_rules.environments import LocalWorkspaceEnvironmentTarget
from pants.core.util_rules.source_files import SourceFiles, SourceFilesRequest
from pants.engine.addresses import Address
from pants.engine.fs import EMPTY_SNAPSHOT, DigestContents
from pants.engine.internals.scheduler import ExecutionError
from pants.engine.process import Process
from pants.engine.target import (
    GeneratedSources,
    GenerateSourcesRequest,
    TransitiveTargets,
    TransitiveTargetsRequest,
)
from pants.testutil.python_rule_runner import PythonRuleRunner
from pants.testutil.rule_runner import QueryRule


@pytest.fixture
def rule_runner() -> PythonRuleRunner:
    rule_runner = PythonRuleRunner(
        rules=[
            *archive.rules(),
            *adhoc_tool_rules(),
            *source_files.rules(),
            *core_target_type_rules(),
            *run_python_source_rules(),
            *run_system_binary_rules(),
            QueryRule(GeneratedSources, [GenerateFilesFromAdhocToolRequest]),
            QueryRule(Process, [AdhocProcessRequest]),
            QueryRule(SourceFiles, [SourceFilesRequest]),
            QueryRule(TransitiveTargets, [TransitiveTargetsRequest]),
        ],
        target_types=[
            SystemBinaryTarget,
            AdhocToolTarget,
            ArchiveTarget,
            FilesGeneratorTarget,
            PythonSourceTarget,
            LocalWorkspaceEnvironmentTarget,
        ],
        isolated_local_store=True,
    )
    rule_runner.set_options([], env_inherit={"PATH"})
    return rule_runner


def execute_adhoc_tool(
    rule_runner: PythonRuleRunner,
    address: Address,
) -> GeneratedSources:
    generator_type: type[GenerateSourcesRequest] = GenerateFilesFromAdhocToolRequest
    target = rule_runner.get_target(address)
    return rule_runner.request(GeneratedSources, [generator_type(EMPTY_SNAPSHOT, target)])


def assert_adhoc_tool_result(
    rule_runner: PythonRuleRunner,
    address: Address,
    expected_contents: dict[str, str],
) -> None:
    result = execute_adhoc_tool(rule_runner, address)
    assert result.snapshot.files == tuple(expected_contents)
    contents = rule_runner.request(DigestContents, [result.snapshot.digest])
    for fc in contents:
        assert fc.content == expected_contents[fc.path].encode()


def test_adhoc_tool(rule_runner: PythonRuleRunner) -> None:
    rule_runner.write_files(
        {
            "src/fruitcake.py": dedent(
                """\
                f = open("fruitcake.txt", "w")
                f.write("fruitcake\\n")
                f.close()
                """
            ),
            "src/BUILD": dedent(
                """\
                python_source(
                    source="fruitcake.py",
                    name="fruitcake",
                )

                adhoc_tool(
                  name="run_fruitcake",
                  runnable=":fruitcake",
                  output_files=["fruitcake.txt"],
                  root_output_directory=".",
                )
                """
            ),
        }
    )

    assert_adhoc_tool_result(
        rule_runner,
        Address("src", target_name="run_fruitcake"),
        expected_contents={"fruitcake.txt": "fruitcake\n"},
    )


def test_adhoc_tool_with_workdir(rule_runner: PythonRuleRunner) -> None:
    rule_runner.write_files(
        {
            "src/fruitcake.py": dedent(
                """\
                f = open("src/fruitcake.txt", "w")
                f.write("fruitcake\\n")
                f.close()
                """
            ),
            "src/BUILD": dedent(
                """\
                python_source(
                    source="fruitcake.py",
                    name="fruitcake",
                )

                adhoc_tool(
                  name="run_fruitcake",
                  runnable=":fruitcake",
                  output_files=["src/fruitcake.txt"],
                  workdir="/",
                )
                """
            ),
        }
    )

    assert_adhoc_tool_result(
        rule_runner,
        Address("src", target_name="run_fruitcake"),
        expected_contents={"src/fruitcake.txt": "fruitcake\n"},
    )


@pytest.mark.parametrize(
    ("write_dir", "workdir", "root_output_directory", "expected_dir"),
    [
        # various relative paths:
        ("", None, None, "src/"),
        ("dir/", None, None, "src/dir/"),
        ("../", None, None, ""),
        # absolute path
        ("/", None, None, ""),
        # interaction with workdir and root_output_directory:
        ("", "/", None, ""),
        ("dir/", None, ".", "dir/"),
        ("3/", "1/2", "1", "2/3/"),
    ],
)
def test_adhoc_tool_capture_stdout_err(
    rule_runner: PythonRuleRunner,
    write_dir: str,
    workdir: None | str,
    root_output_directory: None | str,
    expected_dir: str,
) -> None:
    rule_runner.write_files(
        {
            "src/BUILD": dedent(
                f"""\
                system_binary(name="bash", binary_name="bash")

                adhoc_tool(
                  name="run_fruitcake",
                  runnable=":bash",
                  args=["-c", "echo fruitcake; echo inconceivable >&2"],
                  stdout="{write_dir}stdout",
                  stderr="{write_dir}stderr",
                  workdir={workdir!r},
                  root_output_directory={root_output_directory!r},
                )
                """
            ),
        }
    )

    assert_adhoc_tool_result(
        rule_runner,
        Address("src", target_name="run_fruitcake"),
        expected_contents={
            f"{expected_dir}stderr": "inconceivable\n",
            f"{expected_dir}stdout": "fruitcake\n",
        },
    )


@pytest.mark.parametrize(
    ("workdir", "expected_dir"),
    (
        ("src", "/src"),
        (".", "/src"),
        ("./", "/src"),
        ("./dst", "/src/dst"),
        ("/", ""),
        ("", ""),
        ("/src", "/src"),
        ("/dst", "/dst"),
        (None, "/src"),
    ),
)
def test_working_directory_special_values(
    rule_runner: PythonRuleRunner, workdir: str, expected_dir: str
) -> None:
    rule_runner.write_files(
        {
            "src/BUILD": dedent(
                f"""\
                system_binary(name="bash", binary_name="bash")
                system_binary(name="sed", binary_name="sed", fingerprint_args=["q"])

                adhoc_tool(
                  name="workdir",
                  runnable=":bash",
                  args=['-c', 'echo $PWD | sed s@^{{chroot}}@@ > out.log'],
                  runnable_dependencies=[":sed"],
                  workdir={workdir!r},
                  output_files=["out.log"],
                  root_output_directory=".",
                )
                """
            ),
        }
    )

    assert_adhoc_tool_result(
        rule_runner,
        Address("src", target_name="workdir"),
        expected_contents={"out.log": f"{expected_dir}\n"},
    )


def test_env_vars(rule_runner: PythonRuleRunner) -> None:
    envvar_value = "clang"
    rule_runner.write_files(
        {
            "src/BUILD": dedent(
                f"""\
                system_binary(
                    name="bash",
                    binary_name="bash",
                )

                adhoc_tool(
                  name="envvars",
                  runnable=":bash",
                  args=['-c', 'echo $ENVVAR > out.log'],
                  output_files=["out.log"],
                  extra_env_vars=["ENVVAR={envvar_value}"],
                  root_output_directory=".",
                )
                """
            ),
        }
    )

    assert_adhoc_tool_result(
        rule_runner,
        Address("src", target_name="envvars"),
        expected_contents={"out.log": f"{envvar_value}\n"},
    )


def test_execution_dependencies_and_runnable_dependencies(rule_runner: PythonRuleRunner) -> None:
    file_contents = "example contents"

    rule_runner.write_files(
        {
            # put the runnable in its own directory, so we're sure that the dependencies are
            # resolved relative to the adhoc_tool target
            "a/BUILD": """system_binary(name="bash", binary_name="bash")""",
            "b/BUILD": dedent(
                """
                system_binary(name="renamed_cat", binary_name="cat")
                files(name="f", sources=["f.txt"])

                adhoc_tool(
                  name="deps",
                  runnable="a:bash",
                  args=["-c", "renamed_cat f.txt"],
                  execution_dependencies=[":f"],
                  runnable_dependencies=[":renamed_cat"],
                  stdout="stdout",
                )
                """
            ),
            "b/f.txt": file_contents,
        }
    )

    assert_adhoc_tool_result(
        rule_runner,
        Address("b", target_name="deps"),
        expected_contents={"b/stdout": file_contents},
    )


def test_adhoc_tool_with_workspace_execution(rule_runner: PythonRuleRunner) -> None:
    rule_runner.write_files(
        {
            "BUILD": dedent(
                """
            system_binary(name="bash", binary_name="bash")
            adhoc_tool(
                name="make-file",
                runnable=":bash",
                args=["-c", "echo 'workspace' > ./foo.txt"],
                environment="workspace",
                stderr="stderr",
            )
            experimental_workspace_environment(name="workspace")
            """
            )
        }
    )
    rule_runner.set_options(
        ["--environments-preview-names={'workspace': '//:workspace'}"], env_inherit={"PATH"}
    )

    assert_adhoc_tool_result(rule_runner, Address("", target_name="make-file"), {"stderr": ""})

    workspace_output_path = Path(rule_runner.build_root).joinpath("foo.txt")
    assert workspace_output_path.exists()
    assert workspace_output_path.read_text().strip() == "workspace"


def test_adhoc_tool_workspace_invalidation_sources(rule_runner: PythonRuleRunner) -> None:
    rule_runner.write_files(
        {
            "src/BUILD": dedent(
                """\
            system_binary(name="bash", binary_name="bash")
            adhoc_tool(
              name="cmd",
              runnable=":bash",
              # Use a random value so we can detect when re-execution occurs.
              args=["-c", "echo $RANDOM > out.log"],
              output_files=["out.log"],
              workspace_invalidation_sources=['a-file'],
            )
            """
            ),
            "src/a-file": "",
        }
    )
    address = Address("src", target_name="cmd")

    # Re-executing the initial execution should be cached.
    result1 = execute_adhoc_tool(rule_runner, address)
    result2 = execute_adhoc_tool(rule_runner, address)
    assert result1.snapshot == result2.snapshot

    # Update the hash-only source file's content. The adhoc_tool should be re-executed now.
    (Path(rule_runner.build_root) / "src" / "a-file").write_text("xyzzy")
    result3 = execute_adhoc_tool(rule_runner, address)
    assert result1.snapshot != result3.snapshot


def test_adhoc_tool_workspace_output_capture_base(rule_runner: PythonRuleRunner) -> None:
    rule_runner.write_files(
        {
            "BUILD": dedent(
                """
            system_binary(name="bash", binary_name="bash")
            system_binary(name="cp", binary_name="cp")
            adhoc_tool(
                name="make-file",
                runnable=":bash",
                args=["-c", "pwd && [ -r ./foo.txt ] && cp ./foo.txt {chroot}/bar.txt"],
                output_files=["bar.txt"],
                environment="workspace",
                workdir="subdir",
                execution_dependencies=[":cp"],
            )
            experimental_workspace_environment(name="workspace")
            """
            ),
            "subdir/foo.txt": "xyzzy",
        }
    )
    rule_runner.set_options(
        ["--environments-preview-names={'workspace': '//:workspace'}"], env_inherit={"PATH"}
    )

    assert_adhoc_tool_result(
        rule_runner, Address("", target_name="make-file"), {"bar.txt": "xyzzy"}
    )


def test_adhoc_tool_path_env_modify_mode(rule_runner: PythonRuleRunner) -> None:
    expected_path = "/bin:/usr/bin"
    rule_runner.write_files(
        {
            "src/BUILD": dedent(
                f"""\
            system_binary(name="bash", binary_name="bash")
            system_binary(name="renamed_cat", binary_name="cat")
            adhoc_tool(
                name="shims_prepend",
                runnable=":bash",
                args=["-c", "echo $PATH > foo.txt && renamed_cat foo.txt > path.txt"],
                extra_env_vars=["PATH={expected_path}"],
                output_files=["path.txt"],
                runnable_dependencies=[":renamed_cat"],
                path_env_modify="prepend",
            )
            adhoc_tool(
                name="shims_append",
                runnable=":bash",
                args=["-c", "echo $PATH > foo.txt && renamed_cat foo.txt > path.txt"],
                extra_env_vars=["PATH={expected_path}"],
                output_files=["path.txt"],
                runnable_dependencies=[":renamed_cat"],
                path_env_modify="append",
            )
            adhoc_tool(
                name="shims_off",
                runnable=":bash",
                args=[
                    "-c",
                    '''
                    echo $PATH > path.txt
                    for dir in $( echo "$PATH" | tr ':' '\\n' ) ; do
                      if [ -e "$dir/renamed_cat" ]; then
                        echo "ERROR: Did not expect to find renamed_cat on PATH, but did find it."
                        exit 1
                      fi
                    done
                    '''
                ],
                extra_env_vars=["PATH={expected_path}"],
                output_files=["path.txt"],
                runnable_dependencies=[":renamed_cat"],
                path_env_modify="off",
            )
            """
            )
        }
    )

    def run(target_name: str) -> str:
        result = execute_adhoc_tool(rule_runner, Address("src", target_name=target_name))
        contents = rule_runner.request(DigestContents, [result.snapshot.digest])
        assert len(contents) == 1
        return contents[0].content.decode().strip()

    path_prepend = run("shims_prepend")
    assert path_prepend.endswith(expected_path)
    assert len(path_prepend) > len(expected_path)

    path_append = run("shims_append")
    assert path_append.startswith(expected_path)
    assert len(path_append) > len(expected_path)

    path_off = run("shims_off")
    assert path_off == expected_path


<<<<<<< HEAD
def test_adhoc_tool_cache_scope_session(rule_runner: PythonRuleRunner) -> None:
    rule_runner.write_files(
        {
            "src/BUILD": dedent(
                """\
            system_binary(name="bash", binary_name="bash")
            adhoc_tool(
              name="cmd",
              runnable=":bash",
              # Use a random value so we can detect when re-execution occurs.
              args=["-c", "echo $RANDOM > out.log"],
              output_files=["out.log"],
              cache_scope="session",
            )
            """
            ),
            "src/a-file": "",
        }
    )
    address = Address("src", target_name="cmd")

    # Re-executing the initial execution should be cached if in the same session.
    result1 = execute_adhoc_tool(rule_runner, address)
    result2 = execute_adhoc_tool(rule_runner, address)
    assert result1.snapshot == result2.snapshot

    # In a new session, the process should be re-executed.
    rule_runner.new_session("second-session")
    rule_runner.set_options([])
    result3 = execute_adhoc_tool(rule_runner, address)
    assert result2.snapshot != result3.snapshot
=======
def test_adhoc_tool_check_outputs(rule_runner: PythonRuleRunner) -> None:
    rule_runner.write_files(
        {
            "BUILD": dedent(
                """\
            system_binary(name="bash", binary_name="bash")
            system_binary(
              name="touch",
              binary_name="touch",
              fingerprint_args=["{chroot}/foo"],
            )
            system_binary(
              name="mkdir",
              binary_name="mkdir",
              fingerprint_args=["{chroot}/foo"],
            )
            adhoc_tool(
                name="allow_empty",
                runnable=":bash",
                args=["-c", "true"],
                output_files=["non-existent-file"],
                output_directories=["non-existent-dir"],
                outputs_match_mode="allow_empty",
            )
            adhoc_tool(
                name="all_with_present_file",
                runnable=":bash",
                args=["-c", "touch some-file"],
                runnable_dependencies=[":touch"],
                output_files=["some-file"],
                output_directories=["some-directory"],
                outputs_match_mode="all",
            )
            adhoc_tool(
                name="all_with_present_directory",
                runnable=":bash",
                args=["-c", "mkdir some-directory"],
                runnable_dependencies=[":mkdir"],
                output_files=["some-file"],
                output_directories=["some-directory"],
                outputs_match_mode="all",
            )
            adhoc_tool(
                name="at_least_one_with_present_file",
                runnable=":bash",
                args=["-c", "touch some-file"],
                runnable_dependencies=[":touch"],
                output_files=["some-file"],
                output_directories=["some-directory"],
                outputs_match_mode="at_least_one",
            )
            adhoc_tool(
                name="at_least_one_with_present_directory",
                runnable=":bash",
                args=["-c", "mkdir some-directory && touch some-directory/foo.txt"],
                runnable_dependencies=[":mkdir", ":touch"],
                output_files=["some-file"],
                output_directories=["some-directory"],
                outputs_match_mode="at_least_one",
            )
            """
            )
        }
    )

    assert_adhoc_tool_result(rule_runner, Address("", target_name="allow_empty"), {})

    with pytest.raises(ExecutionError) as exc_info:
        execute_adhoc_tool(rule_runner, Address("", target_name="all_with_present_file"))
    assert "some-directory" in str(exc_info)

    with pytest.raises(ExecutionError) as exc_info:
        execute_adhoc_tool(rule_runner, Address("", target_name="all_with_present_directory"))
    assert "some-file" in str(exc_info)

    assert_adhoc_tool_result(
        rule_runner, Address("", target_name="at_least_one_with_present_file"), {"some-file": ""}
    )
    assert_adhoc_tool_result(
        rule_runner,
        Address("", target_name="at_least_one_with_present_directory"),
        {"some-directory/foo.txt": ""},
    )
>>>>>>> 6812d9ea
<|MERGE_RESOLUTION|>--- conflicted
+++ resolved
@@ -477,7 +477,6 @@
     assert path_off == expected_path
 
 
-<<<<<<< HEAD
 def test_adhoc_tool_cache_scope_session(rule_runner: PythonRuleRunner) -> None:
     rule_runner.write_files(
         {
@@ -509,7 +508,8 @@
     rule_runner.set_options([])
     result3 = execute_adhoc_tool(rule_runner, address)
     assert result2.snapshot != result3.snapshot
-=======
+
+
 def test_adhoc_tool_check_outputs(rule_runner: PythonRuleRunner) -> None:
     rule_runner.write_files(
         {
@@ -592,5 +592,4 @@
         rule_runner,
         Address("", target_name="at_least_one_with_present_directory"),
         {"some-directory/foo.txt": ""},
-    )
->>>>>>> 6812d9ea
+    )