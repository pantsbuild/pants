--- conflicted
+++ resolved
@@ -9,11 +9,8 @@
 from pants.base.glob_match_error_behavior import GlobMatchErrorBehavior
 from pants.core.util_rules.adhoc_process_support import PathEnvModifyMode
 from pants.core.util_rules.environments import EnvironmentField
-<<<<<<< HEAD
 from pants.engine.process import ProcessCacheScope
-=======
 from pants.engine.fs import GlobExpansionConjunction
->>>>>>> 6812d9ea
 from pants.engine.target import (
     COMMON_TARGET_FIELDS,
     BoolField,
@@ -305,7 +302,6 @@
         return PathEnvModifyMode(self.value)
 
 
-<<<<<<< HEAD
 class AdhocToolCacheScopeField(StringField):
     alias = "cache_scope"
     default = "default"
@@ -339,9 +335,8 @@
             return ProcessCacheScope.PER_RESTART_SUCCESSFUL
         elif value == "session":
             return ProcessCacheScope.PER_SESSION
-        else:
-            return None
-=======
+        
+
 class OutputsMatchMode(Enum):
     """The different types of output checks for adhoc_tool / shell_command targets."""
 
@@ -396,7 +391,6 @@
     @property
     def enum_value(self) -> OutputsMatchMode:
         return OutputsMatchMode(self.value)
->>>>>>> 6812d9ea
 
 
 class AdhocToolTarget(Target):
@@ -420,11 +414,8 @@
         AdhocToolStderrFilenameField,
         AdhocToolWorkspaceInvalidationSourcesField,
         AdhocToolPathEnvModifyModeField,
-<<<<<<< HEAD
         AdhocToolCacheScopeField,
-=======
         AdhocToolOutputsMatchMode,
->>>>>>> 6812d9ea
         EnvironmentField,
     )
     help = help_text(
