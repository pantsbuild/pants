# coding=utf-8
# Copyright 2014 Pants project contributors (see CONTRIBUTORS.md).
# Licensed under the Apache License, Version 2.0 (see LICENSE).

from __future__ import (absolute_import, division, generators, nested_scopes, print_function,
                        unicode_literals, with_statement)

import errno
import logging
import os
import pkgutil
import threading
import xml.etree.ElementTree as ET
from collections import OrderedDict, defaultdict, namedtuple
from contextlib import contextmanager
from copy import deepcopy

from twitter.common.collections import OrderedSet, maybe_list

from pants.backend.jvm.targets.exclude import Exclude
from pants.backend.jvm.targets.jar_library import JarLibrary
from pants.base.build_environment import get_buildroot
from pants.base.exceptions import TaskError
from pants.base.generator import Generator, TemplateData
from pants.base.revision import Revision
from pants.base.target import Target
from pants.ivy.ivy_subsystem import IvySubsystem
from pants.util.dirutil import safe_mkdir, safe_open


IvyModule = namedtuple('IvyModule', ['ref', 'artifact', 'callers'])


logger = logging.getLogger(__name__)


class IvyModuleRef(object):

  def __init__(self, org, name, rev, classifier=None):
    self.org = org
    self.name = name
    self.rev = rev
    self.classifier = classifier or 'default'

  def __eq__(self, other):
    return self.org == other.org and \
           self.name == other.name and \
           self.rev == other.rev and \
           self.classifier == other.classifier

  def __hash__(self):
    return hash((self.org, self.name, self.rev, self.classifier))

  def __str__(self):
    return 'IvyModuleRef({})'.format(':'.join([self.org, self.name, self.rev, self.classifier]))

  @property
  def unversioned(self):
    """This returns an identifier for an IvyModuleRef without version information.

       It's useful because ivy might return information about a
       different version of a dependency than the one we request, and we
       want to ensure that all requesters of any version of that
       dependency are able to learn about it.
    """

    # latest.integration is ivy magic meaning "just get the latest version"
    return IvyModuleRef(name=self.name, org=self.org, rev='latest.integration', classifier=self.classifier)

  @property
  def unclassified(self):
    """This returns an identifier for an IvyModuleRef without classifier information."""
    return IvyModuleRef(name=self.name, org=self.org, rev=self.rev, classifier=None)


class IvyInfo(object):

  def __init__(self):
    self.modules_by_ref = {}  # Map from ref to referenced module.
    # Map from ref of caller to refs of modules required by that caller.
    self._deps_by_caller = defaultdict(OrderedSet)
    # Map from _unversioned_ ref to OrderedSet of IvyArtifact instances.
    self._artifacts_by_ref = defaultdict(OrderedSet)

  def add_module(self, module):
    self.modules_by_ref[module.ref] = module
    if not module.artifact:
      # Module was evicted, so do not record information about it
      return
    for caller in module.callers:
      self._deps_by_caller[caller.unversioned].add(module.ref)
    self._artifacts_by_ref[module.ref.unversioned].add(module.artifact)

  def traverse_dependency_graph(self, ref, collector, memo=None, visited=None):
    """Traverses module graph, starting with ref, collecting values for each ref into the sets
    created by the collector function.

    :param ref an IvyModuleRef to start traversing the ivy dependency graph
    :param collector a function that takes a ref and returns a new set of values to collect for that ref,
           which will also be updated with all the dependencies accumulated values
    :param memo is a dict of ref -> set that memoizes the results of each node in the graph.
           If provided, allows for retaining cache across calls.
    :returns the accumulated set for ref
    """

    if memo is None:
      memo = dict()

    memoized_value = memo.get(ref)
    if memoized_value:
      return memoized_value

    visited = visited or set()
    if ref in visited:
      # Ivy allows for circular dependencies
      # If we're here, that means we're resolving something that
      # transitively depends on itself
      return set()
    visited.add(ref)

    acc = collector(ref)
    for dep in self._deps_by_caller.get(ref.unversioned, ()):
      acc.update(self.traverse_dependency_graph(dep, collector, memo, visited))
    memo[ref] = acc
    return acc

  def get_artifacts_for_jar_library(self, jar_library, memo=None):
    """Collects jars for the passed jar_library.

    Because artifacts are only fetched for the "winning" version of a module, the artifacts
    will not always represent the version originally declared by the library.

    This method is transitive within the library's jar_dependencies, but will NOT
    walk into its non-jar dependencies.

    :param jar_library A JarLibrary to collect the transitive artifacts for.
    :param memo see `traverse_dependency_graph`
    :returns: all the artifacts for all of the jars in this library, including transitive deps
    :rtype: list of str
    """
    artifacts = OrderedSet()

    def create_collection(dep):
      return OrderedSet([dep])
    for jar in jar_library.jar_dependencies:
      for classifier in jar.artifact_classifiers:
        jar_module_ref = IvyModuleRef(jar.org, jar.name, jar.rev, classifier)
        for module_ref in self.traverse_dependency_graph(jar_module_ref, create_collection, memo):
          artifacts.update(self._artifacts_by_ref[module_ref.unversioned])
    return artifacts

  def get_jars_for_ivy_module(self, jar, memo=None):
    """Collects dependency references of the passed jar
    :param jar an JarDependency for a third party dependency.
    :param memo see `traverse_dependency_graph`
    """

<<<<<<< HEAD
    ref = IvyModuleRef(jar.org, jar.name, jar.rev, jar.classifier).unversioned
=======
    ref = IvyModuleRef(jar.org, jar.name, jar.rev)

>>>>>>> 85de344c
    def create_collection(dep):
      s = OrderedSet()
      if ref != dep.unversioned:
        s.add(dep)
      return s
    return self.traverse_dependency_graph(ref, create_collection, memo)


class IvyUtils(object):
  """Useful methods related to interaction with ivy."""

  ivy_lock = threading.RLock()

  IVY_TEMPLATE_PACKAGE_NAME = __name__
  IVY_TEMPLATE_PATH = os.path.join('tasks', 'templates', 'ivy_resolve', 'ivy.mustache')

  INTERNAL_ORG_NAME = 'internal'

  class IvyResolveReportError(Exception):
    """Raised when the ivy report cannot be found."""
    pass

  @staticmethod
  def _generate_exclude_template(exclude):
    return TemplateData(org=exclude.org, name=exclude.name)

  @staticmethod
  def _generate_override_template(jar):
    return TemplateData(org=jar.org, module=jar.module, version=jar.version)

  @staticmethod
  @contextmanager
  def cachepath(path):
    if not os.path.exists(path):
      yield ()
    else:
      with safe_open(path, 'r') as cp:
        yield (path.strip() for path in cp.read().split(os.pathsep) if path.strip())

  @classmethod
  def _find_new_symlinks(cls, existing_symlink_path, updated_symlink_path):
    """Find the difference between the existing and updated symlink path.

    :param existing_symlink_path: map from path : symlink
    :param updated_symlink_path: map from path : symlink after new resolve
    :return: the portion of updated_symlink_path that is not found in existing_symlink_path.
    """
    diff_map = OrderedDict()
    for key, value in updated_symlink_path.iteritems():
      if key not in existing_symlink_path:
        diff_map[key] = value
    return diff_map

  @classmethod
  def symlink_cachepath(cls, ivy_cache_dir, inpath, symlink_dir, outpath, existing_symlink_map):
    """Symlinks all paths listed in inpath that are under ivy_cache_dir into symlink_dir.

    If there is an existing symlink for a file under inpath, it is used rather than creating
    a new symlink. Preserves all other paths. Writes the resulting paths to outpath.
    Returns a map of path -> symlink to that path.
    """
    safe_mkdir(symlink_dir)
    # The ivy_cache_dir might itself be a symlink. In this case, ivy may return paths that
    # reference the realpath of the .jar file after it is resolved in the cache dir. To handle
    # this case, add both the symlink'ed path and the realpath to the jar to the symlink map.
    real_ivy_cache_dir = os.path.realpath(ivy_cache_dir)
    updated_symlink_map = OrderedDict()
    with safe_open(inpath, 'r') as infile:
      inpaths = filter(None, infile.read().strip().split(os.pathsep))
      paths = OrderedSet([os.path.realpath(path) for path in inpaths])

    for path in paths:
      if path.startswith(real_ivy_cache_dir):
        updated_symlink_map[path] = os.path.join(symlink_dir, os.path.relpath(path, real_ivy_cache_dir))
      else:
        # This path is outside the cache. We won't symlink it.
        updated_symlink_map[path] = path

    # Create symlinks for paths in the ivy cache dir that we haven't seen before.
    new_symlinks = cls._find_new_symlinks(existing_symlink_map, updated_symlink_map)

    for path, symlink in new_symlinks.iteritems():
      if path == symlink:
        # Skip paths that aren't going to be symlinked.
        continue
      safe_mkdir(os.path.dirname(symlink))
      try:
        os.symlink(path, symlink)
      except OSError as e:
        # We don't delete and recreate the symlink, as this may break concurrently executing code.
        if e.errno != errno.EEXIST:
          raise

    # (re)create the classpath with all of the paths
    with safe_open(outpath, 'w') as outfile:
      outfile.write(':'.join(OrderedSet(updated_symlink_map.values())))

    return dict(updated_symlink_map)

  @staticmethod
  def identify(targets):
    targets = list(targets)
    if len(targets) == 1 and targets[0].is_jvm and getattr(targets[0], 'provides', None):
      return targets[0].provides.org, targets[0].provides.name
    else:
      return IvyUtils.INTERNAL_ORG_NAME, Target.maybe_readable_identify(targets)

  @classmethod
  def xml_report_path(cls, resolve_hash_name, conf):
    """The path to the xml report ivy creates after a retrieve.
    :param string resolve_hash_name: Hash from the Cache key from the VersionedTargetSet
    used for resolution.
    :param string conf: the ivy conf name (e.g. "default")
    """
    cachedir = IvySubsystem.global_instance().get_options().cache_dir
    return os.path.join(cachedir, '{}-{}-{}.xml'.format(IvyUtils.INTERNAL_ORG_NAME,
                                                        resolve_hash_name, conf))

  @classmethod
  def parse_xml_report(cls, resolve_hash_name, conf):
    """Parse the ivy xml report corresponding to the name passed to ivy.

    :param string resolve_hash_name: Hash from the Cache key from the VersionedTargetSet
    used for resolution.
    :param string conf: the ivy conf name (e.g. "default")
    :return: The info in the xml report or None if target is empty.
    :rtype: IvyInfo
    :raises: IvyResolveReportError if no report exists.
    """
    if not resolve_hash_name:
      return None
    path = cls.xml_report_path(resolve_hash_name, conf)
    if not os.path.exists(path):
      raise cls.IvyResolveReportError('Missing expected ivy output file {}'.format(path))

    return cls._parse_xml_report(path)

  @classmethod
  def _parse_xml_report(cls, path):
    logger.debug("Parsing ivy report {}".format(path))
    ret = IvyInfo()
    etree = ET.parse(path)
    doc = etree.getroot()
    for module in doc.findall('dependencies/module'):
      org = module.get('organisation')
      name = module.get('name')
      for revision in module.findall('revision'):
        rev = revision.get('name')
        callers = []
        for caller in revision.findall('caller'):
          callers.append(IvyModuleRef(caller.get('organisation'),
                                      caller.get('name'),
                                      caller.get('callerrev')))

        for artifact in revision.findall('artifacts/artifact'):
          ivy_module_ref = IvyModuleRef(org, name, rev, artifact.get('extra-classifier'))
          ret.add_module(IvyModule(ivy_module_ref, artifact.get('location'), callers))
    return ret

  @classmethod
  def _combine_jars(cls, jars):
    """Combine jars with the same org/name/version so they can be represented together in ivy.xml.

    If you have multiple instances of a dependency with org/name/version with different
    classifiers, they need to be represented with one <dependency> tag and multiple <artifact> tags.
    :param jars: list of JarDependency definitions
    :return: list of JarDependency definitions.  These are cloned from the input jars so we
      don't mutate the inputs.
    """
    jar_map = OrderedDict()
    for jar in jars:
      key = (jar.org, jar.name, jar.rev)
      if key not in jar_map:
        jar_map[key] = deepcopy(jar)
      else:
        # Add an artifact
        existing_jar = jar_map[key]
        if not existing_jar.artifacts or not jar.artifacts:
          # Add an artifact to represent the main artifact
          existing_jar.append_artifact(jar.name,
                                       type_=None,
                                       ext=None,
                                       url=None,
                                       classifier=None)

        existing_jar.artifacts += jar.artifacts
    return jar_map.values()

  @classmethod
  def generate_ivy(cls, targets, jars, excludes, ivyxml, confs, resolve_hash_name=None):
    if resolve_hash_name:
      org = IvyUtils.INTERNAL_ORG_NAME
      name = resolve_hash_name
    else:
      org, name = cls.identify(targets)

    # As it turns out force is not transitive - it only works for dependencies pants knows about
    # directly (declared in BUILD files - present in generated ivy.xml). The user-level ivy docs
    # don't make this clear [1], but the source code docs do (see isForce docs) [2]. I was able to
    # edit the generated ivy.xml and use the override feature [3] though and that does work
    # transitively as you'd hope.
    #
    # [1] http://ant.apache.org/ivy/history/2.3.0/settings/conflict-managers.html
    # [2] https://svn.apache.org/repos/asf/ant/ivy/core/branches/2.3.0/
    #     src/java/org/apache/ivy/core/module/descriptor/DependencyDescriptor.java
    # [3] http://ant.apache.org/ivy/history/2.3.0/ivyfile/override.html
    dependencies = [cls._generate_jar_template(jar, confs) for jar in jars]
    overrides = [cls._generate_override_template(dep) for dep in dependencies if dep.force]

    excludes = [cls._generate_exclude_template(exclude) for exclude in excludes]

    template_data = TemplateData(
        org=org,
        module=name,
        version='latest.integration',
        publications=None,
        configurations=maybe_list(confs),  # Mustache doesn't like sets.
        dependencies=dependencies,
        excludes=excludes,
        overrides=overrides)

    safe_mkdir(os.path.dirname(ivyxml))
    with open(ivyxml, 'w') as output:
      generator = Generator(pkgutil.get_data(__name__, cls.IVY_TEMPLATE_PATH),
                            root_dir=get_buildroot(),
                            lib=template_data)
      generator.write(output)

  @classmethod
  def calculate_classpath(cls, targets, gather_excludes=True):
    jars = OrderedDict()
    global_excludes = set()
    provide_excludes = set()
    targets_processed = set()

    # Support the ivy force concept when we sanely can for internal dep conflicts.
    # TODO(John Sirois): Consider supporting / implementing the configured ivy revision picking
    # strategy generally.
    def add_jar(jar):
      coordinate = jar.coordinate_without_rev
      existing = jars.get(coordinate)
      jars[coordinate] = jar if not existing else (
        cls._resolve_conflict(existing=existing, proposed=jar)
      )

    def collect_jars(target):
      if not isinstance(target, JarLibrary):
        return
      # Combine together requests for jars with different classifiers from the same jar_library
      # TODO(Eric Ayers) This is a short-term fix for dealing with the same ivy module that
      # wants to download multiple jar files with different classifiers as binary dependencies.
      # I am trying to work out a better long-term solution in this design doc:
      # https://docs.google.com/document/d/1sEMXUmj7v-YCBZ_wHLpCFjkHOeWjsc1NR1hRIJ9uCZ8
      for jar in cls._combine_jars(target.jar_dependencies):
        if jar.rev:
          add_jar(jar)

    def collect_excludes(target):
      target_excludes = target.payload.get_field_value('excludes')
      if target_excludes:
        global_excludes.update(target_excludes)

    def collect_provide_excludes(target):
      if not target.is_exported:
        return
      logger.debug('Automatically excluding jar {}.{}, which is provided by {}'.format(
        target.provides.org, target.provides.name, target))
      provide_excludes.add(Exclude(org=target.provides.org, name=target.provides.name))

    def collect_elements(target):
      targets_processed.add(target)
      collect_jars(target)
      if gather_excludes:
        collect_excludes(target)
      collect_provide_excludes(target)

    for target in targets:
      target.walk(collect_elements, predicate=lambda target: target not in targets_processed)

    # If a source dep is exported (ie, has a provides clause), it should always override
    # remote/binary versions of itself, ie "round trip" dependencies.
    # TODO: Move back to applying provides excludes as target-level excludes when they are no
    # longer global.
    if provide_excludes:
      additional_excludes = tuple(provide_excludes)
      for coordinate, jar in jars.items():
        jar.excludes += additional_excludes

    return jars.values(), global_excludes

  @staticmethod
  def _resolve_conflict(existing, proposed):
    if proposed == existing:
      if proposed.force:
        return proposed
      return existing
    elif existing.force and proposed.force:
      raise TaskError('Cannot force {}#{};{} to both rev {} and {}'.format(
        proposed.org, proposed.name, proposed.classifier or '', existing.rev, proposed.rev
      ))
    elif existing.force:
      logger.debug('Ignoring rev {} for {}#{};{} already forced to {}'.format(
        proposed.rev, proposed.org, proposed.name, proposed.classifier or '', existing.rev
      ))
      return existing
    elif proposed.force:
      logger.debug('Forcing {}#{};{} from {} to {}'.format(
        proposed.org, proposed.name, proposed.classifier or '', existing.rev, proposed.rev
      ))
      return proposed
    else:
      try:
        if Revision.lenient(proposed.rev) > Revision.lenient(existing.rev):
          logger.debug('Upgrading {}#{};{} from rev {}  to {}'.format(
            proposed.org, proposed.name, proposed.classifier or '', existing.rev, proposed.rev,
          ))
          return proposed
        else:
          return existing
      except Revision.BadRevision as e:
        raise TaskError('Failed to parse jar revision', e)

  @staticmethod
  def _is_mutable(jar):
    if jar.mutable is not None:
      return jar.mutable
    return False

  @classmethod
  def _generate_jar_template(cls, jar, confs):
    template = TemplateData(
        org=jar.org,
        module=jar.name,
        version=jar.rev,
        mutable=cls._is_mutable(jar),
        force=jar.force,
        excludes=[cls._generate_exclude_template(exclude) for exclude in jar.excludes],
        transitive=jar.transitive,
        artifacts=jar.artifacts,
        configurations=maybe_list(confs))
    return template<|MERGE_RESOLUTION|>--- conflicted
+++ resolved
@@ -155,12 +155,7 @@
     :param memo see `traverse_dependency_graph`
     """
 
-<<<<<<< HEAD
     ref = IvyModuleRef(jar.org, jar.name, jar.rev, jar.classifier).unversioned
-=======
-    ref = IvyModuleRef(jar.org, jar.name, jar.rev)
-
->>>>>>> 85de344c
     def create_collection(dep):
       s = OrderedSet()
       if ref != dep.unversioned:
