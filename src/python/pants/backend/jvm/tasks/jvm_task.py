--- conflicted
+++ resolved
@@ -15,70 +15,6 @@
 class JvmTask(Task):
     """Base class for tasks that whose explicit user-facing purpose is to run code in a JVM.
 
-<<<<<<< HEAD
-  Examples are run.jvm, test.junit, repl.scala.  These tasks (and end users) can configure
-  the JVM options, args etc. via the JVM subsystem scoped to the task.
-
-  Note that this is distinct from tasks that happen to run code in a JVM as an implementation
-  detail, such as compile.java, checkstyle, etc.  Hypothetically at least, you could imagine
-  a Java compiler written in a non-JVM language, and then compile.java might not need to
-  run JVM code at all.  In practice that is highly unlikely, but the distinction is still
-  important.  Those JVM-tool-using tasks mix in `pants.backend.jvm.tasks.JvmToolTaskMixin`.
-  """
-
-    @classmethod
-    def subsystem_dependencies(cls):
-        return super().subsystem_dependencies() + (
-            JVM.scoped(cls),
-            DistributionLocator,
-            JvmPlatform,
-        )
-
-    @classmethod
-    def register_options(cls, register):
-        super().register_options(register)
-        register(
-            "--confs",
-            type=list,
-            default=["default"],
-            help="Use only these Ivy configurations of external deps.",
-        )
-
-    @classmethod
-    def prepare(cls, options, round_manager):
-        round_manager.require_data("runtime_classpath")
-
-    def __init__(self, *args, **kwargs):
-        super().__init__(*args, **kwargs)
-        self.jvm = JVM.scoped_instance(self)
-        self.jvm_options = self.jvm.get_jvm_options()
-        self.args = self.jvm.get_program_args()
-        self.confs = self.get_options().confs
-        self.synthetic_classpath = self.jvm.get_options().synthetic_classpath
-
-    def classpath(
-        self,
-        targets,
-        classpath_prefix=None,
-        classpath_product=None,
-        exclude_scopes=None,
-        include_scopes=None,
-    ):
-        """Builds a transitive classpath for the given targets.
-
-    Optionally includes a classpath prefix or building from a non-default classpath product.
-
-    :param targets: the targets for which to build the transitive classpath.
-    :param classpath_prefix: optional additional entries to prepend to the classpath.
-    :param classpath_product: an optional ClasspathProduct from which to build the classpath. if not
-    specified, the runtime_classpath will be used.
-    :param :class:`pants.build_graph.target_scopes.Scope` exclude_scopes: Exclude targets which
-      have at least one of these scopes on the classpath.
-    :param :class:`pants.build_graph.target_scopes.Scope` include_scopes: Only include targets which
-      have at least one of these scopes on the classpath. Defaults to Scopes.JVM_RUNTIME_SCOPES.
-    :return: a list of classpath strings.
-    """
-=======
     Examples are run.jvm, test.junit, repl.scala.  These tasks (and end users) can configure
     the JVM options, args etc. via the JVM subsystem scoped to the task.
 
@@ -141,7 +77,6 @@
           have at least one of these scopes on the classpath. Defaults to Scopes.JVM_RUNTIME_SCOPES.
         :return: a list of classpath strings.
         """
->>>>>>> 57058728
         include_scopes = Scopes.JVM_RUNTIME_SCOPES if include_scopes is None else include_scopes
         classpath_product = classpath_product or self.context.products.get_data("runtime_classpath")
         closure = BuildGraph.closure(
@@ -159,30 +94,20 @@
 
     def preferred_jvm_distribution_for_targets(self, targets, jdk=False, strict=False):
         """Find the preferred jvm distribution for running code from the given targets."""
-<<<<<<< HEAD
         return self.preferred_jvm_distribution(
             self.runtime_platforms_for_targets(targets), jdk=jdk, strict=strict
         )
 
     def runtime_platforms_for_targets(self, targets):
-=======
->>>>>>> 57058728
         target_platforms = [
             self._runtime_platform_for_target(target)
             for target in targets
             if isinstance(target, JvmTarget)
         ]
         if not target_platforms:
-<<<<<<< HEAD
             return [JvmPlatform.default_runtime_platform]
         else:
             return target_platforms
-=======
-            platforms = [JvmPlatform.default_runtime_platform]
-        else:
-            platforms = target_platforms
-        return self.preferred_jvm_distribution(platforms, jdk=jdk, strict=strict)
->>>>>>> 57058728
 
     def _runtime_platform_for_target(self, target):
         if isinstance(target, RuntimePlatformMixin):
