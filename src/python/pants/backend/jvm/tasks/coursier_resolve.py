--- conflicted
+++ resolved
@@ -611,7 +611,13 @@
                 jars_per_target.append((t, jars_to_digest))
 
         for target, jars_to_add in self.add_directory_digests_for_jars(jars_per_target):
-            compile_classpath.add_jars_for_targets([target], conf, jars_to_add)
+            if override_classifiers is not None:
+                for jar in jars_to_add:
+                    compile_classpath.add_jars_for_targets(
+                        [target], jar.coordinate.classifier, [jar]
+                    )
+            else:
+                compile_classpath.add_jars_for_targets([target], conf, jars_to_add)
 
     def _populate_results_dir(self, vts_results_dir, results):
         with open(os.path.join(vts_results_dir, self.RESULT_FILENAME), "w") as f:
@@ -679,317 +685,6 @@
             }
           ]
         }
-<<<<<<< HEAD
-    Hence the aggregation of the results will be in the following format, for example when default classifier
-    and sources are fetched:
-    {
-      'default': [<result from coursier call with default conf with classifier X>,
-                  <result from coursier call with default conf with classifier Y>],
-      'src_doc': [<result from coursier call with --sources and/or --javadoc>],
-    }
-    """
-    # Prepare coursier args
-    coursier_subsystem_instance = CoursierSubsystem.global_instance()
-    coursier_jar = coursier_subsystem_instance.select()
-
-    repos = coursier_subsystem_instance.get_options().repos
-    # make [repoX, repoY] -> ['-r', repoX, '-r', repoY]
-    repo_args = list(itertools.chain(*list(zip(['-r'] * len(repos), repos))))
-    artifact_types_arg = ['-A', ','.join(coursier_subsystem_instance.get_options().artifact_types)]
-    advanced_options = coursier_subsystem_instance.get_options().fetch_options
-    common_args = ['fetch',
-                   # Print the resolution tree
-                   '-t',
-                   '--cache', coursier_cache_path
-                   ] + repo_args + artifact_types_arg + advanced_options
-
-    coursier_work_temp_dir = os.path.join(self.versioned_workdir, 'tmp')
-    safe_mkdir(coursier_work_temp_dir)
-
-    results_by_conf = self._get_default_conf_results(common_args, coursier_jar, global_excludes, jars_to_resolve,
-                                                     coursier_work_temp_dir,
-                                                     pinned_coords, executor)
-    if sources or javadoc:
-      non_default_conf_results = self._get_non_default_conf_results(common_args, coursier_jar, global_excludes,
-                                                                    jars_to_resolve, coursier_work_temp_dir,
-                                                                    pinned_coords, sources, javadoc, executor)
-      results_by_conf.update(non_default_conf_results)
-
-    return results_by_conf
-
-  def _get_default_conf_results(self, common_args, coursier_jar, global_excludes, jars_to_resolve,
-                                coursier_work_temp_dir,
-                                pinned_coords, executor):
-
-    # Variable to store coursier result each run.
-    results = defaultdict(list)
-    with temporary_file(coursier_work_temp_dir, cleanup=False) as f:
-      output_fn = f.name
-
-    cmd_args = self._construct_cmd_args(jars_to_resolve,
-                                        common_args,
-                                        global_excludes if self.get_options().allow_global_excludes else [],
-                                        pinned_coords,
-                                        coursier_work_temp_dir,
-                                        output_fn)
-
-    results['default'].append(self._call_coursier(cmd_args, coursier_jar, output_fn, executor))
-
-    return results
-
-  def _get_non_default_conf_results(self, common_args, coursier_jar, global_excludes, jars_to_resolve,
-                                    coursier_work_temp_dir, pinned_coords,
-                                    sources, javadoc, executor):
-    # To prevent improper api usage during development. User should not see this anyway.
-    if not sources and not javadoc:
-      raise TaskError("sources or javadoc has to be True.")
-
-    with temporary_file(coursier_work_temp_dir, cleanup=False) as f:
-      output_fn = f.name
-
-    results = defaultdict(list)
-
-    new_pinned_coords = []
-    new_jars_to_resolve = []
-    special_args = []
-
-    if not sources and not javadoc:
-      new_pinned_coords = pinned_coords
-      new_jars_to_resolve = jars_to_resolve
-    if sources:
-      special_args.append('--sources')
-      new_pinned_coords.extend(c.copy(classifier='sources') for c in pinned_coords)
-      new_jars_to_resolve.extend(c.copy(classifier='sources') for c in jars_to_resolve)
-
-    if javadoc:
-      special_args.append('--javadoc')
-      new_pinned_coords.extend(c.copy(classifier='javadoc') for c in pinned_coords)
-      new_jars_to_resolve.extend(c.copy(classifier='javadoc') for c in jars_to_resolve)
-
-    cmd_args = self._construct_cmd_args(new_jars_to_resolve,
-                                        common_args,
-                                        global_excludes if self.get_options().allow_global_excludes else [],
-                                        new_pinned_coords,
-                                        coursier_work_temp_dir,
-                                        output_fn)
-    cmd_args.extend(special_args)
-
-    # sources and/or javadoc share the same conf
-    results['src_doc'] = [self._call_coursier(cmd_args, coursier_jar, output_fn, executor)]
-    return results
-
-  def _call_coursier(self, cmd_args, coursier_jar, output_fn, executor):
-
-    runner = executor.runner(
-      classpath=[coursier_jar],
-      main='coursier.cli.Coursier',
-      jvm_options=self.get_options().jvm_options,
-      args=cmd_args)
-
-    labels = [WorkUnitLabel.COMPILER] if self.get_options().report else [WorkUnitLabel.TOOL]
-    return_code = util.execute_runner(runner, self.context.new_workunit, 'coursier', labels)
-
-    if return_code:
-      raise TaskError(f'The coursier process exited non-zero: {return_code}')
-
-    with open(output_fn, 'r') as f:
-      return json.loads(f.read())
-
-  @staticmethod
-  def _construct_cmd_args(jars, common_args, global_excludes,
-                          pinned_coords, coursier_workdir, json_output_path):
-
-    # Make a copy, so there is no side effect or others using `common_args`
-    cmd_args = list(common_args)
-
-    cmd_args.extend(['--json-output-file', json_output_path])
-
-    # Dealing with intransitivity and forced versions.
-    for j in jars:
-      if not j.rev:
-        raise TaskError('Undefined revs for jars unsupported by Coursier. "{}"'.format(repr(j.coordinate).replace('M2Coordinate', 'jar')))
-
-      module = j.coordinate.simple_coord
-      if j.coordinate.classifier:
-        module += f',classifier={j.coordinate.classifier}'
-
-      if j.get_url():
-        jar_url = j.get_url()
-        module += f',url={parse.quote_plus(jar_url)}'
-
-      if j.intransitive:
-        cmd_args.append('--intransitive')
-
-      cmd_args.append(module)
-
-      # Force requires specifying the coord again with -V
-      if j.force:
-        cmd_args.append('-V')
-        cmd_args.append(j.coordinate.simple_coord)
-
-    # Force pinned coordinates
-    for m2coord in pinned_coords:
-      cmd_args.append('-V')
-      cmd_args.append(m2coord.simple_coord)
-
-    # Local exclusions
-    local_exclude_args = []
-    for jar in jars:
-      for ex in jar.excludes:
-        # `--` means exclude. See --local-exclude-file in `coursier fetch --help`
-        # If ex.name does not exist, that means the whole org needs to be excluded.
-        ex_arg = f"{jar.org}:{jar.name}--{ex.org}:{ex.name or '*'}"
-        local_exclude_args.append(ex_arg)
-
-    if local_exclude_args:
-      with temporary_file(coursier_workdir, cleanup=False) as f:
-        exclude_file = f.name
-        with open(exclude_file, 'w') as ex_f:
-          ex_f.write('\n'.join(local_exclude_args))
-
-        cmd_args.append('--local-exclude-file')
-        cmd_args.append(exclude_file)
-
-    for ex in global_excludes:
-      cmd_args.append('-E')
-      cmd_args.append(f"{ex.org}:{ex.name or '*'}")
-
-    return cmd_args
-
-  def _load_json_result(self, conf, compile_classpath, coursier_cache_path, invalidation_check,
-                        pants_jar_path_base, result, override_classifiers=None):
-    """Given a coursier run result, load it into compile_classpath by target.
-
-    :param compile_classpath: `ClasspathProducts` that will be modified
-    :param coursier_cache_path: cache location that is managed by coursier
-    :param invalidation_check: InvalidationCheck
-    :param pants_jar_path_base: location under pants workdir that contains all the hardlinks to coursier cache
-    :param result: result dict converted from the json produced by one coursier run
-    :return: n/a
-    """
-    # Parse the coursier result
-    flattened_resolution = self._extract_dependencies_by_root(result)
-
-    coord_to_resolved_jars = self._map_coord_to_resolved_jars(result, coursier_cache_path, pants_jar_path_base)
-
-    # Construct a map from org:name to the reconciled org:name:version coordinate
-    # This is used when there is won't be a conflict_resolution entry because the conflict
-    # was resolved in pants.
-    org_name_to_org_name_rev = {}
-    for coord in coord_to_resolved_jars.keys():
-      org_name_to_org_name_rev[f'{coord.org}:{coord.name}'] = coord
-
-    jars_per_target = []
-
-    for vt in invalidation_check.all_vts:
-      t = vt.target
-      jars_to_digest = []
-      if isinstance(t, JarLibrary):
-        def get_transitive_resolved_jars(my_coord, resolved_jars):
-          transitive_jar_path_for_coord = []
-          coord_str = str(my_coord)
-          if coord_str in flattened_resolution and my_coord in resolved_jars:
-            transitive_jar_path_for_coord.append(resolved_jars[my_coord])
-
-            for c in flattened_resolution[coord_str]:
-              j = resolved_jars.get(self.to_m2_coord(c))
-              if j:
-                transitive_jar_path_for_coord.append(j)
-
-          return transitive_jar_path_for_coord
-
-        for jar in t.jar_dependencies:
-          # if there are override classifiers, then force use of those.
-          coord_candidates = []
-          if override_classifiers:
-            coord_candidates = [jar.coordinate.copy(classifier=c) for c in override_classifiers]
-          else:
-            coord_candidates = [jar.coordinate]
-
-          # if conflict resolution entries, then update versions to the resolved ones.
-          if jar.coordinate.simple_coord in result['conflict_resolution']:
-            parsed_conflict = self.to_m2_coord(
-              result['conflict_resolution'][jar.coordinate.simple_coord])
-            coord_candidates = [c.copy(rev=parsed_conflict.rev) for c in coord_candidates]
-          elif f'{jar.coordinate.org}:{jar.coordinate.name}' in org_name_to_org_name_rev:
-            parsed_conflict = org_name_to_org_name_rev[f'{jar.coordinate.org}:{jar.coordinate.name}']
-            coord_candidates = [c.copy(rev=parsed_conflict.rev) for c in coord_candidates]
-
-          for coord in coord_candidates:
-            transitive_resolved_jars = get_transitive_resolved_jars(coord, coord_to_resolved_jars)
-            if transitive_resolved_jars:
-              for jar in transitive_resolved_jars:
-                jars_to_digest.append(jar)
-
-        jars_per_target.append((t, jars_to_digest))
-
-    for target, jars_to_add in self.add_directory_digests_for_jars(jars_per_target):
-      if override_classifiers is not None:
-        for jar in jars_to_add:
-          compile_classpath.add_jars_for_targets([target], jar.coordinate.classifier, [jar])
-      else:
-        compile_classpath.add_jars_for_targets([target], conf, jars_to_add)
-
-  def _populate_results_dir(self, vts_results_dir, results):
-    with open(os.path.join(vts_results_dir, self.RESULT_FILENAME), 'w') as f:
-      json.dump(results, f)
-
-  def _load_from_results_dir(self, compile_classpath, vts_results_dir,
-                             coursier_cache_path, invalidation_check, pants_jar_path_base):
-    """Given vts_results_dir, load the results which can be from multiple runs of coursier into
-    compile_classpath.
-
-    :return: True if success; False if any of the classpath is not valid anymore.
-    """
-    result_file_path = os.path.join(vts_results_dir, self.RESULT_FILENAME)
-    if not os.path.exists(result_file_path):
-      return
-
-    with open(result_file_path, 'r') as f:
-      results = json.load(f)
-      for conf, result_list in results.items():
-        for result in result_list:
-          try:
-            self._load_json_result(conf,
-                                   compile_classpath,
-                                   coursier_cache_path,
-                                   invalidation_check,
-                                   pants_jar_path_base,
-                                   result,
-                                   self._override_classifiers_for_conf(conf))
-          except CoursierResultNotFound:
-            return False
-
-    return True
-
-  @classmethod
-  def _extract_dependencies_by_root(cls, result):
-    """Only extracts the transitive dependencies for the given coursier resolve. Note the
-    "dependencies" field is already transitive.
-
-    Example:
-    {
-      "conflict_resolution": {},
-      "dependencies": [
-        {
-          "coord": "a",
-          "dependencies": ["b", "c"]
-          "file": ...
-        },
-        {
-          "coord": "b",
-          "dependencies": []
-          "file": ...
-        },
-        {
-          "coord": "c",
-          "dependencies": []
-          "file": ...
-        }
-      ]
-    }
-=======
->>>>>>> e78d377a
 
         Should return { "a": ["b", "c"], "b": [], "c": [] }
 
@@ -1097,66 +792,13 @@
 
 
 class CoursierResolve(CoursierMixin, NailgunTask):
-<<<<<<< HEAD
-
-  @classmethod
-  def subsystem_dependencies(cls):
-    return super().subsystem_dependencies() + (JvmResolveSubsystem,)
-
-  @classmethod
-  def product_types(cls):
-    return ['compile_classpath', 'resolve_sources_signal', 'resolve_javadocs_signal']
-
-  @classmethod
-  def prepare(cls, options, round_manager):
-    super().prepare(options, round_manager)
-    # Codegen may inject extra resolvable deps, so make sure we have a product dependency
-    # on relevant codegen tasks, if any.
-    round_manager.optional_data('java')
-    round_manager.optional_data('scala')
-
-  @classmethod
-  def register_options(cls, register):
-    super().register_options(register)
-
-  @classmethod
-  def implementation_version(cls):
-    return super().implementation_version() + [('CoursierResolve', 2)]
-
-  def execute(self):
-    """Resolves the specified confs for the configured targets and returns an iterator over tuples
-    of (conf, jar path)."""
-
-    jvm_resolve_subsystem = JvmResolveSubsystem.global_instance()
-    if jvm_resolve_subsystem.get_options().resolver != 'coursier':
-      return
-
-    # executor = self.create_java_executor()
-    classpath_products = self.context.products.get_data('compile_classpath',
-                                                        init_func=ClasspathProducts.init_func(
-                                                          self.get_options().pants_workdir))
-    executor = self.create_java_executor()
-    self.resolve(
-      self.context.targets(),
-      classpath_products,
-      sources=self.context.products.is_required_data('resolve_sources_signal'),
-      javadoc=self.context.products.is_required_data('resolve_javadocs_signal'),
-      executor=executor
-    )
-
-  def check_artifact_cache_for(self, invalidation_check):
-    # Coursier resolution is an output dependent on the entire target set, and is not divisible
-    # by target. So we can only cache it keyed by the entire target set.
-    global_vts = VersionedTargetSet.from_versioned_targets(invalidation_check.all_vts)
-    return [global_vts]
-=======
     @classmethod
     def subsystem_dependencies(cls):
         return super().subsystem_dependencies() + (JvmResolveSubsystem,)
 
     @classmethod
     def product_types(cls):
-        return ["compile_classpath"]
+        return ["compile_classpath", "resolve_sources_signal", "resolve_javadocs_signal"]
 
     @classmethod
     def prepare(cls, options, round_manager):
@@ -1191,8 +833,8 @@
         self.resolve(
             self.context.targets(),
             classpath_products,
-            sources=False,
-            javadoc=False,
+            sources=self.context.products.is_required_data("resolve_sources_signal"),
+            javadoc=self.context.products.is_required_data("resolve_javadocs_signal"),
             executor=executor,
         )
 
@@ -1201,7 +843,6 @@
         # by target. So we can only cache it keyed by the entire target set.
         global_vts = VersionedTargetSet.from_versioned_targets(invalidation_check.all_vts)
         return [global_vts]
->>>>>>> e78d377a
 
 
 class CoursierResolveFingerprintStrategy(FingerprintStrategy):
