--- conflicted
+++ resolved
@@ -292,7 +292,6 @@
 )
 
 python_library(
-<<<<<<< HEAD
   name = 'jvm_dependency_analyzer',
   sources = ['jvm_dependency_analyzer.py'],
   dependencies = [
@@ -307,8 +306,6 @@
 )
 
 python_library(
-=======
->>>>>>> ded93c1a
   name = 'jvm_dependency_check',
   sources = ['jvm_dependency_check.py'],
   dependencies = [
@@ -325,7 +322,6 @@
 )
 
 python_library(
-<<<<<<< HEAD
   name = 'jvm_dependency_score',
   sources = ['jvm_dependency_score.py'],
   dependencies = [
@@ -335,8 +331,6 @@
 )
 
 python_library(
-=======
->>>>>>> ded93c1a
   name = 'jvm_platform_analysis',
   sources = ['jvm_platform_analysis.py'],
   dependencies = [
