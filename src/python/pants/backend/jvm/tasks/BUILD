--- conflicted
+++ resolved
@@ -186,14 +186,9 @@
   sources = ['jar_create.py'],
   dependencies = [
     ':jar_task',
-<<<<<<< HEAD
-    ':scaladoc_gen',
-    'src/python/pants/base:build_environment',
+    'src/python/pants/base:exceptions',
     'src/python/pants/base:execution_graph',
-=======
-    'src/python/pants/base:exceptions',
-    'src/python/pants/base:workunit',
->>>>>>> 92abf543
+    'src/python/pants/base:workunit',
     'src/python/pants/fs',
     'src/python/pants/backend/jvm/targets:jvm',
     'src/python/pants/util:dirutil',
