# Copyright 2014 Pants project contributors (see CONTRIBUTORS.md).
# Licensed under the Apache License, Version 2.0 (see LICENSE).

python_library(
  name = 'all',
  dependencies = [
    ':benchmark_run',
    ':binary_create',
    ':bootstrap_jvm_tools',
    ':bundle_create',
    ':check_published_deps',
    ':checkstyle',
    ':detect_duplicates',
    ':ivy_imports',
    ':ivy_resolve',
    ':ivy_task_mixin',
    ':jar_create',
    ':jar_publish',
    ':javadoc_gen',
    ':junit_run',
    ':jvm_binary_task',
    ':jvm_run',
    ':jvm_task',
    ':jvm_tool_task_mixin',
    ':jvmdoc_gen',
    ':nailgun_task',
    ':prepare_resources',
    ':prepare_services',
    ':resources_task',
    ':scala_repl',
    ':scaladoc_gen',
    ':scalastyle',
    ':unpack_jars',
    'src/python/pants/backend/jvm/tasks/jvm_compile:all',
  ],
)

python_library(
  name = 'benchmark_run',
  sources = ['benchmark_run.py'],
  dependencies = [
    ':jvm_task',
    ':jvm_tool_task_mixin',
    'src/python/pants/backend/core/tasks:task',
    'src/python/pants/base:workunit',
    'src/python/pants/java:util',
  ],
)

python_library(
  name = 'binary_create',
  sources = ['binary_create.py'],
  dependencies = [
    ':jvm_binary_task',
    'src/python/pants/base:build_environment',
    'src/python/pants/util:dirutil',
  ],
)

python_library(
  name = 'bootstrap_jvm_tools',
  sources = ['bootstrap_jvm_tools.py'],
  dependencies = [
    ':ivy_task_mixin',
    ':jar_task',
    'src/python/pants/base:cache_manager',
    'src/python/pants/base:exceptions',
    'src/python/pants/base:workunit',
    'src/python/pants/ivy',
    'src/python/pants/java:executor',
    'src/python/pants/java:util',
    'src/python/pants/java/jar:shader',
    'src/python/pants/backend/jvm/subsystems:jvm_tool_mixin',
    'src/python/pants/util:dirutil',
  ],
)

python_library(
  name = 'bundle_create',
  sources = ['bundle_create.py'],
  dependencies = [
    '3rdparty/python/twitter/commons:twitter.common.collections',
    ':jvm_binary_task',
    'src/python/pants/backend/jvm/targets:jvm',
    'src/python/pants/base:build_environment',
    'src/python/pants/base:exceptions',
    'src/python/pants/fs',
    'src/python/pants/util:dirutil',
  ],
)

python_library(
  name = 'check_published_deps',
  sources = ['check_published_deps.py'],
  dependencies = [
    ':jar_publish',
    'src/python/pants/backend/jvm/targets:jvm',
    'src/python/pants/backend/core/tasks:console_task',
  ],
)

python_library(
  name = 'checkstyle',
  sources = ['checkstyle.py'],
  dependencies = [
    '3rdparty/python/twitter/commons:twitter.common.collections',
    ':nailgun_task',
    'src/python/pants/base:exceptions',
    'src/python/pants/java/jar:shader',
    'src/python/pants/option',
    'src/python/pants/process',
    'src/python/pants/util:dirutil',
  ],
)

python_library(
  name = 'classpath_util',
  sources = ['classpath_util.py'],
  dependencies = [
    '3rdparty/python/twitter/commons:twitter.common.collections',
  ],
)

python_library(
  name = 'classpath_products',
  sources = ['classpath_products.py'],
  dependencies = [
    'src/python/pants/backend/jvm/targets:jvm',
    'src/python/pants/base:build_environment',
    'src/python/pants/base:exceptions',
    'src/python/pants/goal:products',
  ],
)

python_library(
  name = 'detect_duplicates',
  sources = ['detect_duplicates.py'],
  dependencies = [
    ':jvm_binary_task',
    # TODO(pl): Use twitter.common.lang instead, but for the to_bytes helper, twitter.commons
    # needs to be updated so the standard compatibility helpers act like the ones in pex
    '3rdparty/python:pex',
    'src/python/pants/base:exceptions',
    'src/python/pants/java/jar:manifest',
    'src/python/pants/util:contextutil',
  ],
)

python_library(
  name = 'ivy_imports',
  sources = ['ivy_imports.py'],
  dependencies = [
    ':ivy_task_mixin',
    ':nailgun_task',
  ],
)

python_library(
  name = 'ivy_resolve',
  sources = ['ivy_resolve.py'],
  dependencies = [
    ':classpath_products',
    ':ivy_task_mixin',
    ':nailgun_task',
    'src/python/pants/backend/jvm:ivy_utils',
    'src/python/pants/base:cache_manager',
<<<<<<< HEAD
=======
    'src/python/pants/binaries:binary_util',
    'src/python/pants/goal:products',
>>>>>>> 3a87adf9
    'src/python/pants/ivy',
    'src/python/pants/subsystem',
    'src/python/pants/util:dirutil',
  ],
)

python_library(
  name = 'ivy_task_mixin',
  sources = ['ivy_task_mixin.py'],
  dependencies = [
    '3rdparty/python/twitter/commons:twitter.common.collections',
    'src/python/pants/backend/jvm:ivy_utils',
    'src/python/pants/backend/jvm/targets:jvm',
    'src/python/pants/base:cache_manager',
    'src/python/pants/base:exceptions',
    'src/python/pants/base:fingerprint_strategy',
    'src/python/pants/ivy',
    'src/python/pants/java:util',
    'src/python/pants/util:dirutil',
  ],
)

python_library(
  name = 'jar_create',
  sources = ['jar_create.py'],
  dependencies = [
    ':jar_task',
    'src/python/pants/base:exceptions',
    'src/python/pants/base:workunit',
    'src/python/pants/fs',
    'src/python/pants/backend/jvm/targets:jvm',
    'src/python/pants/util:dirutil',
  ],
)

python_library(
  name = 'jar_publish',
  sources = ['jar_publish.py'],
  resources = globs('templates/jar_publish/*.mustache', 'templates/ivy_resolve/*.mustache'),
  dependencies = [
    '3rdparty/python/twitter/commons:twitter.common.collections',
    '3rdparty/python/twitter/commons:twitter.common.config',
    ':jar_task',
    'src/python/pants/backend/core/tasks:scm_publish',
    'src/python/pants/backend/jvm/targets:jvm',
    'src/python/pants/backend/jvm/targets:scala',
    'src/python/pants/backend/jvm:ivy_utils',
    'src/python/pants/backend/jvm:ossrh_publication_metadata',
    'src/python/pants/base:address',
    'src/python/pants/base:address_lookup_error',
    'src/python/pants/base:build_environment',
    'src/python/pants/base:build_file',
    'src/python/pants/base:build_file_parser',
    'src/python/pants/base:build_graph',
    'src/python/pants/base:exceptions',
    'src/python/pants/base:generator',
    'src/python/pants/base:target',
    'src/python/pants/ivy',
    'src/python/pants/option',
    'src/python/pants/scm',
    'src/python/pants/util:dirutil',
    'src/python/pants/util:strutil',
  ],
)

python_library(
  name = 'jar_task',
  sources = ['jar_task.py'],
  dependencies = [
    '3rdparty/python/twitter/commons:twitter.common.collections',
    '3rdparty/python:six',
    ':nailgun_task',
    'src/python/pants/backend/jvm/subsystems:jar_tool',
    'src/python/pants/backend/jvm/targets:java',
    'src/python/pants/base:build_environment',
    'src/python/pants/base:exceptions',
    'src/python/pants/binaries:binary_util',
    'src/python/pants/java/jar:manifest',
    'src/python/pants/util:contextutil',
    'src/python/pants/util:meta',
  ],
)

python_library(
  name = 'javadoc_gen',
  sources = ['javadoc_gen.py'],
  dependencies = [
    ':jvmdoc_gen',
    'src/python/pants/java/distribution',
    'src/python/pants/java:executor',
    'src/python/pants/util:memo',
  ],
)

python_library(
  name = 'junit_run',
  sources = ['junit_run.py'],
  dependencies = [
    '3rdparty/python:six',
    ':jvm_task',
    ':jvm_tool_task_mixin',
    'src/python/pants/backend/core/tasks:task',
    'src/python/pants/backend/jvm/targets:java',
    'src/python/pants/base:build_environment',
    'src/python/pants/base:workunit',
    'src/python/pants/binaries:binary_util',
    'src/python/pants/java/jar:shader',
    'src/python/pants/java:util',
    'src/python/pants/util:contextutil',
    'src/python/pants/util:dirutil',
    'src/python/pants/util:xml_parser',
  ],
)

python_library(
  name = 'jvm_binary_task',
  sources = ['jvm_binary_task.py'],
  dependencies = [
    ':jar_task',
    '3rdparty/python/twitter/commons:twitter.common.collections',
    'src/python/pants/backend/jvm/targets:jvm',
  ],
)

python_library(
  name = 'jvm_run',
  sources = ['jvm_run.py'],
  dependencies = [
    ':jvm_task',
    'src/python/pants/backend/core/tasks:task',
    'src/python/pants/backend/jvm/targets:jvm',
    'src/python/pants/base:workunit',
    'src/python/pants/fs',
    'src/python/pants/java:executor',
    'src/python/pants/java:util',
    'src/python/pants/util:dirutil',
    'src/python/pants/util:strutil',
  ],
)

python_library(
  name = 'jvm_task',
  sources = ['jvm_task.py'],
  dependencies = [
    ':classpath_util',
    'src/python/pants/backend/core/tasks:task',
    'src/python/pants/backend/jvm/subsystems:jvm',
  ],
)

python_library(
  name = 'jvm_tool_task_mixin',
  sources = ['jvm_tool_task_mixin.py'],
  dependencies = [
    'src/python/pants/backend/jvm/subsystems:jvm_tool_mixin',
    'src/python/pants/base:exceptions',
  ],
)

python_library(
  name = 'jvmdoc_gen',
  sources = ['jvmdoc_gen.py'],
  dependencies = [
    ':jvm_task',
    'src/python/pants/base:exceptions',
    'src/python/pants/binaries:binary_util',
    'src/python/pants/util:dirutil',\
  ],
)

python_library(
  name = 'nailgun_task',
  sources = ['nailgun_task.py'],
  dependencies = [
    ':jvm_tool_task_mixin',
    'src/python/pants/base:exceptions',
    'src/python/pants/java:executor',
    'src/python/pants/java:nailgun_executor',
    'src/python/pants/java/distribution:distribution',
    'src/python/pants/java:util',
    'src/python/pants/backend/core/tasks:task',
  ],
)

python_library(
  name = 'prepare_resources',
  sources = ['prepare_resources.py'],
  dependencies = [
    '3rdparty/python/twitter/commons:twitter.common.collections',
    ':resources_task',
    'src/python/pants/backend/jvm/targets:jvm',
    'src/python/pants/base:build_environment',
    'src/python/pants/util:dirutil',
  ],
)

python_library(
  name = 'prepare_services',
  sources = ['prepare_services.py'],
  dependencies = [
    ':resources_task',
    'src/python/pants/backend/jvm/targets:jvm',
    'src/python/pants/base:fingerprint_strategy',
    'src/python/pants/base:payload_field',
    'src/python/pants/util:dirutil',
  ],
)

python_library(
  name = 'resources_task',
  sources = ['resources_task.py'],
  dependencies = [
    'src/python/pants/backend/core/tasks:task',
    'src/python/pants/base:build_environment',
    'src/python/pants/goal:products',
    'src/python/pants/option',
    'src/python/pants/util:dirutil',
  ],
)

python_library(
  name = 'scala_repl',
  sources = ['scala_repl.py'],
  dependencies = [
    ':jvm_task',
    ':jvm_tool_task_mixin',
    'src/python/pants/backend/core/tasks:task',
    'src/python/pants/base:workunit',
    'src/python/pants/console:stty_utils',
    'src/python/pants/java:util',
    'src/python/pants/util:strutil',
  ],
)

python_library(
  name = 'scaladoc_gen',
  sources = ['scaladoc_gen.py'],
  dependencies = [
    ':jvmdoc_gen',
    'src/python/pants/backend/jvm/subsystems:scala_platform',
    'src/python/pants/java:executor',
    'src/python/pants/util:memo',
  ],
)

python_library(
  name = 'scalastyle',
  sources = ['scalastyle.py'],
  dependencies = [
    ':nailgun_task',
    'src/python/pants/backend/core/tasks:task',
    'src/python/pants/base:cache_manager',
    'src/python/pants/base:target',
    'src/python/pants/process',
    'src/python/pants/util:dirutil'
  ],
)

python_library(
  name = 'unpack_jars',
  sources = ['unpack_jars.py'],
  dependencies = [
    '3rdparty/python/twitter/commons:twitter.common.dirutil',
    'src/python/pants/backend/core/tasks:task',
    'src/python/pants/backend/jvm/targets:jvm',
  ]
)<|MERGE_RESOLUTION|>--- conflicted
+++ resolved
@@ -164,11 +164,8 @@
     ':nailgun_task',
     'src/python/pants/backend/jvm:ivy_utils',
     'src/python/pants/base:cache_manager',
-<<<<<<< HEAD
-=======
     'src/python/pants/binaries:binary_util',
     'src/python/pants/goal:products',
->>>>>>> 3a87adf9
     'src/python/pants/ivy',
     'src/python/pants/subsystem',
     'src/python/pants/util:dirutil',
