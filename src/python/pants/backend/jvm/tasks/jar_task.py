# coding=utf-8
# Copyright 2014 Pants project contributors (see CONTRIBUTORS.md).
# Licensed under the Apache License, Version 2.0 (see LICENSE).

from __future__ import (absolute_import, division, generators, nested_scopes, print_function,
                        unicode_literals, with_statement)

import os
import tempfile
from abc import abstractmethod, abstractproperty
from contextlib import contextmanager

from six import binary_type, string_types
from twitter.common.collections import maybe_list

from pants.backend.jvm.subsystems.jar_tool import JarTool
from pants.backend.jvm.targets.java_agent import JavaAgent
from pants.backend.jvm.targets.jvm_binary import Duplicate, JarRules, Skip
from pants.backend.jvm.tasks.nailgun_task import NailgunTask
from pants.base.exceptions import TaskError
from pants.binary_util import safe_args
from pants.java.jar.manifest import Manifest
from pants.util.contextutil import temporary_dir
from pants.util.meta import AbstractClass


class Jar(object):
  """Encapsulates operations to build up or update a jar file.

  Upon construction the jar is conceptually opened for writes.  The write methods are called to
  add to the jar's contents and then changes are finalized with a call to close.  If close is not
  called the staged changes will be lost.
  """

  class Error(Exception):
    """Indicates an error creating or updating a jar on disk."""

  class Entry(AbstractClass):
    """An entry to be written to a jar."""

    def __init__(self, dest):
      self._dest = dest

    @property
    def dest(self):
      """The destination path of the entry in the jar."""
      return self._dest

    @abstractmethod
    def materialize(self, scratch_dir):
      """Materialize this entry's source data into a filesystem path.

      :param string scratch_dir:  A temporary directory that may be used to do any work required
        to materialize the entry as a source file. The caller is responsible for cleaning up
        `scratch_dir` after the jar is closed.
      :returns: The path to the source data.
      """

  class FileSystemEntry(Entry):
    """An entry backed by an existing file on disk."""

    def __init__(self, src, dest=None):
      super(Jar.FileSystemEntry, self).__init__(dest)
      self._src = src

    def materialize(self, _):
      return self._src

  class MemoryEntry(Entry):
    """An entry backed by an in-memory sequence of bytes."""

    def __init__(self, dest, contents):
      super(Jar.MemoryEntry, self).__init__(dest)
      self._contents = contents

    def materialize(self, scratch_dir):
      fd, path = tempfile.mkstemp(dir=scratch_dir)
      try:
        os.write(fd, self._contents)
      finally:
        os.close(fd)
      return path

  def __init__(self):
    self._entries = []
    self._jars = []
    self._manifest = None
    self._main = None
    self._classpath = None

  def main(self, main):
    """Specifies a Main-Class entry for this jar's manifest.

    :param string main: a fully qualified class name
    """
    if not main or not isinstance(main, string_types):
      raise ValueError('The main entry must be a non-empty string')
    self._main = main

  def classpath(self, classpath):
    """Specifies a Class-Path entry for this jar's manifest.

    :param list classpath: a list of paths
    """
    self._classpath = maybe_list(classpath)

  def write(self, src, dest=None):
    """Schedules a write of the file at ``src`` to the ``dest`` path in this jar.

    If the ``src`` is a file, then ``dest`` must be specified.

    If the ``src`` is a directory then by default all descendant files will be added to the jar as
    entries carrying their relative path.  If ``dest`` is specified it will be prefixed to each
    descendant's relative path to form its jar entry path.

    :param string src: the path to the pre-existing source file or directory
    :param string dest: the path the source file or directory should have in this jar
    """
    if not src or not isinstance(src, string_types):
      raise ValueError('The src path must be a non-empty string, got {} of type {}.'.format(
        src, type(src)))
    if dest and not isinstance(dest, string_types):
      raise ValueError('The dest entry path must be a non-empty string, got {} of type {}.'.format(
        dest, type(dest)))
    if not os.path.isdir(src) and not dest:
      raise self.Error('Source file {} must have a jar destination specified'.format(src))

    self._add_entry(self.FileSystemEntry(src, dest))

  def writestr(self, path, contents):
    """Schedules a write of the file ``contents`` to the given ``path`` in this jar.

    :param string path: the path to write the contents to in this jar
    :param string contents: the raw byte contents of the file to write to ``path``
    """
    if not path or not isinstance(path, string_types):
      raise ValueError('The path must be a non-empty string')

    if contents is None or not isinstance(contents, binary_type):
      raise ValueError('The contents must be a sequence of bytes')

    self._add_entry(self.MemoryEntry(path, contents))

  def _add_entry(self, entry):
    if Manifest.PATH == entry.dest:
      self._manifest = entry
    else:
      self._entries.append(entry)

  def writejar(self, jar):
    """Schedules all entries from the given ``jar``'s to be added to this jar save for the manifest.

    :param string jar: the path to the pre-existing jar to graft into this jar
    """
    if not jar or not isinstance(jar, string_types):
      raise ValueError('The jar path must be a non-empty string')

    self._jars.append(jar)

  @contextmanager
  def _render_jar_tool_args(self, options):
    """Format the arguments to jar-tool.

    :param Options options:
    """
    args = []

    with temporary_dir() as manifest_stage_dir:
      classpath = self._classpath or []

      def as_cli_entry(entry):
        src = entry.materialize(manifest_stage_dir)
        return '{}={}'.format(src, entry.dest) if entry.dest else src
      files = map(as_cli_entry, self._entries) if self._entries else []

      jars = self._jars or []

      with safe_args(classpath, options, delimiter=',') as classpath_args:
        with safe_args(files, options, delimiter=',') as files_args:
          with safe_args(jars, options, delimiter=',') as jars_args:

            if self._main:
              args.append('-main={}'.format(self._main))

            if classpath_args:
              args.append('-classpath={}'.format(','.join(classpath_args)))

            if self._manifest:
              args.append('-manifest={}'.format(self._manifest.materialize(manifest_stage_dir)))

            if files_args:
              args.append('-files={}'.format(','.join(files_args)))

            if jars_args:
              args.append('-jars={}'.format(','.join(jars_args)))

            yield args


class JarTask(NailgunTask):
  """A baseclass for tasks that need to create or update jars.

  All subclasses will share the same underlying nailgunned jar tool and thus benefit from fast
  invocations.
  """
  @classmethod
  def global_subsystems(cls):
    return super(JarTask, cls).global_subsystems() + (JarTool, )

  @staticmethod
  def _flag(bool_value):
    return 'true' if bool_value else 'false'

  _DUPLICATE_ACTION_TO_NAME = {
      Duplicate.SKIP: 'SKIP',
      Duplicate.REPLACE: 'REPLACE',
      Duplicate.CONCAT: 'CONCAT',
      Duplicate.FAIL: 'THROW',
  }

  @classmethod
  def _action_name(cls, action):
    name = cls._DUPLICATE_ACTION_TO_NAME.get(action)
    if name is None:
      raise ValueError('Unrecognized duplicate action: {}'.format(action))
    return name

  @classmethod
<<<<<<< HEAD
  def prepare(cls, options, round_manager):
    super(JarTask, cls).prepare(options, round_manager)
    round_manager.require_data('resources_by_target')
    round_manager.require_data('classes_by_target')
=======
  def register_options(cls, register):
    super(JarTask, cls).register_options(register)
    cls.register_jvm_tool(register, 'jar-tool')
>>>>>>> 690e1873

  def __init__(self, *args, **kwargs):
    super(JarTask, self).__init__(*args, **kwargs)
    self.set_distribution(jdk=True)
    # TODO(John Sirois): Consider poking a hole for custom jar-tool jvm args - namely for Xmx
    # control.

  @contextmanager
  def open_jar(self, path, overwrite=False, compressed=True, jar_rules=None):
    """Yields a Jar that will be written when the context exits.

    :param string path: the path to the jar file
    :param bool overwrite: overwrite the file at ``path`` if it exists; ``False`` by default; ie:
      update the pre-existing jar at ``path``
    :param bool compressed: entries added to the jar should be compressed; ``True`` by default
    :param jar_rules: an optional set of rules for handling jar exclusions and duplicates
    """
    jar = Jar()
    try:
      yield jar
    except jar.Error as e:
      raise TaskError('Failed to write to jar at {}: {}'.format(path, e))

    with jar._render_jar_tool_args(self.get_options()) as args:
      if args:  # Don't build an empty jar
        args.append('-update={}'.format(self._flag(not overwrite)))
        args.append('-compress={}'.format(self._flag(compressed)))

        jar_rules = jar_rules or JarRules.default()
        args.append('-default_action={}'.format(self._action_name(jar_rules.default_dup_action)))

        skip_patterns = []
        duplicate_actions = []

        for rule in jar_rules.rules:
          if isinstance(rule, Skip):
            skip_patterns.append(rule.apply_pattern)
          elif isinstance(rule, Duplicate):
            duplicate_actions.append('{}={}'.format(
              rule.apply_pattern.pattern, self._action_name(rule.action)))
          else:
            raise ValueError('Unrecognized rule: {}'.format(rule))

        if skip_patterns:
          args.append('-skip={}'.format(','.join(p.pattern for p in skip_patterns)))

        if duplicate_actions:
          args.append('-policies={}'.format(','.join(duplicate_actions)))

        args.append(path)

        JarTool.global_instance().run(context=self.context, runjava=self.runjava, args=args)

  class JarBuilder(AbstractClass):
    """A utility to aid in adding the classes and resources associated with targets to a jar."""

    @staticmethod
    def _write_agent_manifest(agent, jar):
      # TODO(John Sirois): refactor an agent model to support 'Boot-Class-Path' properly.
      manifest = Manifest()
      manifest.addentry(Manifest.MANIFEST_VERSION, '1.0')
      if agent.premain:
        manifest.addentry('Premain-Class', agent.premain)
      if agent.agent_class:
        manifest.addentry('Agent-Class', agent.agent_class)
      if agent.can_redefine:
        manifest.addentry('Can-Redefine-Classes', 'true')
      if agent.can_retransform:
        manifest.addentry('Can-Retransform-Classes', 'true')
      if agent.can_set_native_method_prefix:
        manifest.addentry('Can-Set-Native-Method-Prefix', 'true')
      jar.writestr(Manifest.PATH, manifest.contents())

    @staticmethod
    def prepare(round_manager):
      """Prepares the products needed to use `create_jar_builder`.

      This method should be called during task preparation to ensure the classes and resources
      needed for jarring targets are mapped by upstream tasks that generate these.

      Later, in execute context, the `create_jar_builder` method can be called to get back a
      prepared ``JarTask.JarBuilder`` ready for use.
      """
      round_manager.require_data('resources_by_target')
      round_manager.require_data('classes_by_target')

    def __init__(self, context, jar):
      self._context = context
      self._jar = jar

    def add_target(self, target, recursive=False):
      """Adds the classes and resources for a target to an open jar.

      :param jar: An open jar to add to.
      :param target: The target to add generated classes and resources for.
      :param bool recursive: `True` to add classes and resources for the target's transitive
        internal dependency closure.
      :returns: The list of targets that actually contributed classes or resources or both to the
        jar.
      """
      classes_by_target = self._context.products.get_data('classes_by_target')
      resources_by_target = self._context.products.get_data('resources_by_target')

      targets_added = []

      def add_to_jar(tgt):
        target_classes = classes_by_target.get(tgt)

        target_resources = []

        # TODO(pl): https://github.com/pantsbuild/pants/issues/206
        resource_products_on_target = resources_by_target.get(tgt)
        if resource_products_on_target:
          target_resources.append(resource_products_on_target)

        if tgt.has_resources:
          target_resources.extend(resources_by_target.get(r) for r in tgt.resources)

        if target_classes or target_resources:
          targets_added.append(tgt)

          def add_products(target_products):
            if target_products:
              for root, products in target_products.rel_paths():
                for prod in products:
                  self._jar.write(os.path.join(root, prod), prod)

          add_products(target_classes)
          for resources_target in target_resources:
            add_products(resources_target)

          if isinstance(tgt, JavaAgent):
            self._write_agent_manifest(tgt, self._jar)

      if recursive:
        target.walk(add_to_jar)
      else:
        add_to_jar(target)

      return targets_added

  def create_jar_builder(self, jar):
    """Creates a ``JarTask.JarBuilder`` ready for use.

    This method should be called during in `execute` context and only after ensuring
    `JarTask.JarBuilder.prepare` has already been called in `prepare` context.

    :param jar: An opened ``pants.backend.jvm.tasks.jar_task.Jar`.
    """
    return self.JarBuilder(self.context, jar)<|MERGE_RESOLUTION|>--- conflicted
+++ resolved
@@ -7,7 +7,7 @@
 
 import os
 import tempfile
-from abc import abstractmethod, abstractproperty
+from abc import abstractmethod
 from contextlib import contextmanager
 
 from six import binary_type, string_types
@@ -226,16 +226,10 @@
     return name
 
   @classmethod
-<<<<<<< HEAD
   def prepare(cls, options, round_manager):
     super(JarTask, cls).prepare(options, round_manager)
     round_manager.require_data('resources_by_target')
     round_manager.require_data('classes_by_target')
-=======
-  def register_options(cls, register):
-    super(JarTask, cls).register_options(register)
-    cls.register_jvm_tool(register, 'jar-tool')
->>>>>>> 690e1873
 
   def __init__(self, *args, **kwargs):
     super(JarTask, self).__init__(*args, **kwargs)
@@ -329,7 +323,6 @@
     def add_target(self, target, recursive=False):
       """Adds the classes and resources for a target to an open jar.
 
-      :param jar: An open jar to add to.
       :param target: The target to add generated classes and resources for.
       :param bool recursive: `True` to add classes and resources for the target's transitive
         internal dependency closure.
