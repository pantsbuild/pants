# coding=utf-8
# Copyright 2014 Pants project contributors (see CONTRIBUTORS.md).
# Licensed under the Apache License, Version 2.0 (see LICENSE).

from __future__ import (absolute_import, division, generators, nested_scopes, print_function,
                        unicode_literals, with_statement)

import os

from pants.backend.jvm.tasks.jvm_tool_task_mixin import JvmToolTaskMixin
from pants.base.exceptions import TaskError
from pants.init.subprocess import Subprocess
from pants.java import util
from pants.java.executor import SubprocessExecutor
from pants.java.jar.jar_dependency import JarDependency
from pants.java.nailgun_executor import NailgunExecutor, NailgunProcessGroup
from pants.task.task import Task, TaskBase


class NailgunTaskBase(JvmToolTaskMixin, TaskBase):
  ID_PREFIX = 'ng'
  # Possible execution strategies:
  NAILGUN = 'nailgun'
  SUBPROCESS = 'subprocess'
<<<<<<< HEAD
  HERMETIC = 'hermetic'
=======
>>>>>>> c8b42cb5

  @classmethod
  def register_options(cls, register):
    super(NailgunTaskBase, cls).register_options(register)
    # --use-nailgun is deprecated
    register('--use-nailgun', type=bool,
             help='Use nailgun to make repeated invocations of this task quicker.',
             removal_version='1.10.0.dev0', removal_hint='Please use --execution-strategy instead.')
<<<<<<< HEAD
    register('--execution-strategy', choices=[cls.NAILGUN, cls.SUBPROCESS, cls.HERMETIC],
=======
    register('--execution-strategy', choices=[cls.NAILGUN, cls.SUBPROCESS],
>>>>>>> c8b42cb5
             help='If set to nailgun, nailgun will be enabled and repeated invocations of this '
                  'task will be quicker. If set to subprocess, then the task will be run without nailgun.')
    register('--nailgun-timeout-seconds', advanced=True, default=10, type=float,
             help='Timeout (secs) for nailgun startup.')
    register('--nailgun-connect-attempts', advanced=True, default=5, type=int,
             help='Max attempts for nailgun connects.')
    cls.register_jvm_tool(register,
                          'nailgun-server',
                          classpath=[
                            JarDependency(org='com.martiansoftware',
                                          name='nailgun-server',
                                          rev='0.9.1'),
                          ])

  @classmethod
  def subsystem_dependencies(cls):
    return super(NailgunTaskBase, cls).subsystem_dependencies() + (Subprocess.Factory,)

  def __init__(self, *args, **kwargs):
    """
    :API: public
    """
    super(NailgunTaskBase, self).__init__(*args, **kwargs)

    id_tuple = (self.ID_PREFIX, self.__class__.__name__)

<<<<<<< HEAD
    self._execution_strategy = self._set_execution_strategy()
    self._identity = '_'.join(id_tuple)
    self._executor_workdir = os.path.join(self.context.options.for_global_scope().pants_workdir,
                                          *id_tuple)

  def _set_execution_strategy(self):
=======
    self._execution_strategy = self.execution_strategy()
    self._identity = '_'.join(id_tuple)
    self._executor_workdir = os.path.join(self.context.options.for_global_scope().pants_workdir,
                                          *id_tuple)
  
  def execution_strategy(self):
>>>>>>> c8b42cb5
    # This will be more complex as we add more execution strategies are added
    # Expected behavior: if execution-strategy is set, it will override use-nailgun
    if not self.get_options().execution_strategy and not self.get_options().use_nailgun:
      # If both flags are None
      return self.NAILGUN
    elif self.get_options().execution_strategy:
      return self.get_options().execution_strategy
    elif self.get_options().use_nailgun is False:
      return self.SUBPROCESS
    return self.NAILGUN
<<<<<<< HEAD

  def execution_strategy(self):
    return self._execution_strategy

=======
  
>>>>>>> c8b42cb5
  def create_java_executor(self, dist=None):
    """Create java executor that uses this task's ng daemon, if allowed.

    Call only in execute() or later. TODO: Enforce this.
    """
    dist = dist or self.dist
    if self._execution_strategy == self.NAILGUN:
      classpath = os.pathsep.join(self.tool_classpath('nailgun-server'))
      return NailgunExecutor(self._identity,
                             self._executor_workdir,
                             classpath,
                             dist,
                             connect_timeout=self.get_options().nailgun_timeout_seconds,
                             connect_attempts=self.get_options().nailgun_connect_attempts)
    else:
      return SubprocessExecutor(dist)

  def runjava(self, classpath, main, jvm_options=None, args=None, workunit_name=None,
              workunit_labels=None, workunit_log_config=None, dist=None):
    """Runs the java main using the given classpath and args.

    If --no-use-nailgun is specified then the java main is run in a freshly spawned subprocess,
    otherwise a persistent nailgun server dedicated to this Task subclass is used to speed up
    amortized run times.

    :API: public
    """
    executor = self.create_java_executor(dist=dist)

    # Creating synthetic jar to work around system arg length limit is not necessary
    # when `NailgunExecutor` is used because args are passed through socket, therefore turning off
    # creating synthetic jar if nailgun is used.
    create_synthetic_jar = self._execution_strategy != self.NAILGUN
    try:
      return util.execute_java(classpath=classpath,
                               main=main,
                               jvm_options=jvm_options,
                               args=args,
                               executor=executor,
                               workunit_factory=self.context.new_workunit,
                               workunit_name=workunit_name,
                               workunit_labels=workunit_labels,
                               workunit_log_config=workunit_log_config,
                               create_synthetic_jar=create_synthetic_jar,
                               synthetic_jar_dir=self._executor_workdir)
    except executor.Error as e:
      raise TaskError(e)


# TODO(John Sirois): This just prevents ripple - maybe inline
class NailgunTask(NailgunTaskBase, Task):
  """
  :API: public
  """
  pass


class NailgunKillall(Task):
  """Kill running nailgun servers."""

  @classmethod
  def register_options(cls, register):
    super(NailgunKillall, cls).register_options(register)
    register('--everywhere', type=bool,
             help='Kill all nailguns servers launched by pants for all workspaces on the system.')

  def execute(self):
    NailgunProcessGroup().killall(everywhere=self.get_options().everywhere)<|MERGE_RESOLUTION|>--- conflicted
+++ resolved
@@ -22,10 +22,7 @@
   # Possible execution strategies:
   NAILGUN = 'nailgun'
   SUBPROCESS = 'subprocess'
-<<<<<<< HEAD
   HERMETIC = 'hermetic'
-=======
->>>>>>> c8b42cb5
 
   @classmethod
   def register_options(cls, register):
@@ -34,11 +31,7 @@
     register('--use-nailgun', type=bool,
              help='Use nailgun to make repeated invocations of this task quicker.',
              removal_version='1.10.0.dev0', removal_hint='Please use --execution-strategy instead.')
-<<<<<<< HEAD
     register('--execution-strategy', choices=[cls.NAILGUN, cls.SUBPROCESS, cls.HERMETIC],
-=======
-    register('--execution-strategy', choices=[cls.NAILGUN, cls.SUBPROCESS],
->>>>>>> c8b42cb5
              help='If set to nailgun, nailgun will be enabled and repeated invocations of this '
                   'task will be quicker. If set to subprocess, then the task will be run without nailgun.')
     register('--nailgun-timeout-seconds', advanced=True, default=10, type=float,
@@ -65,21 +58,12 @@
 
     id_tuple = (self.ID_PREFIX, self.__class__.__name__)
 
-<<<<<<< HEAD
-    self._execution_strategy = self._set_execution_strategy()
+    self._execution_strategy = self.execution_strategy()
     self._identity = '_'.join(id_tuple)
     self._executor_workdir = os.path.join(self.context.options.for_global_scope().pants_workdir,
                                           *id_tuple)
 
-  def _set_execution_strategy(self):
-=======
-    self._execution_strategy = self.execution_strategy()
-    self._identity = '_'.join(id_tuple)
-    self._executor_workdir = os.path.join(self.context.options.for_global_scope().pants_workdir,
-                                          *id_tuple)
-  
   def execution_strategy(self):
->>>>>>> c8b42cb5
     # This will be more complex as we add more execution strategies are added
     # Expected behavior: if execution-strategy is set, it will override use-nailgun
     if not self.get_options().execution_strategy and not self.get_options().use_nailgun:
@@ -90,14 +74,7 @@
     elif self.get_options().use_nailgun is False:
       return self.SUBPROCESS
     return self.NAILGUN
-<<<<<<< HEAD
 
-  def execution_strategy(self):
-    return self._execution_strategy
-
-=======
-  
->>>>>>> c8b42cb5
   def create_java_executor(self, dist=None):
     """Create java executor that uses this task's ng daemon, if allowed.
 
