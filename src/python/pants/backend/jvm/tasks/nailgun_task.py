--- conflicted
+++ resolved
@@ -22,22 +22,11 @@
   # Possible execution strategies:
   NAILGUN = 'nailgun'
   SUBPROCESS = 'subprocess'
-<<<<<<< HEAD
   HERMETIC = 'hermetic'
-=======
->>>>>>> e77e734b
 
   @classmethod
   def register_options(cls, register):
     super(NailgunTaskBase, cls).register_options(register)
-<<<<<<< HEAD
-    register('--use-nailgun', type=bool, default=True,
-             help='Use nailgun to make repeated invocations of this task quicker.')
-    register('--execution-strategy', type=str, default='',
-             help='Supported options: nailgun, hermetic, & subprocess. If set to nailgun, nailgun will be enabled '
-                  'and repeated invocations of this task will be quicker. When set to hermetic, the process will be '
-                  'executed remotely. If set to subprocess, then the task will be run without nailgun.')
-=======
     # --use-nailgun is deprecated
     register('--use-nailgun', type=bool,
              help='Use nailgun to make repeated invocations of this task quicker.',
@@ -45,7 +34,6 @@
     register('--execution-strategy', choices=[cls.NAILGUN, cls.SUBPROCESS],
              help='If set to nailgun, nailgun will be enabled and repeated invocations of this '
                   'task will be quicker. If set to subprocess, then the task will be run without nailgun.')
->>>>>>> e77e734b
     register('--nailgun-timeout-seconds', advanced=True, default=10, type=float,
              help='Timeout (secs) for nailgun startup.')
     register('--nailgun-connect-attempts', advanced=True, default=5, type=int,
@@ -70,37 +58,12 @@
 
     id_tuple = (self.ID_PREFIX, self.__class__.__name__)
 
-<<<<<<< HEAD
     self._execution_strategy = self._set_execution_strategy()
     self._identity = '_'.join(id_tuple)
     self._executor_workdir = os.path.join(self.context.options.for_global_scope().pants_workdir,
                                           *id_tuple)
-
-  def _validate_execution_strategy(self):
-    valid_exec_strategies = {self.NAILGUN, self.SUBPROCESS, self.HERMETIC}
-    if self.get_options().execution_strategy and not self.get_options().execution_strategy in valid_exec_strategies:
-      raise TaskError("{} is not a valid input for the execution-strategy option. The flag must be set to"
-                      "one of {}".format(self.get_options().execution_strategy, valid_exec_strategies))
   
   def _set_execution_strategy(self):
-    # If execution-strategy is set, it will override use_nailgun
-    self._validate_execution_strategy()
-    if self.get_options().execution_strategy:
-      return self.get_options().execution_strategy
-    elif not self.get_options().use_nailgun:
-      return self.SUBPROCESS
-    return self.NAILGUN
-  
-  def execution_strategy(self):
-    return self._execution_strategy
-  
-=======
-    self._execution_strategy = self.set_execution_strategy()
-    self._identity = '_'.join(id_tuple)
-    self._executor_workdir = os.path.join(self.context.options.for_global_scope().pants_workdir,
-                                          *id_tuple)
-  
-  def set_execution_strategy(self):
     # This will be more complex as we add more execution strategies are added
     # Expected behavior: if execution-strategy is set, it will override use-nailgun
     if not self.get_options().execution_strategy and not self.get_options().use_nailgun:
@@ -112,7 +75,9 @@
       return self.SUBPROCESS
     return self.NAILGUN
   
->>>>>>> e77e734b
+  def execution_strategy(self):
+    return self._execution_strategy
+  
   def create_java_executor(self, dist=None):
     """Create java executor that uses this task's ng daemon, if allowed.
 
