--- conflicted
+++ resolved
@@ -31,14 +31,8 @@
 from pants.base.workunit import WorkUnitLabel
 from pants.binaries import binary_util
 from pants.java.distribution.distribution import DistributionLocator
-<<<<<<< HEAD
 from pants.java.executor import SubprocessExecutor
-from pants.util.dirutil import (relativize_paths, safe_delete, safe_mkdir, safe_open, safe_rmtree,
-                                touch)
-from pants.util.strutil import pluralize, safe_shlex_split
-=======
 from pants.util.strutil import pluralize
->>>>>>> e17dc893
 from pants.util.xml_parser import XmlParser
 
 
@@ -220,29 +214,12 @@
 
     self._run_tests(tests_and_targets)
 
-<<<<<<< HEAD
   def kill(self):
     """Kills the test run."""
 
     if self._executor is not None:
       self._executor.kill()
 
-  def report(self, targets, tests, tests_failed_exception):
-    """Post-processing of any test output.
-
-    Subclasses should override this if they need anything done here.
-
-    :param targets: an iterable that contains the targets to run tests for.
-    :param tests: an iterable that contains all the test class names
-      extracted from the testing targets.
-    :param tests_failed_exception: if the run() method throws an exception,
-      pass that exception here. It is used to determine whether any partial
-      coverage should happen, if at all.
-    """
-    pass
-
-=======
->>>>>>> e17dc893
   def preferred_jvm_distribution_for_targets(self, targets):
     return self.preferred_jvm_distribution([target.platform for target in targets
                                             if isinstance(target, JvmTarget)])
@@ -255,8 +232,10 @@
     max_version = Revision(*(min_version.components + [9999])) if self._strict_jvm_version else None
     return DistributionLocator.cached(minimum_version=min_version, maximum_version=max_version)
 
-  def execute_java_for_targets(self, targets, *args, **kwargs):
-    return self.preferred_jvm_distribution_for_targets(targets).execute_java(*args, **kwargs)
+  def execute_java_for_targets(self, targets, executor=None, *args, **kwargs):
+    distribution = self.preferred_jvm_distribution_for_targets(targets)
+    self._executor = executor or SubprocessExecutor(distribution)
+    return distribution.execute_java(*args, executor=self._executor, **kwargs)
 
   def _collect_test_targets(self, targets):
     """Returns a mapping from test names to target objects for all tests that
@@ -466,378 +445,6 @@
           yield _classfile_to_classname(cls)
 
 
-<<<<<<< HEAD
-#TODO(jtrobec): move code coverage into tasks, and out of the general UT code.
-class _Coverage(_JUnitRunner):
-  """Base class for emma-like coverage processors. Do not instantiate."""
-
-  @classmethod
-  def register_options(cls, register, register_jvm_tool):
-    register('--coverage-patterns', advanced=True, action='append',
-             help='Restrict coverage measurement. Values are class name prefixes in dotted form '
-                  'with ? and * wildcards. If preceded with a - the pattern is excluded. For '
-                  'example, to include all code in org.pantsbuild.raven except claws and the eye '
-                  'you would use: {flag}=org.pantsbuild.raven.* {flag}=-org.pantsbuild.raven.claw '
-                  '{flag}=-org.pantsbuild.raven.Eye.'.format(flag='--coverage_patterns'))
-    register('--coverage-jvm-options', advanced=True, action='append',
-             help='JVM flags to be added when running the coverage processor. For example: '
-                  '{flag}=-Xmx4g {flag}=-XX:MaxPermSize=1g'.format(flag='--coverage-jvm-options'))
-    register('--coverage-open', action='store_true',
-             help='Open the generated HTML coverage report in a browser. Implies --coverage.')
-    register('--coverage-force', advanced=True, action='store_true',
-             help='Attempt to run the reporting phase of coverage even if tests failed '
-                  '(defaults to False, as otherwise the coverage results would be unreliable).')
-
-  def __init__(self, task_exports, context):
-    super(_Coverage, self).__init__(task_exports, context)
-    options = task_exports.task_options
-    self._coverage = options.coverage
-    self._coverage_filters = options.coverage_patterns or []
-
-    self._coverage_jvm_options = []
-    for jvm_option in options.coverage_jvm_options:
-      self._coverage_jvm_options.extend(safe_shlex_split(jvm_option))
-
-    self._coverage_dir = os.path.join(task_exports.workdir, 'coverage')
-    self._coverage_instrument_dir = os.path.join(self._coverage_dir, 'classes')
-    # TODO(ji): These may need to be transferred down to the Emma class, as the suffixes
-    # may be emma-specific. Resolve when we also provide cobertura support.
-    self._coverage_metadata_file = os.path.join(self._coverage_dir, 'coverage.em')
-    self._coverage_file = os.path.join(self._coverage_dir, 'coverage.ec')
-    self._coverage_console_file = os.path.join(self._coverage_dir, 'coverage.txt')
-    self._coverage_xml_file = os.path.join(self._coverage_dir, 'coverage.xml')
-    self._coverage_html_file = os.path.join(self._coverage_dir, 'html', 'index.html')
-    self._coverage_open = options.coverage_open
-    self._coverage_force = options.coverage_force
-
-  @abstractmethod
-  def instrument(self, targets, tests, compute_junit_classpath):
-    pass
-
-  @abstractmethod
-  def run(self, tests_and_targets):
-    pass
-
-  @abstractmethod
-  def report(self, targets, tests, tests_failed_exception):
-    pass
-
-  # Utility methods, called from subclasses
-  def is_coverage_target(self, tgt):
-    return (tgt.is_java or tgt.is_scala) and not tgt.is_test and not tgt.is_codegen
-
-  def get_coverage_patterns(self, targets):
-    if self._coverage_filters:
-      return self._coverage_filters
-    else:
-      classes_under_test = set()
-      classpath_products = self._context.products.get_data('runtime_classpath')
-
-      def add_sources_under_test(tgt):
-        if self.is_coverage_target(tgt):
-          contents = ClasspathUtil.classpath_contents(
-              (tgt,),
-              classpath_products,
-              confs=self._task_exports.confs,
-              transitive=False)
-          for f in contents:
-            clsname = _classfile_to_classname(f)
-            if clsname:
-              classes_under_test.add(clsname)
-
-      for target in targets:
-        target.walk(add_sources_under_test)
-      return classes_under_test
-
-  def initialize_instrument_classpath(self, targets):
-    """Clones the existing runtime_classpath and corresponding binaries to instrumentation specific
-    paths.
-
-    :param targets: the targets which should be mutated.
-    :returns the instrument_classpath ClasspathProducts containing the mutated paths.
-    """
-    safe_mkdir(self._coverage_instrument_dir, clean=True)
-
-    runtime_classpath = self._context.products.get_data('runtime_classpath')
-    self._context.products.safe_create_data('instrument_classpath', runtime_classpath.copy)
-    instrumentation_classpath = self._context.products.get_data('instrument_classpath')
-
-    for target in targets:
-      if not self.is_coverage_target(target):
-        continue
-      paths = instrumentation_classpath.get_for_target(target, False)
-      for (config, path) in paths:
-        # there are two sorts of classpath entries we see in the compile classpath: jars and dirs
-        # the branches below handle the cloning of those respectively.
-        if os.path.isfile(path):
-          shutil.copy2(path, self._coverage_instrument_dir)
-          new_path = os.path.join(self._coverage_instrument_dir, os.path.basename(path))
-        else:
-          files = os.listdir(path)
-          for file in files:
-            shutil.copy2(file, self._coverage_instrument_dir)
-          new_path = self._coverage_instrument_dir
-
-        instrumentation_classpath.remove_for_target(target, [(config, path)])
-        instrumentation_classpath.add_for_target(target, [(config, new_path)])
-        self._context.log.debug(
-          "runtime_classpath ({}) mutated to instrument_classpath ({})".format(path, new_path))
-    return instrumentation_classpath
-
-
-class Emma(_Coverage):
-  """Class to run coverage tests with Emma."""
-
-  @classmethod
-  def register_options(cls, register, register_jvm_tool):
-    register_jvm_tool(register,
-                      'emma',
-                      classpath=[
-                        JarDependency(org='emma', name='emma', rev='2.1.5320')
-                      ])
-
-  def instrument(self, targets, tests, compute_junit_classpath):
-    junit_classpath = compute_junit_classpath()
-    safe_mkdir(self._coverage_instrument_dir, clean=True)
-    self._emma_classpath = self._task_exports.tool_classpath('emma')
-    with binary_util.safe_args(self.get_coverage_patterns(targets),
-                               self._task_exports.task_options) as patterns:
-      args = [
-        'instr',
-        '-out', self._coverage_metadata_file,
-        '-d', self._coverage_instrument_dir,
-        '-cp', os.pathsep.join(junit_classpath),
-        '-exit'
-        ]
-      for pattern in patterns:
-        args.extend(['-filter', pattern])
-      main = 'emma'
-      distribution = self.preferred_jvm_distribution_for_targets(targets)
-      execute_java = distribution.execute_java
-      self._executor = SubprocessExecutor(distribution)
-      result = execute_java(classpath=self._emma_classpath,
-                            executor=self._executor,
-                            main=main,
-                            jvm_options=self._coverage_jvm_options,
-                            args=args,
-                            workunit_factory=self._context.new_workunit,
-                            workunit_name='emma-instrument')
-      if result != 0:
-        raise TaskError("java {0} ... exited non-zero ({1})"
-                        " 'failed to instrument'".format(main, result))
-
-  def run(self, tests_and_targets):
-    self._run_tests(tests_and_targets,
-                    classpath_prepend=[self._coverage_instrument_dir],
-                    classpath_append=self._emma_classpath,
-                    extra_jvm_options=['-Demma.coverage.out.file={0}'.format(self._coverage_file)])
-
-  def report(self, targets, tests, tests_failed_exception=None):
-    if tests_failed_exception:
-      self._context.log.warn('Test failed: {0}'.format(str(tests_failed_exception)))
-      if self._coverage_force:
-        self._context.log.warn('Generating report even though tests failed')
-      else:
-        return
-    args = [
-      'report',
-      '-in', self._coverage_metadata_file,
-      '-in', self._coverage_file,
-      '-exit'
-      ]
-    source_bases = set()
-
-    def collect_source_base(target):
-      if self.is_coverage_target(target):
-        source_bases.add(target.target_base)
-
-    for target in targets:
-      target.walk(collect_source_base)
-    for source_base in source_bases:
-      args.extend(['-sp', source_base])
-
-    sorting = ['-Dreport.sort', '+name,+class,+method,+block']
-    args.extend(['-r', 'txt',
-                 '-Dreport.txt.out.file={0}'.format(self._coverage_console_file)] + sorting)
-    args.extend(['-r', 'xml', '-Dreport.xml.out.file={0}'.format(self._coverage_xml_file)])
-    args.extend(['-r', 'html',
-                 '-Dreport.html.out.file={0}'.format(self._coverage_html_file),
-                 '-Dreport.out.encoding=UTF-8'] + sorting)
-
-    main = 'emma'
-    distribution = self.preferred_jvm_distribution_for_targets(targets)
-    execute_java = distribution.execute_java
-    self._executor = SubprocessExecutor(distribution)
-    result = execute_java(classpath=self._emma_classpath,
-                          executor=self._executor,
-                          main=main,
-                          jvm_options=self._coverage_jvm_options,
-                          args=args,
-                          workunit_factory=self._context.new_workunit,
-                          workunit_name='emma-report')
-    if result != 0:
-      raise TaskError("java {0} ... exited non-zero ({1})"
-                      " 'failed to generate code coverage reports'".format(main, result))
-
-    with safe_open(self._coverage_console_file) as console_report:
-      sys.stdout.write(console_report.read())
-    if self._coverage_open:
-      binary_util.ui_open(self._coverage_html_file)
-
-
-class Cobertura(_Coverage):
-  """Class to run coverage tests with cobertura."""
-
-  @classmethod
-  def register_options(cls, register, register_jvm_tool):
-    slf4j_jar = JarDependency(org='org.slf4j', name='slf4j-simple', rev='1.7.5')
-
-    register('--coverage-cobertura-include-classes', advanced=True, action='append',
-             help='Regex patterns passed to cobertura specifying which classes should be '
-                  'instrumented. (see the "includeclasses" element description here: '
-                  'https://github.com/cobertura/cobertura/wiki/Ant-Task-Reference)')
-
-    register('--coverage-cobertura-exclude-classes', advanced=True, action='append',
-             help='Regex patterns passed to cobertura specifying which classes should NOT be '
-                  'instrumented. (see the "excludeclasses" element description here: '
-                  'https://github.com/cobertura/cobertura/wiki/Ant-Task-Reference')
-
-    def cobertura_jar(**kwargs):
-      return JarDependency(org='net.sourceforge.cobertura', name='cobertura', rev='2.1.1', **kwargs)
-
-    # The Cobertura jar needs all its dependencies when instrumenting code.
-    register_jvm_tool(register,
-                      'cobertura-instrument',
-                      classpath=[
-                        cobertura_jar(),
-                        slf4j_jar
-                      ])
-
-    # Instrumented code needs cobertura.jar in the classpath to run, but not most of the
-    # dependencies.
-    register_jvm_tool(register,
-                      'cobertura-run',
-                      classpath=[
-                        cobertura_jar(intransitive=True),
-                        slf4j_jar
-                      ])
-
-    register_jvm_tool(register, 'cobertura-report', classpath=[cobertura_jar()])
-
-  def __init__(self, task_exports, context):
-    super(Cobertura, self).__init__(task_exports, context)
-    options = task_exports.task_options
-    self._coverage_datafile = os.path.join(self._coverage_dir, 'cobertura.ser')
-    touch(self._coverage_datafile)
-    self._rootdirs = defaultdict(OrderedSet)
-    self._include_classes = options.coverage_cobertura_include_classes
-    self._exclude_classes = options.coverage_cobertura_exclude_classes
-    self._nothing_to_instrument = True
-
-  def instrument(self, targets, tests, compute_junit_classpath):
-    instrumentation_classpath = self.initialize_instrument_classpath(targets)
-    junit_classpath = compute_junit_classpath()
-    cobertura_cp = self._task_exports.tool_classpath('cobertura-instrument')
-    aux_classpath = os.pathsep.join(relativize_paths(junit_classpath, get_buildroot()))
-    safe_delete(self._coverage_datafile)
-    files_to_instrument = []
-    for target in targets:
-      if self.is_coverage_target(target):
-        paths = instrumentation_classpath.get_for_target(target, False)
-        for (name, path) in paths:
-          files_to_instrument.append(path)
-
-      if len(files_to_instrument) > 0:
-        self._nothing_to_instrument = False
-        args = [
-          '--datafile',
-          self._coverage_datafile,
-          '--auxClasspath',
-          aux_classpath,
-        ]
-        # apply class incl/excl filters
-        if len(self._include_classes) > 0:
-          for pattern in self._include_classes:
-            args += ["--includeClasses", pattern]
-        else:
-          args += ["--includeClasses", '.*']  # default to instrumenting all classes
-        for pattern in self._exclude_classes:
-          args += ["--excludeClasses", pattern]
-
-        args += files_to_instrument
-
-        main = 'net.sourceforge.cobertura.instrument.InstrumentMain'
-        self._context.log.debug(
-          "executing cobertura instrumentation with the following args: {}".format(args))
-        distribution = self.preferred_jvm_distribution_for_targets(targets)
-        execute_java = distribution.execute_java
-        self._executor = SubprocessExecutor(distribution)
-        result = execute_java(classpath=cobertura_cp,
-                              executor=self._executor,
-                              main=main,
-                              jvm_options=self._coverage_jvm_options,
-                              args=args,
-                              workunit_factory=self._context.new_workunit,
-                              workunit_name='cobertura-instrument')
-        if result != 0:
-          raise TaskError("java {0} ... exited non-zero ({1})"
-                          " 'failed to instrument'".format(main, result))
-
-  def run(self, tests_and_targets):
-    if self._nothing_to_instrument:
-      self._context.log.warn('Nothing found to instrument, skipping tests...')
-      return
-
-    self._run_tests(tests_and_targets,
-                    classpath_prepend=self._task_exports.tool_classpath('cobertura-run'),
-                    extra_jvm_options=['-Dnet.sourceforge.cobertura.datafile=' + self._coverage_datafile])
-
-  def report(self, targets, tests, tests_failed_exception=None):
-    if self._nothing_to_instrument:
-      self._context.log.warn('Nothing found to instrument, skipping report...')
-      return
-    if tests_failed_exception:
-      self._context.log.warn('Test failed: {0}'.format(tests_failed_exception))
-      if self._coverage_force:
-        self._context.log.warn('Generating report even though tests failed.')
-      else:
-        return
-    cobertura_cp = self._task_exports.tool_classpath('cobertura-report')
-    source_roots = { t.target_base for t in targets if self.is_coverage_target(t) }
-    for report_format in ['xml', 'html']:
-      report_dir = os.path.join(self._coverage_dir, report_format)
-      safe_mkdir(report_dir, clean=True)
-      args = list(source_roots)
-      args += [
-        '--datafile',
-        self._coverage_datafile,
-        '--destination',
-        report_dir,
-        '--format',
-        report_format,
-        ]
-      main = 'net.sourceforge.cobertura.reporting.ReportMain'
-      distribution = self.preferred_jvm_distribution_for_targets(targets)
-      execute_java = distribution.execute_java
-      self._executor = SubprocessExecutor(distribution)
-      result = execute_java(classpath=cobertura_cp,
-                            executor=self._executor,
-                            main=main,
-                            jvm_options=self._coverage_jvm_options,
-                            args=args,
-                            workunit_factory=self._context.new_workunit,
-                            workunit_name='cobertura-report-' + report_format)
-      if result != 0:
-        raise TaskError("java {0} ... exited non-zero ({1})"
-                        " 'failed to report'".format(main, result))
-
-    if self._coverage_open:
-      coverage_html_file = os.path.join(self._coverage_dir, 'html', 'index.html')
-      binary_util.ui_open(coverage_html_file)
-
-
-=======
->>>>>>> e17dc893
 class JUnitRun(TestTaskMixin, JvmToolTaskMixin, JvmTask):
   _MAIN = 'org.pantsbuild.tools.junit.ConsoleRunner'
 
