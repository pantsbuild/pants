--- conflicted
+++ resolved
@@ -33,7 +33,6 @@
 from pants.task.testrunner_task_mixin import PartitionedTestRunnerTaskMixin, TestResult
 from pants.util import desktop
 from pants.util.argutil import ensure_arg, remove_arg
-<<<<<<< HEAD
 from pants.util.contextutil import environment_as, temporary_dir
 from pants.util.dirutil import (
     safe_delete,
@@ -42,23 +41,11 @@
     safe_rmtree,
     safe_walk,
 )
-=======
-from pants.util.contextutil import environment_as
-from pants.util.dirutil import safe_delete, safe_mkdir, safe_rmtree, safe_walk
->>>>>>> 2d6853ce
 from pants.util.memo import memoized_method
 from pants.util.ordered_set import OrderedSet
 from pants.util.strutil import pluralize
 
 
-<<<<<<< HEAD
-class _TestSpecification(AbstractClass):
-    """Models the string format used to specify which tests to run."""
-
-    @classmethod
-    def parse(cls, buildroot, test_spec):
-        """Parses a test specification string into an object that can yield corresponding tests.
-=======
 class JUnitRun(PartitionedTestRunnerTaskMixin, JvmToolTaskMixin, JvmTask):
     """
     :API: public
@@ -67,7 +54,6 @@
     @classmethod
     def implementation_version(cls):
         return super().implementation_version() + [("JUnitRun", 3)]
->>>>>>> 2d6853ce
 
     _BATCH_ALL = sys.maxsize
 
@@ -183,318 +169,7 @@
             type=bool,
             help="Attempt to open the html summary report in a browser (implies --html-report)",
         )
-
-<<<<<<< HEAD
-    :param string buildroot: The path of the current build root directory.
-    :param string test_spec: A test specification.
-    :returns: A test specification object.
-    :rtype: :class:`_TestSpecification`
-    """
-        components = test_spec.split("#", 2)
-        classname_or_sourcefile = components[0]
-        methodname = components[1] if len(components) == 2 else None
-
-        if os.path.exists(classname_or_sourcefile):
-            sourcefile = os.path.relpath(classname_or_sourcefile, buildroot)
-            return _SourcefileSpec(sourcefile=sourcefile, methodname=methodname)
-        else:
-            return _ClassnameSpec(
-                classname=classname_or_sourcefile, methodname=methodname
-            )
-
-    @abstractmethod
-    def iter_possible_tests(self, context):
-        """Return an iterator over the possible tests this test specification indicates.
-
-    NB: At least one test yielded by the returned iterator will correspond to an available test,
-    but other yielded tests may not exist.
-
-    :param context: The pants execution context.
-    :type context: :class:`pants.goal.context.Context`
-    :returns: An iterator over possible tests.
-    :rtype: iter of :class:`pants.java.junit.junit_xml_parser.Test`
-    """
-=======
-        # TODO(jtrobec): Remove direct register when coverage steps are moved to their own subsystem.
-        CodeCoverage.register_junit_options(register, cls.register_jvm_tool)
->>>>>>> 2d6853ce
-
-    @classmethod
-    def subsystem_dependencies(cls):
-        return super().subsystem_dependencies() + (CodeCoverage, JUnit)
-
-<<<<<<< HEAD
-class _SourcefileSpec(_TestSpecification):
-    """Models a test specification in [sourcefile]#[methodname] format."""
-
-    def __init__(self, sourcefile, methodname):
-        self._sourcefile = sourcefile
-        self._methodname = methodname
-
-    def iter_possible_tests(self, context):
-        for classname in self._classnames_from_source_file(context):
-            # Tack the methodname onto all classes in the source file, as we
-            # can't know which method the user intended.
-            yield Test(classname=classname, methodname=self._methodname)
-
-    def _classnames_from_source_file(self, context):
-        source_products = context.products.get_data("classes_by_source").get(
-            self._sourcefile
-        )
-        if not source_products:
-            # It's valid - if questionable - to have a source file with no classes when, for
-            # example, the source file has all its code commented out.
-            context.log.warn(
-                "Source file {0} generated no classes".format(self._sourcefile)
-            )
-        else:
-            for _, classes in source_products.rel_paths():
-                for cls in classes:
-                    yield ClasspathUtil.classname_for_rel_classfile(cls)
-=======
-    @classmethod
-    def prepare(cls, options, round_manager):
-        super().prepare(options, round_manager)
-
-        # Compilation and resource preparation must have completed.
-        round_manager.require_data("runtime_classpath")
-
-    class OptionError(TaskError):
-        """Indicates an invalid combination of options for this task."""
-
-    def __init__(self, *args, **kwargs):
-        super().__init__(*args, **kwargs)
->>>>>>> 2d6853ce
-
-        options = self.get_options()
-        self._tests_to_run = options.test
-        self._batch_size = options.batch_size
-
-<<<<<<< HEAD
-class _ClassnameSpec(_TestSpecification):
-    """Models a test specification in [classname]#[methodnme] format."""
-
-    def __init__(self, classname, methodname):
-        self._classname = classname
-        self._methodname = methodname
-
-    def iter_possible_tests(self, context):
-        yield Test(classname=self._classname, methodname=self._methodname)
-=======
-        if options.cwd and self.run_tests_in_chroot:
-            raise self.OptionError(
-                "Cannot set both `cwd` ({}) and ask for a `chroot` at the same time.".format(
-                    options.cwd
-                )
-            )
-
-        if self.run_tests_in_chroot:
-            self._working_dir = None
-        else:
-            self._working_dir = options.cwd or get_buildroot()
-
-        self._strict_jvm_version = options.strict_jvm_version
-        self._failure_summary = options.failure_summary
-        self._open = options.open
-        self._html_report = self._open or options.html_report
-
-    @memoized_method
-    def _args(self, fail_fast, output_dir):
-        args = self.args[:]
-
-        options = self.get_options()
-        if options.output_mode == "ALL":
-            args.append("-output-mode=ALL")
-        elif options.output_mode == "FAILURE_ONLY":
-            args.append("-output-mode=FAILURE_ONLY")
-        else:
-            args.append("-output-mode=NONE")
-
-        if fail_fast:
-            args.append("-fail-fast")
-        args.append("-outdir")
-        args.append(output_dir)
-        if options.per_test_timer:
-            args.append("-per-test-timer")
-
-        if options.default_concurrency == JUnitTests.CONCURRENCY_PARALLEL_CLASSES_AND_METHODS:
-            if not options.use_experimental_runner:
-                self.context.log.warn(
-                    "--default-concurrency=PARALLEL_CLASSES_AND_METHODS is "
-                    "experimental, use --use-experimental-runner."
-                )
-            args.append("-default-concurrency")
-            args.append("PARALLEL_CLASSES_AND_METHODS")
-        elif options.default_concurrency == JUnitTests.CONCURRENCY_PARALLEL_METHODS:
-            if not options.use_experimental_runner:
-                self.context.log.warn(
-                    "--default-concurrency=PARALLEL_METHODS is experimental, use "
-                    "--use-experimental-runner."
-                )
-            if options.test_shard:
-                # NB(zundel): The experimental junit runner doesn't support test sharding natively.  The
-                # legacy junit runner allows both methods and classes to run in parallel with this option.
-                self.context.log.warn(
-                    "--default-concurrency=PARALLEL_METHODS with test sharding will "
-                    "run classes in parallel too."
-                )
-            args.append("-default-concurrency")
-            args.append("PARALLEL_METHODS")
-        elif options.default_concurrency == JUnitTests.CONCURRENCY_PARALLEL_CLASSES:
-            args.append("-default-concurrency")
-            args.append("PARALLEL_CLASSES")
-        elif options.default_concurrency == JUnitTests.CONCURRENCY_SERIAL:
-            args.append("-default-concurrency")
-            args.append("SERIAL")
-
-        args.append("-parallel-threads")
-        args.append(str(options.parallel_threads))
-
-        if options.test_shard:
-            args.append("-test-shard")
-            args.append(options.test_shard)
-
-        if options.use_experimental_runner:
-            self.context.log.info("Using experimental junit-runner logic.")
-            args.append("-use-experimental-runner")
-
-        return args
-
-    def classpath(self, targets, classpath_product=None, **kwargs):
-        return super().classpath(
-            targets,
-            classpath_product=classpath_product,
-            include_scopes=Scopes.JVM_TEST_SCOPES,
-            **kwargs,
-        )
-
-    def _spawn(self, distribution, executor=None, *args, **kwargs):
-        """Returns a processhandler to a process executing java.
->>>>>>> 2d6853ce
-
-        :param Executor executor: the java subprocess executor to use. If not specified, construct
-          using the distribution.
-        :param Distribution distribution: The JDK or JRE installed.
-        :rtype: ProcessHandler
-        """
-
-<<<<<<< HEAD
-class JUnitRun(PartitionedTestRunnerTaskMixin, JvmToolTaskMixin, JvmTask):
-    """
-  :API: public
-  """
-
-    @classmethod
-    def implementation_version(cls):
-        return super(JUnitRun, cls).implementation_version() + [("JUnitRun", 3)]
-
-    _BATCH_ALL = sys.maxsize
-
-    @classmethod
-    def register_options(cls, register):
-        super(JUnitRun, cls).register_options(register)
-
-        register(
-            "--batch-size",
-            advanced=True,
-            type=int,
-            default=cls._BATCH_ALL,
-            fingerprint=True,
-            help="Run at most this many tests in a single test process.",
-        )
-        register(
-            "--test",
-            type=list,
-            fingerprint=True,
-            help="Force running of just these tests.  Tests can be specified using any of: "
-            "[classname], [classname]#[methodname], [filename] or [filename]#[methodname]",
-        )
-        register(
-            "--per-test-timer", type=bool, help="Show progress and timer for each test."
-        )
-        register(
-            "--default-concurrency",
-            advanced=True,
-            fingerprint=True,
-            choices=JUnitTests.VALID_CONCURRENCY_OPTS,
-            default=JUnitTests.CONCURRENCY_SERIAL,
-            help="Set the default concurrency mode for running tests not annotated with"
-            " @TestParallel or @TestSerial.",
-        )
-        register(
-            "--parallel-threads",
-            advanced=True,
-            type=int,
-            default=0,
-            fingerprint=True,
-            help="Number of threads to run tests in parallel. 0 for autoset.",
-        )
-        register(
-            "--test-shard",
-            advanced=True,
-            fingerprint=True,
-            help="Subset of tests to run, in the form M/N, 0 <= M < N. "
-            "For example, 1/3 means run tests number 2, 5, 8, 11, ...",
-        )
-        register(
-            "--output-mode",
-            choices=["ALL", "FAILURE_ONLY", "NONE"],
-            default="NONE",
-            help="Specify what part of output should be passed to stdout. "
-            "In case of FAILURE_ONLY and parallel tests execution "
-            "output can be partial or even wrong. "
-            "All tests output also redirected to files in .pants.d/test/junit.",
-        )
-        register(
-            "--cwd",
-            advanced=True,
-            fingerprint=True,
-            help="Set the working directory. If no argument is passed, use the build root. "
-            "If cwd is set on a target, it will supersede this option. It is an error to "
-            "use this option in combination with `--chroot`",
-        )
-        register(
-            "--strict-jvm-version",
-            type=bool,
-            advanced=True,
-            fingerprint=True,
-            help="If true, will strictly require running junits with the same version of java as "
-            "the platform -target level. Otherwise, the platform -target level will be "
-            "treated as the minimum jvm to run.",
-        )
-        register(
-            "--failure-summary",
-            type=bool,
-            default=True,
-            help="If true, includes a summary of which test-cases failed at the end of a failed "
-            "junit run.",
-        )
-        register(
-            "--allow-empty-sources",
-            type=bool,
-            advanced=True,
-            fingerprint=True,
-            help="Allows a junit_tests() target to be defined with no sources.  Otherwise,"
-            "such a target will raise an error during the test run.",
-        )
-        register(
-            "--use-experimental-runner",
-            type=bool,
-            advanced=True,
-            fingerprint=True,
-            help="Use experimental junit-runner logic for more options for parallelism.",
-        )
-        register(
-            "--html-report",
-            type=bool,
-            fingerprint=True,
-            help="If true, generate an html summary report of tests that were run.",
-        )
-        register(
-            "--open",
-            type=bool,
-            help="Attempt to open the html summary report in a browser (implies --html-report)",
-        )
+        # TODO maybe these need to be a dict instead
         register(
             "--integrated-security-manager",
             type=bool,
@@ -541,44 +216,26 @@
             only-localhost: fail tests that attempt to connect to other hosts besides localhost.
          """,
         )
+
         # TODO(jtrobec): Remove direct register when coverage steps are moved to their own subsystem.
         CodeCoverage.register_junit_options(register, cls.register_jvm_tool)
 
     @classmethod
     def subsystem_dependencies(cls):
-        return super(JUnitRun, cls).subsystem_dependencies() + (
-            CodeCoverage,
-            DistributionLocator,
-            JUnit,
-        )
-
-    @classmethod
-    def request_classes_by_source(cls, test_specs):
-        """Returns true if the given test specs require the `classes_by_source` product to satisfy."""
-        buildroot = get_buildroot()
-        for test_spec in test_specs:
-            if isinstance(
-                _TestSpecification.parse(buildroot, test_spec), _SourcefileSpec
-            ):
-                return True
-        return False
+        return super().subsystem_dependencies() + (CodeCoverage, JUnit)
 
     @classmethod
     def prepare(cls, options, round_manager):
-        super(JUnitRun, cls).prepare(options, round_manager)
+        super().prepare(options, round_manager)
 
         # Compilation and resource preparation must have completed.
         round_manager.require_data("runtime_classpath")
 
-        # If the given test specs require the classes_by_source product, request it.
-        if cls.request_classes_by_source(options.test or ()):
-            round_manager.require_data("classes_by_source")
-
     class OptionError(TaskError):
         """Indicates an invalid combination of options for this task."""
 
     def __init__(self, *args, **kwargs):
-        super(JUnitRun, self).__init__(*args, **kwargs)
+        super().__init__(*args, **kwargs)
 
         options = self.get_options()
         self._tests_to_run = options.test
@@ -620,10 +277,7 @@
         if options.per_test_timer:
             args.append("-per-test-timer")
 
-        if (
-            options.default_concurrency
-            == JUnitTests.CONCURRENCY_PARALLEL_CLASSES_AND_METHODS
-        ):
+        if options.default_concurrency == JUnitTests.CONCURRENCY_PARALLEL_CLASSES_AND_METHODS:
             if not options.use_experimental_runner:
                 self.context.log.warn(
                     "--default-concurrency=PARALLEL_CLASSES_AND_METHODS is "
@@ -698,39 +352,26 @@
                     network_lookup[options.security_manager_network]
                 )
             )
+
         return args
 
     def classpath(self, targets, classpath_product=None, **kwargs):
-        return super(JUnitRun, self).classpath(
+        return super().classpath(
             targets,
             classpath_product=classpath_product,
             include_scopes=Scopes.JVM_TEST_SCOPES,
-            **kwargs
-        )
-
-    def preferred_jvm_distribution_for_targets(self, targets):
-        return JvmPlatform.preferred_jvm_distribution(
-            [target.platform for target in targets if isinstance(target, JvmTarget)],
-            self._strict_jvm_version,
+            **kwargs,
         )
 
     def _spawn(self, distribution, executor=None, *args, **kwargs):
         """Returns a processhandler to a process executing java.
 
-    :param Executor executor: the java subprocess executor to use. If not specified, construct
-      using the distribution.
-    :param Distribution distribution: The JDK or JRE installed.
-    :rtype: ProcessHandler
-    """
-
-        actual_executor = executor or SubprocessExecutor(distribution)
-        return distribution.execute_java_async(
-            *args, executor=actual_executor, **kwargs
-        )
-
-    def execute_java_for_coverage(self, targets, *args, **kwargs):
-        """Execute java for targets directly and don't use the test mixin.
-=======
+        :param Executor executor: the java subprocess executor to use. If not specified, construct
+          using the distribution.
+        :param Distribution distribution: The JDK or JRE installed.
+        :rtype: ProcessHandler
+        """
+
         actual_executor = executor or SubprocessExecutor(distribution)
         return distribution.execute_java_async(*args, executor=actual_executor, **kwargs)
 
@@ -740,7 +381,6 @@
         This execution won't be wrapped with timeouts and other test mixin code common across test
         targets. Used for coverage instrumentation.
         """
->>>>>>> 2d6853ce
 
         distribution = self.preferred_jvm_distribution_for_targets(
             [t for t in targets if isinstance(t, JUnitTests)], strict=self._strict_jvm_version
@@ -748,19 +388,10 @@
         actual_executor = SubprocessExecutor(distribution)
         return distribution.execute_java(*args, executor=actual_executor, **kwargs)
 
-<<<<<<< HEAD
-        distribution = self.preferred_jvm_distribution_for_targets(targets)
-        actual_executor = SubprocessExecutor(distribution)
-        return distribution.execute_java(*args, executor=actual_executor, **kwargs)
-
     def _collect_test_targets(self, targets):
         """Return a test registry mapping the tests found in the given targets.
-=======
-    def _collect_test_targets(self, targets):
-        """Return a test registry mapping the tests found in the given targets.
 
         If `self._tests_to_run` is set, return a registry of explicitly specified tests instead.
->>>>>>> 2d6853ce
 
         :returns: A registry of tests to run.
         :rtype: :class:`pants.java.junit.junit_xml_parser.Test.RegistryOfTests`
@@ -768,29 +399,10 @@
 
         test_registry = RegistryOfTests(tuple(self._calculate_tests_from_targets(targets)))
 
-<<<<<<< HEAD
-        test_registry = RegistryOfTests(
-            tuple(self._calculate_tests_from_targets(targets))
-        )
-
-        if targets and self._tests_to_run:
-            # If there are some junit_test targets in the graph, find ones that match the requested
-            # test(s).
-            possible_test_to_target = {}
-            unknown_tests = []
-            for possible_test in self._get_possible_tests_to_run():
-                target = test_registry.get_owning_target(possible_test)
-                if target is None:
-                    unknown_tests.append(possible_test)
-                else:
-                    possible_test_to_target[possible_test] = target
-
-=======
         if targets and self._tests_to_run:
             matched_spec_to_target, unknown_tests = test_registry.match_test_spec(
                 self._get_possible_tests_to_run()
             )
->>>>>>> 2d6853ce
             if len(unknown_tests) > 0:
                 raise TaskError(
                     "No target found for test specifier(s):\n\n  '{}'\n\nPlease change "
@@ -799,54 +411,18 @@
                     )
                 )
 
-<<<<<<< HEAD
-            return RegistryOfTests(possible_test_to_target)
-        else:
-            return test_registry
-
-    @staticmethod
-    def _copy_files(dest_dir, target):
-        if isinstance(target, Files):
-            for source in target.sources_relative_to_buildroot():
-                src = os.path.join(get_buildroot(), source)
-                dest = os.path.join(dest_dir, source)
-                safe_mkdir_for(dest)
-                shutil.copy(src, dest)
-
-    @contextmanager
-    def _chroot(self, targets, workdir):
-        if workdir is not None:
-            yield workdir
-        else:
-            root_dir = os.path.join(self.workdir, "_chroots")
-            safe_mkdir(root_dir)
-            with temporary_dir(root_dir=root_dir) as chroot:
-                self.context.build_graph.walk_transitive_dependency_graph(
-                    addresses=[t.address for t in targets],
-                    work=functools.partial(self._copy_files, chroot),
-                )
-                yield chroot
-=======
             return RegistryOfTests(matched_spec_to_target)
         else:
             return test_registry
->>>>>>> 2d6853ce
 
     @property
     def _batched(self):
         return self._batch_size != self._BATCH_ALL
 
-<<<<<<< HEAD
-    def run_tests(self, fail_fast, test_targets, output_dir, coverage):
-        test_registry = self._collect_test_targets(test_targets)
-        if test_registry.empty:
-            return TestResult.rc(0)
-=======
     def run_tests(self, fail_fast, test_targets, output_dir, coverage, complete_test_registry):
         test_registry = complete_test_registry.filter(test_targets)
         if test_registry.empty:
             return TestResult.successful
->>>>>>> 2d6853ce
 
         coverage.instrument(output_dir)
 
@@ -864,13 +440,7 @@
         classpath_product = self.context.products.get_data("instrument_classpath")
 
         result = 0
-<<<<<<< HEAD
-        for batch_id, (properties, batch) in enumerate(
-            self._iter_batches(test_registry)
-        ):
-=======
         for batch_id, (properties, batch) in enumerate(self._iter_batches(test_registry)):
->>>>>>> 2d6853ce
             (
                 workdir,
                 platform,
@@ -882,18 +452,10 @@
 
             batch_output_dir = output_dir
             if self._batched:
-<<<<<<< HEAD
-                batch_output_dir = os.path.join(
-                    batch_output_dir, "batch-{}".format(batch_id)
-                )
-
-            run_modifications = coverage.run_modifications(batch_output_dir)
-=======
                 batch_output_dir = os.path.join(batch_output_dir, f"batch-{batch_id}")
 
             run_modifications = coverage.run_modifications(batch_output_dir)
             self.context.log.debug(f"run_modifications: {run_modifications}")
->>>>>>> 2d6853ce
 
             extra_jvm_options = run_modifications.extra_jvm_options
 
@@ -902,24 +464,12 @@
 
             complete_classpath = OrderedSet()
             complete_classpath.update(run_modifications.classpath_prepend)
-<<<<<<< HEAD
-            complete_classpath.update(
-                JUnit.global_instance().runner_classpath(self.context)
-            )
-=======
             complete_classpath.update(JUnit.global_instance().runner_classpath(self.context))
->>>>>>> 2d6853ce
             complete_classpath.update(
                 self.classpath(relevant_targets, classpath_product=classpath_product)
             )
 
-<<<<<<< HEAD
-            distribution = JvmPlatform.preferred_jvm_distribution(
-                [platform], self._strict_jvm_version
-            )
-=======
             distribution = self.preferred_jvm_distribution([platform], self._strict_jvm_version)
->>>>>>> 2d6853ce
 
             # Override cmdline args with values from junit_test() target that specify concurrency:
             args = self._args(fail_fast, batch_output_dir) + ["-xmlreport"]
@@ -929,27 +479,12 @@
                 if concurrency == JUnitTests.CONCURRENCY_SERIAL:
                     args = ensure_arg(args, "-default-concurrency", param="SERIAL")
                 elif concurrency == JUnitTests.CONCURRENCY_PARALLEL_CLASSES:
-<<<<<<< HEAD
-                    args = ensure_arg(
-                        args, "-default-concurrency", param="PARALLEL_CLASSES"
-                    )
-                elif concurrency == JUnitTests.CONCURRENCY_PARALLEL_METHODS:
-                    args = ensure_arg(
-                        args, "-default-concurrency", param="PARALLEL_METHODS"
-                    )
-                elif concurrency == JUnitTests.CONCURRENCY_PARALLEL_CLASSES_AND_METHODS:
-                    args = ensure_arg(
-                        args,
-                        "-default-concurrency",
-                        param="PARALLEL_CLASSES_AND_METHODS",
-=======
                     args = ensure_arg(args, "-default-concurrency", param="PARALLEL_CLASSES")
                 elif concurrency == JUnitTests.CONCURRENCY_PARALLEL_METHODS:
                     args = ensure_arg(args, "-default-concurrency", param="PARALLEL_METHODS")
                 elif concurrency == JUnitTests.CONCURRENCY_PARALLEL_CLASSES_AND_METHODS:
                     args = ensure_arg(
                         args, "-default-concurrency", param="PARALLEL_CLASSES_AND_METHODS"
->>>>>>> 2d6853ce
                     )
 
             if threads is not None:
@@ -958,29 +493,18 @@
 
             batch_test_specs = [test.render_test_spec() for test in batch]
             with argfile.safe_args(batch_test_specs, self.get_options()) as batch_tests:
-<<<<<<< HEAD
-                with self._chroot(relevant_targets, workdir) as chroot:
-                    self.context.log.debug("CWD = {}".format(chroot))
-                    self.context.log.debug("platform = {}".format(platform))
-                    with environment_as(**dict(target_env_vars)):
-                        subprocess_result = self._spawn_and_wait(
-=======
                 with self.chroot(relevant_targets, workdir) as chroot:
                     self.context.log.debug(f"CWD = {chroot}")
                     self.context.log.debug(f"platform = {platform}")
                     with environment_as(**dict(target_env_vars)):
                         subprocess_result = self.spawn_and_wait(
                             relevant_targets,
->>>>>>> 2d6853ce
                             executor=SubprocessExecutor(distribution),
                             distribution=distribution,
                             classpath=complete_classpath,
                             main=JUnit.RUNNER_MAIN,
                             jvm_options=self.jvm_options
-<<<<<<< HEAD
-=======
                             + list(platform.jvm_options)
->>>>>>> 2d6853ce
                             + extra_jvm_options
                             + list(target_jvm_options),
                             args=args + batch_tests,
@@ -992,13 +516,7 @@
                             create_synthetic_jar=self.synthetic_classpath,
                         )
                         self.context.log.debug(
-<<<<<<< HEAD
-                            "JUnit subprocess exited with result ({})".format(
-                                subprocess_result
-                            )
-=======
                             "JUnit subprocess exited with result ({})".format(subprocess_result)
->>>>>>> 2d6853ce
                         )
                         result += abs(subprocess_result)
 
@@ -1016,205 +534,6 @@
                     break
 
         if result == 0:
-<<<<<<< HEAD
-            return TestResult.rc(0)
-
-        target_to_failed_test = parse_failed_targets(
-            test_registry, output_dir, parse_error_handler
-        )
-
-        def sort_owning_target(t):
-            return t.address.spec if t else None
-
-        failed_targets = sorted(target_to_failed_test, key=sort_owning_target)
-        error_message_lines = []
-        if self._failure_summary:
-
-            def render_owning_target(t):
-                return t.address.reference() if t else "<Unknown Target>"
-
-            for target in failed_targets:
-                error_message_lines.append(
-                    "\n{indent}{owner}".format(
-                        indent=" " * 4, owner=render_owning_target(target)
-                    )
-                )
-                for test in sorted(target_to_failed_test[target]):
-                    error_message_lines.append(
-                        "{indent}{classname}#{methodname}".format(
-                            indent=" " * 8,
-                            classname=test.classname,
-                            methodname=test.methodname,
-                        )
-                    )
-        error_message_lines.append(
-            "\njava {main} ... exited non-zero ({code}); {failed} failed {targets}.".format(
-                main=JUnit.RUNNER_MAIN,
-                code=result,
-                failed=len(failed_targets),
-                targets=pluralize(len(failed_targets), "target"),
-            )
-        )
-        return TestResult(
-            msg="\n".join(error_message_lines), rc=result, failed_targets=failed_targets
-        )
-
-    def _iter_batches(self, test_registry):
-        tests_by_properties = test_registry.index(
-            lambda tgt: tgt.cwd if tgt.cwd is not None else self._working_dir,
-            lambda tgt: tgt.test_platform,
-            lambda tgt: tgt.payload.extra_jvm_options,
-            lambda tgt: tgt.payload.extra_env_vars,
-            lambda tgt: tgt.concurrency,
-            lambda tgt: tgt.threads,
-        )
-
-        # N.B. Python 3 does not allow comparisons between None and other types like str. Several
-        # of the properties, which act as dictionary keys, may have None values, whereras another
-        # may have a non-None value for the same property, so comparison when sorting would fail.
-        # We provide this custom key function to avoid such invalid comparisons, while still
-        # allowing us to use None to represent non-present properties.
-        def _sort_properties(properties_with_tests):
-            (
-                workdir,
-                platform,
-                extra_jvm_options,
-                extra_env_vars,
-                concurrency,
-                threads,
-            ) = properties_with_tests[0]
-            return (
-                workdir or "",
-                platform,
-                extra_jvm_options or [],
-                extra_env_vars or {},
-                concurrency or "",
-                threads or 0,
-            )
-
-        for properties, tests in sorted(
-            tests_by_properties.items(), key=_sort_properties
-        ):
-            sorted_tests = sorted(tests)
-            stride = min(self._batch_size, len(sorted_tests))
-            for i in range(0, len(sorted_tests), stride):
-                yield properties, sorted_tests[i : i + stride]
-
-    def _get_possible_tests_to_run(self):
-        buildroot = get_buildroot()
-        for test_spec in self._tests_to_run:
-            for test in _TestSpecification.parse(
-                buildroot, test_spec
-            ).iter_possible_tests(self.context):
-                yield test
-
-    def _calculate_tests_from_targets(self, targets):
-        """
-    :param list targets: list of targets to calculate test classes for.
-    generates tuples (Test, Target).
-    """
-        classpath_products = self.context.products.get_data("runtime_classpath")
-        for target in targets:
-            contents = ClasspathUtil.classpath_contents(
-                (target,), classpath_products, confs=self.confs
-            )
-            for f in contents:
-                classname = ClasspathUtil.classname_for_rel_classfile(f)
-                if classname:
-                    yield Test(classname=classname), target
-
-    def _test_target_filter(self):
-        def target_filter(target):
-            return isinstance(target, JUnitTests)
-
-        return target_filter
-
-    def _validate_target(self, target):
-        # TODO: move this check to an optional phase in goal_runner, so
-        # that missing sources can be detected early.
-        if (
-            not target.payload.sources.source_paths
-            and not self.get_options().allow_empty_sources
-        ):
-            msg = "JUnitTests target must include a non-empty set of sources."
-            raise TargetDefinitionException(target, msg)
-
-    def collect_files(self, output_dir, coverage):
-        def files_iter():
-            for dir_path, _, file_names in os.walk(output_dir):
-                for filename in file_names:
-                    yield os.path.join(dir_path, filename)
-
-        return list(files_iter())
-
-    @contextmanager
-    def partitions(self, per_target, all_targets, test_targets):
-        with self._isolation(per_target, all_targets) as (
-            output_dir,
-            reports,
-            coverage,
-        ):
-            if per_target:
-
-                def iter_partitions():
-                    for test_target in test_targets:
-                        partition = (test_target,)
-                        args = (os.path.join(output_dir, test_target.id), coverage)
-                        yield partition, args
-
-            else:
-
-                def iter_partitions():
-                    if test_targets:
-                        partition = tuple(test_targets)
-                        args = (output_dir, coverage)
-                        yield partition, args
-
-            try:
-                yield iter_partitions
-            finally:
-                _, error, _ = sys.exc_info()
-                reports.generate(output_dir, exc=error)
-
-    class Reports(object):
-        def __init__(self, junit_html_report, coverage):
-            self._junit_html_report = junit_html_report
-            self._coverage = coverage
-
-        def generate(self, output_dir, exc=None):
-            junit_report_path = self._junit_html_report.report(output_dir)
-            self._maybe_open_report(junit_report_path)
-
-            coverage_report_path = self._coverage.report(
-                output_dir, execution_failed_exception=exc
-            )
-            self._maybe_open_report(coverage_report_path)
-
-        def _maybe_open_report(self, report_file_path):
-            if report_file_path:
-                try:
-                    desktop.ui_open(report_file_path)
-                except desktop.OpenError as e:
-                    raise TaskError(e)
-
-    @contextmanager
-    def _isolation(self, per_target, all_targets):
-        run_dir = "_runs"
-        mode_dir = "isolated" if per_target else "combined"
-        batch_dir = str(self._batch_size) if self._batched else "all"
-        output_dir = os.path.join(
-            self.workdir, run_dir, Target.identify(all_targets), mode_dir, batch_dir
-        )
-        safe_mkdir(output_dir, clean=False)
-
-        if self._html_report:
-            junit_html_report = JUnitHtmlReport.create(
-                xml_dir=output_dir,
-                open_report=self.get_options().open,
-                logger=self.context.log,
-                error_on_conflict=True,
-            )
-=======
             return TestResult.successful
 
         # NB: If the TestRegistry fails to find the owning target of a failed test, the target key in
@@ -1412,7 +731,6 @@
                 logger=self.context.log,
                 error_on_conflict=self.get_options().html_report_error_on_conflict,
             )
->>>>>>> 2d6853ce
         else:
             junit_html_report = NoJunitHtmlReport()
 
