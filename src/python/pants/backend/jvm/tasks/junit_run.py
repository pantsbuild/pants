# coding=utf-8
# Copyright 2014 Pants project contributors (see CONTRIBUTORS.md).
# Licensed under the Apache License, Version 2.0 (see LICENSE).

from __future__ import (absolute_import, division, generators, nested_scopes, print_function,
                        unicode_literals, with_statement)

import copy
import fnmatch
import os
import sys
from abc import abstractmethod
from collections import defaultdict, namedtuple

from six.moves import range
from twitter.common.collections import OrderedSet

from pants import binary_util
from pants.backend.jvm.targets.java_tests import JavaTests as junit_tests
from pants.backend.jvm.tasks.jvm_task import JvmTask
from pants.backend.jvm.tasks.jvm_tool_task_mixin import JvmToolTaskMixin
from pants.base.build_environment import get_buildroot
from pants.base.exceptions import TargetDefinitionException, TaskError, TestFailedTaskError
from pants.base.workunit import WorkUnit
from pants.java.jar.shader import Shader
from pants.java.util import execute_java
from pants.util.contextutil import temporary_file_path
from pants.util.dirutil import (relativize_paths, safe_delete, safe_mkdir, safe_open, safe_rmtree,
                                touch)
from pants.util.strutil import safe_shlex_split
from pants.util.xml_parser import XmlParser


_CWD_NOT_PRESENT='CWD NOT PRESENT'

# TODO(ji): Add unit tests.
# TODO(ji): Add coverage in ci.run (https://github.com/pantsbuild/pants/issues/83)

# The helper classes (_JUnitRunner and its subclasses) need to use
# methods inherited by JUnitRun from Task. Rather than pass a reference
# to the entire Task instance, we isolate the methods that are used
# in a named tuple and pass that one around.

# TODO(benjy): Why? This seems unnecessarily clunky. The runners only exist because we can't
# (yet?) pick a Task type based on cmd-line flags. But they act "as-if" they were Task types,
# so it seems prefectly reasonable for them to have a reference to the task.
# This trick just makes debugging harder, and requires extra work when a runner implementation
# needs some new thing from the task.
# TODO(ji): (responding to benjy's) IIRC, I was carrying the reference to the Task in very early
# versions, and jsirois suggested that I switch to the current form.
_TaskExports = namedtuple('_TaskExports',
                          ['classpath',
                           'task_options',
                           'jvm_options',
                           'args',
                           'confs',
                           'register_jvm_tool',
                           'tool_classpath',
                           'workdir'])


def _classfile_to_classname(cls):
  clsname, _ = os.path.splitext(cls.replace('/', '.'))
  return clsname


class _JUnitRunner(object):
  """Helper class to run JUnit tests with or without coverage.

  The default behavior is to just run JUnit tests."""

  @classmethod
  def register_options(cls, register, register_jvm_tool):
    register('--skip', action='store_true', help='Skip running junit.')
    register('--fail-fast', action='store_true',
             help='Fail fast on the first test failure in a suite.')
    register('--batch-size', type=int, default=sys.maxint,
             help='Run at most this many tests in a single test process.')
    register('--test', action='append',
             help='Force running of just these tests.  Tests can be specified using any of: '
                  '[classname], [classname]#[methodname], [filename] or [filename]#[methodname]')
    register('--per-test-timer', action='store_true', help='Show progress and timer for each test.')
    register('--default-parallel', action='store_true',
             help='Run classes without @TestParallel or @TestSerial annotations in parallel.')
    register('--parallel-threads', type=int, default=0,
             help='Number of threads to run tests in parallel. 0 for autoset.')
    register('--test-shard',
             help='Subset of tests to run, in the form M/N, 0 <= M < N. '
                  'For example, 1/3 means run tests number 2, 5, 8, 11, ...')
    register('--suppress-output', action='store_true', default=True,
             help='Redirect test output to files in .pants.d/test/junit.')
    register('--cwd', default=_CWD_NOT_PRESENT, nargs='?',
             help='Set the working directory. If no argument is passed, use the first target path.')
    register_jvm_tool(register,
                      'junit',
                      main=JUnitRun._MAIN,
                      # TODO(John Sirois): Investigate how much less we can get away with.
                      # Clearly both tests and the runner need access to the same @Test, @Before,
                      # as well as other annotations, but there is also the Assert class and some
                      # subset of the @Rules, @Theories and @RunWith APIs.
                      custom_rules=[
                        Shader.exclude_package('org.junit', recursive=True),
                        Shader.exclude_package('org.hamcrest', recursive=True)
                      ])

  def __init__(self, task_exports, context):
    self._task_exports = task_exports
    self._context = context
    options = task_exports.task_options
    self._tests_to_run = options.test
    self._batch_size = options.batch_size
    self._fail_fast = options.fail_fast
    self._working_dir = self._pick_working_dir(options.cwd, context)
    self._args = copy.copy(task_exports.args)
    if options.suppress_output:
      self._args.append('-suppress-output')
    if self._fail_fast:
      self._args.append('-fail-fast')
    self._args.append('-outdir')
    self._args.append(task_exports.workdir)

    if options.per_test_timer:
      self._args.append('-per-test-timer')
    if options.default_parallel:
      self._args.append('-default-parallel')
    self._args.append('-parallel-threads')
    self._args.append(str(options.parallel_threads))

    if options.test_shard:
      self._args.append('-test-shard')
      self._args.append(options.test_shard)

  def execute(self, targets):
    # We only run tests within java_tests/junit_tests targets.
    #
    # But if coverage options are specified, we want to instrument
    # and report on all the original targets, not just the test targets.
    #
    # Thus, we filter out the non-java-tests targets first but
    # keep the original targets set intact for coverages.
    tests_and_targets = self._collect_test_targets(targets)

    if not tests_and_targets:
      return

    bootstrapped_cp = self._task_exports.tool_classpath('junit')
    junit_classpath = self._task_exports.classpath(targets, cp=bootstrapped_cp)

    self._context.release_lock()
    self.instrument(targets, tests_and_targets.keys(), junit_classpath)

    def _do_report(exception=None):
      self.report(targets, tests_and_targets.keys(), tests_failed_exception=exception)
    try:
      self.run(tests_and_targets, junit_classpath)
      _do_report(exception=None)
    except TaskError as e:
      _do_report(exception=e)
      raise

  def instrument(self, targets, tests, junit_classpath):
    """Called from coverage classes. Run any code instrumentation needed.

    Subclasses should override this if they need more work done.

    :param targets: an iterable that contains the targets to run tests for.
    :param tests: an iterable that contains all the test class names
      extracted from the testing targets.
    :param junit_classpath: the classpath that the instrumation tool needs.
    """
    pass

  def run(self, tests_and_targets, junit_classpath):
    """Run the tests in the appropriate environment.

    Subclasses should override this if they need more work done.

    :param tests_and_targets: a dict that contains all the test class names
      mapped to their targets extracted from the testing targets.
    :param junit_classpath: the collective classpath value under which
      the junit tests will be executed.
    """

    self._run_tests(tests_and_targets, junit_classpath, JUnitRun._MAIN)

  def report(self, targets, tests, tests_failed_exception):
    """Post-processing of any test output.

    Subclasses should override this if they need anything done here.

    :param targets: an iterable that contains the targets to run tests for.
    :param tests: an iterable that contains all the test class names
      extracted from the testing targets.
    :param tests_failed_exception: if the run() method throws an exception,
      pass that exception here. It is used to determine whether any partial
      coverage should happen, if at all.
    """
    pass

  def _collect_test_targets(self, targets):
    """Returns a mapping from test names to target objects for all tests that
    are included in targets. If self._tests_to_run is set, return {test: None}
    for these tests instead."""

    java_tests_targets = list(self._test_target_candidates(targets))
    tests_from_targets = dict(list(self._calculate_tests_from_targets(java_tests_targets)))

    if self._tests_to_run:
      # Find matching targets to any requested test.
      tests_with_targets = {}
      for test in self._get_tests_to_run():
        # A test might contain #specific_method, which is not needed to find a target.
        test_class_name = test.partition('#')[0]
        target = tests_from_targets.get(test_class_name)
        tests_with_targets[test] = target
      return tests_with_targets
    else:
      return tests_from_targets

  def _pick_working_dir(self, cwd_opt, context):
    if not cwd_opt and context.target_roots:
      # If the --cwd flag is present with no value and there are target roots,
      # set the working dir to the first target root's BUILD file path
      return context.target_roots[0].address.spec_path
    elif cwd_opt != _CWD_NOT_PRESENT and cwd_opt:
      # If the --cwd is present and has a value other than _CWD_NOT_PRESENT, use the value
      return cwd_opt
    else:
      return get_buildroot()

  def _get_failed_targets(self, tests_and_targets):
    """Return a list of failed targets.

    Analyzes JUnit XML files to figure out which test had failed.

    :tests_and_targets: {test: target} mapping.
    """

    def get_test_filename(test):
      return os.path.join(self._task_exports.workdir, 'TEST-{0}.xml'.format(test))

    failed_targets = []

    for test, target in tests_and_targets.items():
      if target is None:
        self._context.log.warn('Unknown target for test %{0}'.format(test))

      filename = get_test_filename(test)

      if os.path.exists(filename):
        try:
          xml = XmlParser.from_file(filename)
          str_failures = xml.get_attribute('testsuite', 'failures')
          int_failures = int(str_failures)

          if target and (int_failures > 0):
            failed_targets.append(target)
        except (XmlParser.XmlError, ValueError) as e:
          self._context.log.error('Error parsing test result file {0}: {1}'.format(filename, e))

    return failed_targets

  def _run_tests(self, tests_and_targets, classpath, main, extra_jvm_options=None):
    extra_jvm_options = extra_jvm_options or []

    result = 0
    for batch in self._partition(tests_and_targets.keys()):
      with binary_util.safe_args(batch, self._task_exports.task_options) as batch_tests:
        result += abs(execute_java(
          classpath=classpath,
          main=main,
          jvm_options=self._task_exports.jvm_options + extra_jvm_options,
          args=self._args + batch_tests + [u'-xmlreport'],
          workunit_factory=self._context.new_workunit,
          workunit_name='run',
          workunit_labels=[WorkUnit.TEST],
          cwd=self._working_dir
        ))

        if result != 0 and self._fail_fast:
          break

    if result != 0:
      failed_targets = self._get_failed_targets(tests_and_targets)
      raise TestFailedTaskError(
        'java {0} ... exited non-zero ({1})'.format(main, result),
        failed_targets=failed_targets
      )

  def _partition(self, tests):
    stride = min(self._batch_size, len(tests))
    for i in range(0, len(tests), stride):
      yield tests[i:i+stride]

  def _get_tests_to_run(self):
    for test_spec in self._tests_to_run:
      for c in self._interpret_test_spec(test_spec):
        yield c

  def _test_target_candidates(self, targets):
    for target in targets:
      if isinstance(target, junit_tests):
        yield target

  def _calculate_tests_from_targets(self, targets):
    """
    :param list targets: list of targets to calculate test classes for.
    generates tuples (class_name, target).
    """
    targets_to_classes = self._context.products.get_data('classes_by_target')
    for target in self._test_target_candidates(targets):
      target_products = targets_to_classes.get(target)
      if target_products:
        for _, classes in target_products.rel_paths():
          for cls in classes:
            yield (_classfile_to_classname(cls), target)

  def _classnames_from_source_file(self, srcfile):
    relsrc = os.path.relpath(srcfile, get_buildroot())
    source_products = self._context.products.get_data('classes_by_source').get(relsrc)
    if not source_products:
      # It's valid - if questionable - to have a source file with no classes when, for
      # example, the source file has all its code commented out.
      self._context.log.warn('Source file {0} generated no classes'.format(srcfile))
    else:
      for _, classes in source_products.rel_paths():
        for cls in classes:
          yield _classfile_to_classname(cls)

  def _interpret_test_spec(self, test_spec):
    components = test_spec.split('#', 2)
    classname_or_srcfile = components[0]
    methodname = '#' + components[1] if len(components) == 2 else ''

    if os.path.exists(classname_or_srcfile):  # It's a source file.
      srcfile = classname_or_srcfile  # Alias for clarity.
      for cls in self._classnames_from_source_file(srcfile):
        # Tack the methodname onto all classes in the source file, as we
        # can't know which method the user intended.
        yield cls + methodname
    else:  # It's a classname.
      classname = classname_or_srcfile
      yield classname + methodname


class _Coverage(_JUnitRunner):
  """Base class for emma-like coverage processors. Do not instantiate."""

  @classmethod
  def register_options(cls, register, register_jvm_tool):
    register('--coverage-patterns', action='append',
             help='Restrict coverage measurement. Values are class name prefixes in dotted form '
                  'with ? and * wildcards. If preceded with a - the pattern is excluded. For '
                  'example, to include all code in org.pantsbuild.raven except claws and the eye you '
                  'would use: {flag}=org.pantsbuild.raven.* {flag}=-org.pantsbuild.raven.claw '
                  '{flag}=-org.pantsbuild.raven.Eye.'.format(flag='--coverage_patterns'))
    register('--coverage-jvm-options', action='append',
             help='JVM flags to be added when running the coverage processor. For example: '
                  '{flag}=-Xmx4g {flag}=-XX:MaxPermSize=1g'.format(flag='--coverage-jvm-options'))
    register('--coverage-console', action='store_true', default=True,
             help='Output a simple coverage report to the console.')
    register('--coverage-xml', action='store_true',
             help='Output an XML coverage report.')
    register('--coverage-html', action='store_true',
            help='Output an HTML coverage report.')
    register('--coverage-html-open', action='store_true',
             help='Open the generated HTML coverage report in a browser. Implies --coverage-html.')
    register('--coverage-force', action='store_true',
             help='Attempt to run the reporting phase of coverage even if tests failed '
                  '(defaults to False, as otherwise the coverage results would be unreliable).')

  def __init__(self, task_exports, context):
    super(_Coverage, self).__init__(task_exports, context)
    options = task_exports.task_options
    self._coverage = options.coverage
    self._coverage_filters = options.coverage_patterns or []

    self._coverage_jvm_options = []
    for jvm_option in options.coverage_jvm_options:
      self._coverage_jvm_options.extend(safe_shlex_split(jvm_option))

    self._coverage_dir = os.path.join(task_exports.workdir, 'coverage')
    self._coverage_instrument_dir = os.path.join(self._coverage_dir, 'classes')
    # TODO(ji): These may need to be transferred down to the Emma class, as the suffixes
    # may be emma-specific. Resolve when we also provide cobertura support.
    self._coverage_metadata_file = os.path.join(self._coverage_dir, 'coverage.em')
    self._coverage_file = os.path.join(self._coverage_dir, 'coverage.ec')
    self._coverage_report_console = options.coverage_console
    self._coverage_console_file = os.path.join(self._coverage_dir, 'coverage.txt')

    self._coverage_report_xml = options.coverage_xml
    self._coverage_xml_file = os.path.join(self._coverage_dir, 'coverage.xml')

    self._coverage_report_html_open = options.coverage_html_open
    self._coverage_report_html = self._coverage_report_html_open or options.coverage_html
    self._coverage_html_file = os.path.join(self._coverage_dir, 'html', 'index.html')
    self._coverage_force = options.coverage_force

  @abstractmethod
  def instrument(self, targets, tests, junit_classpath):
    pass

  @abstractmethod
  def run(self, tests_and_targets, junit_classpath):
    pass

  @abstractmethod
  def report(self, targets, tests, tests_failed_exception):
    pass

  # Utility methods, called from subclasses
  def is_coverage_target(self, tgt):
    return (tgt.is_java or tgt.is_scala) and not tgt.is_test and not tgt.is_codegen

  def get_coverage_patterns(self, targets):
    if self._coverage_filters:
      return self._coverage_filters
    else:
      classes_under_test = set()
      classes_by_source = self._context.products.get_data('classes_by_source')

      def add_sources_under_test(tgt):
        if self.is_coverage_target(tgt):
          for source in tgt.sources_relative_to_buildroot():
            source_products = classes_by_source.get(source)
            if source_products:
              for _, classes in source_products.rel_paths():
                classes_under_test.update(_classfile_to_classname(cls) for cls in classes)

      for target in targets:
        target.walk(add_sources_under_test)
      return classes_under_test


class Emma(_Coverage):
  """Class to run coverage tests with Emma."""

  @classmethod
  def register_options(cls, register, register_jvm_tool):
    register_jvm_tool(register, 'emma')

  def instrument(self, targets, tests, junit_classpath):
    safe_mkdir(self._coverage_instrument_dir, clean=True)
    self._emma_classpath = self._task_exports.tool_classpath('emma')
    with binary_util.safe_args(self.get_coverage_patterns(targets),
                               self._task_exports.task_options) as patterns:
      args = [
        'instr',
        '-out', self._coverage_metadata_file,
        '-d', self._coverage_instrument_dir,
        '-cp', os.pathsep.join(junit_classpath),
        '-exit'
        ]
      for pattern in patterns:
        args.extend(['-filter', pattern])
      main = 'emma'
      result = execute_java(classpath=self._emma_classpath,
                            main=main,
                            jvm_options=self._coverage_jvm_options,
                            args=args,
                            workunit_factory=self._context.new_workunit,
                            workunit_name='emma-instrument')
      if result != 0:
        raise TaskError("java {0} ... exited non-zero ({1})"
                        " 'failed to instrument'".format(main, result))

  def run(self, tests_and_targets, junit_classpath):
    self._run_tests(tests_and_targets,
                    [self._coverage_instrument_dir] + junit_classpath + self._emma_classpath,
                    JUnitRun._MAIN,
                    extra_jvm_options=['-Demma.coverage.out.file={0}'.format(self._coverage_file)])

  def report(self, targets, tests, tests_failed_exception=None):
    if tests_failed_exception:
      self._context.log.warn('Test failed: {0}'.format(str(tests_failed_exception)))
      if self._coverage_force:
        self._context.log.warn('Generating report even though tests failed')
      else:
        return
    args = [
      'report',
      '-in', self._coverage_metadata_file,
      '-in', self._coverage_file,
      '-exit'
      ]
    source_bases = set()

    def collect_source_base(target):
      if self.is_coverage_target(target):
        source_bases.add(target.target_base)
    for target in self._test_target_candidates(targets):
      target.walk(collect_source_base)
    for source_base in source_bases:
      args.extend(['-sp', source_base])

    sorting = ['-Dreport.sort', '+name,+class,+method,+block']
    if self._coverage_report_console:
      args.extend(['-r', 'txt',
                   '-Dreport.txt.out.file={0}'.format(self._coverage_console_file)] + sorting)
    if self._coverage_report_xml:
      args.extend(['-r', 'xml', '-Dreport.xml.out.file={0}'.format(self._coverage_xml_file)])
    if self._coverage_report_html:
      args.extend(['-r', 'html',
                   '-Dreport.html.out.file={0}'.format(self._coverage_html_file),
                   '-Dreport.out.encoding=UTF-8'] + sorting)

    main = 'emma'
    result = execute_java(classpath=self._emma_classpath,
                          main=main,
                          jvm_options=self._coverage_jvm_options,
                          args=args,
                          workunit_factory=self._context.new_workunit,
                          workunit_name='emma-report')
    if result != 0:
      raise TaskError("java {0} ... exited non-zero ({1})"
                      " 'failed to generate code coverage reports'".format(main, result))

    if self._coverage_report_console:
      with safe_open(self._coverage_console_file) as console_report:
        sys.stdout.write(console_report.read())
    if self._coverage_report_html_open:
      binary_util.ui_open(self._coverage_html_file)


class Cobertura(_Coverage):
  """Class to run coverage tests with cobertura."""

  @classmethod
  def register_options(cls, register, register_jvm_tool):
    register_jvm_tool(register, 'cobertura-instrument')
    register_jvm_tool(register, 'cobertura-run')
    register_jvm_tool(register, 'cobertura-report')

  def __init__(self, task_exports, context):
    super(Cobertura, self).__init__(task_exports, context)
    self._coverage_datafile = os.path.join(self._coverage_dir, 'cobertura.ser')
    touch(self._coverage_datafile)
    self._rootdirs = defaultdict(OrderedSet)
    self._include_filters = []
    self._exclude_filters = []
    for filt in self._coverage_filters:
      if filt[0] == '-':
        self._exclude_filters.append(filt[1:])
      else:
        self._include_filters.append(filt)
    self._nothing_to_instrument = True

  def instrument(self, targets, tests, junit_classpath):
    cobertura_cp = self._task_exports.tool_classpath('cobertura-instrument')
    aux_classpath = os.pathsep.join(relativize_paths(junit_classpath, get_buildroot()))
    safe_delete(self._coverage_datafile)
    classes_by_target = self._context.products.get_data('classes_by_target')
    for target in targets:
      if self.is_coverage_target(target):
        classes_by_rootdir = classes_by_target.get(target)
        if classes_by_rootdir:
          for root, products in classes_by_rootdir.rel_paths():
            self._rootdirs[root].update(products)
    # Cobertura uses regular expressions for filters, and even then there are still problems
    # with filtering. It turned out to be easier to just select which classes to instrument
    # by filtering them here.
    # TODO(ji): Investigate again how we can use cobertura's own filtering mechanisms.
    if self._coverage_filters:
      for basedir, classes in self._rootdirs.items():
        updated_classes = []
        for cls in classes:
          does_match = False
          for positive_filter in self._include_filters:
            if fnmatch.fnmatchcase(_classfile_to_classname(cls), positive_filter):
              does_match = True
          for negative_filter in self._exclude_filters:
            if fnmatch.fnmatchcase(_classfile_to_classname(cls), negative_filter):
              does_match = False
          if does_match:
            updated_classes.append(cls)
        self._rootdirs[basedir] = updated_classes
    for basedir, classes in self._rootdirs.items():
      if not classes:
        continue  # No point in running instrumentation if there is nothing to instrument!
      self._nothing_to_instrument = False
      args = [
        '--basedir',
        basedir,
        '--datafile',
        self._coverage_datafile,
        '--auxClasspath',
        aux_classpath,
        ]
      with temporary_file_path(cleanup=False) as instrumented_classes_file:
        with file(instrumented_classes_file, 'wb') as icf:
          icf.write(('\n'.join(classes) + '\n').encode('utf-8'))
        self._context.log.debug('instrumented classes in {0}'.format(instrumented_classes_file))
        args.append('--listOfFilesToInstrument')
        args.append(instrumented_classes_file)
        main = 'net.sourceforge.cobertura.instrument.InstrumentMain'
        result = execute_java(classpath=cobertura_cp,
                              main=main,
                              jvm_options=self._coverage_jvm_options,
                              args=args,
                              workunit_factory=self._context.new_workunit,
                              workunit_name='cobertura-instrument')
      if result != 0:
        raise TaskError("java {0} ... exited non-zero ({1})"
                        " 'failed to instrument'".format(main, result))

  def run(self, tests_and_targets, junit_classpath):
    if self._nothing_to_instrument:
      self._context.log.warn('Nothing found to instrument, skipping tests...')
      return
    cobertura_cp = self._task_exports.tool_classpath('cobertura-run')
    self._run_tests(tests_and_targets,
                    cobertura_cp + junit_classpath,
                    JUnitRun._MAIN,
                    extra_jvm_options=['-Dnet.sourceforge.cobertura.datafile=' + self._coverage_datafile])

  def _build_sources_by_class(self):
    """Invert classes_by_source."""

    classes_by_source = self._context.products.get_data('classes_by_source')
    source_by_class = dict()
    for source_file, source_products in classes_by_source.items():
      for root, products in source_products.rel_paths():
        for product in products:
          if not '$' in product:
            if source_by_class.get(product):
              if source_by_class.get(product) != source_file:
                self._context.log.warn(
                  'Inconsistency finding source for class {0}: already had {1}, also found {2}'
                  .format(product, source_by_class.get(product), source_file))
            else:
              source_by_class[product] = source_file
    return source_by_class

  def report(self, targets, tests, tests_failed_exception=None):
    if self._nothing_to_instrument:
      self._context.log.warn('Nothing found to instrument, skipping report...')
      return
    if tests_failed_exception:
      self._context.log.warn('Test failed: {0}'.format(tests_failed_exception))
      if self._coverage_force:
        self._context.log.warn('Generating report even though tests failed.')
      else:
        return
    cobertura_cp = self._task_exports.tool_classpath('cobertura-report')
    # Link files in the real source tree to files named using the classname.
    # Do not include class file names containing '$', as these will always have
    # a corresponding $-less class file, and they all point back to the same
    # source.
    # Put all these links to sources under self._coverage_dir/src
    all_classes = set()
    for basedir, classes in self._rootdirs.items():
      all_classes.update([cls for cls in classes if '$' not in cls])
    sources_by_class = self._build_sources_by_class()
    coverage_source_root_dir = os.path.join(self._coverage_dir, 'src')
    safe_rmtree(coverage_source_root_dir)
    for cls in all_classes:
      source_file = sources_by_class.get(cls)
      if source_file:
        # the class in @cls
        #    (e.g., 'org/pantsbuild/example/hello/welcome/WelcomeEverybody.class')
        # was compiled from the file in @source_file
        #    (e.g., 'src/scala/org/pantsbuild/example/hello/welcome/Welcome.scala')
        # Note that, in the case of scala files, the path leading up to Welcome.scala does not
        # have to match the path in the corresponding .class file AT ALL. In this example,
        # @source_file could very well have been 'src/hello-kitty/Welcome.scala'.
        # However, cobertura expects the class file path to match the corresponding source
        # file path below the source base directory(ies) (passed as (a) positional argument(s)),
        # while it still gets the source file basename from the .class file.
        # Here we create a fake hierachy under coverage_dir/src to mimic what cobertura expects.

        class_dir = os.path.dirname(cls)   # e.g., 'org/pantsbuild/example/hello/welcome'
        fake_source_directory = os.path.join(coverage_source_root_dir, class_dir)
        safe_mkdir(fake_source_directory)
        fake_source_file = os.path.join(fake_source_directory, os.path.basename(source_file))
        try:
          os.symlink(os.path.relpath(source_file, fake_source_directory),
                     fake_source_file)
        except OSError as e:
          # These warnings appear when source files contain multiple classes.
          self._context.log.warn(
            'Could not symlink {0} to {1}: {2}'.format(source_file, fake_source_file, e))
      else:
        self._context.log.error('class {0} does not exist in a source file!'.format(cls))
    report_formats = []
    if self._coverage_report_xml:
      report_formats.append('xml')
    if self._coverage_report_html:
      report_formats.append('html')
    for report_format in report_formats:
      report_dir = os.path.join(self._coverage_dir, report_format)
      safe_mkdir(report_dir, clean=True)
      args = [
        coverage_source_root_dir,
        '--datafile',
        self._coverage_datafile,
        '--destination',
        report_dir,
        '--format',
        report_format,
        ]
      main = 'net.sourceforge.cobertura.reporting.ReportMain'
      result = execute_java(classpath=cobertura_cp,
                            main=main,
                            jvm_options=self._coverage_jvm_options,
                            args=args,
                            workunit_factory=self._context.new_workunit,
                            workunit_name='cobertura-report-' + report_format)
      if result != 0:
        raise TaskError("java {0} ... exited non-zero ({1})"
                        " 'failed to report'".format(main, result))


class JUnitRun(JvmTask, JvmToolTaskMixin):
  _MAIN = 'org.pantsbuild.tools.junit.ConsoleRunner'

  @classmethod
  def register_options(cls, register):
    super(JUnitRun, cls).register_options(register)
    # TODO: Yuck, but can't be helped until we refactor the _JUnitRunner/_TaskExports mechanism.
    for c in [_JUnitRunner, _Coverage, Emma, Cobertura]:
      c.register_options(register, cls.register_jvm_tool)
    register('--coverage', action='store_true', help='Collect code coverage data.')
    register('--coverage-processor', default='emma', help='Which coverage subsystem to use.')

  @classmethod
  def prepare(cls, options, round_manager):
    super(JUnitRun, cls).prepare(options, round_manager)
    round_manager.require_data('resources_by_target')

    # List of FQCN, FQCN#method, sourcefile or sourcefile#method.
    round_manager.require_data('classes_by_target')
    round_manager.require_data('classes_by_source')

  def __init__(self, *args, **kwargs):
    super(JUnitRun, self).__init__(*args, **kwargs)

    task_exports = _TaskExports(classpath=self.classpath,
                                task_options=self.get_options(),
                                jvm_options=self.jvm_options,
                                args=self.args,
                                confs=self.confs,
                                register_jvm_tool=self.register_jvm_tool,
                                tool_classpath=self.tool_classpath,
                                workdir=self.workdir)

    options = self.get_options()
    if options.coverage or options.coverage_html_open:
      coverage_processor = options.coverage_processor
      if coverage_processor == 'emma':
        self._runner = Emma(task_exports, self.context)
      elif coverage_processor == 'cobertura':
        self._runner = Cobertura(task_exports, self.context)
      else:
        raise TaskError('unknown coverage processor {0}'.format(coverage_processor))
    else:
      self._runner = _JUnitRunner(task_exports, self.context)

  def execute(self):
    def is_junit_test(target):
<<<<<<< HEAD
      if isinstance(target, junit_tests):
        if target.payload.sources.source_paths:
          return True
        else:
          # TODO: move this check to an optional phase in goal_runner, so
          # that missing sources can be detected early.
          msg = 'JavaTests target must include a non-empty set of sources.'
          raise TargetDefinitionException(target, msg)
      else:
        return False
=======
      return isinstance(target, junit_tests)
>>>>>>> 8d03bf05

    if not self.get_options().skip:
      targets = list(filter(is_junit_test, self.context.targets()))
      if targets:
<<<<<<< HEAD
=======
        for target in targets:
          # TODO: move this check to an optional phase in goal_runner, so
          # that missing sources can be detected early.
          if not target.payload.sources.source_paths:
            msg = 'JavaTests target {} must include a non-empty set of sources.'.format(target.address.spec)
            raise TargetDefinitionException(target, msg)

>>>>>>> 8d03bf05
        self._runner.execute(targets)<|MERGE_RESOLUTION|>--- conflicted
+++ resolved
@@ -757,26 +757,11 @@
 
   def execute(self):
     def is_junit_test(target):
-<<<<<<< HEAD
-      if isinstance(target, junit_tests):
-        if target.payload.sources.source_paths:
-          return True
-        else:
-          # TODO: move this check to an optional phase in goal_runner, so
-          # that missing sources can be detected early.
-          msg = 'JavaTests target must include a non-empty set of sources.'
-          raise TargetDefinitionException(target, msg)
-      else:
-        return False
-=======
       return isinstance(target, junit_tests)
->>>>>>> 8d03bf05
 
     if not self.get_options().skip:
       targets = list(filter(is_junit_test, self.context.targets()))
       if targets:
-<<<<<<< HEAD
-=======
         for target in targets:
           # TODO: move this check to an optional phase in goal_runner, so
           # that missing sources can be detected early.
@@ -784,5 +769,4 @@
             msg = 'JavaTests target {} must include a non-empty set of sources.'.format(target.address.spec)
             raise TargetDefinitionException(target, msg)
 
->>>>>>> 8d03bf05
         self._runner.execute(targets)