--- conflicted
+++ resolved
@@ -895,24 +895,10 @@
     else:
       self._runner = _JUnitRunner(task_exports, self.context)
 
-<<<<<<< HEAD
-  def execute(self):
-    if not self.get_options().skip:
-      targets = self.context.targets()
-      # TODO: move this check to an optional phase in goal_runner, so
-      # that missing sources can be detected early.
-      if not self.get_options().allow_empty_sources:
-        for target in targets:
-          if isinstance(target, junit_tests) and not target.payload.sources.source_paths:
-            msg = 'JavaTests target must include a non-empty set of sources.'
-            raise TargetDefinitionException(target, msg)
-
-      self._runner.execute(targets)
-
   @deprecated('0.0.55', 'emma support will be removed in future versions.')
   def _build_emma_coverage_engine(self, task_exports):
     return Emma(task_exports, self.context)
-=======
+
   def _test_target_filter(self):
     def target_filter(target):
       return isinstance(target, junit_tests)
@@ -926,5 +912,4 @@
       raise TargetDefinitionException(target, msg)
 
   def _execute(self, targets):
-    self._runner.execute(targets)
->>>>>>> b5da65d5
+    self._runner.execute(targets)