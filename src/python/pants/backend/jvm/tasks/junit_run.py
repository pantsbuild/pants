--- conflicted
+++ resolved
@@ -34,10 +34,9 @@
 
 
 class JUnitRun(PartitionedTestRunnerTaskMixin, JvmToolTaskMixin, JvmTask):
-<<<<<<< HEAD
     """
-  :API: public
-  """
+    :API: public
+    """
 
     @classmethod
     def implementation_version(cls):
@@ -272,268 +271,6 @@
     def _spawn(self, distribution, executor=None, *args, **kwargs):
         """Returns a processhandler to a process executing java.
 
-    :param Executor executor: the java subprocess executor to use. If not specified, construct
-      using the distribution.
-    :param Distribution distribution: The JDK or JRE installed.
-    :rtype: ProcessHandler
-    """
-
-        actual_executor = executor or SubprocessExecutor(distribution)
-        return distribution.execute_java_async(*args, executor=actual_executor, **kwargs)
-
-    def execute_java_for_coverage(self, targets, *args, **kwargs):
-        """Execute java for targets directly and don't use the test mixin.
-
-    This execution won't be wrapped with timeouts and other test mixin code common
-    across test targets. Used for coverage instrumentation.
-    """
-
-        distribution = self.preferred_jvm_distribution_for_targets(
-            [t for t in targets if isinstance(t, JUnitTests)], strict=self._strict_jvm_version
-        )
-        actual_executor = SubprocessExecutor(distribution)
-        return distribution.execute_java(*args, executor=actual_executor, **kwargs)
-
-    def _collect_test_targets(self, targets):
-        """Return a test registry mapping the tests found in the given targets.
-=======
-    """
-    :API: public
-    """
-
-    @classmethod
-    def implementation_version(cls):
-        return super().implementation_version() + [("JUnitRun", 3)]
-
-    _BATCH_ALL = sys.maxsize
-
-    @classmethod
-    def register_options(cls, register):
-        super().register_options(register)
-
-        register(
-            "--batch-size",
-            advanced=True,
-            type=int,
-            default=cls._BATCH_ALL,
-            fingerprint=True,
-            help="Run at most this many tests in a single test process.",
-        )
-        register(
-            "--test",
-            type=list,
-            fingerprint=True,
-            help="Force running of just these tests. Tests can be specified using any of: "
-            "[classname], [classname]#[methodname], [fully qualified classname], "
-            "[fully qualified classname]#[methodname]. If classname is not fully qualified, "
-            "all matching tests will be run. For example, if `foo.bar.TestClass` and "
-            "`foo.baz.TestClass` exist and `TestClass` is supplied, then both will run.",
-        )
-        register("--per-test-timer", type=bool, help="Show progress and timer for each test.")
-        register(
-            "--default-concurrency",
-            advanced=True,
-            fingerprint=True,
-            choices=JUnitTests.VALID_CONCURRENCY_OPTS,
-            default=JUnitTests.CONCURRENCY_SERIAL,
-            help="Set the default concurrency mode for running tests not annotated with"
-            " @TestParallel or @TestSerial.",
-        )
-        register(
-            "--parallel-threads",
-            advanced=True,
-            type=int,
-            default=0,
-            fingerprint=True,
-            help="Number of threads to run tests in parallel. 0 for autoset.",
-        )
-        register(
-            "--test-shard",
-            advanced=True,
-            fingerprint=True,
-            help="Subset of tests to run, in the form M/N, 0 <= M < N. "
-            "For example, 1/3 means run tests number 2, 5, 8, 11, ...",
-        )
-        register(
-            "--output-mode",
-            choices=["ALL", "FAILURE_ONLY", "NONE"],
-            default="NONE",
-            help="Specify what part of output should be passed to stdout. "
-            "In case of FAILURE_ONLY and parallel tests execution "
-            "output can be partial or even wrong. "
-            "All tests output also redirected to files in .pants.d/test/junit.",
-        )
-        register(
-            "--cwd",
-            advanced=True,
-            fingerprint=True,
-            help="Set the working directory. If no argument is passed, use the build root. "
-            "If cwd is set on a target, it will supersede this option. It is an error to "
-            "use this option in combination with `--chroot`",
-        )
-        register(
-            "--strict-jvm-version",
-            type=bool,
-            advanced=True,
-            fingerprint=True,
-            help="If true, will strictly require running junits with the same version of java as "
-            "the platform -target level. Otherwise, the platform -target level will be "
-            "treated as the minimum jvm to run.",
-        )
-        register(
-            "--failure-summary",
-            type=bool,
-            default=True,
-            help="If true, includes a summary of which test-cases failed at the end of a failed "
-            "junit run.",
-        )
-        register(
-            "--allow-empty-sources",
-            type=bool,
-            advanced=True,
-            fingerprint=True,
-            help="Allows a junit_tests() target to be defined with no sources.  Otherwise,"
-            "such a target will raise an error during the test run.",
-        )
-        register(
-            "--use-experimental-runner",
-            type=bool,
-            advanced=True,
-            fingerprint=True,
-            help="Use experimental junit-runner logic for more options for parallelism.",
-        )
-        register(
-            "--html-report",
-            type=bool,
-            fingerprint=True,
-            help="If true, generate an html summary report of tests that were run.",
-        )
-        register(
-            "--html-report-error-on-conflict",
-            type=bool,
-            default=True,
-            help="If true, error when duplicate test cases are found in html results",
-        )
-        register(
-            "--open",
-            type=bool,
-            help="Attempt to open the html summary report in a browser (implies --html-report)",
-        )
-
-        # TODO(jtrobec): Remove direct register when coverage steps are moved to their own subsystem.
-        CodeCoverage.register_junit_options(register, cls.register_jvm_tool)
-
-    @classmethod
-    def subsystem_dependencies(cls):
-        return super().subsystem_dependencies() + (CodeCoverage, JUnit)
-
-    @classmethod
-    def prepare(cls, options, round_manager):
-        super().prepare(options, round_manager)
-
-        # Compilation and resource preparation must have completed.
-        round_manager.require_data("runtime_classpath")
-
-    class OptionError(TaskError):
-        """Indicates an invalid combination of options for this task."""
-
-    def __init__(self, *args, **kwargs):
-        super().__init__(*args, **kwargs)
-
-        options = self.get_options()
-        self._tests_to_run = options.test
-        self._batch_size = options.batch_size
-
-        if options.cwd and self.run_tests_in_chroot:
-            raise self.OptionError(
-                "Cannot set both `cwd` ({}) and ask for a `chroot` at the same time.".format(
-                    options.cwd
-                )
-            )
-
-        if self.run_tests_in_chroot:
-            self._working_dir = None
-        else:
-            self._working_dir = options.cwd or get_buildroot()
-
-        self._strict_jvm_version = options.strict_jvm_version
-        self._failure_summary = options.failure_summary
-        self._open = options.open
-        self._html_report = self._open or options.html_report
-
-    @memoized_method
-    def _args(self, fail_fast, output_dir):
-        args = self.args[:]
-
-        options = self.get_options()
-        if options.output_mode == "ALL":
-            args.append("-output-mode=ALL")
-        elif options.output_mode == "FAILURE_ONLY":
-            args.append("-output-mode=FAILURE_ONLY")
-        else:
-            args.append("-output-mode=NONE")
-
-        if fail_fast:
-            args.append("-fail-fast")
-        args.append("-outdir")
-        args.append(output_dir)
-        if options.per_test_timer:
-            args.append("-per-test-timer")
-
-        if options.default_concurrency == JUnitTests.CONCURRENCY_PARALLEL_CLASSES_AND_METHODS:
-            if not options.use_experimental_runner:
-                self.context.log.warn(
-                    "--default-concurrency=PARALLEL_CLASSES_AND_METHODS is "
-                    "experimental, use --use-experimental-runner."
-                )
-            args.append("-default-concurrency")
-            args.append("PARALLEL_CLASSES_AND_METHODS")
-        elif options.default_concurrency == JUnitTests.CONCURRENCY_PARALLEL_METHODS:
-            if not options.use_experimental_runner:
-                self.context.log.warn(
-                    "--default-concurrency=PARALLEL_METHODS is experimental, use "
-                    "--use-experimental-runner."
-                )
-            if options.test_shard:
-                # NB(zundel): The experimental junit runner doesn't support test sharding natively.  The
-                # legacy junit runner allows both methods and classes to run in parallel with this option.
-                self.context.log.warn(
-                    "--default-concurrency=PARALLEL_METHODS with test sharding will "
-                    "run classes in parallel too."
-                )
-            args.append("-default-concurrency")
-            args.append("PARALLEL_METHODS")
-        elif options.default_concurrency == JUnitTests.CONCURRENCY_PARALLEL_CLASSES:
-            args.append("-default-concurrency")
-            args.append("PARALLEL_CLASSES")
-        elif options.default_concurrency == JUnitTests.CONCURRENCY_SERIAL:
-            args.append("-default-concurrency")
-            args.append("SERIAL")
-
-        args.append("-parallel-threads")
-        args.append(str(options.parallel_threads))
-
-        if options.test_shard:
-            args.append("-test-shard")
-            args.append(options.test_shard)
-
-        if options.use_experimental_runner:
-            self.context.log.info("Using experimental junit-runner logic.")
-            args.append("-use-experimental-runner")
-
-        return args
-
-    def classpath(self, targets, classpath_product=None, **kwargs):
-        return super().classpath(
-            targets,
-            classpath_product=classpath_product,
-            include_scopes=Scopes.JVM_TEST_SCOPES,
-            **kwargs,
-        )
-
-    def _spawn(self, distribution, executor=None, *args, **kwargs):
-        """Returns a processhandler to a process executing java.
-
         :param Executor executor: the java subprocess executor to use. If not specified, construct
           using the distribution.
         :param Distribution distribution: The JDK or JRE installed.
@@ -565,210 +302,6 @@
         :rtype: :class:`pants.java.junit.junit_xml_parser.Test.RegistryOfTests`
         """
 
-        test_registry = RegistryOfTests(tuple(self._calculate_tests_from_targets(targets)))
-
-        if targets and self._tests_to_run:
-            matched_spec_to_target, unknown_tests = test_registry.match_test_spec(
-                self._get_possible_tests_to_run()
-            )
-            if len(unknown_tests) > 0:
-                raise TaskError(
-                    "No target found for test specifier(s):\n\n  '{}'\n\nPlease change "
-                    "specifier or bring in the proper target(s).".format(
-                        "'\n  '".join(t.render_test_spec() for t in unknown_tests)
-                    )
-                )
-
-            return RegistryOfTests(matched_spec_to_target)
-        else:
-            return test_registry
-
-    @property
-    def _batched(self):
-        return self._batch_size != self._BATCH_ALL
-
-    def run_tests(self, fail_fast, test_targets, output_dir, coverage, complete_test_registry):
-        test_registry = complete_test_registry.filter(test_targets)
-        if test_registry.empty:
-            return TestResult.successful
-
-        coverage.instrument(output_dir)
-
-        def parse_error_handler(parse_error):
-            # Just log and move on since the result is only used to characterize failures, and raising
-            # an error here would just distract from the underlying test failures.
-            self.context.log.error(
-                "Error parsing test result file {path}: {cause}".format(
-                    path=parse_error.xml_path, cause=parse_error.cause
-                )
-            )
->>>>>>> 57058728
-
-        # The 'instrument_classpath' product below below will be `None` if not set, and we'll default
-        # back to runtime_classpath
-        classpath_product = self.context.products.get_data("instrument_classpath")
-
-        result = 0
-        for batch_id, (properties, batch) in enumerate(self._iter_batches(test_registry)):
-            (
-                workdir,
-                platform,
-                target_jvm_options,
-                target_env_vars,
-                concurrency,
-                threads,
-            ) = properties
-
-            batch_output_dir = output_dir
-            if self._batched:
-                batch_output_dir = os.path.join(batch_output_dir, f"batch-{batch_id}")
-
-            run_modifications = coverage.run_modifications(batch_output_dir)
-            self.context.log.debug(f"run_modifications: {run_modifications}")
-
-            extra_jvm_options = run_modifications.extra_jvm_options
-
-            # Batches of test classes will likely exist within the same targets: dedupe them.
-            relevant_targets = {test_registry.get_owning_target(t) for t in batch}
-
-            complete_classpath = OrderedSet()
-            complete_classpath.update(run_modifications.classpath_prepend)
-            complete_classpath.update(JUnit.global_instance().runner_classpath(self.context))
-            complete_classpath.update(
-                self.classpath(relevant_targets, classpath_product=classpath_product)
-            )
-
-            distribution = self.preferred_jvm_distribution([platform], self._strict_jvm_version)
-
-            # Override cmdline args with values from junit_test() target that specify concurrency:
-            args = self._args(fail_fast, batch_output_dir) + ["-xmlreport"]
-
-            if concurrency is not None:
-                args = remove_arg(args, "-default-parallel")
-                if concurrency == JUnitTests.CONCURRENCY_SERIAL:
-                    args = ensure_arg(args, "-default-concurrency", param="SERIAL")
-                elif concurrency == JUnitTests.CONCURRENCY_PARALLEL_CLASSES:
-                    args = ensure_arg(args, "-default-concurrency", param="PARALLEL_CLASSES")
-                elif concurrency == JUnitTests.CONCURRENCY_PARALLEL_METHODS:
-                    args = ensure_arg(args, "-default-concurrency", param="PARALLEL_METHODS")
-                elif concurrency == JUnitTests.CONCURRENCY_PARALLEL_CLASSES_AND_METHODS:
-                    args = ensure_arg(
-                        args, "-default-concurrency", param="PARALLEL_CLASSES_AND_METHODS"
-                    )
-
-            if threads is not None:
-                args = remove_arg(args, "-parallel-threads", has_param=True)
-                args += ["-parallel-threads", str(threads)]
-
-            batch_test_specs = [test.render_test_spec() for test in batch]
-            with argfile.safe_args(batch_test_specs, self.get_options()) as batch_tests:
-                with self.chroot(relevant_targets, workdir) as chroot:
-                    self.context.log.debug(f"CWD = {chroot}")
-                    self.context.log.debug(f"platform = {platform}")
-                    with environment_as(**dict(target_env_vars)):
-                        subprocess_result = self.spawn_and_wait(
-                            relevant_targets,
-                            executor=SubprocessExecutor(distribution),
-                            distribution=distribution,
-                            classpath=complete_classpath,
-                            main=JUnit.RUNNER_MAIN,
-                            jvm_options=self.jvm_options
-                            + list(platform.args)
-                            + extra_jvm_options
-                            + list(target_jvm_options),
-                            args=args + batch_tests,
-                            workunit_factory=self.context.new_workunit,
-                            workunit_name="run",
-                            workunit_labels=[WorkUnitLabel.TEST],
-                            cwd=chroot,
-                            synthetic_jar_dir=batch_output_dir,
-                            create_synthetic_jar=self.synthetic_classpath,
-                        )
-                        self.context.log.debug(
-                            "JUnit subprocess exited with result ({})".format(subprocess_result)
-                        )
-                        result += abs(subprocess_result)
-
-                tests_info = self.parse_test_info(
-                    batch_output_dir, parse_error_handler, ["classname"]
-                )
-                for test_name, test_info in tests_info.items():
-                    test_item = Test(test_info["classname"], test_name)
-                    test_target = test_registry.get_owning_target(test_item)
-                    self.report_all_info_for_single_test(
-                        self.options_scope, test_target, test_name, test_info
-                    )
-
-                if result != 0 and fail_fast:
-                    break
-
-        if result == 0:
-            return TestResult.successful
-
-        # NB: If the TestRegistry fails to find the owning target of a failed test, the target key in
-        # this dictionary will be None: helper methods in this block account for that.
-        target_to_failed_test = parse_failed_targets(test_registry, output_dir, parse_error_handler)
-
-        def sort_owning_target(t):
-            return t.address.spec if t else ""
-
-        failed_targets = sorted(target_to_failed_test, key=sort_owning_target)
-        error_message_lines = []
-        if self._failure_summary:
-
-            def render_owning_target(t):
-                return t.address.reference() if t else "<Unknown Target>"
-
-            for target in failed_targets:
-                error_message_lines.append(f"\n{(' ' * 4)}{render_owning_target(target)}")
-                for test in sorted(target_to_failed_test[target]):
-                    error_message_lines.append(f"{' ' * 8}{test.classname}#{test.methodname}")
-        error_message_lines.append(
-            "\njava {main} ... exited non-zero ({code}); {failed} failed {targets}.".format(
-                main=JUnit.RUNNER_MAIN,
-                code=result,
-                failed=len(failed_targets),
-                targets=pluralize(len(failed_targets), "target"),
-            )
-        )
-        return TestResult(
-            msg="\n".join(error_message_lines), rc=result, failed_targets=failed_targets
-        )
-
-    def _iter_batches(self, test_registry):
-        tests_by_properties = test_registry.index(
-            lambda tgt: tgt.cwd if tgt.cwd is not None else self._working_dir,
-            lambda tgt: tgt.runtime_platform,
-            lambda tgt: tgt.payload.extra_jvm_options,
-            lambda tgt: tgt.payload.extra_env_vars,
-            lambda tgt: tgt.concurrency,
-            lambda tgt: tgt.threads,
-        )
-
-        # NB: Python 3 does not allow comparisons between None and other types like str. Several
-        # of the properties, which act as dictionary keys, may have None values, whereas another
-        # may have a non-None value for the same property, so comparison when sorting would fail.
-        # We provide this custom key function to avoid such invalid comparisons, while still
-        # allowing us to use None to represent non-present properties.
-        def _sort_properties(properties_with_tests):
-            (
-                workdir,
-                platform,
-                extra_jvm_options,
-                extra_env_vars,
-                concurrency,
-                threads,
-            ) = properties_with_tests[0]
-            return (
-                workdir or "",
-                platform,
-                extra_jvm_options,  # Will always be a tuple.
-                extra_env_vars,  # Will always be a tuple.
-                concurrency or "",
-                threads or 0,
-            )
-
-<<<<<<< HEAD
         test_registry = RegistryOfTests(tuple(self._calculate_tests_from_targets(targets)))
 
         if targets and self._tests_to_run:
@@ -980,17 +513,17 @@
     def _parse(self, test_spec_str):
         """Parses a test specification string into an object that can yield corresponding tests.
 
-    Tests can be specified in one of four forms:
-
-    * [classname]
-    * [classname]#[methodname]
-    * [fully qualified classname]#[methodname]
-    * [fully qualified classname]#[methodname]
-
-    :param string test_spec: A test specification.
-    :returns: A Test object.
-    :rtype: :class:`Test`
-    """
+        Tests can be specified in one of four forms:
+
+        * [classname]
+        * [classname]#[methodname]
+        * [fully qualified classname]#[methodname]
+        * [fully qualified classname]#[methodname]
+
+        :param string test_spec: A test specification.
+        :returns: A Test object.
+        :rtype: :class:`Test`
+        """
         components = test_spec_str.split("#", 2)
         classname = components[0]
         methodname = components[1] if len(components) == 2 else None
@@ -1003,9 +536,9 @@
 
     def _calculate_tests_from_targets(self, targets):
         """
-    :param list targets: list of targets to calculate test classes for.
-    generates tuples (Test, Target).
-    """
+        :param list targets: list of targets to calculate test classes for.
+        generates tuples (Test, Target).
+        """
         classpath_products = self.context.products.get_data("runtime_classpath")
         for target in targets:
             contents = ClasspathUtil.classpath_contents(
@@ -1112,149 +645,6 @@
 
         reports = self.Reports(junit_html_report, coverage)
 
-=======
-        for properties, tests in sorted(tests_by_properties.items(), key=_sort_properties):
-            sorted_tests = sorted(tests)
-            stride = min(self._batch_size, len(sorted_tests))
-            for i in range(0, len(sorted_tests), stride):
-                yield properties, sorted_tests[i : i + stride]
-
-    def _parse(self, test_spec_str):
-        """Parses a test specification string into an object that can yield corresponding tests.
-
-        Tests can be specified in one of four forms:
-
-        * [classname]
-        * [classname]#[methodname]
-        * [fully qualified classname]#[methodname]
-        * [fully qualified classname]#[methodname]
-
-        :param string test_spec: A test specification.
-        :returns: A Test object.
-        :rtype: :class:`Test`
-        """
-        components = test_spec_str.split("#", 2)
-        classname = components[0]
-        methodname = components[1] if len(components) == 2 else None
-
-        return Test(classname=classname, methodname=methodname)
-
-    def _get_possible_tests_to_run(self):
-        for test_spec_str in self._tests_to_run:
-            yield self._parse(test_spec_str)
-
-    def _calculate_tests_from_targets(self, targets):
-        """
-        :param list targets: list of targets to calculate test classes for.
-        generates tuples (Test, Target).
-        """
-        classpath_products = self.context.products.get_data("runtime_classpath")
-        for target in targets:
-            contents = ClasspathUtil.classpath_contents(
-                (target,), classpath_products, confs=self.confs
-            )
-            for f in contents:
-                classname = ClasspathUtil.classname_for_rel_classfile(f)
-                if classname:
-                    yield Test(classname=classname), target
-
-    def _test_target_filter(self):
-        def target_filter(target):
-            return isinstance(target, JUnitTests)
-
-        return target_filter
-
-    def _validate_target(self, target):
-        # TODO: move this check to an optional phase in goal_runner, so
-        # that missing sources can be detected early.
-        if not target.payload.sources.source_paths and not self.get_options().allow_empty_sources:
-            msg = "JUnitTests target must include a non-empty set of sources."
-            raise TargetDefinitionException(target, msg)
-
-    def collect_files(self, output_dir, coverage, _complete_test_registry):
-        def files_iter():
-            for dir_path, _, file_names in os.walk(output_dir):
-                for filename in file_names:
-                    yield os.path.join(dir_path, filename)
-
-        return list(files_iter())
-
-    @contextmanager
-    def partitions(self, per_target, all_targets, test_targets):
-        complete_test_registry = self._collect_test_targets(test_targets)
-        with self._isolation(per_target, all_targets) as (output_dir, reports, coverage):
-            if per_target:
-
-                def iter_partitions():
-                    for test_target in test_targets:
-                        partition = (test_target,)
-                        args = (
-                            os.path.join(output_dir, test_target.id),
-                            coverage,
-                            complete_test_registry,
-                        )
-                        yield partition, args
-
-            else:
-
-                def iter_partitions():
-                    if test_targets:
-                        partition = tuple(test_targets)
-                        args = (output_dir, coverage, complete_test_registry)
-                        yield partition, args
-
-            try:
-                yield iter_partitions
-            finally:
-                _, error, _ = sys.exc_info()
-                reports.generate(output_dir, exc=error)
-
-    class Reports:
-        def __init__(self, junit_html_report, coverage):
-            self._junit_html_report = junit_html_report
-            self._coverage = coverage
-
-        def generate(self, output_dir, exc=None):
-            junit_report_path = self._junit_html_report.report(output_dir)
-            self._maybe_open_report(junit_report_path)
-
-            coverage_report_path = self._coverage.report(output_dir, execution_failed_exception=exc)
-            self._maybe_open_report(coverage_report_path)
-
-        def _maybe_open_report(self, report_file_path):
-            if report_file_path:
-                try:
-                    desktop.ui_open(report_file_path)
-                except desktop.OpenError as e:
-                    raise TaskError(e)
-
-    @contextmanager
-    def _isolation(self, per_target, all_targets):
-        run_dir = "_runs"
-        mode_dir = "isolated" if per_target else "combined"
-        batch_dir = str(self._batch_size) if self._batched else "all"
-        output_dir = os.path.join(
-            self.workdir, run_dir, Target.identify(all_targets), mode_dir, batch_dir
-        )
-        safe_mkdir(output_dir, clean=False)
-
-        if self._html_report:
-            junit_html_report = JUnitHtmlReport.create(
-                xml_dir=output_dir,
-                open_report=self.get_options().open,
-                logger=self.context.log,
-                error_on_conflict=self.get_options().html_report_error_on_conflict,
-            )
-        else:
-            junit_html_report = NoJunitHtmlReport()
-
-        coverage = CodeCoverage.global_instance().get_coverage_engine(
-            self, output_dir, all_targets, self.execute_java_for_coverage
-        )
-
-        reports = self.Reports(junit_html_report, coverage)
-
->>>>>>> 57058728
         self.context.release_lock()
         try:
             yield output_dir, reports, coverage
