# coding=utf-8
# Copyright 2014 Pants project contributors (see CONTRIBUTORS.md).
# Licensed under the Apache License, Version 2.0 (see LICENSE).

from __future__ import (absolute_import, division, generators, nested_scopes, print_function,
                        unicode_literals, with_statement)

import copy
import os
import sys
from collections import defaultdict

from six.moves import range
from twitter.common.collections import OrderedSet

from pants.backend.core.tasks.test_task_mixin import TestTaskMixin
from pants.backend.jvm.subsystems.shader import Shader
from pants.backend.jvm.targets.jar_dependency import JarDependency
from pants.backend.jvm.targets.java_tests import JavaTests as junit_tests
from pants.backend.jvm.targets.jvm_target import JvmTarget
from pants.backend.jvm.tasks.classpath_util import ClasspathUtil
from pants.backend.jvm.tasks.coverage.base import Coverage
from pants.backend.jvm.tasks.coverage.cobertura import Cobertura, CoberturaTaskSettings
from pants.backend.jvm.tasks.coverage.emma import Emma, EmmaTaskSettings
from pants.backend.jvm.tasks.jvm_task import JvmTask
from pants.backend.jvm.tasks.jvm_tool_task_mixin import JvmToolTaskMixin
from pants.base.build_environment import get_buildroot
from pants.base.deprecated import deprecated
from pants.base.exceptions import TargetDefinitionException, TaskError, TestFailedTaskError
from pants.base.revision import Revision
from pants.base.workunit import WorkUnitLabel
from pants.binaries import binary_util
from pants.java.distribution.distribution import DistributionLocator
from pants.java.executor import SubprocessExecutor
from pants.util.strutil import pluralize
from pants.util.xml_parser import XmlParser


# TODO(ji): Add unit tests.
def _classfile_to_classname(cls):
  return ClasspathUtil.classname_for_rel_classfile(cls)


def interpret_test_spec(test_spec):
  """Parses a test spec string.

  Returns either a (sourcefile,method) on the left, or a (classname,method) on the right.
  """
  components = test_spec.split('#', 2)
  classname_or_srcfile = components[0]
  methodname = '#' + components[1] if len(components) == 2 else ''

  if os.path.exists(classname_or_srcfile):
    # It's a source file.
    return ((classname_or_srcfile, methodname), None)
  else:
    # It's a classname.
    return (None, (classname_or_srcfile, methodname))


class JUnitRun(TestTaskMixin, JvmToolTaskMixin, JvmTask):
  _MAIN = 'org.pantsbuild.tools.junit.ConsoleRunner'

  @classmethod
  def register_options(cls, register):
    super(JUnitRun, cls).register_options(register)
    register('--fail-fast', action='store_true',
             help='Fail fast on the first test failure in a suite.')
    register('--batch-size', advanced=True, type=int, default=sys.maxint,
             help='Run at most this many tests in a single test process.')
    register('--test', action='append',
             help='Force running of just these tests.  Tests can be specified using any of: '
                  '[classname], [classname]#[methodname], [filename] or [filename]#[methodname]')
    register('--per-test-timer', action='store_true', help='Show progress and timer for each test.')
    register('--default-parallel', advanced=True, action='store_true',
             help='Run classes without @TestParallel or @TestSerial annotations in parallel.')
    register('--parallel-threads', advanced=True, type=int, default=0,
             help='Number of threads to run tests in parallel. 0 for autoset.')
    register('--test-shard', advanced=True,
             help='Subset of tests to run, in the form M/N, 0 <= M < N. '
                  'For example, 1/3 means run tests number 2, 5, 8, 11, ...')
    register('--suppress-output', action='store_true', default=True,
             help='Redirect test output to files in .pants.d/test/junit.')
    register('--cwd', advanced=True,
             help='Set the working directory. If no argument is passed, use the build root. '
                  'If cwd is set on a target, it will supersede this argument.')
    register('--strict-jvm-version', action='store_true', default=False, advanced=True,
             help='If true, will strictly require running junits with the same version of java as '
                  'the platform -target level. Otherwise, the platform -target level will be '
                  'treated as the minimum jvm to run.')
    register('--failure-summary', action='store_true', default=True,
             help='If true, includes a summary of which test-cases failed at the end of a failed '
                  'junit run.')
    register('--allow-empty-sources', action='store_true', default=False, advanced=True,
             help='Allows a junit_tests() target to be defined with no sources.  Otherwise,'
                  'such a target will raise an error during the test run.')
    cls.register_jvm_tool(register,
                          'junit',
                          classpath=[
                            JarDependency(org='org.pantsbuild', name='junit-runner', rev='0.0.10'),
                          ],
                          main=JUnitRun._MAIN,
                          # TODO(John Sirois): Investigate how much less we can get away with.
                          # Clearly both tests and the runner need access to the same @Test, 
                          # @Before, as well as other annotations, but there is also the Assert 
                          # class and some subset of the @Rules, @Theories and @RunWith APIs.
                          custom_rules=[
                            Shader.exclude_package('org.junit', recursive=True),
                            Shader.exclude_package('org.hamcrest', recursive=True)
                          ])
    # TODO: Yuck, but will improve once coverage steps are in their own tasks.
    for c in [Coverage, Emma, Cobertura]:
      c.register_options(register, cls.register_jvm_tool)

  @classmethod
  def subsystem_dependencies(cls):
    return super(JUnitRun, cls).subsystem_dependencies() + (DistributionLocator,)

  @classmethod
  def request_classes_by_source(cls, test_specs):
    """Returns true if the given test specs require the `classes_by_source` product to satisfy."""
    for test_spec in test_specs:
      src_spec, _ = interpret_test_spec(test_spec)
      if src_spec:
        return True
    return False

  @classmethod
  def prepare(cls, options, round_manager):
    super(JUnitRun, cls).prepare(options, round_manager)

    # Compilation and resource preparation must have completed.
    round_manager.require_data('runtime_classpath')

    # If the given test specs require the classes_by_source product, request it.
    if cls.request_classes_by_source(options.test or []):
      round_manager.require_data('classes_by_source')

  def __init__(self, *args, **kwargs):
    super(JUnitRun, self).__init__(*args, **kwargs)

    options = self.get_options()
    self._coverage = None
    if options.coverage or options.is_flagged('coverage_open'):
      coverage_processor = options.coverage_processor
      if coverage_processor == 'emma':
        self._coverage = self._build_emma_coverage_engine()
      elif coverage_processor == 'cobertura':
        settings = CoberturaTaskSettings(self)
        self._coverage = Cobertura(settings)
      else:
        raise TaskError('unknown coverage processor {0}'.format(coverage_processor))

    self._tests_to_run = options.test
    self._batch_size = options.batch_size
    self._fail_fast = options.fail_fast
    self._working_dir = options.cwd or get_buildroot()
    self._strict_jvm_version = options.strict_jvm_version
    self._args = copy.copy(self.args)
    self._failure_summary = options.failure_summary
    if options.suppress_output:
      self._args.append('-suppress-output')
    if self._fail_fast:
      self._args.append('-fail-fast')
    self._args.append('-outdir')
    self._args.append(self.workdir)

    if options.per_test_timer:
      self._args.append('-per-test-timer')
    if options.default_parallel:
      self._args.append('-default-parallel')
    self._args.append('-parallel-threads')
    self._args.append(str(options.parallel_threads))

    if options.test_shard:
      self._args.append('-test-shard')
      self._args.append(options.test_shard)

<<<<<<< HEAD
    self._executor = None

  def execute(self, targets):
    # We only run tests within java_tests/junit_tests targets.
    #
    # But if coverage options are specified, we want to instrument
    # and report on all the original targets, not just the test targets.
    #
    # We've already filtered out the non-test targets in the
    # TestTaskMixin, so the mixin passes to us both the test
    # targets and the unfiltered list of targets
    tests_and_targets = self._collect_test_targets(self._task_exports.test_targets)

    if not tests_and_targets:
      return

    bootstrapped_cp = self._task_exports.tool_classpath('junit')

    def compute_complete_classpath():
      return self._task_exports.classpath(targets, classpath_prefix=bootstrapped_cp)

    self._context.release_lock()
    if self._coverage:
      self._coverage.instrument(
        targets, tests_and_targets.keys(), compute_complete_classpath, self.execute_java_for_targets)

    def _do_report(exception=None):
      if self._coverage:
        self._coverage.report(
          targets, tests_and_targets.keys(), self.execute_java_for_targets, tests_failed_exception=exception)

    try:
      self.run(tests_and_targets)
      _do_report(exception=None)
    except TaskError as e:
      _do_report(exception=e)
      raise

  def run(self, tests_and_targets):
    """Run the tests in the appropriate environment.

    Subclasses should override this if they need more work done.

    :param tests_and_targets: a dict that contains all the test class names
      mapped to their targets extracted from the testing targets.
    """

    self._run_tests(tests_and_targets)

  def kill(self):
    """Kills the test run."""

    # TODO(sameerbrenn): When we refactor the test code to be more standardized, rather than
    #   storing the process handle here, the test mixin class will call the start_test() fn
    #   on the language specific class which will return an object that can kill/monitor/etc
    #   the test process.
    if self._executor is not None:
      self._executor.kill()

=======
>>>>>>> 55290e2b
  def preferred_jvm_distribution_for_targets(self, targets):
    return self.preferred_jvm_distribution([target.platform for target in targets
                                            if isinstance(target, JvmTarget)])

  def preferred_jvm_distribution(self, platforms):
    """Returns a jvm Distribution with a version that should work for all the platforms."""
    if not platforms:
      return DistributionLocator.cached()
    min_version = max(platform.target_level for platform in platforms)
    max_version = Revision(*(min_version.components + [9999])) if self._strict_jvm_version else None
    return DistributionLocator.cached(minimum_version=min_version, maximum_version=max_version)

  def execute_java_for_targets(self, targets, executor=None, *args, **kwargs):
    distribution = self.preferred_jvm_distribution_for_targets(targets)
    self._executor = executor or SubprocessExecutor(distribution)
    return distribution.execute_java(*args, executor=self._executor, **kwargs)

  def _collect_test_targets(self, targets):
    """Returns a mapping from test names to target objects for all tests that
    are included in targets. If self._tests_to_run is set, return {test: None}
    for these tests instead.
    """

    tests_from_targets = dict(list(self._calculate_tests_from_targets(targets)))

    if targets and self._tests_to_run:
      # If there are some junit_test targets in the graph, find ones that match the requested
      # test(s).
      tests_with_targets = {}
      unknown_tests = []
      for test in self._get_tests_to_run():
        # A test might contain #specific_method, which is not needed to find a target.
        test_class_name = test.partition('#')[0]
        target = tests_from_targets.get(test_class_name)
        if target is None:
          unknown_tests.append(test)
        else:
          tests_with_targets[test] = target

      if len(unknown_tests) > 0:
        raise TaskError("No target found for test specifier(s):\n\n  '{}'\n\nPlease change " \
                        "specifier or bring in the proper target(s)."
                        .format("'\n  '".join(unknown_tests)))

      return tests_with_targets
    else:
      return tests_from_targets

  def _get_failed_targets(self, tests_and_targets):
    """Return a mapping of target -> set of individual test cases that failed.

    Targets with no failed tests are omitted.

    Analyzes JUnit XML files to figure out which test had failed.

    The individual test cases are formatted strings of the form org.foo.bar.classname#methodName.

    :tests_and_targets: {test: target} mapping.
    """

    def get_test_filename(test):
      return os.path.join(self.workdir, 'TEST-{0}.xml'.format(test))

    failed_targets = defaultdict(set)

    for test, target in tests_and_targets.items():
      if target is None:
        self.context.log.warn('Unknown target for test %{0}'.format(test))

      filename = get_test_filename(test)

      if os.path.exists(filename):
        try:
          xml = XmlParser.from_file(filename)
          str_failures = xml.get_attribute('testsuite', 'failures')
          int_failures = int(str_failures)

          str_errors = xml.get_attribute('testsuite', 'errors')
          int_errors = int(str_errors)

          if target and (int_failures or int_errors):
            for testcase in xml.parsed.getElementsByTagName('testcase'):
              test_failed = testcase.getElementsByTagName('failure')
              test_errored = testcase.getElementsByTagName('error')
              if test_failed or test_errored:
                failed_targets[target].add('{testclass}#{testname}'.format(
                  testclass=testcase.getAttribute('classname'),
                  testname=testcase.getAttribute('name'),
                ))
        except (XmlParser.XmlError, ValueError) as e:
          self.context.log.error('Error parsing test result file {0}: {1}'.format(filename, e))

    return dict(failed_targets)

  def _run_tests(self, tests_to_targets):

    if self._coverage:
      extra_jvm_options = self._coverage.extra_jvm_options
      classpath_prepend = self._coverage.classpath_prepend
      classpath_append = self._coverage.classpath_append
    else:
      extra_jvm_options = []
      classpath_prepend = ()
      classpath_append = ()

    tests_by_properties = self._tests_by_properties(tests_to_targets,
                                                    self._infer_workdir,
                                                    lambda target: target.test_platform)

    # the below will be None if not set, and we'll default back to runtime_classpath
    classpath_product = self.context.products.get_data('instrument_classpath')

    result = 0
    for (workdir, platform), tests in tests_by_properties.items():
      for batch in self._partition(tests):
        # Batches of test classes will likely exist within the same targets: dedupe them.
        relevant_targets = set(map(tests_to_targets.get, batch))
        classpath = self.classpath(relevant_targets,
                                   classpath_prefix=self.tool_classpath('junit'),
                                   classpath_product=classpath_product)
        complete_classpath = OrderedSet()
        complete_classpath.update(classpath_prepend)
        complete_classpath.update(classpath)
        complete_classpath.update(classpath_append)
        distribution = self.preferred_jvm_distribution([platform])
<<<<<<< HEAD
        with binary_util.safe_args(batch, self._task_exports.task_options) as batch_tests:
          self._context.log.debug('CWD = {}'.format(workdir))
          self._context.log.debug('platform = {}'.format(platform))
          self._executor = SubprocessExecutor(distribution)
=======
        with binary_util.safe_args(batch, self.get_options()) as batch_tests:
          self.context.log.debug('CWD = {}'.format(workdir))
          self.context.log.debug('platform = {}'.format(platform))
>>>>>>> 55290e2b
          result += abs(distribution.execute_java(
            executor=self._executor,
            classpath=complete_classpath,
            main=JUnitRun._MAIN,
            jvm_options=self.jvm_options + extra_jvm_options,
            args=self._args + batch_tests + [u'-xmlreport'],
            workunit_factory=self.context.new_workunit,
            workunit_name='run',
            workunit_labels=[WorkUnitLabel.TEST],
            cwd=workdir,
          ))

          if result != 0 and self._fail_fast:
            break

    if result != 0:
      failed_targets_and_tests = self._get_failed_targets(tests_to_targets)
      failed_targets = sorted(failed_targets_and_tests, key=lambda target: target.address.spec)
      error_message_lines = []
      if self._failure_summary:
        for target in failed_targets:
          error_message_lines.append('\n{0}{1}'.format(' '*4, target.address.spec))
          for test in sorted(failed_targets_and_tests[target]):
            error_message_lines.append('{0}{1}'.format(' '*8, test))
      error_message_lines.append(
        '\njava {main} ... exited non-zero ({code}); {failed} failed {targets}.'
          .format(main=JUnitRun._MAIN, code=result, failed=len(failed_targets),
                  targets=pluralize(len(failed_targets), 'target'))
      )
      raise TestFailedTaskError('\n'.join(error_message_lines), failed_targets=list(failed_targets))

  def _infer_workdir(self, target):
    if target.cwd is not None:
      return target.cwd
    return self._working_dir

  def _tests_by_property(self, tests_to_targets, get_property):
    properties = defaultdict(OrderedSet)
    for test, target in tests_to_targets.items():
      properties[get_property(target)].add(test)
    return {property: list(tests) for property, tests in properties.items()}

  def _tests_by_properties(self, tests_to_targets, *properties):
    def combined_property(target):
      return tuple(prop(target) for prop in properties)

    return self._tests_by_property(tests_to_targets, combined_property)

  def _partition(self, tests):
    stride = min(self._batch_size, len(tests))
    for i in range(0, len(tests), stride):
      yield tests[i:i + stride]

  def _get_tests_to_run(self):
    for test_spec in self._tests_to_run:
      src_spec, cls_spec = interpret_test_spec(test_spec)
      if src_spec:
        sourcefile, methodname = src_spec
        for classname in self._classnames_from_source_file(sourcefile):
          # Tack the methodname onto all classes in the source file, as we
          # can't know which method the user intended.
          yield classname + methodname
      else:
        classname, methodname = cls_spec
        yield classname + methodname

  def _calculate_tests_from_targets(self, targets):
    """
    :param list targets: list of targets to calculate test classes for.
    generates tuples (class_name, target).
    """
    classpath_products = self.context.products.get_data('runtime_classpath')
    for target in targets:
      contents = ClasspathUtil.classpath_contents(
        (target,),
        classpath_products,
        confs=self.confs,
        transitive=False)
      for f in contents:
        classname = ClasspathUtil.classname_for_rel_classfile(f)
        if classname:
          yield (classname, target)

  def _classnames_from_source_file(self, srcfile):
    relsrc = os.path.relpath(srcfile, get_buildroot())
    source_products = self.context.products.get_data('classes_by_source').get(relsrc)
    if not source_products:
      # It's valid - if questionable - to have a source file with no classes when, for
      # example, the source file has all its code commented out.
      self.context.log.warn('Source file {0} generated no classes'.format(srcfile))
    else:
      for _, classes in source_products.rel_paths():
        for cls in classes:
          yield _classfile_to_classname(cls)

  @deprecated('0.0.55', 'emma support will be removed in future versions.')
  def _build_emma_coverage_engine(self):
    settings = EmmaTaskSettings(self)
    return Emma(settings)

  def _test_target_filter(self):
    def target_filter(target):
      return isinstance(target, junit_tests)
    return target_filter

  def _validate_target(self, target):
    # TODO: move this check to an optional phase in goal_runner, so
    # that missing sources can be detected early.
    if not target.payload.sources.source_paths and not self.get_options().allow_empty_sources:
      msg = 'JavaTests target must include a non-empty set of sources.'
      raise TargetDefinitionException(target, msg)

  def _timeout_abort_handler(self):
    self._runner.kill()

  def _execute(self, targets):
    # We only run tests within java_tests/junit_tests targets.
    #
    # But if coverage options are specified, we want to instrument
    # and report on all the original targets, not just the test targets.
    #
    # We've already filtered out the non-test targets in the
    # TestTaskMixin, so the mixin passes to us both the test
    # targets and the unfiltered list of targets
    tests_and_targets = self._collect_test_targets(self._get_test_targets())

    if not tests_and_targets:
      return

    bootstrapped_cp = self.tool_classpath('junit')

    def compute_complete_classpath():
      return self.classpath(targets, classpath_prefix=bootstrapped_cp)

    self.context.release_lock()
    if self._coverage:
      self._coverage.instrument(
        targets, tests_and_targets.keys(), compute_complete_classpath, self.execute_java_for_targets)

    def _do_report(exception=None):
      if self._coverage:
        self._coverage.report(
          targets, tests_and_targets.keys(), self.execute_java_for_targets, tests_failed_exception=exception)

    try:
      self._run_tests(tests_and_targets)
      _do_report(exception=None)
    except TaskError as e:
      _do_report(exception=e)
      raise<|MERGE_RESOLUTION|>--- conflicted
+++ resolved
@@ -176,55 +176,7 @@
       self._args.append('-test-shard')
       self._args.append(options.test_shard)
 
-<<<<<<< HEAD
     self._executor = None
-
-  def execute(self, targets):
-    # We only run tests within java_tests/junit_tests targets.
-    #
-    # But if coverage options are specified, we want to instrument
-    # and report on all the original targets, not just the test targets.
-    #
-    # We've already filtered out the non-test targets in the
-    # TestTaskMixin, so the mixin passes to us both the test
-    # targets and the unfiltered list of targets
-    tests_and_targets = self._collect_test_targets(self._task_exports.test_targets)
-
-    if not tests_and_targets:
-      return
-
-    bootstrapped_cp = self._task_exports.tool_classpath('junit')
-
-    def compute_complete_classpath():
-      return self._task_exports.classpath(targets, classpath_prefix=bootstrapped_cp)
-
-    self._context.release_lock()
-    if self._coverage:
-      self._coverage.instrument(
-        targets, tests_and_targets.keys(), compute_complete_classpath, self.execute_java_for_targets)
-
-    def _do_report(exception=None):
-      if self._coverage:
-        self._coverage.report(
-          targets, tests_and_targets.keys(), self.execute_java_for_targets, tests_failed_exception=exception)
-
-    try:
-      self.run(tests_and_targets)
-      _do_report(exception=None)
-    except TaskError as e:
-      _do_report(exception=e)
-      raise
-
-  def run(self, tests_and_targets):
-    """Run the tests in the appropriate environment.
-
-    Subclasses should override this if they need more work done.
-
-    :param tests_and_targets: a dict that contains all the test class names
-      mapped to their targets extracted from the testing targets.
-    """
-
-    self._run_tests(tests_and_targets)
 
   def kill(self):
     """Kills the test run."""
@@ -236,8 +188,6 @@
     if self._executor is not None:
       self._executor.kill()
 
-=======
->>>>>>> 55290e2b
   def preferred_jvm_distribution_for_targets(self, targets):
     return self.preferred_jvm_distribution([target.platform for target in targets
                                             if isinstance(target, JvmTarget)])
@@ -363,16 +313,10 @@
         complete_classpath.update(classpath)
         complete_classpath.update(classpath_append)
         distribution = self.preferred_jvm_distribution([platform])
-<<<<<<< HEAD
         with binary_util.safe_args(batch, self._task_exports.task_options) as batch_tests:
           self._context.log.debug('CWD = {}'.format(workdir))
           self._context.log.debug('platform = {}'.format(platform))
           self._executor = SubprocessExecutor(distribution)
-=======
-        with binary_util.safe_args(batch, self.get_options()) as batch_tests:
-          self.context.log.debug('CWD = {}'.format(workdir))
-          self.context.log.debug('platform = {}'.format(platform))
->>>>>>> 55290e2b
           result += abs(distribution.execute_java(
             executor=self._executor,
             classpath=complete_classpath,
