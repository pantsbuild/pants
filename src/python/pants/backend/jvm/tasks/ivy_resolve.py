--- conflicted
+++ resolved
@@ -68,7 +68,7 @@
 
     @classmethod
     def product_types(cls):
-        return ["compile_classpath"]
+        return ["compile_classpath", "resolve_sources_signal", "resolve_javadocs_signal"]
 
     @classmethod
     def prepare(cls, options, round_manager):
@@ -110,152 +110,31 @@
             init_func=ClasspathProducts.init_func(self.get_options().pants_workdir),
         )
 
-<<<<<<< HEAD
-  @classmethod
-  def subsystem_dependencies(cls):
-    return super().subsystem_dependencies() + (JvmResolveSubsystem,)
-
-  @classmethod
-  def register_options(cls, register):
-    super().register_options(register)
-    register('--override', type=list,
-             fingerprint=True,
-             help='Specifies a jar dependency override in the form: '
-             '[org]#[name]=(revision|url) '
-             'Multiple overrides can be specified using repeated invocations of this flag. '
-             'For example, to specify 2 overrides: '
-             '--override=com.foo#bar=0.1.2 '
-             '--override=com.baz#spam=file:///tmp/spam.jar ')
-    register('--report', type=bool,
-             help='Generate an ivy resolve html report')
-    register('--open', type=bool,
-             help='Attempt to open the generated ivy resolve report '
-                  'in a browser (implies --report)')
-    register('--outdir', help='Emit ivy report outputs in to this directory.')
-    register('--args', type=list,
-             fingerprint=True,
-             help='Pass these extra args to ivy.')
-    register('--confs', type=list, default=['default'], fingerprint=True,
-             help='Pass a configuration to ivy in addition to the default ones.')
-    register('--mutable-pattern',
-             fingerprint=True,
-             help='If specified, all artifact revisions matching this pattern will be treated as '
-                  'mutable unless a matching artifact explicitly marks mutable as False.')
-    cls.register_jvm_tool(register,
-                          'xalan',
-                          classpath=[
-                            JarDependency(org='xalan', name='xalan', rev='2.7.1'),
-                          ])
-
-  @classmethod
-  def product_types(cls):
-    return ['compile_classpath', 'resolve_sources_signal', 'resolve_javadocs_signal']
-
-  @classmethod
-  def prepare(cls, options, round_manager):
-    super().prepare(options, round_manager)
-    # Codegen may inject extra resolvable deps, so make sure we have a product dependency
-    # on relevant codegen tasks, if any.
-    round_manager.optional_data('java')
-    round_manager.optional_data('scala')
-
-  def __init__(self, *args, **kwargs):
-    super().__init__(*args, **kwargs)
-
-    self._outdir = self.get_options().outdir or os.path.join(self.workdir, 'reports')
-    self._open = self.get_options().open
-    self._report = self._open or self.get_options().report
-
-    self._args = []
-    for arg in self.get_options().args:
-      self._args.extend(safe_shlex_split(arg))
-
-  def execute(self):
-    """Resolves the specified confs for the configured targets and returns an iterator over tuples
-    of (conf, jar path)."""
-
-    deprecated_conditional(
-      lambda: JvmResolveSubsystem.global_instance().get_options().resolver == 'ivy',
-      removal_version='1.27.0.dev0',
-      entity_description='Ivy Resolve',
-      hint_message='resolve.ivy as well as --resolver-resolver=ivy will be removed.'
-                   'Please use --resolver-resolver=coursier instead and refer to '
-                   'https://www.pantsbuild.org/jvm_projects.html#coursier for setup.')
-
-    if JvmResolveSubsystem.global_instance().get_options().resolver != 'ivy':
-      return
-
-    compile_classpath = self.context.products.get_data('compile_classpath',
-        init_func=ClasspathProducts.init_func(self.get_options().pants_workdir))
-
-    targets = self.context.targets()
-    if all(not isinstance(target, JarLibrary) for target in targets):
-      if self._report:
-        self.context.log.info("Not generating a report. No resolution performed.")
-      return
-
-    confs = self.get_options().confs
-    if "sources" not in confs and self.context.products.is_required_data("resolve_sources_signal"):
-      confs.append("sources")
-
-    if "javadoc" not in confs and self.context.products.is_required_data("resolve_javadocs_signal"):
-      confs.append("javadoc")
-
-    executor = self.create_java_executor()
-    results = self.resolve(executor=executor,
-                           targets=targets,
-                           classpath_products=compile_classpath,
-                           confs=confs,
-                           invalidate_dependents=True,
-                           extra_args=self._args)
-    if self._report:
-      results_with_resolved_artifacts = [r for r in results if r.has_resolved_artifacts]
-
-      if not results_with_resolved_artifacts:
-        self.context.log.info("Not generating a report. No resolution performed.")
-      else:
-        for result in results_with_resolved_artifacts:
-          self._generate_ivy_report(result)
-
-  def check_artifact_cache_for(self, invalidation_check):
-    # Ivy resolution is an output dependent on the entire target set, and is not divisible
-    # by target. So we can only cache it keyed by the entire target set.
-    global_vts = VersionedTargetSet.from_versioned_targets(invalidation_check.all_vts)
-    return [global_vts]
-
-  def _generate_ivy_report(self, result):
-    def make_empty_report(report, organisation, module, conf):
-      no_deps_xml_template = dedent("""<?xml version="1.0" encoding="UTF-8"?>
-        <?xml-stylesheet type="text/xsl" href="ivy-report.xsl"?>
-        <ivy-report version="1.0">
-          <info
-            organisation="{organisation}"
-            module="{module}"
-            revision="latest.integration"
-            conf="{conf}"
-            confs="{conf}"
-            date="{timestamp}"/>
-        </ivy-report>
-        """).format(
-        organisation=organisation,
-        module=module,
-        conf=conf,
-        timestamp=time.strftime('%Y%m%d%H%M%S'),
-=======
         targets = self.context.targets()
         if all(not isinstance(target, JarLibrary) for target in targets):
             if self._report:
                 self.context.log.info("Not generating a report. No resolution performed.")
             return
 
+        confs = self.get_options().confs
+        if "sources" not in confs and self.context.products.is_required_data(
+            "resolve_sources_signal"
+        ):
+            confs.append("sources")
+
+        if "javadoc" not in confs and self.context.products.is_required_data(
+            "resolve_javadocs_signal"
+        ):
+            confs.append("javadoc")
+
         executor = self.create_java_executor()
         results = self.resolve(
             executor=executor,
             targets=targets,
             classpath_products=compile_classpath,
-            confs=self.get_options().confs,
+            confs=confs,
+            invalidate_dependents=True,
             extra_args=self._args,
->>>>>>> e78d377a
         )
         if self._report:
             results_with_resolved_artifacts = [r for r in results if r.has_resolved_artifacts]
@@ -275,7 +154,8 @@
     def _generate_ivy_report(self, result):
         def make_empty_report(report, organisation, module, conf):
             no_deps_xml_template = dedent(
-                """<?xml version="1.0" encoding="UTF-8"?>
+                """
+                <?xml version="1.0" encoding="UTF-8"?>
                 <?xml-stylesheet type="text/xsl" href="ivy-report.xsl"?>
                 <ivy-report version="1.0">
                   <info
