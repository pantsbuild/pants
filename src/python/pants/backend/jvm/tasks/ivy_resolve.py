--- conflicted
+++ resolved
@@ -139,11 +139,7 @@
       )
       # Build the symlink_map product
       ivy_info = ivy_info_list[0]
-<<<<<<< HEAD
-      jar_library_targets = [ t for t in targets if isinstance(t, JarLibrary) ]
-=======
       jar_library_targets = [t for t in targets if isinstance(t, JarLibrary)]
->>>>>>> 85de344c
       for target in jar_library_targets:
         # Add the artifacts from each dependency module.
         for artifact_location in ivy_info.get_artifacts_for_jar_library(target, memo=ivy_jar_memo):
