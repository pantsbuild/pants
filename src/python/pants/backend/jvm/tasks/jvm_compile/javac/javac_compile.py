--- conflicted
+++ resolved
@@ -170,14 +170,9 @@
           return_code = p.wait()
           workunit.set_outcome(WorkUnit.FAILURE if return_code else WorkUnit.SUCCESS)
           if return_code:
-<<<<<<< HEAD
             raise TaskError(f'javac exited with return code {return_code}')
-        self.context._scheduler.materialize_directories((
-=======
-            raise TaskError('javac exited with return code {rc}'.format(rc=return_code))
         classes_directory = Path(ctx.classes_dir.path).relative_to(get_buildroot())
         self.context._scheduler.materialize_directory(
->>>>>>> 3ea7c5f3
           DirectoryToMaterialize(
             self.post_compile_extra_resources_digest(ctx, prepend_post_merge_relative_path=False),
             path_prefix=str(classes_directory),
