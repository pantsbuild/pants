--- conflicted
+++ resolved
@@ -10,12 +10,7 @@
 from collections import OrderedDict, defaultdict
 from contextlib import contextmanager
 
-<<<<<<< HEAD
-=======
 from pants.backend.jvm.tasks.classpath_util import ClasspathUtil
-from pants.backend.jvm.tasks.jvm_compile.execution_graph import (ExecutionFailure, ExecutionGraph,
-                                                                 Job)
->>>>>>> 92abf543
 from pants.backend.jvm.tasks.jvm_compile.jvm_compile_strategy import JvmCompileStrategy
 from pants.backend.jvm.tasks.jvm_compile.resource_mapping import ResourceMapping
 from pants.base.build_environment import get_buildroot
