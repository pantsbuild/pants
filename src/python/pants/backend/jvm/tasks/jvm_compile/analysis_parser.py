--- conflicted
+++ resolved
@@ -17,11 +17,6 @@
 
 class AnalysisParser(object):
   """Parse a file containing representation of an analysis for some JVM language."""
-<<<<<<< HEAD
-=======
-
-  def __init__(self, classes_dir):
-    self.classes_dir = classes_dir  # The output dir for classes in this analysis.
 
   @property
   def empty_test_header(self):
@@ -31,7 +26,6 @@
     """
     raise NotImplementedError('Subclasses must implement.')
 
->>>>>>> 6b32e545
   def is_nonempty_analysis(self, path):
     """Does the specified analysis file contain information for at least one source file."""
     if not os.path.exists(path):
