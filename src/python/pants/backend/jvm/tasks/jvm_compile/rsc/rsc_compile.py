# coding=utf-8
# Copyright 2018 Pants project contributors (see CONTRIBUTORS.md).
# Licensed under the Apache License, Version 2.0 (see LICENSE).

from __future__ import absolute_import, division, print_function, unicode_literals

import functools
import json
import logging
import os
import re

from six import text_type

from pants.backend.jvm.subsystems.dependency_context import DependencyContext  # noqa
from pants.backend.jvm.subsystems.jvm_platform import JvmPlatform
from pants.backend.jvm.subsystems.shader import Shader
from pants.backend.jvm.targets.jar_library import JarLibrary
from pants.backend.jvm.targets.jvm_target import JvmTarget
from pants.backend.jvm.tasks.classpath_entry import ClasspathEntry
from pants.backend.jvm.tasks.classpath_products import ClasspathProducts
from pants.backend.jvm.tasks.jvm_compile.compile_context import CompileContext
from pants.backend.jvm.tasks.jvm_compile.execution_graph import Job
from pants.backend.jvm.tasks.jvm_compile.zinc.zinc_compile import ZincCompile
from pants.base.build_environment import get_buildroot
from pants.base.exceptions import TaskError
from pants.base.workunit import WorkUnitLabel
from pants.build_graph.address import Address
from pants.build_graph.target import Target
from pants.engine.fs import DirectoryToMaterialize, PathGlobs, PathGlobsAndRoot
from pants.engine.isolated_process import ExecuteProcessRequest, FallibleExecuteProcessResult
from pants.java.jar.jar_dependency import JarDependency
from pants.reporting.reporting_utils import items_to_report_element
from pants.util.contextutil import Timer
from pants.util.dirutil import fast_relpath, fast_relpath_optional, safe_mkdir


#
# This is a subclass of zinc compile that uses both Rsc and Zinc to do
# compilation.
# It uses Rsc and the associated tools to outline scala targets. It then
# passes those outlines to zinc to produce the final compile artifacts.
#
#
logger = logging.getLogger(__name__)


def fast_relpath_collection(collection):
  buildroot = get_buildroot()
  return [fast_relpath_optional(c, buildroot) or c for c in collection]


def stdout_contents(wu):
  if isinstance(wu, FallibleExecuteProcessResult):
    return wu.stdout.rstrip()
  with open(wu.output_paths()['stdout']) as f:
    return f.read().rstrip()


def _create_desandboxify_fn(possible_path_patterns):
  # Takes a collection of possible canonical prefixes, and returns a function that
  # if it finds a matching prefix, strips the path prior to the prefix and returns it
  # if it doesn't it returns the original path
  # TODO remove this after https://github.com/scalameta/scalameta/issues/1791 is released
  regexes = [re.compile(p) for p in possible_path_patterns]
  def desandboxify(path):
    if not path:
      return path
    for r in regexes:
      match = r.search(path)
      print('>>> matched {} with {} against {}'.format(match, r.pattern, path))
      if match:
        return match.group(0)
    return path
  return desandboxify


class RscCompileContext(CompileContext):
  def __init__(self,
               target,
               analysis_file,
               classes_dir,
               rsc_mjar_file,
               jar_file,
               log_dir,
               zinc_args_file,
               sources,
               rsc_index_dir):
    super(RscCompileContext, self).__init__(target, analysis_file, classes_dir, jar_file,
                                               log_dir, zinc_args_file, sources)
    self.rsc_mjar_file = rsc_mjar_file
    self.rsc_index_dir = rsc_index_dir

  def ensure_output_dirs_exist(self):
    safe_mkdir(os.path.dirname(self.rsc_mjar_file))
    safe_mkdir(self.rsc_index_dir)


class RscCompile(ZincCompile):
  """Compile Scala and Java code to classfiles using Rsc."""

  _name = 'rsc' # noqa
  compiler_name = 'rsc'

  def __init__(self, *args, **kwargs):
    super(RscCompile, self).__init__(*args, **kwargs)
    self._metacp_jars_classpath_product = ClasspathProducts(self.get_options().pants_workdir)

  @classmethod
  def implementation_version(cls):
    return super(RscCompile, cls).implementation_version() + [('RscCompile', 170)]

  @classmethod
  def register_options(cls, register):
    super(RscCompile, cls).register_options(register)

    rsc_toolchain_version = '0.0.0-446-c64e6937'
    scalameta_toolchain_version = '4.0.0'

    # TODO: it would be better to have a less adhoc approach to handling
    #       optional dependencies. See: https://github.com/pantsbuild/pants/issues/6390
    cls.register_jvm_tool(
      register,
      'workaround-metacp-dependency-classpath',
      classpath=[
        JarDependency(org = 'org.scala-lang', name = 'scala-compiler', rev = '2.11.12'),
        JarDependency(org = 'org.scala-lang', name = 'scala-library', rev = '2.11.12'),
        JarDependency(org = 'org.scala-lang', name = 'scala-reflect', rev = '2.11.12'),
        JarDependency(org = 'org.scala-lang.modules', name = 'scala-partest_2.11', rev = '1.0.18'),
        JarDependency(org = 'jline', name = 'jline', rev = '2.14.6'),
        JarDependency(org = 'org.apache.commons', name = 'commons-lang3', rev = '3.3.2'),
        JarDependency(org = 'org.apache.ant', name = 'ant', rev = '1.8.2'),
        JarDependency(org = 'org.pegdown', name = 'pegdown', rev = '1.4.2'),
        JarDependency(org = 'org.testng', name = 'testng', rev = '6.8.7'),
        JarDependency(org = 'org.scalacheck', name = 'scalacheck_2.11', rev = '1.13.1'),
        JarDependency(org = 'org.jmock', name = 'jmock-legacy', rev = '2.5.1'),
        JarDependency(org = 'org.easymock', name = 'easymockclassextension', rev = '3.1'),
        JarDependency(org = 'org.seleniumhq.selenium', name = 'selenium-java', rev = '2.35.0'),
      ],
      custom_rules=[
        Shader.exclude_package('*', recursive=True),]
    )
    cls.register_jvm_tool(
      register,
      'rsc',
      classpath=[
          JarDependency(
              org='com.twitter',
              name='rsc_2.11',
              rev=rsc_toolchain_version,
          ),
      ],
      custom_rules=[
        Shader.exclude_package('rsc', recursive=True),
      ])
    cls.register_jvm_tool(
      register,
      'metacp',
      classpath=[
          JarDependency(
            org='org.scalameta',
            name='metacp_2.11',
            rev=scalameta_toolchain_version,
          ),
      ],
      custom_rules=[
        Shader.exclude_package('scala', recursive=True),
      ])
    cls.register_jvm_tool(
      register,
      'metai',
      classpath=[
          JarDependency(
            org='org.scalameta',
            name='metai_2.11',
            rev=scalameta_toolchain_version,
          ),
      ],
      custom_rules=[
        Shader.exclude_package('scala', recursive=True),
      ])

  def register_extra_products_from_contexts(self, targets, compile_contexts):
    super(RscCompile, self).register_extra_products_from_contexts(targets, compile_contexts)
    # TODO when digests are added, if the target is valid,
    # the digest should be loaded in from the cc somehow.
    # See: #6504
    for target in targets:
      rsc_cc, compile_cc = compile_contexts[target]
      if self._only_zinc_compileable(target):
        self.context.products.get_data('rsc_classpath').add_for_target(
          compile_cc.target,
          [(conf, compile_cc.jar_file) for conf in self._confs])
      elif self._rsc_compilable(target):
        self.context.products.get_data('rsc_classpath').add_for_target(
          rsc_cc.target,
          [(conf, rsc_cc.rsc_mjar_file) for conf in self._confs])
      elif self._metacpable(target):
        # Walk the metacp results dir and add classpath entries for all the files there.
        # TODO exercise this with a test.
        for root, dirs, files in os.walk(rsc_cc.rsc_index_dir):
          self.context.products.get_data('rsc_classpath').add_for_target(
            rsc_cc.target,
            [(conf, os.path.join(root, f)) for conf in self._confs for f in files]
          )
      else:
        pass

  def _metacpable(self, target):
    return isinstance(target, JarLibrary)

  def _rsc_compilable(self, target):
    return target.has_sources('.scala')

  def _only_zinc_compileable(self, target):
    return target.has_sources('.java')

  def _is_scala_core_library(self, target):
    return target.address.spec in ('//:scala-library', '//:scala-library-synthetic')

  def create_empty_extra_products(self):
    super(RscCompile, self).create_empty_extra_products()

    compile_classpath = self.context.products.get_data('compile_classpath')
    classpath_product = self.context.products.get_data('rsc_classpath')
    if not classpath_product:
      self.context.products.get_data('rsc_classpath', compile_classpath.copy)
    else:
      classpath_product.update(compile_classpath)

  def select(self, target):
    # Require that targets are marked for JVM compilation, to differentiate from
    # targets owned by the scalajs contrib module.
    if self._metacpable(target):
      return True
    if not isinstance(target, JvmTarget):
      return False
    return self._only_zinc_compileable(target) or self._rsc_compilable(target)

  def _rsc_key_for_target(self, compile_target):
    if self._only_zinc_compileable(compile_target):
      # rsc outlining with java dependencies depend on the java's zinc compile
      return self._compile_against_rsc_key_for_target(compile_target)
    elif self._rsc_compilable(compile_target):
      return "rsc({})".format(compile_target.address.spec)
    elif self._metacpable(compile_target):
      return "metacp({})".format(compile_target.address.spec)
    else:
      raise TaskError('unexpected target for compiling with rsc .... {}'.format(compile_target))

  def _compile_against_rsc_key_for_target(self, compile_target):
    return "compile_against_rsc({})".format(compile_target.address.spec)

  def pre_compile_jobs(self, counter):

    # Create a target for the jdk outlining so that it'll only be done once per run.
    target = Target('jdk', Address('', 'jdk'), self.context.build_graph)
    index_dir = os.path.join(self.workdir, '--jdk--', 'index')

    def work_for_vts_rsc_jdk():
      distribution = self._get_jvm_distribution()
      jvm_lib_jars_abs = distribution.find_libs(['rt.jar', 'dt.jar', 'jce.jar', 'tools.jar'])
      self._jvm_lib_jars_abs = jvm_lib_jars_abs

      cp_entries = tuple(jvm_lib_jars_abs)

      counter_val = str(counter()).rjust(counter.format_length(), b' ')
      counter_str = '[{}/{}] '.format(counter_val, counter.size)
      self.context.log.info(
        counter_str,
        'Metacp-ing ',
        items_to_report_element(cp_entries, 'jar'),
        ' in the jdk')

      safe_mkdir(index_dir)

      with Timer() as timer:
        # Step 1: Convert classpath to SemanticDB
        # ---------------------------------------
        rsc_index_dir = fast_relpath(index_dir, get_buildroot())
        args = [
          '--verbose',
          # NB: The directory to dump the semanticdb jars generated by metacp.
          '--out', rsc_index_dir,
          os.pathsep.join(cp_entries),
        ]
        metacp_wu = self._runtool(
          'scala.meta.cli.Metacp',
          'metacp',
          args,
          distribution,
          tgt='jdk',
          input_files=tuple(
            # NB: no input files because the jdk is expected to exist on the system in a known
            #     location.
            #     Related: https://github.com/pantsbuild/pants/issues/6416
          ),
          output_dir=rsc_index_dir)
        metacp_stdout = stdout_contents(metacp_wu)
        metacp_result = json.loads(metacp_stdout)

        metai_classpath = self._collect_metai_classpath(metacp_result, jvm_lib_jars_abs)

        # Step 1.5: metai Index the semanticdbs
        # -------------------------------------
        self._run_metai_tool(distribution, metai_classpath, rsc_index_dir, tgt='jdk')

        self._jvm_lib_metacp_classpath = [os.path.join(get_buildroot(), x) for x in metai_classpath]

      self._record_target_stats(target,
        len(self._jvm_lib_metacp_classpath),
        len([]),
        timer.elapsed,
        False,
        'metacp'
      )

    return [
      Job(
        'metacp(jdk)',
        functools.partial(
          work_for_vts_rsc_jdk
        ),
        [],
        self._size_estimator([]),
      ),
    ]

  def create_compile_jobs(self,
                          compile_target,
                          compile_contexts,
                          invalid_dependencies,
                          ivts,
                          counter,
                          runtime_classpath_product):

    def work_for_vts_rsc(vts, ctx):
      # Double check the cache before beginning compilation
      hit_cache = self.check_cache(vts, counter)
      target = ctx.target

      if not hit_cache:
        cp_entries = []

        distribution = self._get_jvm_distribution()

        classpath_abs = self._zinc.compile_classpath(
          'rsc_classpath',
          ctx.target,
          extra_cp_entries=self._extra_compile_time_classpath)

        jar_deps = [t for t in DependencyContext.global_instance().dependencies_respecting_strict_deps(target)
                    if isinstance(t, JarLibrary)]
        metacp_jar_classpath_abs = [y[1] for y in self._metacp_jars_classpath_product.get_for_targets(
          jar_deps
        )]
        metacp_jar_classpath_abs.extend(self._jvm_lib_metacp_classpath)
        jar_jar_paths = {y[1] for y in self.context.products.get_data('rsc_classpath').get_for_targets(jar_deps)}

        classpath_abs = [c for c in classpath_abs if c not in jar_jar_paths]


        classpath_rel = fast_relpath_collection(classpath_abs)
        metacp_jar_classpath_rel = fast_relpath_collection(metacp_jar_classpath_abs)
        cp_entries.extend(classpath_rel)

        ctx.ensure_output_dirs_exist()

        counter_val = str(counter()).rjust(counter.format_length(), b' ')
        counter_str = '[{}/{}] '.format(counter_val, counter.size)
        self.context.log.info(
          counter_str,
          'Rsc-ing ',
          items_to_report_element(ctx.sources, '{} source'.format(self.name())),
          ' in ',
          items_to_report_element([t.address.reference() for t in vts.targets], 'target'),
          ' (',
          ctx.target.address.spec,
          ').')

        tgt, = vts.targets
        with Timer() as timer:
          if cp_entries:
            # Step 1: Convert classpath to SemanticDB
            # ---------------------------------------
            scalac_classpath_path_entries_abs = self.tool_classpath('workaround-metacp-dependency-classpath')
            scalac_classpath_path_entries = fast_relpath_collection(scalac_classpath_path_entries_abs)
            rsc_index_dir = fast_relpath(ctx.rsc_index_dir, get_buildroot())
            args = [
              '--verbose',
              # NB: We need to add these extra dependencies in order to be able
              #     to find symbols used by the scalac jars.
              '--dependency-classpath', os.pathsep.join(scalac_classpath_path_entries + list(jar_jar_paths) + self._jvm_lib_jars_abs),
              # NB: The directory to dump the semanticdb jars generated by metacp.
              '--out', rsc_index_dir,
              os.pathsep.join(cp_entries),
            ]
            metacp_wu = self._runtool(
              'scala.meta.cli.Metacp',
              'metacp',
              args,
              distribution,
              tgt=tgt,
              input_files=tuple(scalac_classpath_path_entries + classpath_rel),
              output_dir=rsc_index_dir)
            metacp_stdout = stdout_contents(metacp_wu)
            metacp_result = json.loads(metacp_stdout)

            metai_classpath = self._collect_metai_classpath(metacp_result, classpath_rel)

            # Step 1.5: metai Index the semanticdbs
            # -------------------------------------
            self._run_metai_tool(distribution, metai_classpath, rsc_index_dir, tgt)
          else:
            # NB: there are no unmetacp'd dependencies
            metai_classpath = []

          rsc_mjar_file = fast_relpath(ctx.rsc_mjar_file, get_buildroot())

          # Step 2: Outline Scala sources into SemanticDB
          # ---------------------------------------------
          target_sources = ctx.sources
          args = [
            '-cp', os.pathsep.join(metai_classpath + metacp_jar_classpath_rel),
            '-d', rsc_mjar_file,
          ] + target_sources
          self._runtool(
            'rsc.cli.Main',
            'rsc',
            args,
            distribution,
            tgt=tgt,
            # TODO pass the input files from the target snapshot instead of the below
            # input_snapshot = ctx.target.sources_snapshot(scheduler=self.context._scheduler)
            input_files=target_sources + metai_classpath + metacp_jar_classpath_rel,
            output_dir=os.path.dirname(rsc_mjar_file))

        self._record_target_stats(tgt,
                                  len(cp_entries),
                                  len(target_sources),
                                  timer.elapsed,
                                  False,
                                  'rsc'
                                  )
        # Write any additional resources for this target to the target workdir.
        self.write_extra_resources(ctx)

      # Update the products with the latest classes.
      self.register_extra_products_from_contexts([ctx.target], compile_contexts)

    def work_for_vts_rsc_jar_library(vts, ctx):
      distribution = self._get_jvm_distribution()

      # TODO use compile_classpath
      classpath_abs = [
        path for (conf, path) in
        self.context.products.get_data('rsc_classpath').get_for_target(ctx.target)
      ]

      dependency_classpath = self._zinc.compile_classpath(
        'compile_classpath',
        ctx.target,
        extra_cp_entries=self._extra_compile_time_classpath)
      dependency_classpath = fast_relpath_collection(dependency_classpath)

      classpath_rel = fast_relpath_collection(classpath_abs)

      cp_entries = []
      cp_entries.extend(classpath_rel)

      counter_val = str(counter()).rjust(counter.format_length(), b' ')
      counter_str = '[{}/{}] '.format(counter_val, counter.size)
      self.context.log.info(
        counter_str,
        'Metacp-ing ',
        items_to_report_element(cp_entries, 'jar'),
        ' in ',
        items_to_report_element([t.address.reference() for t in vts.targets], 'target'),
        ' (',
        ctx.target.address.spec,
        ').')

      ctx.ensure_output_dirs_exist()

      tgt, = vts.targets
      with Timer() as timer:
      # Step 1: Convert classpath to SemanticDB
        # ---------------------------------------
        scalac_classpath_path_entries_abs = self.tool_classpath('workaround-metacp-dependency-classpath')
        scalac_classpath_path_entries = fast_relpath_collection(scalac_classpath_path_entries_abs)
        rsc_index_dir = fast_relpath(ctx.rsc_index_dir, get_buildroot())
        args = [
          '--verbose',
          # NB: We need to add these extra dependencies in order to be able
          #     to find symbols used by the scalac jars.
          '--dependency-classpath', os.pathsep.join(
            dependency_classpath +
            scalac_classpath_path_entries +
            fast_relpath_collection(self._jvm_lib_jars_abs)
          ),
          # NB: The directory to dump the semanticdb jars generated by metacp.
          '--out', rsc_index_dir,
          os.pathsep.join(cp_entries),
        ]

        # NB: If we're building a scala library jar,
        #     also request that metacp generate the indices
        #     for the scala synthetics.
        if self._is_scala_core_library(tgt):
          args = [
            '--include-scala-library-synthetics',
          ] + args
        metacp_wu = self._runtool(
          'scala.meta.cli.Metacp',
          'metacp',
          args,
          distribution,
          tgt=tgt,
          input_files=tuple(dependency_classpath + scalac_classpath_path_entries + classpath_rel),
          output_dir=rsc_index_dir)
        metacp_stdout = stdout_contents(metacp_wu)
        metacp_result = json.loads(metacp_stdout)

        metai_classpath = self._collect_metai_classpath(metacp_result, classpath_rel)

        # Step 1.5: metai Index the semanticdbs
        # -------------------------------------
        self._run_metai_tool(distribution, metai_classpath, rsc_index_dir, tgt)

        abs_output = [(conf, os.path.join(get_buildroot(), x))
                      for conf in self._confs for x in metai_classpath]

        self._metacp_jars_classpath_product.add_for_target(
          ctx.target,
          abs_output,
        )

      self._record_target_stats(tgt,
          len(abs_output),
          len([]),
          timer.elapsed,
          False,
          'metacp'
        )

    rsc_jobs = []
    zinc_jobs = []

    # Invalidated targets are a subset of relevant targets: get the context for this one.
    compile_target = ivts.target
    compile_context_pair = compile_contexts[compile_target]

    # Create the rsc job.
    # Currently, rsc only supports outlining scala.
    if self._only_zinc_compileable(compile_target):
      pass
    elif self._rsc_compilable(compile_target):
      rsc_key = self._rsc_key_for_target(compile_target)
      rsc_jobs.append(
        Job(
          rsc_key,
          functools.partial(
            work_for_vts_rsc,
            ivts,
            compile_context_pair[0]),
          [self._rsc_key_for_target(target) for target in invalid_dependencies] + ['metacp(jdk)'],
          self._size_estimator(compile_context_pair[0].sources),
        )
      )
    elif self._metacpable(compile_target):
      rsc_key = self._rsc_key_for_target(compile_target)
      rsc_jobs.append(
        Job(
          rsc_key,
          functools.partial(
            work_for_vts_rsc_jar_library,
            ivts,
            compile_context_pair[0]),
          [self._rsc_key_for_target(target) for target in invalid_dependencies] + ['metacp(jdk)'],
          self._size_estimator(compile_context_pair[0].sources),
          on_success=ivts.update,
          on_failure=ivts.force_invalidate,
        )
      )
    else:
      raise TaskError("Unexpected target for rsc compile {} with type {}"
        .format(compile_target, type(compile_target)))

    # Create the zinc compile jobs.
    # - Scala zinc compile jobs depend on the results of running rsc on the scala target.
    # - Java zinc compile jobs depend on the zinc compiles of their dependencies, because we can't
    #   generate mjars that make javac happy at this point.

    invalid_dependencies_without_jar_metacps = [t for t in invalid_dependencies
      if not self._metacpable(t)]
    if self._rsc_compilable(compile_target):
      full_key = self._compile_against_rsc_key_for_target(compile_target)
      zinc_jobs.append(
        Job(
          full_key,
          functools.partial(
            self._default_work_for_vts,
            ivts,
            compile_context_pair[1],
            'rsc_classpath',
            counter,
            compile_contexts,
            runtime_classpath_product),
          [
            self._rsc_key_for_target(compile_target)
          ] + [
            self._rsc_key_for_target(target)
            for target in invalid_dependencies_without_jar_metacps
          ] + [
            'metacp(jdk)'
          ],
          self._size_estimator(compile_context_pair[1].sources),
          # NB: right now, only the last job will write to the cache, because we don't
          #     do multiple cache entries per target-task tuple.
          on_success=ivts.update,
          on_failure=ivts.force_invalidate,
        )
      )
    elif self._only_zinc_compileable(compile_target):
      # write to both rsc classpath and runtime classpath
      class CompositeProductAdder(object):
        def __init__(self, runtime_classpath_product, rsc_classpath_product):
          self.rsc_classpath_product = rsc_classpath_product
          self.runtime_classpath_product = runtime_classpath_product

        def add_for_target(self, *args, **kwargs):
          self.runtime_classpath_product.add_for_target(*args, **kwargs)
          self.rsc_classpath_product.add_for_target(*args, **kwargs)

      full_key = self._compile_against_rsc_key_for_target(compile_target)
      zinc_jobs.append(
        Job(
          full_key,
          functools.partial(
            self._default_work_for_vts,
            ivts,
            compile_context_pair[1],
            'runtime_classpath',
            counter,
            compile_contexts,
            CompositeProductAdder(
              runtime_classpath_product,
              self.context.products.get_data('rsc_classpath'))),
          [
            self._compile_against_rsc_key_for_target(target)
            for target in invalid_dependencies_without_jar_metacps],
          self._size_estimator(compile_context_pair[1].sources),
          # NB: right now, only the last job will write to the cache, because we don't
          #     do multiple cache entries per target-task tuple.
          on_success=ivts.update,
          on_failure=ivts.force_invalidate,
        )
      )

    return rsc_jobs + zinc_jobs

  def select_runtime_context(self, ccs):
    return ccs[1]

  def create_compile_context(self, target, target_workdir):
    # workdir layout:
    # rsc/
    #   - index/   -- metacp results
    #   - outline/ -- semanticdbs for the current target as created by rsc
    #   - m.jar    -- reified scala signature jar
    # zinc/
    #   - classes/   -- class files
    #   - z.analysis -- zinc analysis for the target
    #   - z.jar      -- final jar for the target
    #   - zinc_args  -- file containing the used zinc args
    sources = self._compute_sources_for_target(target)
    rsc_dir = os.path.join(target_workdir, "rsc")
    zinc_dir = os.path.join(target_workdir, "zinc")
    return [
      RscCompileContext(
        target=target,
        analysis_file=None,
        classes_dir=None,
        jar_file=None,
        zinc_args_file=None,
        rsc_mjar_file=os.path.join(rsc_dir, 'm.jar'),
        log_dir=os.path.join(rsc_dir, 'logs'),
        sources=sources,
        rsc_index_dir=os.path.join(rsc_dir, 'index'),
      ),
      CompileContext(
        target=target,
        analysis_file=os.path.join(zinc_dir, 'z.analysis'),
        classes_dir=ClasspathEntry(os.path.join(zinc_dir, 'classes'), None),
        jar_file=ClasspathEntry(os.path.join(zinc_dir, 'z.jar'), None),
        log_dir=os.path.join(zinc_dir, 'logs'),
        zinc_args_file=os.path.join(zinc_dir, 'zinc_args'),
        sources=sources,
      )
    ]

  def _runtool(self, main, tool_name, args, distribution, tgt=None, input_files=tuple(), output_dir=None):
    if self.execution_strategy == self.HERMETIC:
      # TODO: accept input_digests as well as files.
      with self.context.new_workunit(tool_name) as wu:
        tool_classpath_abs = self.tool_classpath(tool_name)
        tool_classpath = fast_relpath_collection(tool_classpath_abs)

        pathglobs = list(tool_classpath)
        pathglobs.extend(input_files)
        root = PathGlobsAndRoot(
          PathGlobs(tuple(pathglobs)),
          text_type(get_buildroot()))

        tool_snapshots = self.context._scheduler.capture_snapshots((root,))
        input_files_directory_digest = tool_snapshots[0].directory_digest
        classpath_for_cmd = os.pathsep.join(tool_classpath)
        cmd = [
          distribution.java,
        ]
        cmd.extend(self.get_options().jvm_options)
        cmd.extend(['-cp', classpath_for_cmd])
        cmd.extend([main])
        cmd.extend(args)

        epr = ExecuteProcessRequest(
          argv=tuple(cmd),
          input_files=input_files_directory_digest,
          output_files=tuple(),
          output_directories=(output_dir,),
          timeout_seconds=15*60,
          description='run {} for {}'.format(tool_name, tgt),
          # TODO: These should always be unicodes
          # Since this is always hermetic, we need to use `underlying_dist`
          jdk_home=text_type(self._zinc.underlying_dist.home),
        )
        res = self.context.execute_process_synchronously_without_raising(
          epr,
          self.name(),
          [WorkUnitLabel.TOOL])

        if res.exit_code != 0:
          raise TaskError(res.stderr)

        if output_dir:
          self.context._scheduler.materialize_directories((
            DirectoryToMaterialize(
              # NB the first element here is the root to materialize into, not the dir to snapshot
              text_type(get_buildroot()),
              res.output_directory_digest),
          ))
          # TODO drop a file containing the digest, named maybe output_dir.digest
        return res
    else:
      with self.context.new_workunit(tool_name) as wu:
        result = self.runjava(classpath=self.tool_classpath(tool_name),
                              main=main,
                              jvm_options=self.get_options().jvm_options,
                              args=args,
                              workunit_name=tool_name,
                              workunit_labels=[WorkUnitLabel.TOOL],
                              dist=distribution
        )
        if result != 0:
          raise TaskError('Running {} failed'.format(tool_name))
        runjava_wu = None
        for c in wu.children:
          if c.name is tool_name:
            runjava_wu = c
            break
        if runjava_wu is None:
          raise Exception('couldnt find work unit for underlying execution')
        return runjava_wu

  def _run_metai_tool(self,
                      distribution,
                      metai_classpath,
                      rsc_index_dir,
                      tgt,
                      extra_input_files=()):
    # TODO have metai write to a different spot than metacp
    # Currently, the metai step depends on the fact that materializing
    # ignores existing files. It should write the files to a different
    # location, either by providing inputs from a different location,
    # or invoking a script that does the copying
    args = [
      '--verbose',
      os.pathsep.join(metai_classpath)
    ]
    self._runtool(
      'scala.meta.cli.Metai',
      'metai',
      args,
      distribution,
      tgt=tgt,
      input_files=tuple(metai_classpath) + tuple(extra_input_files),
      output_dir=rsc_index_dir
    )

  def _collect_metai_classpath(self, metacp_result, relative_input_paths):
    metai_classpath = []

    relative_workdir = fast_relpath(
      self.context.options.for_global_scope().pants_workdir,
      get_buildroot())
    # NB The json uses absolute paths pointing into either the buildroot or
    #    the temp directory of the hermetic build. This relativizes the keys.
    #    TODO remove this after https://github.com/scalameta/scalameta/issues/1791 is released
    desandboxify = _create_desandboxify_fn(
      [
<<<<<<< HEAD
        os.path.join(relative_workdir, 'coursier', 'cache'),
        os.path.join(relative_workdir, 'ivy', 'jars'),
        os.path.join(relative_workdir, 'compile', 'rsc'),
        os.path.join(relative_workdir, '.jdk'),
        '.jdk'
=======
        os.path.join(relative_workdir, 'resolve', 'ivy', '[^/]*', 'ivy', 'jars', '.*'),
        os.path.join(relative_workdir, 'compile', 'rsc', '.*'),
        os.path.join(relative_workdir, '\.jdk', '.*'),
>>>>>>> 92d4145c
      ]
      )

    status_elements = {
      desandboxify(k): desandboxify(v)
      for k,v in metacp_result["status"].items()
    }

    for cp_entry in relative_input_paths:
      metai_classpath.append(status_elements[cp_entry])

    scala_lib_synthetics = metacp_result["scalaLibrarySynthetics"]
    if scala_lib_synthetics:
      metai_classpath.append(desandboxify(scala_lib_synthetics))

    return metai_classpath

  def _get_jvm_distribution(self):
    # TODO We may want to use different jvm distributions depending on what
    # java version the target expects to be compiled against.
    # See: https://github.com/pantsbuild/pants/issues/6416 for covering using
    #      different jdks in remote builds.
    local_distribution = JvmPlatform.preferred_jvm_distribution([], strict=True)
    if self.execution_strategy == self.HERMETIC and self.get_options().remote_execution_server:
      class HermeticDistribution(object):
        def __init__(self, home_path, distribution):
          self._underlying = distribution
          self._home = home_path

        def find_libs(self, names):
          underlying_libs = self._underlying.find_libs(names)
          return [self._rehome(l) for l in underlying_libs]

        @property
        def java(self):
          return os.path.join(self._home, 'bin', 'java')

        def _rehome(self, l):
          return os.path.join(self._home, l[len(self._underlying.home)+1:])

      return HermeticDistribution('.jdk', local_distribution)
    else:
      return local_distribution<|MERGE_RESOLUTION|>--- conflicted
+++ resolved
@@ -808,17 +808,10 @@
     #    TODO remove this after https://github.com/scalameta/scalameta/issues/1791 is released
     desandboxify = _create_desandboxify_fn(
       [
-<<<<<<< HEAD
-        os.path.join(relative_workdir, 'coursier', 'cache'),
-        os.path.join(relative_workdir, 'ivy', 'jars'),
-        os.path.join(relative_workdir, 'compile', 'rsc'),
-        os.path.join(relative_workdir, '.jdk'),
-        '.jdk'
-=======
         os.path.join(relative_workdir, 'resolve', 'ivy', '[^/]*', 'ivy', 'jars', '.*'),
         os.path.join(relative_workdir, 'compile', 'rsc', '.*'),
         os.path.join(relative_workdir, '\.jdk', '.*'),
->>>>>>> 92d4145c
+        os.path.join('\.jdk', '.*'),
       ]
       )
 
