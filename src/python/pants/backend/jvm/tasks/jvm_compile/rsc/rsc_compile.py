# coding=utf-8
# Copyright 2018 Pants project contributors (see CONTRIBUTORS.md).
# Licensed under the Apache License, Version 2.0 (see LICENSE).

from __future__ import absolute_import, division, print_function, unicode_literals

import functools
import json
import logging
import os
import re

from six import text_type

from pants.backend.jvm.subsystems.dependency_context import DependencyContext  # noqa
from pants.backend.jvm.subsystems.jvm_platform import JvmPlatform
from pants.backend.jvm.subsystems.shader import Shader
from pants.backend.jvm.targets.jar_library import JarLibrary
from pants.backend.jvm.targets.java_library import JavaLibrary
from pants.backend.jvm.targets.jvm_target import JvmTarget
from pants.backend.jvm.tasks.classpath_entry import ClasspathEntry
from pants.backend.jvm.tasks.classpath_products import ClasspathProducts
from pants.backend.jvm.tasks.jvm_compile.compile_context import CompileContext
from pants.backend.jvm.tasks.jvm_compile.execution_graph import Job
from pants.backend.jvm.tasks.jvm_compile.zinc.zinc_compile import ZincCompile
from pants.base.build_environment import get_buildroot
from pants.base.exceptions import TaskError
from pants.base.workunit import WorkUnitLabel
from pants.build_graph.address import Address
from pants.build_graph.target import Target
from pants.engine.fs import DirectoryToMaterialize, PathGlobs, PathGlobsAndRoot
from pants.engine.isolated_process import ExecuteProcessRequest, FallibleExecuteProcessResult
from pants.java.jar.jar_dependency import JarDependency
from pants.reporting.reporting_utils import items_to_report_element
from pants.util.contextutil import Timer
from pants.util.dirutil import fast_relpath, fast_relpath_optional, safe_mkdir


#
# This is a subclass of zinc compile that uses both Rsc and Zinc to do
# compilation.
# It uses Rsc and the associated tools to outline scala targets. It then
# passes those outlines to zinc to produce the final compile artifacts.
#
#
logger = logging.getLogger(__name__)


def fast_relpath_collection(collection):
  buildroot = get_buildroot()
  return [fast_relpath_optional(c, buildroot) or c for c in collection]


def stdout_contents(wu):
  if isinstance(wu, FallibleExecuteProcessResult):
    return wu.stdout.rstrip()
  with open(wu.output_paths()['stdout']) as f:
    return f.read().rstrip()


def _create_desandboxify_fn(possible_path_patterns):
  # Takes a collection of possible canonical prefixes, and returns a function that
  # if it finds a matching prefix, strips the path prior to the prefix and returns it
  # if it doesn't it returns the original path
  # TODO remove this after https://github.com/scalameta/scalameta/issues/1791 is released
  regexes = [re.compile('/({})'.format(p)) for p in possible_path_patterns]
  def desandboxify(path):
    if not path:
      return path
    for r in regexes:
      match = r.search(path)
      logger.debug('>>> matched {} with {} against {}'.format(match, r.pattern, path))
      if match:
        return match.group(1)
    return path
  return desandboxify


def _paths_from_classpath(classpath_tuples, collection_type=list):
  return collection_type(y[1] for y in classpath_tuples)


class RscCompileContext(CompileContext):
  def __init__(self,
               target,
               analysis_file,
               classes_dir,
               rsc_mjar_file,
               jar_file,
               log_dir,
               zinc_args_file,
               sources,
               rsc_index_dir):
    super(RscCompileContext, self).__init__(target, analysis_file, classes_dir, jar_file,
                                               log_dir, zinc_args_file, sources)
    self.rsc_mjar_file = rsc_mjar_file
    self.rsc_index_dir = rsc_index_dir

  def ensure_output_dirs_exist(self):
    safe_mkdir(os.path.dirname(self.rsc_mjar_file))
    safe_mkdir(self.rsc_index_dir)


class RscCompile(ZincCompile):
  """Compile Scala and Java code to classfiles using Rsc."""

  _name = 'rsc' # noqa
  compiler_name = 'rsc'

  def __init__(self, *args, **kwargs):
    super(RscCompile, self).__init__(*args, **kwargs)
    self._metacp_jars_classpath_product = ClasspathProducts(self.get_options().pants_workdir)

  @classmethod
  def implementation_version(cls):
    return super(RscCompile, cls).implementation_version() + [('RscCompile', 170)]

  @classmethod
  def register_options(cls, register):
    super(RscCompile, cls).register_options(register)

    rsc_toolchain_version = '0.0.0-446-c64e6937'
    scalameta_toolchain_version = '4.0.0'

    # TODO: it would be better to have a less adhoc approach to handling
    #       optional dependencies. See: https://github.com/pantsbuild/pants/issues/6390
    cls.register_jvm_tool(
      register,
      'workaround-metacp-dependency-classpath',
      classpath=[
        JarDependency(org = 'org.scala-lang', name = 'scala-compiler', rev = '2.11.12'),
        JarDependency(org = 'org.scala-lang', name = 'scala-library', rev = '2.11.12'),
        JarDependency(org = 'org.scala-lang', name = 'scala-reflect', rev = '2.11.12'),
        JarDependency(org = 'org.scala-lang.modules', name = 'scala-partest_2.11', rev = '1.0.18'),
        JarDependency(org = 'jline', name = 'jline', rev = '2.14.6'),
        JarDependency(org = 'org.apache.commons', name = 'commons-lang3', rev = '3.3.2'),
        JarDependency(org = 'org.apache.ant', name = 'ant', rev = '1.8.2'),
        JarDependency(org = 'org.pegdown', name = 'pegdown', rev = '1.4.2'),
        JarDependency(org = 'org.testng', name = 'testng', rev = '6.8.7'),
        JarDependency(org = 'org.scalacheck', name = 'scalacheck_2.11', rev = '1.13.1'),
        JarDependency(org = 'org.jmock', name = 'jmock-legacy', rev = '2.5.1'),
        JarDependency(org = 'org.easymock', name = 'easymockclassextension', rev = '3.1'),
        JarDependency(org = 'org.seleniumhq.selenium', name = 'selenium-java', rev = '2.35.0'),
      ],
      custom_rules=[
        Shader.exclude_package('*', recursive=True),]
    )
    cls.register_jvm_tool(
      register,
      'rsc',
      classpath=[
          JarDependency(
              org='com.twitter',
              name='rsc_2.11',
              rev=rsc_toolchain_version,
          ),
      ],
      custom_rules=[
        Shader.exclude_package('rsc', recursive=True),
      ])
    cls.register_jvm_tool(
      register,
      'metacp',
      classpath=[
          JarDependency(
            org='org.scalameta',
            name='metacp_2.11',
            rev=scalameta_toolchain_version,
          ),
      ],
      custom_rules=[
        Shader.exclude_package('scala', recursive=True),
      ])
    cls.register_jvm_tool(
      register,
      'metai',
      classpath=[
          JarDependency(
            org='org.scalameta',
            name='metai_2.11',
            rev=scalameta_toolchain_version,
          ),
      ],
      custom_rules=[
        Shader.exclude_package('scala', recursive=True),
      ])

  def register_extra_products_from_contexts(self, targets, compile_contexts):
    super(RscCompile, self).register_extra_products_from_contexts(targets, compile_contexts)
    # TODO when digests are added, if the target is valid,
    # the digest should be loaded in from the cc somehow.
    # See: #6504
    for target in targets:
      rsc_cc, compile_cc = compile_contexts[target]
      if self._only_zinc_compileable(target):
        self.context.products.get_data('rsc_classpath').add_for_target(
          compile_cc.target,
          [(conf, compile_cc.jar_file) for conf in self._confs])
      elif self._rsc_compilable(target):
        self.context.products.get_data('rsc_classpath').add_for_target(
          rsc_cc.target,
          [(conf, rsc_cc.rsc_mjar_file) for conf in self._confs])
      elif self._metacpable(target):
        # Walk the metacp results dir and add classpath entries for all the files there.
        # TODO exercise this with a test.
        # TODO, this should only list the files/directories in the first directory under the index dir
        found_files = set()
        for root, dirs, files in os.walk(rsc_cc.rsc_index_dir):
          found_files.update(os.path.join(root, f) for f in files)
        for f in found_files:
          self._metacp_jars_classpath_product.add_for_target(
            rsc_cc.target, [(conf, f) for conf in self._confs])
      else:
        pass

  def _metacpable(self, target):
    return isinstance(target, JarLibrary)

  def _rsc_compilable(self, target):
    return target.has_sources('.scala')

  def _only_zinc_compileable(self, target):
    return target.has_sources('.java')

  def _is_scala_core_library(self, target):
    return target.address.spec in ('//:scala-library', '//:scala-library-synthetic')

  def create_empty_extra_products(self):
    super(RscCompile, self).create_empty_extra_products()

    compile_classpath = self.context.products.get_data('compile_classpath')
    classpath_product = self.context.products.get_data('rsc_classpath')
    if not classpath_product:
      self.context.products.get_data('rsc_classpath', compile_classpath.copy)
    else:
      classpath_product.update(compile_classpath)

  def select(self, target):
    # Require that targets are marked for JVM compilation, to differentiate from
    # targets owned by the scalajs contrib module.
    if self._metacpable(target):
      return True
    if not isinstance(target, JvmTarget):
      return False
    return self._only_zinc_compileable(target) or self._rsc_compilable(target)

  def _rsc_key_for_target(self, compile_target):
    if self._only_zinc_compileable(compile_target):
      # rsc outlining with java dependencies depend on the java's zinc compile
      return self._compile_against_rsc_key_for_target(compile_target)
    elif self._rsc_compilable(compile_target):
      return "rsc({})".format(compile_target.address.spec)
    elif self._metacpable(compile_target):
      return "metacp({})".format(compile_target.address.spec)
    else:
      raise TaskError('unexpected target for compiling with rsc .... {}'.format(compile_target))

  def _compile_against_rsc_key_for_target(self, compile_target):
    return "compile_against_rsc({})".format(compile_target.address.spec)

  def pre_compile_jobs(self, counter):

    # Create a target for the jdk outlining so that it'll only be done once per run.
    target = Target('jdk', Address('', 'jdk'), self.context.build_graph)
    index_dir = os.path.join(self.versioned_workdir, '--jdk--', 'index')

    def work_for_vts_rsc_jdk():
      distribution = self._get_jvm_distribution()
      jvm_lib_jars_abs = distribution.find_libs(['rt.jar', 'dt.jar', 'jce.jar', 'tools.jar'])
      self._jvm_lib_jars_abs = jvm_lib_jars_abs

      metacp_inputs = tuple(jvm_lib_jars_abs)

      counter_val = str(counter()).rjust(counter.format_length(), b' ')
      counter_str = '[{}/{}] '.format(counter_val, counter.size)
      self.context.log.info(
        counter_str,
        'Metacp-ing ',
        items_to_report_element(metacp_inputs, 'jar'),
        ' in the jdk')

      # NB: Metacp doesn't handle the existence of possibly stale semanticdb jars,
      # so we explicitly clean the directory to keep it happy.
      safe_mkdir(index_dir, clean=True)

      with Timer() as timer:
        # Step 1: Convert classpath to SemanticDB
        # ---------------------------------------
        rsc_index_dir = fast_relpath(index_dir, get_buildroot())
        args = [
          '--verbose',
          # NB: The directory to dump the semanticdb jars generated by metacp.
          '--out', rsc_index_dir,
          os.pathsep.join(metacp_inputs),
        ]
        metacp_wu = self._runtool(
          'scala.meta.cli.Metacp',
          'metacp',
          args,
          distribution,
          tgt=target,
          input_files=tuple(
            # NB: no input files because the jdk is expected to exist on the system in a known
            #     location.
            #     Related: https://github.com/pantsbuild/pants/issues/6416
          ),
          output_dir=rsc_index_dir)
        metacp_stdout = stdout_contents(metacp_wu)
        metacp_result = json.loads(metacp_stdout)

        metai_classpath = self._collect_metai_classpath(metacp_result, jvm_lib_jars_abs)

        # Step 1.5: metai Index the semanticdbs
        # -------------------------------------
        self._run_metai_tool(distribution, metai_classpath, rsc_index_dir, tgt=target)

        self._jvm_lib_metacp_classpath = [os.path.join(get_buildroot(), x) for x in metai_classpath]

      self._record_target_stats(target,
        len(self._jvm_lib_metacp_classpath),
        len([]),
        timer.elapsed,
        False,
        'metacp'
      )

    return [
      Job(
        'metacp(jdk)',
        functools.partial(
          work_for_vts_rsc_jdk
        ),
        [],
        self._size_estimator([]),
      ),
    ]

  def create_compile_jobs(self,
                          compile_target,
                          compile_contexts,
                          invalid_dependencies,
                          ivts,
                          counter,
                          runtime_classpath_product):

    def work_for_vts_rsc(vts, ctx):
      # Double check the cache before beginning compilation
      hit_cache = self.check_cache(vts, counter)
      target = ctx.target
      tgt, = vts.targets

      if not hit_cache:
        counter_val = str(counter()).rjust(counter.format_length(), b' ')
        counter_str = '[{}/{}] '.format(counter_val, counter.size)
        self.context.log.info(
          counter_str,
          'Rsc-ing ',
          items_to_report_element(ctx.sources, '{} source'.format(self.name())),
          ' in ',
          items_to_report_element([t.address.reference() for t in vts.targets], 'target'),
          ' (',
          ctx.target.address.spec,
          ').')

        # This does the following
        # - collect jar dependencies and metacp-classpath entries for them
        # - collect the non-java targets and their classpath entries
        # - break out java targets and their javac'd classpath entries
        # metacp
        # - metacp the java targets
        # rsc
        # - combine the metacp outputs for jars, previous scala targets and the java metacp
        #   classpath
        # - run Rsc on the current target with those as dependencies

        dependencies_for_target = list(
          DependencyContext.global_instance().dependencies_respecting_strict_deps(target))

        jar_deps = [t for t in dependencies_for_target if isinstance(t, JarLibrary)]

        def is_java_compile_target(t):
          return isinstance(t, JavaLibrary) or t.has_sources('.java')
        java_deps = [t for t in dependencies_for_target
                     if is_java_compile_target(t)]
        non_java_deps = [t for t in dependencies_for_target
                         if not (is_java_compile_target(t)) and not isinstance(t, JarLibrary)]

        metacped_jar_classpath_abs = _paths_from_classpath(
          self._metacp_jars_classpath_product.get_for_targets(jar_deps)
        )
        metacped_jar_classpath_abs.extend(self._jvm_lib_metacp_classpath)
        metacped_jar_classpath_rel = fast_relpath_collection(metacped_jar_classpath_abs)

        jar_rsc_classpath_paths = _paths_from_classpath(
          self.context.products.get_data('rsc_classpath').get_for_targets(jar_deps),
          collection_type=set)
        jar_rsc_classpath_rel = fast_relpath_collection(jar_rsc_classpath_paths)

        non_java_paths = _paths_from_classpath(
          self.context.products.get_data('rsc_classpath').get_for_targets(non_java_deps),
          collection_type=set)
        non_java_rel = fast_relpath_collection(non_java_paths)

        java_paths = _paths_from_classpath(
          self.context.products.get_data('rsc_classpath').get_for_targets(java_deps),
          collection_type=set)
        java_rel = fast_relpath_collection(java_paths)

        ctx.ensure_output_dirs_exist()

        distribution = self._get_jvm_distribution()
        with Timer() as timer:
          # Step 1: Convert classpath to SemanticDB
          # ---------------------------------------
          # If there are any as yet not metacp'd dependencies, metacp them so their indices can
          # be passed to Rsc.
          # TODO move these to their own jobs. https://github.com/pantsbuild/pants/issues/6754

          # Inputs
          # - Java dependencies jars
          metacp_inputs = java_rel

          # Dependencies
          # - 3rdparty jars
          # - non-java, ie scala, dependencies
          # - jdk
          snapshotable_metacp_dependencies = list(jar_rsc_classpath_rel) + \
                                list(non_java_rel) + \
                                fast_relpath_collection(
                                  _paths_from_classpath(self._extra_compile_time_classpath))
          metacp_dependencies = snapshotable_metacp_dependencies + self._jvm_lib_jars_abs

          if metacp_inputs:
            rsc_index_dir = fast_relpath(ctx.rsc_index_dir, get_buildroot())
            args = [
              '--verbose',
              '--stub-broken-signatures',
              '--dependency-classpath', os.pathsep.join(metacp_dependencies),
              # NB: The directory to dump the semanticdb jars generated by metacp.
              '--out', rsc_index_dir,
              os.pathsep.join(metacp_inputs),
            ]
            metacp_wu = self._runtool(
              'scala.meta.cli.Metacp',
              'metacp',
              args,
              distribution,
              tgt=tgt,
              input_files=tuple(metacp_inputs + snapshotable_metacp_dependencies),
              output_dir=rsc_index_dir)
            metacp_stdout = stdout_contents(metacp_wu)
            metacp_result = json.loads(metacp_stdout)

            metacped_java_dependency_rel = self._collect_metai_classpath(metacp_result,
              java_rel)

            # Step 1.5: metai Index the semanticdbs
            # -------------------------------------
            self._run_metai_tool(distribution, metacped_java_dependency_rel, rsc_index_dir, tgt)
          else:
            # NB: there are no unmetacp'd dependencies
            metacped_java_dependency_rel = []


          # Step 2: Outline Scala sources into SemanticDB
          # ---------------------------------------------
          rsc_mjar_file = fast_relpath(ctx.rsc_mjar_file, get_buildroot())

          # TODO remove non-rsc entries from non_java_rel in a better way
          rsc_semanticdb_classpath = metacped_java_dependency_rel + \
                                     metacped_jar_classpath_rel + \
                                     [j for j in non_java_rel if 'compile/rsc/' in j]
          target_sources = ctx.sources
          args = [
                   '-cp', os.pathsep.join(rsc_semanticdb_classpath),
                   '-d', rsc_mjar_file,
                 ] + target_sources
          self._runtool(
            'rsc.cli.Main',
            'rsc',
            args,
            distribution,
            tgt=tgt,
<<<<<<< HEAD
            # TODO pass the input files from the target snapshot instead of the below
            # input_snapshot = ctx.target.sources_snapshot(scheduler=self.context._scheduler)
            input_files=target_sources + rsc_semanticdb_classpath,
=======
            input_files=target_sources + metai_classpath + metacp_jar_classpath_rel,
            input_snapshot=ctx.target.sources_snapshot(scheduler=self.context._scheduler),
>>>>>>> b31bef70
            output_dir=os.path.dirname(rsc_mjar_file))

        self._record_target_stats(tgt,
          len(metacp_inputs),
          len(target_sources),
          timer.elapsed,
          False,
          'rsc'
        )
        # Write any additional resources for this target to the target workdir.
        self.write_extra_resources(ctx)

      # Update the products with the latest classes.
      self.register_extra_products_from_contexts([ctx.target], compile_contexts)

    def work_for_vts_rsc_jar_library(vts, ctx):
      metacp_dependencies = self._zinc.compile_classpath(
        'compile_classpath',
        ctx.target,
        extra_cp_entries=self._extra_compile_time_classpath)
      metacp_dependencies = fast_relpath_collection(metacp_dependencies)

      # TODO use compile_classpath
      classpath_abs = [
        path for (conf, path) in
        #self.context.products.get_data('rsc_classpath').get_for_target(ctx.target)
        self.context.products.get_data('compile_classpath').get_for_target(ctx.target)
      ]
      classpath_rel = fast_relpath_collection(classpath_abs)

      metacp_inputs = []
      metacp_inputs.extend(classpath_rel)

      counter_val = str(counter()).rjust(counter.format_length(), b' ')
      counter_str = '[{}/{}] '.format(counter_val, counter.size)
      self.context.log.info(
        counter_str,
        'Metacp-ing ',
        items_to_report_element(metacp_inputs, 'jar'),
        ' in ',
        items_to_report_element([t.address.reference() for t in vts.targets], 'target'),
        ' (',
        ctx.target.address.spec,
        ').')

      ctx.ensure_output_dirs_exist()

      tgt, = vts.targets
      with Timer() as timer:
        # Step 1: Convert classpath to SemanticDB
        # ---------------------------------------
        rsc_index_dir = fast_relpath(ctx.rsc_index_dir, get_buildroot())
        args = [
          '--verbose',
          '--stub-broken-signatures',
          '--dependency-classpath', os.pathsep.join(
            metacp_dependencies +
            fast_relpath_collection(self._jvm_lib_jars_abs)
          ),
          # NB: The directory to dump the semanticdb jars generated by metacp.
          '--out', rsc_index_dir,
          os.pathsep.join(metacp_inputs),
        ]

        # NB: If we're building a scala library jar,
        #     also request that metacp generate the indices
        #     for the scala synthetics.
        if self._is_scala_core_library(tgt):
          args = [
            '--include-scala-library-synthetics',
          ] + args
        distribution = self._get_jvm_distribution()
        metacp_wu = self._runtool(
          'scala.meta.cli.Metacp',
          'metacp',
          args,
          distribution,
          tgt=tgt,
          input_files=tuple(metacp_dependencies + classpath_rel),
          output_dir=rsc_index_dir)
        metacp_result = json.loads(stdout_contents(metacp_wu))

        metai_classpath = self._collect_metai_classpath(metacp_result, classpath_rel)

        # Step 1.5: metai Index the semanticdbs
        # -------------------------------------
        self._run_metai_tool(distribution, metai_classpath, rsc_index_dir, tgt)

        abs_output = [(conf, os.path.join(get_buildroot(), x))
                      for conf in self._confs for x in metai_classpath]

        self._metacp_jars_classpath_product.add_for_target(
          ctx.target,
          abs_output,
        )

      self._record_target_stats(tgt,
          len(abs_output),
          len([]),
          timer.elapsed,
          False,
          'metacp'
        )

    rsc_jobs = []
    zinc_jobs = []

    # Invalidated targets are a subset of relevant targets: get the context for this one.
    compile_target = ivts.target
    compile_context_pair = compile_contexts[compile_target]

    # Create the rsc job.
    # Currently, rsc only supports outlining scala.
    if self._only_zinc_compileable(compile_target):
      pass
    elif self._rsc_compilable(compile_target):
      rsc_key = self._rsc_key_for_target(compile_target)
      rsc_jobs.append(
        Job(
          rsc_key,
          functools.partial(
            work_for_vts_rsc,
            ivts,
            compile_context_pair[0]),
          [self._rsc_key_for_target(target) for target in invalid_dependencies] + ['metacp(jdk)'],
          self._size_estimator(compile_context_pair[0].sources),
        )
      )
    elif self._metacpable(compile_target):
      rsc_key = self._rsc_key_for_target(compile_target)
      rsc_jobs.append(
        Job(
          rsc_key,
          functools.partial(
            work_for_vts_rsc_jar_library,
            ivts,
            compile_context_pair[0]),
          [self._rsc_key_for_target(target) for target in invalid_dependencies] + ['metacp(jdk)'],
          self._size_estimator(compile_context_pair[0].sources),
          on_success=ivts.update,
          on_failure=ivts.force_invalidate,
        )
      )
    else:
      raise TaskError("Unexpected target for rsc compile {} with type {}"
        .format(compile_target, type(compile_target)))

    # Create the zinc compile jobs.
    # - Scala zinc compile jobs depend on the results of running rsc on the scala target.
    # - Java zinc compile jobs depend on the zinc compiles of their dependencies, because we can't
    #   generate mjars that make javac happy at this point.

    invalid_dependencies_without_jar_metacps = [t for t in invalid_dependencies
      if not self._metacpable(t)]
    if self._rsc_compilable(compile_target):
      full_key = self._compile_against_rsc_key_for_target(compile_target)
      zinc_jobs.append(
        Job(
          full_key,
          functools.partial(
            self._default_work_for_vts,
            ivts,
            compile_context_pair[1],
            'rsc_classpath',
            counter,
            compile_contexts,
            runtime_classpath_product),
          [
            self._rsc_key_for_target(compile_target)
          ] + [
            self._rsc_key_for_target(target)
            for target in invalid_dependencies_without_jar_metacps
          ] + [
            'metacp(jdk)'
          ],
          self._size_estimator(compile_context_pair[1].sources),
          # NB: right now, only the last job will write to the cache, because we don't
          #     do multiple cache entries per target-task tuple.
          on_success=ivts.update,
          on_failure=ivts.force_invalidate,
        )
      )
    elif self._only_zinc_compileable(compile_target):
      # write to both rsc classpath and runtime classpath
      class CompositeProductAdder(object):
        def __init__(self, runtime_classpath_product, rsc_classpath_product):
          self.rsc_classpath_product = rsc_classpath_product
          self.runtime_classpath_product = runtime_classpath_product

        def add_for_target(self, *args, **kwargs):
          self.runtime_classpath_product.add_for_target(*args, **kwargs)
          self.rsc_classpath_product.add_for_target(*args, **kwargs)

      full_key = self._compile_against_rsc_key_for_target(compile_target)
      zinc_jobs.append(
        Job(
          full_key,
          functools.partial(
            self._default_work_for_vts,
            ivts,
            compile_context_pair[1],
            'runtime_classpath',
            counter,
            compile_contexts,
            CompositeProductAdder(
              runtime_classpath_product,
              self.context.products.get_data('rsc_classpath'))),
          [
            self._compile_against_rsc_key_for_target(target)
            for target in invalid_dependencies_without_jar_metacps],
          self._size_estimator(compile_context_pair[1].sources),
          # NB: right now, only the last job will write to the cache, because we don't
          #     do multiple cache entries per target-task tuple.
          on_success=ivts.update,
          on_failure=ivts.force_invalidate,
        )
      )

    return rsc_jobs + zinc_jobs

  def select_runtime_context(self, ccs):
    return ccs[1]

  def create_compile_context(self, target, target_workdir):
    # workdir layout:
    # rsc/
    #   - index/   -- metacp results
    #   - outline/ -- semanticdbs for the current target as created by rsc
    #   - m.jar    -- reified scala signature jar
    # zinc/
    #   - classes/   -- class files
    #   - z.analysis -- zinc analysis for the target
    #   - z.jar      -- final jar for the target
    #   - zinc_args  -- file containing the used zinc args
    sources = self._compute_sources_for_target(target)
    rsc_dir = os.path.join(target_workdir, "rsc")
    zinc_dir = os.path.join(target_workdir, "zinc")
    return [
      RscCompileContext(
        target=target,
        analysis_file=None,
        classes_dir=None,
        jar_file=None,
        zinc_args_file=None,
        rsc_mjar_file=os.path.join(rsc_dir, 'm.jar'),
        log_dir=os.path.join(rsc_dir, 'logs'),
        sources=sources,
        rsc_index_dir=os.path.join(rsc_dir, 'index'),
      ),
      CompileContext(
        target=target,
        analysis_file=os.path.join(zinc_dir, 'z.analysis'),
        classes_dir=ClasspathEntry(os.path.join(zinc_dir, 'classes'), None),
        jar_file=ClasspathEntry(os.path.join(zinc_dir, 'z.jar'), None),
        log_dir=os.path.join(zinc_dir, 'logs'),
        zinc_args_file=os.path.join(zinc_dir, 'zinc_args'),
        sources=sources,
      )
    ]

  def _runtool(
    self, main, tool_name, args, distribution, tgt=None, input_files=tuple(), input_snapshot=None, output_dir=None):
    if self.execution_strategy == self.HERMETIC:
      # TODO: accept input_digests as well as files.
      with self.context.new_workunit(tool_name) as wu:
        tool_classpath_abs = self.tool_classpath(tool_name)
        tool_classpath = fast_relpath_collection(tool_classpath_abs)

        pathglobs = list(tool_classpath)
        pathglobs.extend(f if os.path.isfile(f) else '{}/**'.format(f) for f in input_files)
        root = PathGlobsAndRoot(
          PathGlobs(tuple(pathglobs)),
          text_type(get_buildroot()))

        classpath_for_cmd = os.pathsep.join(tool_classpath)
        cmd = [
          distribution.java,
        ]
        cmd.extend(self.get_options().jvm_options)
        cmd.extend(['-cp', classpath_for_cmd])
        cmd.extend([main])
        cmd.extend(args)

        if pathglobs:
          # dont capture snapshot, if pathglobs is empty
          input_digest = self.context._scheduler.capture_snapshots((root,))[0].directory_digest

        if input_snapshot and input_digest:
          input_files = self.context._scheduler.merge_directories(
              (input_snapshot.directory_digest, input_digest))
        else:
          input_files = input_digest or input_snapshot.directory_digest

        epr = ExecuteProcessRequest(
          argv=tuple(cmd),
          input_files=input_files,
          output_files=tuple(),
          output_directories=(output_dir,),
          timeout_seconds=15*60,
          description='run {} for {}'.format(tool_name, tgt),
          # TODO: These should always be unicodes
          # Since this is always hermetic, we need to use `underlying_dist`
          jdk_home=text_type(self._zinc.underlying_dist.home),
        )
        res = self.context.execute_process_synchronously_without_raising(
          epr,
          self.name(),
          [WorkUnitLabel.TOOL])

        if res.exit_code != 0:
          raise TaskError(res.stderr)

        if output_dir:
          self.context._scheduler.materialize_directories((
            DirectoryToMaterialize(
              # NB the first element here is the root to materialize into, not the dir to snapshot
              text_type(get_buildroot()),
              res.output_directory_digest),
          ))
          # TODO drop a file containing the digest, named maybe output_dir.digest
        return res
    else:
      with self.context.new_workunit(tool_name) as wu:
        result = self.runjava(classpath=self.tool_classpath(tool_name),
                              main=main,
                              jvm_options=self.get_options().jvm_options,
                              args=args,
                              workunit_name=tool_name,
                              workunit_labels=[WorkUnitLabel.TOOL],
                              dist=distribution
        )
        if result != 0:
          raise TaskError('Running {} failed'.format(tool_name))
        runjava_wu = None
        for c in wu.children:
          if c.name is tool_name:
            runjava_wu = c
            break
        if runjava_wu is None:
          raise Exception('couldnt find work unit for underlying execution')
        return runjava_wu

  def _run_metai_tool(self,
                      distribution,
                      metai_classpath,
                      rsc_index_dir,
                      tgt,
                      extra_input_files=()):
    # TODO have metai write to a different spot than metacp
    # Currently, the metai step depends on the fact that materializing
    # ignores existing files. It should write the files to a different
    # location, either by providing inputs from a different location,
    # or invoking a script that does the copying
    args = [
      '--verbose',
      os.pathsep.join(metai_classpath)
    ]
    self._runtool(
      'scala.meta.cli.Metai',
      'metai',
      args,
      distribution,
      tgt=tgt,
      input_files=tuple(metai_classpath) + tuple(extra_input_files),
      output_dir=rsc_index_dir
    )

  def _collect_metai_classpath(self, metacp_result, relative_input_paths):
    metai_classpath = []

    relative_workdir = fast_relpath(
      self.context.options.for_global_scope().pants_workdir,
      get_buildroot())
    # NB The json uses absolute paths pointing into either the buildroot or
    #    the temp directory of the hermetic build. This relativizes the keys.
    #    TODO remove this after https://github.com/scalameta/scalameta/issues/1791 is released
    desandboxify = _create_desandboxify_fn(
      [
        os.path.join(relative_workdir, 'resolve', 'coursier', '[^/]*', 'cache', '.*'),
        os.path.join(relative_workdir, 'resolve', 'ivy', '[^/]*', 'ivy', 'jars', '.*'),
        os.path.join(relative_workdir, 'compile', 'rsc', '.*'),
        os.path.join(relative_workdir, '\.jdk', '.*'),
        os.path.join('\.jdk', '.*'),
      ]
      )

    status_elements = {
      desandboxify(k): desandboxify(v)
      for k,v in metacp_result["status"].items()
    }

    for cp_entry in relative_input_paths:
      metai_classpath.append(status_elements[cp_entry])

    scala_lib_synthetics = metacp_result["scalaLibrarySynthetics"]
    if scala_lib_synthetics:
      metai_classpath.append(desandboxify(scala_lib_synthetics))

    return metai_classpath

  def _get_jvm_distribution(self):
    # TODO We may want to use different jvm distributions depending on what
    # java version the target expects to be compiled against.
    # See: https://github.com/pantsbuild/pants/issues/6416 for covering using
    #      different jdks in remote builds.
    local_distribution = JvmPlatform.preferred_jvm_distribution([], strict=True)
    if self.execution_strategy == self.HERMETIC and self.get_options().remote_execution_server:
      class HermeticDistribution(object):
        def __init__(self, home_path, distribution):
          self._underlying = distribution
          self._home = home_path

        def find_libs(self, names):
          underlying_libs = self._underlying.find_libs(names)
          return [self._rehome(l) for l in underlying_libs]

        @property
        def java(self):
          return os.path.join(self._home, 'bin', 'java')

        def _rehome(self, l):
          return os.path.join(self._home, l[len(self._underlying.home)+1:])

      return HermeticDistribution('.jdk', local_distribution)
    else:
      return local_distribution<|MERGE_RESOLUTION|>--- conflicted
+++ resolved
@@ -481,14 +481,9 @@
             args,
             distribution,
             tgt=tgt,
-<<<<<<< HEAD
-            # TODO pass the input files from the target snapshot instead of the below
-            # input_snapshot = ctx.target.sources_snapshot(scheduler=self.context._scheduler)
-            input_files=target_sources + rsc_semanticdb_classpath,
-=======
-            input_files=target_sources + metai_classpath + metacp_jar_classpath_rel,
+#            input_files=target_sources + rsc_semanticdb_classpath,
+            input_files=rsc_semanticdb_classpath,
             input_snapshot=ctx.target.sources_snapshot(scheduler=self.context._scheduler),
->>>>>>> b31bef70
             output_dir=os.path.dirname(rsc_mjar_file))
 
         self._record_target_stats(tgt,
