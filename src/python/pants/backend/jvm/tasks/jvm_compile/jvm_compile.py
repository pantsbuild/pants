# coding=utf-8
# Copyright 2014 Pants project contributors (see CONTRIBUTORS.md).
# Licensed under the Apache License, Version 2.0 (see LICENSE).

from __future__ import (absolute_import, division, generators, nested_scopes, print_function,
                        unicode_literals, with_statement)

import itertools
import sys
from collections import defaultdict

from pants.backend.core.tasks.group_task import GroupMember
from pants.backend.jvm.subsystems.jvm_platform import JvmPlatform
from pants.backend.jvm.targets.jvm_target import JvmTarget
from pants.backend.jvm.tasks.jvm_compile.jvm_compile_global_strategy import JvmCompileGlobalStrategy
from pants.backend.jvm.tasks.jvm_compile.jvm_compile_isolated_strategy import \
  JvmCompileIsolatedStrategy
from pants.backend.jvm.tasks.jvm_compile.jvm_dependency_analyzer import JvmDependencyAnalyzer
from pants.backend.jvm.tasks.nailgun_task import NailgunTaskBase
from pants.base.exceptions import TaskError
from pants.base.fingerprint_strategy import TaskIdentityFingerprintStrategy
from pants.goal.products import MultipleRootedProducts
from pants.option.options import Options
from pants.reporting.reporting_utils import items_to_report_element


class JvmCompile(NailgunTaskBase, GroupMember):
  """A common framework for JVM compilation.

  To subclass for a specific JVM language, implement the static values and methods
  mentioned below under "Subclasses must implement".
  """

  class IllegalJavaTargetLevelDependency(TaskError):
    """A jvm target depends on another jvm target with a newer java target level.

    E.g., a java_library targeted for Java 6 depends on a java_library targeted for java 7.
    """

  @classmethod
  def register_options(cls, register):
    super(JvmCompile, cls).register_options(register)
    register('--partition-size-hint', type=int, default=sys.maxint, metavar='<# source files>',
             help='Roughly how many source files to attempt to compile together. Set to a large '
                  'number to compile all sources together. Set to 0 to compile target-by-target.')

    register('--jvm-options', type=Options.list,
             help='Run the compiler with these JVM options.')

<<<<<<< HEAD
    register('--args', action='append', type=Options.list,
=======
    register('--args', action='append',
>>>>>>> 4a203c9b
             default=list(cls.get_args_default(register.bootstrap)), fingerprint=True,
             help='Pass these args to the compiler.')

    register('--confs', type=Options.list, default=['default'],
             help='Compile for these Ivy confs.')

    # TODO: Stale analysis should be automatically ignored via Task identities:
    # https://github.com/pantsbuild/pants/issues/1351
    register('--clear-invalid-analysis', default=False, action='store_true',
             advanced=True,
             help='When set, any invalid/incompatible analysis files will be deleted '
                  'automatically.  When unset, an error is raised instead.')

    register('--warnings', default=True, action='store_true',
             help='Compile with all configured warnings enabled.')

    register('--warning-args', action='append', default=list(cls.get_warning_args_default()),
             advanced=True,
             help='Extra compiler args to use when warnings are enabled.')

    register('--no-warning-args', action='append', default=list(cls.get_no_warning_args_default()),
             advanced=True,
             help='Extra compiler args to use when warnings are disabled.')

    register('--strategy', choices=['global', 'isolated'], default='global', fingerprint=True,
             help='Selects the compilation strategy to use. The "global" strategy uses a shared '
                  'global classpath for all compiled classes, and the "isolated" strategy uses '
                  'per-target classpaths.')

    register('--delete-scratch', default=True, action='store_true',
             help='Leave intermediate scratch files around, for debugging build problems.')

    register('--validate-platform-dependencies', default=True, action='store_true',
             advanced=True,
             help='Check to make sure no jvm targets target an earlier jdk than their dependencies')

    JvmCompileGlobalStrategy.register_options(register, cls._language, cls._supports_concurrent_execution)
    JvmCompileIsolatedStrategy.register_options(register, cls._language, cls._supports_concurrent_execution)

  @classmethod
  def product_types(cls):
    return ['classes_by_target', 'classes_by_source', 'resources_by_target']

  @classmethod
  def prepare(cls, options, round_manager):
    super(JvmCompile, cls).prepare(options, round_manager)

    # This task uses JvmDependencyAnalyzer as a helper, get its product needs
    JvmDependencyAnalyzer.prepare(options, round_manager)

    round_manager.require_data('compile_classpath')
    round_manager.require_data('ivy_resolve_symlink_map')

    # Require codegen we care about
    # TODO(John Sirois): roll this up in Task - if the list of labels we care about for a target
    # predicate to filter the full build graph is exposed, the requirement can be made automatic
    # and in turn codegen tasks could denote the labels they produce automating wiring of the
    # produce side
    round_manager.require_data('java')
    round_manager.require_data('scala')

    # Allow the deferred_sources_mapping to take place first
    round_manager.require_data('deferred_sources')

  # Subclasses must implement.
  # --------------------------
  _language = None
  _file_suffix = None
  _supports_concurrent_execution = None

  @classmethod
  def task_subsystems(cls):
    # NB(gmalmquist): This is only used to make sure the JvmTargets get properly fingerprinted.
    # See: java_zinc_compile_jvm_platform_integration#test_compile_stale_platform_settings.
    return super(JvmCompile, cls).task_subsystems() + (JvmPlatform,)

  @classmethod
  def name(cls):
    return cls._language

  @classmethod
  def get_args_default(cls, bootstrap_option_values):
    """Override to set default for --args option.

    :param bootstrap_option_values: The values of the "bootstrap options" (e.g., pants_workdir).
                                    Implementations can use these when generating the default.
                                    See src/python/pants/options/options_bootstrapper.py for
                                    details.
    """
    return ()

  @classmethod
  def get_warning_args_default(cls):
    """Override to set default for --warning-args option."""
    return ()

  @classmethod
  def get_no_warning_args_default(cls):
    """Override to set default for --no-warning-args option."""
    return ()

  @property
  def config_section(self):
    return self.options_scope

  def select(self, target):
    return target.has_sources(self._file_suffix)

  def create_analysis_tools(self):
    """Returns an AnalysisTools implementation.

    Subclasses must implement.
    """
    raise NotImplementedError()

  def compile(self, args, classpath, sources, classes_output_dir, upstream_analysis, analysis_file,
              log_file, settings):
    """Invoke the compiler.

    Must raise TaskError on compile failure.

    Subclasses must implement.
    :param list args: Arguments to the compiler (such as jmake or zinc).
    :param list classpath: List of classpath entries.
    :param list sources: Source files.
    :param str classess_output_dir: Where to put the compiled output.
    :param upstream_analysis:
    :param analysis_file: Where to write the compile analysis.
    :param log_file: Where to write logs.
    :param JvmPlatformSettings settings: platform settings determining the -source, -target, etc for
      javac to use.
    """
    raise NotImplementedError()

  # Subclasses may override.
  # ------------------------
  def extra_compile_time_classpath_elements(self):
    """Extra classpath elements common to all compiler invocations.

    E.g., jars for compiler plugins.

    These are added at the end of the classpath, after any dependencies, so that if they
    overlap with any explicit dependencies, the compiler sees those first.  This makes
    missing dependency accounting much simpler.
    """
    return []

  def extra_products(self, target):
    """Any extra, out-of-band resources created for a target.

    E.g., targets that produce scala compiler plugins or annotation processor files
    produce an info file. The resources will be added to the compile_classpath, and
    made available in resources_by_target.
    Returns a list of pairs (root, [absolute paths of files under root]).
    """
    return []

  def __init__(self, *args, **kwargs):
    super(JvmCompile, self).__init__(*args, **kwargs)
    self._targets_to_compile_settings = None

    # JVM options for running the compiler.
    self._jvm_options = self.get_options().jvm_options

    self._args = list(self.get_options().args)
    if self.get_options().warnings:
      self._args.extend(self.get_options().warning_args)
    else:
      self._args.extend(self.get_options().no_warning_args)

    # The ivy confs for which we're building.
    self._confs = self.get_options().confs

    # The compile strategy to use for analysis and classfile placement.
    if self.get_options().strategy == 'global':
      strategy_constructor = JvmCompileGlobalStrategy
    else:
      assert self.get_options().strategy == 'isolated'
      strategy_constructor = JvmCompileIsolatedStrategy
    self._strategy = strategy_constructor(self.context,
                                          self.get_options(),
                                          self.workdir,
                                          self.create_analysis_tools(),
                                          self._language,
                                          lambda s: s.endswith(self._file_suffix))

  def _fingerprint_strategy(self):
    return TaskIdentityFingerprintStrategy(self)

  def pre_execute(self):
    # Only create these working dirs during execution phase, otherwise, they
    # would be wiped out by clean-all goal/task if it's specified.
    self._strategy.pre_compile()

    # TODO(John Sirois): Ensuring requested product maps are available - if empty - should probably
    # be lifted to Task infra.

    # In case we have no relevant targets and return early create the requested product maps.
    self._create_empty_products()

  def prepare_execute(self, chunks):
    targets_in_chunks = list(itertools.chain(*chunks))

    if self.get_options().validate_platform_dependencies:
      self.validate_platform_dependencies(targets_in_chunks)

    # Invoke the strategy's prepare_compile to prune analysis.
    cache_manager = self.create_cache_manager(invalidate_dependents=True,
                                              fingerprint_strategy=self._fingerprint_strategy())
    self._strategy.prepare_compile(cache_manager, self.context.targets(), targets_in_chunks)

  def validate_platform_dependencies(self, targets):
    transitive_deps = defaultdict(set)

    def is_invalid(target, dependency):
      if isinstance(target, JvmTarget) and isinstance(dependency, JvmTarget):
        return dependency.platform.target_level > target.platform.target_level
      return False

    def check(target):
      if target.dependencies:
        for dep in target.dependencies:
          transitive_deps[target].add(dep)
          transitive_deps[target].update(transitive_deps[dep])
      if not isinstance(target, JvmTarget):
        return
      invalid_dependencies = [dep for dep in transitive_deps[target] if is_invalid(target, dep)]
      if invalid_dependencies:
        message = ('Dependencies cannot have a higher java target level than dependees!'
                   '\n  {target} targeting "{platform_name}"\n  depends on:'
                   '{dependencies}')
        raise self.IllegalJavaTargetLevelDependency(message.format(
          target=target.address.spec,
          platform_name=target.platform.name,
          dependencies=''.join('\n    {} targeting "{}"'.format(d.address.spec, d.platform.name)
                               for d in invalid_dependencies)
        ))

    self.context.build_graph.walk_transitive_dependency_graph(
      addresses=[t.address for t in targets],
      work=check,
      postorder=True,
    )

  def execute_chunk(self, relevant_targets):
    if not relevant_targets:
      return
    # Invalidation check. Everything inside the with block must succeed for the
    # invalid targets to become valid.
    partition_size_hint, locally_changed_targets = self._strategy.invalidation_hints(relevant_targets)
    with self.invalidated(relevant_targets,
                          invalidate_dependents=True,
                          partition_size_hint=partition_size_hint,
                          locally_changed_targets=locally_changed_targets,
                          fingerprint_strategy=self._fingerprint_strategy(),
                          topological_order=True) as invalidation_check:
      if invalidation_check.invalid_vts:
        # Find the invalid targets for this chunk.
        invalid_targets = [vt.target for vt in invalidation_check.invalid_vts]

        # Register products for all the valid targets.
        # We register as we go, so dependency checking code can use this data.
        valid_targets = list(set(relevant_targets) - set(invalid_targets))
        valid_compile_contexts = [self._strategy.compile_context(t) for t in valid_targets]
        self._register_vts(valid_compile_contexts)

        # Invoke the strategy to execute compilations for invalid targets.
        update_artifact_cache_vts_work = (self.get_update_artifact_cache_work
            if self.artifact_cache_writes_enabled() else None)
        self._strategy.compile_chunk(invalidation_check,
                                     self.context.targets(),
                                     relevant_targets,
                                     invalid_targets,
                                     self.extra_compile_time_classpath_elements(),
                                     self._compile_vts,
                                     self._register_vts,
                                     update_artifact_cache_vts_work)
      else:
        # Nothing to build. Register products for all the targets in one go.
        self._register_vts([self._strategy.compile_context(t) for t in relevant_targets])

  def _compile_vts(self, vts, sources, analysis_file, upstream_analysis, classpath, outdir,
                   log_file, progress_message, settings):
    """Compiles sources for the given vts into the given output dir.

    vts - versioned target set
    sources - sources for this target set
    analysis_file - the analysis file to manipulate
    classpath - a list of classpath entries
    outdir - the output dir to send classes to

    May be invoked concurrently on independent target sets.

    Postcondition: The individual targets in vts are up-to-date, as if each were
                   compiled individually.
    """
    if not sources:
      self.context.log.warn('Skipping {} compile for targets with no sources:\n  {}'
                            .format(self.name(), vts.targets))
    else:
      # Do some reporting.
      self.context.log.info(
        'Compiling ',
        items_to_report_element(sources, '{} source'.format(self.name())),
        ' in ',
        items_to_report_element([t.address.reference() for t in vts.targets], 'target'),
        ' (',
        progress_message,
        ').')
      with self.context.new_workunit('compile'):
        # The compiler may delete classfiles, then later exit on a compilation error. Then if the
        # change triggering the error is reverted, we won't rebuild to restore the missing
        # classfiles. So we force-invalidate here, to be on the safe side.
        vts.force_invalidate()
        self.compile(self._args, classpath, sources, outdir, upstream_analysis, analysis_file,
                     log_file, settings)

  def check_artifact_cache(self, vts):
    post_process_cached_vts = lambda vts: self._strategy.post_process_cached_vts(vts)
    return self.do_check_artifact_cache(vts, post_process_cached_vts=post_process_cached_vts)

  def _create_empty_products(self):
    make_products = lambda: defaultdict(MultipleRootedProducts)
    if self.context.products.is_required_data('classes_by_source'):
      self.context.products.safe_create_data('classes_by_source', make_products)

    # Whether or not anything else requires resources_by_target, this task
    # uses it internally.
    self.context.products.safe_create_data('resources_by_target', make_products)

    # JvmDependencyAnalyzer uses classes_by_target within this run
    self.context.products.safe_create_data('classes_by_target', make_products)

  def _register_vts(self, compile_contexts):
    classes_by_source = self.context.products.get_data('classes_by_source')
    classes_by_target = self.context.products.get_data('classes_by_target')
    compile_classpath = self.context.products.get_data('compile_classpath')
    resources_by_target = self.context.products.get_data('resources_by_target')

    # Register class products (and resources generated by annotation processors.)
    computed_classes_by_source_by_context = self._strategy.compute_classes_by_source(
        compile_contexts)
    resource_mapping = self._strategy.compute_resource_mapping(compile_contexts)
    for compile_context in compile_contexts:
      computed_classes_by_source = computed_classes_by_source_by_context[compile_context]
      target = compile_context.target
      classes_dir = compile_context.classes_dir

      def add_products_by_target(files):
        for f in files:
          clsname = self._strategy.class_name_for_class_file(compile_context, f)
          if clsname:
            # Is a class.
            classes_by_target[target].add_abs_paths(classes_dir, [f])
            resources = resource_mapping.get(clsname, [])
            resources_by_target[target].add_abs_paths(classes_dir, resources)
          else:
            # Is a resource.
            resources_by_target[target].add_abs_paths(classes_dir, [f])

      # Collect classfiles (absolute) that were claimed by sources (relative)
      for source in compile_context.sources:
        classes = computed_classes_by_source.get(source, [])
        add_products_by_target(classes)
        if classes_by_source is not None:
          classes_by_source[source].add_abs_paths(classes_dir, classes)

      # And any that were not claimed by sources (NB: `None` map key.)
      unclaimed_classes = computed_classes_by_source.get(None, [])
      if unclaimed_classes:
        self.context.log.debug(
          items_to_report_element(unclaimed_classes, 'class'),
          ' not claimed by analysis for ',
          str(compile_context.target)
        )
        add_products_by_target(unclaimed_classes)

    # Register resource products.
    for compile_context in compile_contexts:
      extra_resources = self.extra_products(compile_context.target)
      # Add to resources_by_target (if it was requested).
      if resources_by_target is not None:
        target_resources = resources_by_target[compile_context.target]
        for root, abs_paths in extra_resources:
          target_resources.add_abs_paths(root, abs_paths)
      # And to the compile_classpath, to make them available within the next round.
      # TODO(stuhood): This is redundant with resources_by_target, but resources_by_target
      # are not available during compilation. https://github.com/pantsbuild/pants/issues/206
      entries = [(conf, root) for conf in self._confs for root, _ in extra_resources]
      compile_classpath.add_for_target(compile_context.target, entries)<|MERGE_RESOLUTION|>--- conflicted
+++ resolved
@@ -47,11 +47,7 @@
     register('--jvm-options', type=Options.list,
              help='Run the compiler with these JVM options.')
 
-<<<<<<< HEAD
-    register('--args', action='append', type=Options.list,
-=======
     register('--args', action='append',
->>>>>>> 4a203c9b
              default=list(cls.get_args_default(register.bootstrap)), fingerprint=True,
              help='Pass these args to the compiler.')
 
