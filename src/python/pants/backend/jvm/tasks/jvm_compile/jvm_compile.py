# coding=utf-8
# Copyright 2014 Pants project contributors (see CONTRIBUTORS.md).
# Licensed under the Apache License, Version 2.0 (see LICENSE).

from __future__ import (absolute_import, division, generators, nested_scopes, print_function,
                        unicode_literals, with_statement)

import itertools
import os
import sys
from collections import defaultdict

from pants.backend.core.tasks.group_task import GroupMember
<<<<<<< HEAD
from pants.backend.jvm.tasks.jvm_compile.jvm_compile_isolated_strategy import JvmCompileIsolatedStrategy
=======
from pants.backend.jvm.tasks.jvm_compile.jvm_compile_global_strategy import JvmCompileGlobalStrategy
>>>>>>> b15a7cbb
from pants.backend.jvm.tasks.jvm_compile.jvm_dependency_analyzer import JvmDependencyAnalyzer
from pants.backend.jvm.tasks.jvm_compile.jvm_fingerprint_strategy import JvmFingerprintStrategy
from pants.backend.jvm.tasks.nailgun_task import NailgunTaskBase
from pants.base.exceptions import TaskError
from pants.goal.products import MultipleRootedProducts
from pants.option.options import Options
from pants.reporting.reporting_utils import items_to_report_element
from pants.util.dirutil import safe_mkdir


class JvmCompile(NailgunTaskBase, GroupMember):
  """A common framework for JVM compilation.

  To subclass for a specific JVM language, implement the static values and methods
  mentioned below under "Subclasses must implement".
  """

  @classmethod
  def register_options(cls, register):
    super(JvmCompile, cls).register_options(register)
    register('--partition-size-hint', type=int, default=sys.maxint, metavar='<# source files>',
             help='Roughly how many source files to attempt to compile together. Set to a large '
                  'number to compile all sources together. Set to 0 to compile target-by-target.')

    register('--jvm-options', type=Options.list,
             help='Run the compiler with these JVM options.')

    register('--args', action='append', default=list(cls.get_args_default(register.bootstrap)),
             help='Pass these args to the compiler.')

    register('--confs', type=Options.list, default=['default'],
             help='Compile for these Ivy confs.')

    register('--warnings', default=True, action='store_true',
             help='Compile with all configured warnings enabled.')

    register('--warning-args', action='append', default=list(cls.get_warning_args_default()),
             help='Extra compiler args to use when warnings are enabled.')

    register('--no-warning-args', action='append', default=list(cls.get_no_warning_args_default()),
             help='Extra compiler args to use when warnings are disabled.')

    register('--missing-deps', choices=['off', 'warn', 'fatal'], default='warn',
             help='Check for missing dependencies in {0} code. Reports actual dependencies A -> B '
                  'where there is no transitive BUILD file dependency path from A to B. If fatal, '
                  'missing deps are treated as a build error.'.format(cls._language))

    register('--missing-direct-deps', choices=['off', 'warn', 'fatal'], default='off',
             help='Check for missing direct dependencies in {0} code. Reports actual dependencies '
                  'A -> B where there is no direct BUILD file dependency path from A to B. This is '
                  'a very strict check; In practice it is common to rely on transitive, indirect '
                  'dependencies, e.g., due to type inference or when the main target in a BUILD '
                  'file is modified to depend on other targets in the same BUILD file, as an '
                  'implementation detail. However it may still be useful to use this on '
                  'occasion. '.format(cls._language))

    register('--missing-deps-whitelist', type=Options.list,
             help="Don't report these targets even if they have missing deps.")

    register('--unnecessary-deps', choices=['off', 'warn', 'fatal'], default='off',
             help='Check for declared dependencies in {0} code that are not needed. This is a very '
                  'strict check. For example, generated code will often legitimately have BUILD '
                  'dependencies that are unused in practice.'.format(cls._language))

    register('--changed-targets-heuristic-limit', type=int, default=0,
             help='If non-zero, and we have fewer than this number of locally-changed targets, '
                  'partition them separately, to preserve stability when compiling repeatedly.')

    register('--delete-scratch', default=True, action='store_true',
             help='Leave intermediate scratch files around, for debugging build problems.')

  @classmethod
  def product_types(cls):
    return ['classes_by_target', 'classes_by_source', 'resources_by_target']

  @classmethod
  def prepare(cls, options, round_manager):
    super(JvmCompile, cls).prepare(options, round_manager)

    # This task uses JvmDependencyAnalyzer as a helper, get its product needs
    JvmDependencyAnalyzer.prepare(options, round_manager)

    round_manager.require_data('compile_classpath')
    round_manager.require_data('ivy_resolve_symlink_map')

    # Require codegen we care about
    # TODO(John Sirois): roll this up in Task - if the list of labels we care about for a target
    # predicate to filter the full build graph is exposed, the requirement can be made automatic
    # and in turn codegen tasks could denote the labels they produce automating wiring of the
    # produce side
    round_manager.require_data('java')
    round_manager.require_data('scala')

    # Allow the deferred_sources_mapping to take place first
    round_manager.require_data('deferred_sources')

  # Subclasses must implement.
  # --------------------------
  _language = None
  _file_suffix = None

  @classmethod
  def name(cls):
    return cls._language

  @classmethod
  def get_args_default(cls, bootstrap_option_values):
    """Override to set default for --args option.

    :param bootstrap_option_values: The values of the "bootstrap options" (e.g., pants_workdir).
                                    Implementations can use these when generating the default.
                                    See src/python/pants/options/options_bootstrapper.py for
                                    details.
    """
    return ()

  @classmethod
  def get_warning_args_default(cls):
    """Override to set default for --warning-args option."""
    return ()

  @classmethod
  def get_no_warning_args_default(cls):
    """Override to set default for --no-warning-args option."""
    return ()

  @property
  def config_section(self):
    return self.options_scope

  def select(self, target):
    return target.has_sources(self._file_suffix)

  def create_analysis_tools(self):
    """Returns an AnalysisTools implementation.

    Subclasses must implement.
    """
    raise NotImplementedError()

  def compile(self, args, classpath, sources, classes_output_dir, upstream_analysis, analysis_file):
    """Invoke the compiler.

    Must raise TaskError on compile failure.

    Subclasses must implement."""
    raise NotImplementedError()

  # Subclasses may override.
  # ------------------------
  def extra_compile_time_classpath_elements(self):
    """Extra classpath elements common to all compiler invocations.

    E.g., jars for compiler plugins.
    """
    return []

  def extra_products(self, target):
    """Any extra, out-of-band products created for a target.

    E.g., targets that produce scala compiler plugins produce an info file.
    Returns a list of pairs (root, [absolute paths of files under root]).
    """
    return []

  def post_process(self, all_targets, relevant_targets):
    """Any extra post-execute work."""
    pass

  def __init__(self, *args, **kwargs):
    super(JvmCompile, self).__init__(*args, **kwargs)

    # JVM options for running the compiler.
    self._jvm_options = self.get_options().jvm_options

    self._args = list(self.get_options().args)
    if self.get_options().warnings:
      self._args.extend(self.get_options().warning_args)
    else:
      self._args.extend(self.get_options().no_warning_args)

    self.setup_artifact_cache()

    # The ivy confs for which we're building.
    self._confs = self.get_options().confs

    # The compile strategy to use for analysis and classfile placement.
<<<<<<< HEAD
    self._strategy = JvmCompileIsolatedStrategy(self.context,
                                                self.get_options(),
                                                self.workdir,
                                                self.create_analysis_tools(),
                                                lambda s: s.endswith(self._file_suffix))
=======
    self._strategy = JvmCompileGlobalStrategy(self.context,
                                              self.get_options(),
                                              self.workdir,
                                              self.create_analysis_tools(),
                                              lambda s: s.endswith(self._file_suffix))
>>>>>>> b15a7cbb

  def _jvm_fingerprint_strategy(self):
    # Use a fingerprint strategy that allows us to also include java/scala versions.
    return JvmFingerprintStrategy(self.platform_version_info())

  def platform_version_info(self):
    """
    Provides extra platform information such as java version that will be used
    in the fingerprinter. This in turn ensures different platform versions create different
    cache artifacts.

    Sublclasses should override this and return a list of version info.
    """
    return None

  def pre_execute(self):
    # Only create these working dirs during execution phase, otherwise, they
    # would be wiped out by clean-all goal/task if it's specified.
    self._strategy.pre_compile()

    # TODO(John Sirois): Ensuring requested product maps are available - if empty - should probably
    # be lifted to Task infra.

    # In case we have no relevant targets and return early create the requested product maps.
    self._create_empty_products()

  def prepare_execute(self, chunks):
<<<<<<< HEAD
    all_targets = list(itertools.chain(*chunks))
=======
    targets_in_chunk = list(itertools.chain(*chunks))
>>>>>>> b15a7cbb

    # Invoke the strategy's prepare_compile to prune analysis.
    cache_manager = self.create_cache_manager(invalidate_dependents=True,
                                              fingerprint_strategy=self._jvm_fingerprint_strategy())
<<<<<<< HEAD
    self._strategy.prepare_compile(cache_manager, all_targets)
=======
    self._strategy.prepare_compile(cache_manager, self.context.targets(), targets_in_chunk)
>>>>>>> b15a7cbb

  def execute_chunk(self, relevant_targets):
    if not relevant_targets:
      return

    # Invalidation check. Everything inside the with block must succeed for the
    # invalid targets to become valid.
    partition_size_hint, locally_changed_targets = self._strategy.invalidation_hints(relevant_targets)
    with self.invalidated(relevant_targets,
                          invalidate_dependents=True,
                          partition_size_hint=partition_size_hint,
                          locally_changed_targets=locally_changed_targets,
                          fingerprint_strategy=self._jvm_fingerprint_strategy(),
                          topological_order=True) as invalidation_check:
      if invalidation_check.invalid_vts:
        # Find the invalid targets for this chunk.
        invalid_targets = [vt.target for vt in invalidation_check.invalid_vts]

        # Register products for all the valid targets.
        # We register as we go, so dependency checking code can use this data.
        valid_targets = list(set(relevant_targets) - set(invalid_targets))
        valid_compile_contexts = [self._strategy.compile_context(t) for t in valid_targets]
        self._register_vts(valid_compile_contexts)

        # Invoke the strategy to execute compilations for invalid targets.
        update_artifact_cache_vts_work = (self.get_update_artifact_cache_work
            if self.artifact_cache_writes_enabled() else None)
        self._strategy.compile_chunk(invalidation_check,
<<<<<<< HEAD
=======
                                     self.context.targets(),
>>>>>>> b15a7cbb
                                     relevant_targets,
                                     invalid_targets,
                                     self.extra_compile_time_classpath_elements(),
                                     self._compile_vts,
                                     self._register_vts,
                                     update_artifact_cache_vts_work)
      else:
        # Nothing to build. Register products for all the targets in one go.
        self._register_vts([self._strategy.compile_context(t) for t in relevant_targets])

    self.post_process(self.context.targets(), relevant_targets)

  def _compile_vts(self, vts, sources, analysis_file, upstream_analysis, classpath, outdir, progress_message):
    """Compiles sources for the given vts into the given output dir.

    vts - versioned target set
    sources - sources for this target set
    analysis_file - the analysis file to manipulate
    classpath - a list of classpath entries
    outdir - the output dir to send classes to

    May be invoked concurrently on independent target sets.

    Postcondition: The individual targets in vts are up-to-date, as if each were
                   compiled individually.
    """
    if not sources:
      self.context.log.warn('Skipping %s compile for targets with no sources:\n  %s'
                            % (self.name(), vts.targets))
    else:
      # Do some reporting.
      self.context.log.info(
        'Compiling ',
        items_to_report_element(sources, '%s source' % self.name()),
        ' in ',
        items_to_report_element([t.address.reference() for t in vts.targets], 'target'),
        ' (',
        progress_message,
        ').')
      with self.context.new_workunit('compile'):
        # The compiler may delete classfiles, then later exit on a compilation error. Then if the
        # change triggering the error is reverted, we won't rebuild to restore the missing
        # classfiles. So we force-invalidate here, to be on the safe side.
        vts.force_invalidate()
        self.compile(self._args, classpath, sources, outdir, upstream_analysis, analysis_file)

  def check_artifact_cache(self, vts):
    post_process_cached_vts = lambda vts: self._strategy.post_process_cached_vts(vts)
    return self.do_check_artifact_cache(vts, post_process_cached_vts=post_process_cached_vts)


  def _create_empty_products(self):
    make_products = lambda: defaultdict(MultipleRootedProducts)
    if self.context.products.is_required_data('classes_by_source'):
      self.context.products.safe_create_data('classes_by_source', make_products)

    # Whether or not anything else requires resources_by_target, this task
    # uses it internally.
    self.context.products.safe_create_data('resources_by_target', make_products)

    # JvmDependencyAnalyzer uses classes_by_target within this run
    self.context.products.safe_create_data('classes_by_target', make_products)

  def _register_vts(self, compile_contexts):
    classes_by_source = self.context.products.get_data('classes_by_source')
    classes_by_target = self.context.products.get_data('classes_by_target')
    resources_by_target = self.context.products.get_data('resources_by_target')

    if classes_by_source is not None or classes_by_target is not None:
      computed_classes_by_source = self._strategy.compute_classes_by_source(compile_contexts)
      resource_mapping = self._strategy.compute_resource_mapping(compile_contexts)
      for compile_context in compile_contexts:
        target = compile_context.target
        classes_dir = compile_context.classes_dir
        target_products = classes_by_target[target] if classes_by_target is not None else None
        for source in compile_context.sources:  # Sources are relative to buildroot.
          classes = computed_classes_by_source.get(source, [])  # Classes are absolute paths.
          for cls in classes:
            clsname = self._strategy.class_name_for_class_file(compile_context, cls)
            resources = resource_mapping.get(clsname, [])
            resources_by_target[target].add_abs_paths(classes_dir, resources)

          if classes_by_target is not None:
            target_products.add_abs_paths(classes_dir, classes)
          if classes_by_source is not None:
            classes_by_source[source].add_abs_paths(classes_dir, classes)

    # TODO(pl): https://github.com/pantsbuild/pants/issues/206
    if resources_by_target is not None:
      for compile_context in compile_contexts:
        target_resources = resources_by_target[compile_context.target]
        for root, abs_paths in self.extra_products(compile_context.target):
          target_resources.add_abs_paths(root, abs_paths)<|MERGE_RESOLUTION|>--- conflicted
+++ resolved
@@ -11,11 +11,7 @@
 from collections import defaultdict
 
 from pants.backend.core.tasks.group_task import GroupMember
-<<<<<<< HEAD
 from pants.backend.jvm.tasks.jvm_compile.jvm_compile_isolated_strategy import JvmCompileIsolatedStrategy
-=======
-from pants.backend.jvm.tasks.jvm_compile.jvm_compile_global_strategy import JvmCompileGlobalStrategy
->>>>>>> b15a7cbb
 from pants.backend.jvm.tasks.jvm_compile.jvm_dependency_analyzer import JvmDependencyAnalyzer
 from pants.backend.jvm.tasks.jvm_compile.jvm_fingerprint_strategy import JvmFingerprintStrategy
 from pants.backend.jvm.tasks.nailgun_task import NailgunTaskBase
@@ -203,19 +199,11 @@
     self._confs = self.get_options().confs
 
     # The compile strategy to use for analysis and classfile placement.
-<<<<<<< HEAD
     self._strategy = JvmCompileIsolatedStrategy(self.context,
                                                 self.get_options(),
                                                 self.workdir,
                                                 self.create_analysis_tools(),
                                                 lambda s: s.endswith(self._file_suffix))
-=======
-    self._strategy = JvmCompileGlobalStrategy(self.context,
-                                              self.get_options(),
-                                              self.workdir,
-                                              self.create_analysis_tools(),
-                                              lambda s: s.endswith(self._file_suffix))
->>>>>>> b15a7cbb
 
   def _jvm_fingerprint_strategy(self):
     # Use a fingerprint strategy that allows us to also include java/scala versions.
@@ -243,20 +231,12 @@
     self._create_empty_products()
 
   def prepare_execute(self, chunks):
-<<<<<<< HEAD
-    all_targets = list(itertools.chain(*chunks))
-=======
-    targets_in_chunk = list(itertools.chain(*chunks))
->>>>>>> b15a7cbb
+    targets_in_chunks = list(itertools.chain(*chunks))
 
     # Invoke the strategy's prepare_compile to prune analysis.
     cache_manager = self.create_cache_manager(invalidate_dependents=True,
                                               fingerprint_strategy=self._jvm_fingerprint_strategy())
-<<<<<<< HEAD
-    self._strategy.prepare_compile(cache_manager, all_targets)
-=======
-    self._strategy.prepare_compile(cache_manager, self.context.targets(), targets_in_chunk)
->>>>>>> b15a7cbb
+    self._strategy.prepare_compile(cache_manager, self.context.targets(), targets_in_chunks)
 
   def execute_chunk(self, relevant_targets):
     if not relevant_targets:
@@ -285,10 +265,7 @@
         update_artifact_cache_vts_work = (self.get_update_artifact_cache_work
             if self.artifact_cache_writes_enabled() else None)
         self._strategy.compile_chunk(invalidation_check,
-<<<<<<< HEAD
-=======
                                      self.context.targets(),
->>>>>>> b15a7cbb
                                      relevant_targets,
                                      invalid_targets,
                                      self.extra_compile_time_classpath_elements(),
