--- conflicted
+++ resolved
@@ -88,16 +88,6 @@
     while arg_index < len(args):
       arg_index += validate(arg_index)
 
-<<<<<<< HEAD
-  @memoized_method
-  def compiler_plugins(self):
-    """A dict of compiler plugin target types and their additional classpath entries."""
-    return {
-        AnnotationProcessor: [],
-        JavacPlugin: list(self.dist.find_libs(['tools.jar'])),
-        ScalacPlugin: [],
-      }
-=======
   @staticmethod
   def _get_zinc_arguments(settings):
     """Extracts and formats the zinc arguments given in the jvm platform settings.
@@ -125,11 +115,14 @@
       zinc_args.extend(settings_args)
     return zinc_args
 
-  @classmethod
-  def compiler_plugin_types(cls):
-    """A tuple of target types which are compiler plugins."""
-    return (AnnotationProcessor, JavacPlugin, ScalacPlugin)
->>>>>>> 387bb116
+  @memoized_method
+  def compiler_plugins(self):
+    """A dict of compiler plugin target types and their additional classpath entries."""
+    return {
+        AnnotationProcessor: [],
+        JavacPlugin: list(self.dist.find_libs(['tools.jar'])),
+        ScalacPlugin: [],
+      }
 
   @classmethod
   def get_jvm_options_default(cls, bootstrap_option_values):
