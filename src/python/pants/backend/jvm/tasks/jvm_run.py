--- conflicted
+++ resolved
@@ -12,10 +12,7 @@
 from pants.java.executor import CommandLineGrabber
 from pants.util.dirutil import safe_open
 
-<<<<<<< HEAD
 
-=======
->>>>>>> 57058728
 _CWD_NOT_PRESENT = "CWD NOT PRESENT"
 logger = logging.getLogger(__name__)
 
@@ -95,12 +92,8 @@
         # python_binary, in which case we have to no-op and let python_run do its thing.
         # TODO(benjy): Some more elegant way to coordinate how tasks claim targets.
         if isinstance(binary, JvmBinary):
-<<<<<<< HEAD
             platform = binary.runtime_platform
             jvm = self.preferred_jvm_distribution([platform])
-=======
-            jvm = self.preferred_jvm_distribution_for_targets([binary])
->>>>>>> 57058728
             executor = CommandLineGrabber(jvm) if self.only_write_cmd_line else None
             self.context.release_lock()
             with self.context.new_workunit(name="run", labels=[WorkUnitLabel.RUN]):
@@ -108,13 +101,9 @@
                     classpath=self.classpath([target]),
                     main=self.get_options().main or binary.main,
                     executor=executor,
-<<<<<<< HEAD
-                    jvm_options=self.jvm_options
-                    + list(platform.jvm_options)
-                    + list(extra_jvm_options),
-=======
-                    jvm_options=self.jvm_options + extra_jvm_options,
->>>>>>> 57058728
+                    jvm_options=(self.jvm_options
+                                 + list(platform.jvm_options)
+                                 + list(extra_jvm_options)),
                     args=self.args,
                     cwd=working_dir,
                     synthetic_jar_dir=self.workdir,
