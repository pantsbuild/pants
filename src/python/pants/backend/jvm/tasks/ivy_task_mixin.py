--- conflicted
+++ resolved
@@ -282,20 +282,16 @@
     return resolve_hash_names
 
   def ivy_classpath(self, targets, silent=True, workunit_name=None):
-    classpath, _, _ = self._ivy_resolve(targets, silent=silent, workunit_name=workunit_name)
-    return classpath
+    """Create the classpath for the passed targets.
+    :param targets: A collection of targets to resolve a classpath for.
+    :type targets: collection.Iterable
+    """
+    result = self._ivy_resolve(targets, silent=silent, workunit_name=workunit_name)
+    return result.classpath
 
   def _resolve_subset(self, executor, targets, classpath_products, confs=None, extra_args=None,
               invalidate_dependents=False, pinned_artifacts=None):
-<<<<<<< HEAD
     result = self._ivy_resolve(
-=======
-    classpath_products.add_excludes_for_targets(targets)
-
-    # After running ivy, we parse the resulting report, and record the dependencies for
-    # all relevant targets (ie: those that have direct dependencies).
-    _, symlink_map, resolve_hash_name = self._ivy_resolve(
->>>>>>> 71b7bbbe
       targets,
       executor=executor,
       workunit_name='ivy-resolve',
@@ -320,14 +316,6 @@
         classpath_products.add_jars_for_targets([target], conf, resolved_jars)
 
     return result.resolve_hash_name
-
-  def ivy_classpath(self, targets, silent=True, workunit_name=None):
-    """Create the classpath for the passed targets.
-    :param targets: A collection of targets to resolve a classpath for.
-    :type targets: collection.Iterable
-    """
-    result = self._ivy_resolve(targets, silent=silent, workunit_name=workunit_name)
-    return result.classpath
 
   # TODO(Eric Ayers): Change this method to relocate the resolution reports to under workdir
   # and return that path instead of having everyone know that these reports live under the
