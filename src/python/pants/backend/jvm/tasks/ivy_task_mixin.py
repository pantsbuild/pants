# coding=utf-8
# Copyright 2014 Pants project contributors (see CONTRIBUTORS.md).
# Licensed under the Apache License, Version 2.0 (see LICENSE).

from __future__ import (absolute_import, division, generators, nested_scopes, print_function,
                        unicode_literals, with_statement)

import logging
import os
import shutil
import threading
from hashlib import sha1

from pants.backend.jvm.ivy_utils import IvyUtils
from pants.backend.jvm.jar_dependency_utils import ResolvedJar
from pants.backend.jvm.subsystems.jar_dependency_management import JarDependencyManagement
from pants.backend.jvm.targets.jar_library import JarLibrary
from pants.backend.jvm.targets.jvm_target import JvmTarget
from pants.base.exceptions import TaskError
from pants.base.fingerprint_strategy import FingerprintStrategy
from pants.invalidation.cache_manager import VersionedTargetSet
from pants.ivy.bootstrapper import Bootstrapper
from pants.ivy.ivy_subsystem import IvySubsystem
from pants.task.task import TaskBase
from pants.util.memo import memoized_property


logger = logging.getLogger(__name__)


class IvyResolveFingerprintStrategy(FingerprintStrategy):

  def __init__(self, confs):
    super(IvyResolveFingerprintStrategy, self).__init__()
    self._confs = sorted(confs or [])

  def compute_fingerprint(self, target):
    hasher = sha1()
    for conf in self._confs:
      hasher.update(conf)
    managed_jar_dependencies_artifacts = JarDependencyManagement.global_instance().for_target(target)
    if managed_jar_dependencies_artifacts:
      hasher.update(str(managed_jar_dependencies_artifacts.id))
    if isinstance(target, JarLibrary):
      hasher.update(target.payload.fingerprint())
      return hasher.hexdigest()
    if isinstance(target, JvmTarget):
      if target.payload.excludes:
        hasher.update(target.payload.fingerprint(field_keys=('excludes',)))
        return hasher.hexdigest()
    return None

  def __hash__(self):
    return hash((type(self), '-'.join(self._confs)))

  def __eq__(self, other):
    return type(self) == type(other) and self._confs == other._confs


class IvyTaskMixin(TaskBase):
  """A mixin for Tasks that execute resolves via Ivy."""

  class Error(TaskError):
    """Indicates an error performing an ivy resolve."""

  class UnresolvedJarError(Error):
    """Indicates a jar dependency couldn't be mapped."""

  @classmethod
  def global_subsystems(cls):
    return super(IvyTaskMixin, cls).global_subsystems() + (IvySubsystem, JarDependencyManagement)

  @classmethod
  def register_options(cls, register):
    super(IvyTaskMixin, cls).register_options(register)
    register('--jvm-options', action='append', metavar='<option>...',
             help='Run Ivy with these extra jvm options.')
    register('--soft-excludes', action='store_true', default=False, advanced=True,
             help='If a target depends on a jar that is excluded by another target '
                  'resolve this jar anyway')

  # Protect writes to the global map of jar path -> symlinks to that jar.
  symlink_map_lock = threading.Lock()

  @memoized_property
  def ivy_cache_dir(self):
    """The path of the ivy cache dir used for resolves.

    :rtype: string
    """
    # TODO(John Sirois): Fixup the IvySubsystem to encapsulate its properties.
    return IvySubsystem.global_instance().get_options().cache_dir

  def resolve(self, executor, targets, classpath_products, confs=None, extra_args=None,
              invalidate_dependents=False):
    """Resolves external classpath products (typically jars) for the given targets.

    :param executor: A java executor to run ivy with.
    :type executor: :class:`pants.java.executor.Executor`
    :param targets: The targets to resolve jvm dependencies for.
    :type targets: :class:`collections.Iterable` of :class:`pants.build_graph.target.Target`
    :param classpath_products: The classpath products to populate with the results of the resolve.
    :type classpath_products: :class:`pants.backend.jvm.tasks.classpath_products.ClasspathProducts`
    :param confs: The ivy configurations to resolve; ('default',) by default.
    :type confs: :class:`collections.Iterable` of string
    :param extra_args: Any extra command line arguments to pass to ivy.
    :type extra_args: list of string
    :param bool invalidate_dependents: `True` to invalidate dependents of targets that needed to be
                                        resolved.
    :returns: The id of the reports associated with this resolve.
    :rtype: string
    """
    targets_by_sets = JarDependencyManagement.global_instance().targets_by_artifact_set(targets)
    resolve_hash_names = []
    for artifact_set, target_subset in targets_by_sets.items():
      resolve_hash_names.append(self._resolve_subset(executor,
                                                     target_subset,
                                                     classpath_products,
                                                     confs=confs,
                                                     extra_args=extra_args,
                                                     invalidate_dependents=invalidate_dependents,
                                                     pinned_artifacts=artifact_set))
    return resolve_hash_names

  def _resolve_subset(self, executor, targets, classpath_products, confs=None, extra_args=None,
              invalidate_dependents=False, pinned_artifacts=None):
    classpath_products.add_excludes_for_targets(targets)
    confs = confs or ('default',)

    # After running ivy, we parse the resulting report, and record the dependencies for
    # all relevant targets (ie: those that have direct dependencies).
    _, symlink_map, resolve_hash_name = self.ivy_resolve(
      targets,
      executor=executor,
      workunit_name='ivy-resolve',
      confs=confs,
      custom_args=extra_args,
      invalidate_dependents=invalidate_dependents,
      pinned_artifacts=pinned_artifacts,
    )

    if not resolve_hash_name:
      # There was no resolve to do, so no 3rdparty deps to process below
      return

    # Record the ordered subset of jars that each jar_library/leaf depends on using
    # stable symlinks within the working copy.

    def new_resolved_jar_with_symlink_path(tgt, cnf, resolved_jar_without_symlink):
      # There is a focus on being lazy here to avoid `os.path.realpath` when we can.
      def candidate_cache_paths():
        yield resolved_jar_without_symlink.cache_path
        yield os.path.realpath(resolved_jar_without_symlink.cache_path)

      try:
        return next(ResolvedJar(coordinate=resolved_jar_without_symlink.coordinate,
                                pants_path=symlink_map[cache_path],
                                cache_path=resolved_jar_without_symlink.cache_path)
                    for cache_path in candidate_cache_paths() if cache_path in symlink_map)
      except StopIteration:
        raise self.UnresolvedJarError('Jar {resolved_jar} in {spec} not resolved to the ivy '
                                      'symlink map in conf {conf}.'
                                      .format(spec=tgt.address.spec,
                                              resolved_jar=resolved_jar_without_symlink.cache_path,
                                              conf=cnf))

    # Build the 3rdparty classpath product.
    for conf in confs:
      ivy_info = self._parse_report(resolve_hash_name, conf)
      if not ivy_info:
        continue
      ivy_jar_memo = {}
      jar_library_targets = [t for t in targets if isinstance(t, JarLibrary)]
      for target in jar_library_targets:
        # Add the artifacts from each dependency module.
        raw_resolved_jars = ivy_info.get_resolved_jars_for_jar_library(target, memo=ivy_jar_memo)
        resolved_jars = [new_resolved_jar_with_symlink_path(target, conf, raw_resolved_jar)
                         for raw_resolved_jar in raw_resolved_jars]
        classpath_products.add_jars_for_targets([target], conf, resolved_jars)

    return resolve_hash_name

  # Extracted for testing.
  def _parse_report(self, resolve_hash_name, conf):
    return IvyUtils.parse_xml_report(self.ivy_cache_dir, resolve_hash_name, conf)

  # TODO(Eric Ayers): Change this method to relocate the resolution reports to under workdir
  # and return that path instead of having everyone know that these reports live under the
  # ivy cache dir.
  def ivy_resolve(self,
                  targets,
                  executor=None,
                  silent=False,
                  workunit_name=None,
                  confs=None,
                  custom_args=None,
                  invalidate_dependents=False,
                  pinned_artifacts=None):
    """Resolves external dependencies for the given targets.

    If there are no targets suitable for jvm transitive dependency resolution, an empty result is
    returned, ie: ([], {}, None).

    :param targets: The targets to resolve jvm dependencies for.
    :type targets: :class:`collections.Iterable` of :class:`pants.build_graph.target.Target`
    :param executor: A java executor to run ivy with.
    :type executor: :class:`pants.java.executor.Executor`

    :param confs: The ivy configurations to resolve; ('default',) by default.
    :type confs: :class:`collections.Iterable` of string
    :param custom_args: Any extra command line arguments to pass to ivy.
    :type custom_args: list of string
    :param bool invalidate_dependents: `True` to invalidate dependents of targets that needed to be
                                        resolved.
    :returns: A tuple of the classpath, a mapping from ivy cache jars to their linked location
              under .pants.d, and the id of the reports associated with the resolve.
    :rtype: tuple of (list, dict, string)
    """
    confs = confs or ('default',)
    if not targets:
      return [], {}, None

    ivy = Bootstrapper.default_ivy(bootstrap_workunit_factory=self.context.new_workunit)

    ivy_workdir = os.path.join(self.context.options.for_global_scope().pants_workdir, 'ivy')

    fingerprint_strategy = IvyResolveFingerprintStrategy(confs)

    with self.invalidated(targets,
                          invalidate_dependents=invalidate_dependents,
                          silent=silent,
                          fingerprint_strategy=fingerprint_strategy) as invalidation_check:
      if not invalidation_check.all_vts:
        return [], {}, None
      global_vts = VersionedTargetSet.from_versioned_targets(invalidation_check.all_vts)

      resolve_hash_name = global_vts.cache_key.hash

      target_workdir = os.path.join(ivy_workdir, resolve_hash_name)

      target_classpath_file = os.path.join(target_workdir, 'classpath')
      raw_target_classpath_file = target_classpath_file + '.raw'

      # If a report file is not present, we need to exec ivy, even if all the individual
      # targets are up to date. See https://rbcommons.com/s/twitter/r/2015.
      # Note that it's possible for all targets to be valid but for no classpath file to exist at
      # target_classpath_file, e.g., if we previously built a superset of targets.
      any_report_missing, existing_report_paths = self._collect_existing_reports(confs, resolve_hash_name)
      if (invalidation_check.invalid_vts or
          any_report_missing or
          not os.path.exists(raw_target_classpath_file)):
        raw_target_classpath_file_tmp = raw_target_classpath_file + '.tmp'
        args = ['-cachepath', raw_target_classpath_file_tmp] + (custom_args if custom_args else [])

        self._exec_ivy(
            target_workdir=target_workdir,
            targets=global_vts.targets,
            args=args,
            executor=executor,
            ivy=ivy,
            workunit_name=workunit_name,
            confs=confs,
            use_soft_excludes=self.get_options().soft_excludes,
            resolve_hash_name=resolve_hash_name,
            pinned_artifacts=pinned_artifacts)

        if not os.path.exists(raw_target_classpath_file_tmp):
          raise self.Error('Ivy failed to create classpath file at {}'
                           .format(raw_target_classpath_file_tmp))
        shutil.move(raw_target_classpath_file_tmp, raw_target_classpath_file)
        logger.debug('Moved ivy classfile file to {dest}'.format(dest=raw_target_classpath_file))

        if self.artifact_cache_writes_enabled():
          self.update_artifact_cache([(global_vts, [raw_target_classpath_file])])
      else:
        logger.debug("Using previously resolved reports: {}".format(existing_report_paths))

    # Make our actual classpath be symlinks, so that the paths are uniform across systems.
    # Note that we must do this even if we read the raw_target_classpath_file from the artifact
    # cache. If we cache the target_classpath_file we won't know how to create the symlinks.
    with IvyTaskMixin.symlink_map_lock:
      # A common dir for symlinks into the ivy2 cache. This ensures that paths to jars
      # in artifact-cached analysis files are consistent across systems.
      # Note that we have one global, well-known symlink dir, again so that paths are
      # consistent across builds.
      symlink_dir = os.path.join(ivy_workdir, 'jars')
      symlink_map = IvyUtils.symlink_cachepath(self.ivy_cache_dir,
                                               raw_target_classpath_file,
                                               symlink_dir,
                                               target_classpath_file)

      classpath = IvyUtils.load_classpath_from_cachepath(target_classpath_file)
      return classpath, symlink_map, resolve_hash_name

  def _collect_existing_reports(self, confs, resolve_hash_name):
    report_missing = False
    report_paths = []
    for conf in confs:
      report_path = IvyUtils.xml_report_path(self.ivy_cache_dir, resolve_hash_name, conf)
      if not os.path.exists(report_path):
        report_missing = True
        break
      else:
        report_paths.append(report_path)
    return report_missing, report_paths

  def _exec_ivy(self,
               target_workdir,
               targets,
               args,
               confs,
               executor=None,
               ivy=None,
               workunit_name='ivy',
               use_soft_excludes=False,
<<<<<<< HEAD
               resolve_hash_name=None):
    # TODO(John Sirois): merge the code below into IvyUtils or up here; either way, better
    # diagnostics can be had in `IvyUtils.generate_ivy` if this is done.
    # See: https://github.com/pantsbuild/pants/issues/2239
    jars, global_excludes = IvyUtils.calculate_classpath(targets)

    # Don't pass global excludes to ivy when using soft excludes.
    if use_soft_excludes:
      global_excludes = []

    with IvyUtils.ivy_lock:
      ivyxml = os.path.join(target_workdir, 'ivy.xml')
      try:
        IvyUtils.generate_ivy(targets, jars, global_excludes, ivyxml, confs,
                              resolve_hash_name)
      except IvyUtils.IvyError as e:
        raise self.Error('Failed to prepare ivy resolve: {}'.format(e))

      try:
        IvyUtils.exec_ivy(ivy, confs, ivyxml, args,
                          jvm_options=self.get_options().jvm_options,
                          executor=executor,
                          workunit_name=workunit_name,
                          workunit_factory=self.context.new_workunit)
      except IvyUtils.IvyError as e:
        raise self.Error('Ivy resolve failed: {}'.format(e))
=======
               resolve_hash_name=None,
               pinned_artifacts=None):
    ivy_jvm_options = self.get_options().jvm_options[:]
    # Disable cache in File.getCanonicalPath(), makes Ivy work with -symlink option properly on ng.
    ivy_jvm_options.append('-Dsun.io.useCanonCaches=false')

    ivy = ivy or Bootstrapper.default_ivy()
    ivyxml = os.path.join(target_workdir, 'ivy.xml')

    ivy_args = ['-ivy', ivyxml]

    confs_to_resolve = confs or ('default',)
    ivy_args.append('-confs')
    ivy_args.extend(confs_to_resolve)
    ivy_args.extend(args)

    # TODO(John Sirois): merge the code below into IvyUtils or up here; either way, better
    # diagnostics can be had in `IvyUtils.generate_ivy` if this is done.
    # See: https://github.com/pantsbuild/pants/issues/2239
    try:
      jars, excludes = IvyUtils.calculate_classpath(targets, gather_excludes=not use_soft_excludes)
      with IvyUtils.ivy_lock:
        IvyUtils.generate_ivy(targets, jars, excludes, ivyxml, confs_to_resolve, resolve_hash_name,
                              pinned_artifacts)
        runner = ivy.runner(jvm_options=ivy_jvm_options, args=ivy_args, executor=executor)
        try:
          result = execute_runner(runner, workunit_factory=self.context.new_workunit,
                                  workunit_name=workunit_name)
          if result != 0:
            raise self.Error('Ivy returned {result}. cmd={cmd}'.format(result=result, cmd=runner.cmd))
        except runner.executor.Error as e:
          raise self.Error(e)
    except IvyUtils.IvyError as e:
      raise self.Error('Failed to prepare ivy resolve: {}'.format(e))
>>>>>>> 39223aba
<|MERGE_RESOLUTION|>--- conflicted
+++ resolved
@@ -313,8 +313,8 @@
                ivy=None,
                workunit_name='ivy',
                use_soft_excludes=False,
-<<<<<<< HEAD
-               resolve_hash_name=None):
+               resolve_hash_name=None,
+               pinned_artifacts=None):
     # TODO(John Sirois): merge the code below into IvyUtils or up here; either way, better
     # diagnostics can be had in `IvyUtils.generate_ivy` if this is done.
     # See: https://github.com/pantsbuild/pants/issues/2239
@@ -328,7 +328,7 @@
       ivyxml = os.path.join(target_workdir, 'ivy.xml')
       try:
         IvyUtils.generate_ivy(targets, jars, global_excludes, ivyxml, confs,
-                              resolve_hash_name)
+                              resolve_hash_name, pinned_artifacts)
       except IvyUtils.IvyError as e:
         raise self.Error('Failed to prepare ivy resolve: {}'.format(e))
 
@@ -339,40 +339,4 @@
                           workunit_name=workunit_name,
                           workunit_factory=self.context.new_workunit)
       except IvyUtils.IvyError as e:
-        raise self.Error('Ivy resolve failed: {}'.format(e))
-=======
-               resolve_hash_name=None,
-               pinned_artifacts=None):
-    ivy_jvm_options = self.get_options().jvm_options[:]
-    # Disable cache in File.getCanonicalPath(), makes Ivy work with -symlink option properly on ng.
-    ivy_jvm_options.append('-Dsun.io.useCanonCaches=false')
-
-    ivy = ivy or Bootstrapper.default_ivy()
-    ivyxml = os.path.join(target_workdir, 'ivy.xml')
-
-    ivy_args = ['-ivy', ivyxml]
-
-    confs_to_resolve = confs or ('default',)
-    ivy_args.append('-confs')
-    ivy_args.extend(confs_to_resolve)
-    ivy_args.extend(args)
-
-    # TODO(John Sirois): merge the code below into IvyUtils or up here; either way, better
-    # diagnostics can be had in `IvyUtils.generate_ivy` if this is done.
-    # See: https://github.com/pantsbuild/pants/issues/2239
-    try:
-      jars, excludes = IvyUtils.calculate_classpath(targets, gather_excludes=not use_soft_excludes)
-      with IvyUtils.ivy_lock:
-        IvyUtils.generate_ivy(targets, jars, excludes, ivyxml, confs_to_resolve, resolve_hash_name,
-                              pinned_artifacts)
-        runner = ivy.runner(jvm_options=ivy_jvm_options, args=ivy_args, executor=executor)
-        try:
-          result = execute_runner(runner, workunit_factory=self.context.new_workunit,
-                                  workunit_name=workunit_name)
-          if result != 0:
-            raise self.Error('Ivy returned {result}. cmd={cmd}'.format(result=result, cmd=runner.cmd))
-        except runner.executor.Error as e:
-          raise self.Error(e)
-    except IvyUtils.IvyError as e:
-      raise self.Error('Failed to prepare ivy resolve: {}'.format(e))
->>>>>>> 39223aba
+        raise self.Error('Ivy resolve failed: {}'.format(e))