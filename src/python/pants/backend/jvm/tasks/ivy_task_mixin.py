--- conflicted
+++ resolved
@@ -213,15 +213,8 @@
     """
     mapdir = self.mapjar_workdir(target)
     safe_mkdir(mapdir, clean=True)
-<<<<<<< HEAD
     ivyargs = self._get_ivy_args(mapdir)
-=======
-    ivyargs = [
-      '-retrieve', '{}/[organisation]/[artifact]/[conf]/'
-                   '[organisation]-[artifact]-[revision](-[classifier]).[ext]'.format(mapdir),
-      '-symlink',
-    ]
->>>>>>> 9f26b098
+
     confs = maybe_list(target.payload.get_field_value('configurations') or [])
     self.exec_ivy(mapdir,
                   [target],
