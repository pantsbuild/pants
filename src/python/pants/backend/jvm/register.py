# coding=utf-8
# Copyright 2014 Pants project contributors (see CONTRIBUTORS.md).
# Licensed under the Apache License, Version 2.0 (see LICENSE).

from __future__ import (absolute_import, division, generators, nested_scopes, print_function,
                        unicode_literals, with_statement)

from pants.backend.core.tasks.group_task import GroupTask
from pants.backend.jvm.artifact import Artifact
from pants.backend.jvm.ossrh_publication_metadata import (Developer, License,
                                                          OSSRHPublicationMetadata, Scm)
from pants.backend.jvm.repository import Repository
from pants.backend.jvm.targets.annotation_processor import AnnotationProcessor
from pants.backend.jvm.targets.benchmark import Benchmark
from pants.backend.jvm.targets.credentials import Credentials
from pants.backend.jvm.targets.exclude import Exclude
from pants.backend.jvm.targets.jar_dependency import IvyArtifact, JarDependency
from pants.backend.jvm.targets.jar_library import JarLibrary
from pants.backend.jvm.targets.java_agent import JavaAgent
from pants.backend.jvm.targets.java_library import JavaLibrary
from pants.backend.jvm.targets.java_tests import JavaTests
from pants.backend.jvm.targets.jvm_app import Bundle, DirectoryReMapper, JvmApp
from pants.backend.jvm.targets.jvm_binary import Duplicate, JarRules, JvmBinary, Skip
from pants.backend.jvm.targets.scala_library import ScalaLibrary
from pants.backend.jvm.targets.scalac_plugin import ScalacPlugin
from pants.backend.jvm.targets.unpacked_jars import UnpackedJars
from pants.backend.jvm.tasks.benchmark_run import BenchmarkRun
from pants.backend.jvm.tasks.binary_create import BinaryCreate
from pants.backend.jvm.tasks.bootstrap_jvm_tools import BootstrapJvmTools
from pants.backend.jvm.tasks.bundle_create import BundleCreate
from pants.backend.jvm.tasks.check_published_deps import CheckPublishedDeps
from pants.backend.jvm.tasks.detect_duplicates import DuplicateDetector
from pants.backend.jvm.tasks.ivy_imports import IvyImports
from pants.backend.jvm.tasks.ivy_resolve import IvyResolve
from pants.backend.jvm.tasks.jar_create import JarCreate
from pants.backend.jvm.tasks.jar_publish import JarPublish
from pants.backend.jvm.tasks.javadoc_gen import JavadocGen
from pants.backend.jvm.tasks.junit_run import JUnitRun
from pants.backend.jvm.tasks.jvm_compile.java.apt_compile import AptCompile
from pants.backend.jvm.tasks.jvm_compile.java.java_compile import JmakeCompile
from pants.backend.jvm.tasks.jvm_compile.scala.zinc_compile import ZincCompile
from pants.backend.jvm.tasks.jvm_dependency_check import JvmDependencyCheck
from pants.backend.jvm.tasks.jvm_platform_analysis import JvmPlatformExplain, JvmPlatformValidate
from pants.backend.jvm.tasks.jvm_run import JvmRun
from pants.backend.jvm.tasks.nailgun_task import NailgunKillall
from pants.backend.jvm.tasks.prepare_resources import PrepareResources
from pants.backend.jvm.tasks.prepare_services import PrepareServices
from pants.backend.jvm.tasks.scala_repl import ScalaRepl
from pants.backend.jvm.tasks.scaladoc_gen import ScaladocGen
from pants.backend.jvm.tasks.unpack_jars import UnpackJars
from pants.base.build_file_aliases import BuildFileAliases
from pants.goal.goal import Goal
from pants.goal.task_registrar import TaskRegistrar as task


def build_file_aliases():
  return BuildFileAliases.create(
    targets={
      'annotation_processor': AnnotationProcessor,
      'benchmark': Benchmark,
      'credentials': Credentials,
      'jar_library': JarLibrary,
<<<<<<< HEAD
=======
      'unpacked_jars': UnpackedJars,
>>>>>>> a645a356
      'java_agent': JavaAgent,
      'java_library': JavaLibrary,
      'java_tests': JavaTests,
      'junit_tests': JavaTests,
      'jvm_app': JvmApp,
      'jvm_binary': JvmBinary,
      'scala_library': ScalaLibrary,
      'scalac_plugin': ScalacPlugin,
      'unpacked_jars' : UnpackedJars,
    },
    objects={
      'artifact': Artifact,
      'ossrh': OSSRHPublicationMetadata,
      'license': License,
      'scm': Scm,
      'developer': Developer,
      'github': Scm.github,
      'DirectoryReMapper': DirectoryReMapper,
      'Duplicate': Duplicate,
      'exclude': Exclude,
      'ivy_artifact': IvyArtifact,
      'jar': JarDependency,
      'jar_rules': JarRules,
      'Repository': Repository,
      'Skip': Skip,
    },
    context_aware_object_factories={
      'bundle': Bundle.factory,
    }
  )


# TODO https://github.com/pantsbuild/pants/issues/604 register_goals
def register_goals():
  ng_killall = task(name='ng-killall', action=NailgunKillall)
  ng_killall.install().with_description('Kill running nailgun servers.')

  Goal.by_name('invalidate').install(ng_killall, first=True)
  Goal.by_name('clean-all').install(ng_killall, first=True)
  Goal.by_name('clean-all-async').install(ng_killall, first=True)

  task(name='jvm-platform-explain', action=JvmPlatformExplain).install('jvm-platform-explain')
  task(name='jvm-platform-validate', action=JvmPlatformValidate).install('jvm-platform-validate')

  task(name='bootstrap-jvm-tools', action=BootstrapJvmTools).install('bootstrap').with_description(
      'Bootstrap tools needed for building.')

  # Dependency resolution.
  task(name='ivy', action=IvyResolve).install('resolve').with_description(
      'Resolve dependencies and produce dependency reports.')

  task(name='ivy-imports', action=IvyImports).install('imports')

  task(name='unpack-jars', action=UnpackJars).install().with_description(
    'Unpack artifacts specified by unpacked_jars() targets.')

  # Resource preparation.
  task(name='prepare', action=PrepareResources).install('resources')
  task(name='services', action=PrepareServices).install('resources')

  # Compilation.
  jvm_compile = GroupTask.named(
      'jvm-compilers',
      product_type=['classes_by_target', 'classes_by_source', 'resources_by_target', 'actual_source_deps'],
      flag_namespace=['compile'])

<<<<<<< HEAD
  # Here we register the ScalaCompile group members before the java group members very deliberately.
  # At some point ScalaLibrary targets will be able to own mixed scala and java source sets. At that
  # point, the ScalaCompile group member will still only select targets via has_sources('*.scala');
  # however if the JavaCompile group member were registered earlier, it would claim the ScalaLibrary
  # targets with mixed source sets leaving those targets un-compiled by scalac and resulting in
  # systemic compile errors.
  jvm_compile.add_member(ScalaZincCompile)

  # Its important we add AptCompile before JavaCompile since it 1st selector wins and apt code is a
  # subset of java code
=======
  # It's important we add AptCompile before other java-compiling tasks since the first selector wins,
  # and apt code is a subset of java code.
>>>>>>> a645a356
  jvm_compile.add_member(AptCompile)
  jvm_compile.add_member(JmakeCompile)
  jvm_compile.add_member(ZincCompile)

  task(name='jvm', action=jvm_compile).install('compile').with_description('Compile source code.')
  task(name='jvm-dep-check', action=JvmDependencyCheck).install('compile').with_description(
      'Check that used dependencies have been requested.')

  # Generate documentation.
  task(name='javadoc', action=JavadocGen).install('doc').with_description('Create documentation.')
  task(name='scaladoc', action=ScaladocGen).install('doc')

  # Bundling.
  task(name='jar', action=JarCreate).install('jar')
  detect_duplicates = task(name='dup', action=DuplicateDetector)

  task(name='binary', action=BinaryCreate).install().with_description('Create a runnable binary.')
  detect_duplicates.install('binary')

  task(name='bundle', action=BundleCreate).install().with_description(
      'Create an application bundle from binary targets.')
  detect_duplicates.install('bundle')

  task(name='detect-duplicates', action=DuplicateDetector).install().with_description(
      'Detect duplicate classes and resources on the classpath.')

 # Publishing.
  task(
    name='check_published_deps',
    action=CheckPublishedDeps,
  ).install('check_published_deps').with_description('Find references to outdated artifacts.')

  task(name='jar', action=JarPublish).install('publish').with_description(
      'Publish artifacts.')

  # Testing.
  task(name='junit', action=JUnitRun).install('test').with_description('Test compiled code.')
  task(name='bench', action=BenchmarkRun).install('bench').with_description('Run benchmark tests.')

  # Running.
  task(name='jvm', action=JvmRun, serialize=False).install('run').with_description(
      'Run a binary target.')
  task(name='jvm-dirty', action=JvmRun, serialize=False).install('run-dirty').with_description(
      'Run a binary target, skipping compilation.')

  task(name='scala', action=ScalaRepl, serialize=False).install('repl').with_description(
      'Run a REPL.')
  task(
    name='scala-dirty',
    action=ScalaRepl,
    serialize=False
  ).install('repl-dirty').with_description('Run a REPL, skipping compilation.')<|MERGE_RESOLUTION|>--- conflicted
+++ resolved
@@ -60,10 +60,6 @@
       'benchmark': Benchmark,
       'credentials': Credentials,
       'jar_library': JarLibrary,
-<<<<<<< HEAD
-=======
-      'unpacked_jars': UnpackedJars,
->>>>>>> a645a356
       'java_agent': JavaAgent,
       'java_library': JavaLibrary,
       'java_tests': JavaTests,
@@ -130,21 +126,8 @@
       product_type=['classes_by_target', 'classes_by_source', 'resources_by_target', 'actual_source_deps'],
       flag_namespace=['compile'])
 
-<<<<<<< HEAD
-  # Here we register the ScalaCompile group members before the java group members very deliberately.
-  # At some point ScalaLibrary targets will be able to own mixed scala and java source sets. At that
-  # point, the ScalaCompile group member will still only select targets via has_sources('*.scala');
-  # however if the JavaCompile group member were registered earlier, it would claim the ScalaLibrary
-  # targets with mixed source sets leaving those targets un-compiled by scalac and resulting in
-  # systemic compile errors.
-  jvm_compile.add_member(ScalaZincCompile)
-
-  # Its important we add AptCompile before JavaCompile since it 1st selector wins and apt code is a
-  # subset of java code
-=======
   # It's important we add AptCompile before other java-compiling tasks since the first selector wins,
   # and apt code is a subset of java code.
->>>>>>> a645a356
   jvm_compile.add_member(AptCompile)
   jvm_compile.add_member(JmakeCompile)
   jvm_compile.add_member(ZincCompile)
