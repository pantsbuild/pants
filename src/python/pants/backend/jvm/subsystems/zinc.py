# coding=utf-8
# Copyright 2017 Pants project contributors (see CONTRIBUTORS.md).
# Licensed under the Apache License, Version 2.0 (see LICENSE).

from __future__ import absolute_import, division, print_function, unicode_literals

import os
from builtins import object
from hashlib import sha1

from future.utils import text_type

from pants.backend.jvm.subsystems.dependency_context import DependencyContext
from pants.backend.jvm.subsystems.java import Java
from pants.backend.jvm.subsystems.jvm_tool_mixin import JvmToolMixin
from pants.backend.jvm.subsystems.scala_platform import ScalaPlatform
from pants.backend.jvm.subsystems.shader import Shader
from pants.backend.jvm.targets.scala_jar_dependency import ScalaJarDependency
from pants.backend.jvm.tasks.classpath_products import ClasspathEntry
from pants.backend.jvm.tasks.classpath_util import ClasspathUtil
from pants.backend.jvm.tasks.nailgun_task import NailgunTaskBase
from pants.base.build_environment import get_buildroot
<<<<<<< HEAD
from pants.engine.fs import PathGlobs, PathGlobsAndRoot
from pants.java.distribution.distribution import Distribution
=======
from pants.base.workunit import WorkUnitLabel
from pants.engine.fs import DirectoryToMaterialize, PathGlobs, PathGlobsAndRoot
from pants.engine.isolated_process import ExecuteProcessRequest
>>>>>>> 8e340d8f
from pants.java.jar.jar_dependency import JarDependency
from pants.subsystem.subsystem import Subsystem
from pants.util.dirutil import fast_relpath, safe_mkdir
from pants.util.fileutil import safe_hardlink_or_copy
from pants.util.memo import memoized_method, memoized_property


class Zinc(object):
  """Configuration for Pants' zinc wrapper tool."""

  ZINC_COMPILE_MAIN = 'org.pantsbuild.zinc.compiler.Main'
  ZINC_BOOTSTRAPER_MAIN = 'org.pantsbuild.zinc.bootstrapper.Main'
  ZINC_EXTRACT_MAIN = 'org.pantsbuild.zinc.extractor.Main'
  DEFAULT_CONFS = ['default']

  ZINC_COMPILER_TOOL_NAME = 'zinc'
  ZINC_BOOTSTRAPPER_TOOL_NAME = 'zinc-bootstrapper'
  ZINC_EXTRACTOR_TOOL_NAME = 'zinc-extractor'

  class Factory(Subsystem, JvmToolMixin):
    options_scope = 'zinc'

    @classmethod
    def subsystem_dependencies(cls):
      return super(Zinc.Factory, cls).subsystem_dependencies() + (DependencyContext,
                                                                  Java,
                                                                  ScalaPlatform)

    @classmethod
    def register_options(cls, register):
      super(Zinc.Factory, cls).register_options(register)

      zinc_rev = '1.0.3'

      shader_rules = [
          # The compiler-interface and compiler-bridge tool jars carry xsbt and
          # xsbti interfaces that are used across the shaded tool jar boundary so
          # we preserve these root packages wholesale along with the core scala
          # APIs.
          Shader.exclude_package('scala', recursive=True),
          Shader.exclude_package('xsbt', recursive=True),
          Shader.exclude_package('xsbti', recursive=True),
          # Unfortunately, is loaded reflectively by the compiler.
          Shader.exclude_package('org.apache.logging.log4j', recursive=True),
        ]

      cls.register_jvm_tool(register,
                            Zinc.ZINC_BOOTSTRAPPER_TOOL_NAME,
                            classpath=[
                              JarDependency('org.pantsbuild', 'zinc-bootstrapper_2.11', '0.0.3'),
                            ],
                            main=Zinc.ZINC_BOOTSTRAPER_MAIN,
                            custom_rules=shader_rules,
                          )

      cls.register_jvm_tool(register,
                            Zinc.ZINC_COMPILER_TOOL_NAME,
                            classpath=[
                              JarDependency('org.pantsbuild', 'zinc-compiler_2.11', '0.0.8'),
                            ],
                            main=Zinc.ZINC_COMPILE_MAIN,
                            custom_rules=shader_rules)

      cls.register_jvm_tool(register,
                            'compiler-bridge',
                            classpath=[
                              ScalaJarDependency(org='org.scala-sbt',
                                                name='compiler-bridge',
                                                rev=zinc_rev,
                                                classifier='sources',
                                                intransitive=True),
                            ])

      cls.register_jvm_tool(register,
                            'compiler-interface',
                            classpath=[
                              JarDependency(org='org.scala-sbt',
                                            name='compiler-interface',
                                            rev=zinc_rev),
                            ],
                            # NB: We force a noop-jarjar'ing of the interface, since it is now
                            # broken up into multiple jars, but zinc does not yet support a sequence
                            # of jars for the interface.
                            main='no.such.main.Main',
                            custom_rules=shader_rules)

      cls.register_jvm_tool(register,
                            Zinc.ZINC_EXTRACTOR_TOOL_NAME,
                            classpath=[
                              JarDependency('org.pantsbuild', 'zinc-extractor_2.11', '0.0.6')
                            ])

      # Register scalac for fixed versions of Scala, 2.10, 2.11 and 2.12.
      # Relies on ScalaPlatform to get the revision version from the major.minor version.
      # The tool with the correct scala version will be retrieved later,
      # taking the user-passed option into account.
      supported_scala_versions=['2.10', '2.11', '2.12']
      wanted_jars = ['scala-compiler', 'scala-library', 'scala-reflect']
      for scala_version in supported_scala_versions:
        cls.register_jvm_tool(register,
                              ScalaPlatform.versioned_tool_name('scalac', scala_version),
                              classpath=[
                                ScalaPlatform.create_jardep(jar, scala_version) for jar in wanted_jars
                              ])

      # Register custom scalac tool.
      cls.register_jvm_tool(register,
                            ScalaPlatform.versioned_tool_name('scalac', 'custom'),
                            classpath=[JarDependency('missing spec', ' //:scalac')])

    @classmethod
    def _zinc(cls, products):
      return cls.tool_jar_from_products(products, Zinc.ZINC_COMPILER_TOOL_NAME, cls.options_scope)

    @classmethod
    def _compiler_bridge(cls, products):
      return cls.tool_jar_from_products(products, 'compiler-bridge', cls.options_scope)

    @classmethod
    def _compiler_interface(cls, products):
      return cls.tool_jar_from_products(products, 'compiler-interface', cls.options_scope)

<<<<<<< HEAD
    def create(self, products, execution_strategy):
=======
    @classmethod
    def _compiler_bootstrapper(cls, products):
      return cls.tool_jar_from_products(products, Zinc.ZINC_BOOTSTRAPPER_TOOL_NAME, cls.options_scope)

    # Retrieves the path of a tool's jar
    # by looking at the classpath of the registered tool with the user-specified scala version.
    def _fetch_tool_jar_from_scalac_classpath(self, products, jar_name):
      scala_version = ScalaPlatform.global_instance().version
      classpath = self.tool_classpath_from_products(products,
                                                    ScalaPlatform.versioned_tool_name('scalac', scala_version),
                                                    scope=self.options_scope)
      candidates = [jar for jar in classpath if jar_name in jar]
      assert(len(candidates) == 1)
      return candidates[0]

    def _scala_compiler(self, products):
      return self._fetch_tool_jar_from_scalac_classpath(products, 'scala-compiler')

    def _scala_library(self, products):
      return self._fetch_tool_jar_from_scalac_classpath(products, 'scala-library')

    def _scala_reflect(self, products):
      return self._fetch_tool_jar_from_scalac_classpath(products, 'scala-reflect')

    def create(self, products):
>>>>>>> 8e340d8f
      """Create a Zinc instance from products active in the current Pants run.

      :param products: The active Pants run products to pluck classpaths from.
      :type products: :class:`pants.goal.products.Products`
      :returns: A Zinc instance with access to relevant Zinc compiler wrapper jars and classpaths.
      :rtype: :class:`Zinc`
      """
      return Zinc(self, products, execution_strategy)

  def __init__(self, zinc_factory, products, execution_strategy):
    self._zinc_factory = zinc_factory
    self._products = products
    self._execution_strategy = execution_strategy

  @memoized_property
  def zinc(self):
    """Return the Zinc wrapper compiler classpath.

    :rtype: list of str
    """
    return self._zinc_factory._zinc(self._products)

  @property
  def dist(self):
    """Return the `Distribution` selected for Zinc based on execution strategy.

    :rtype: pants.java.distribution.distribution.Distribution
    """
    underlying_dist = self.underlying_dist
    if self._execution_strategy != NailgunTaskBase.HERMETIC:
      # symlink .pants.d/.jdk -> /some/java/home/
      jdk_home_symlink = os.path.relpath(
        os.path.join(self._zinc_factory.get_options().pants_workdir, '.jdk'),
        get_buildroot())

      if os.path.exists(jdk_home_symlink):
        os.remove(jdk_home_symlink)
      os.symlink(underlying_dist.home, jdk_home_symlink)
      return Distribution(home_path=jdk_home_symlink)
    else:
      return underlying_dist

  @property
  def underlying_dist(self):
    """
    :rtype: pants.java.distribution.distribution.Distribution
    """
    return self._zinc_factory.dist

  @memoized_property
  def compiler_bridge(self):
    """Return the path to the Zinc compiler-bridge jar.

    :rtype: str
    """
    return self._zinc_factory._compiler_bridge(self._products)

  @memoized_property
  def compiler_interface(self):
    """Return the path to the Zinc compiler-interface jar.

    :rtype: str
    """
    return self._zinc_factory._compiler_interface(self._products)

  @memoized_property
  def scala_compiler(self):
    """Return the path to the scala compiler jar.

    :rtype: str
    """
    return self._zinc_factory._scala_compiler(self._products)

  @memoized_property
  def scala_library(self):
    """Return the path to the scala library jar (runtime).

    :rtype: str
    """
    return self._zinc_factory._scala_library(self._products)

  @memoized_property
  def scala_reflect(self):
    """Return the path to the scala library jar (runtime).

    :rtype: str
    """
    return self._zinc_factory._scala_reflect(self._products)

  def _workdir(self):
    return self._zinc_factory.get_options().pants_workdir

  @memoized_property
  def _compiler_bridge_cache_dir(self):
    """A directory where we can store compiled copies of the `compiler-bridge`.

    The compiler-bridge is specific to each scala version.
    Currently we compile the `compiler-bridge` only once, while bootstrapping.
    Then, we store it in the working directory under .pants.d/zinc/<cachekey>, where
    <cachekey> is calculated using the locations of zinc, the compiler interface,
    and the compiler bridge.
    """
    hasher = sha1()
    for cp_entry in [self.zinc, self.compiler_interface, self.compiler_bridge]:
      hasher.update(os.path.relpath(cp_entry, self._workdir()))
    key = hasher.hexdigest()[:12]

    return os.path.join(self._workdir(), 'zinc', 'compiler-bridge', key)

  def _relative_to_buildroot(self, path):
    """A utility function to create relative paths to the work dir"""
    return fast_relpath(path, get_buildroot())

  def _run_bootstrapper(self, bridge_jar, context):
    bootstrapper = self._zinc_factory._compiler_bootstrapper(self._products)
    bootstrapper_args = [
      '--out', bridge_jar,
      '--compiler-interface', self.compiler_interface,
      '--compiler-bridge-src', self.compiler_bridge,
      '--scala-compiler', self.scala_compiler,
      '--scala-library', self.scala_library,
      '--scala-reflect', self.scala_reflect,
    ]
    input_jar_snapshots = context._scheduler.capture_snapshots((PathGlobsAndRoot(
      PathGlobs(tuple([self._relative_to_buildroot(jar) for jar in bootstrapper_args[1::2]])),
      text_type(get_buildroot())
    ),))
    argv = tuple(['.jdk/bin/java'] +
                 ['-cp', bootstrapper, Zinc.ZINC_BOOTSTRAPER_MAIN] +
                 bootstrapper_args
    )
    req = ExecuteProcessRequest(
      argv=argv,
      input_files=input_jar_snapshots[0].directory_digest,
      output_files=(self._relative_to_buildroot(bridge_jar),),
      output_directories=(self._relative_to_buildroot(self._compiler_bridge_cache_dir),),
      description='bootstrap compiler bridge.',
      jdk_home=self.dist.home,
    )
    return context.execute_process_synchronously_or_raise(req, 'zinc-subsystem', [WorkUnitLabel.COMPILER])

  @memoized_method
  def compile_compiler_bridge(self, context):
    """Compile the compiler bridge to be used by zinc, using our scala bootstrapper.
    It will compile and cache the jar, and materialize it if not already there.

    :param context: The context of the task trying to compile the bridge.
                    This is mostly needed to use its scheduler to create digests of the relevant jars.
    :return: The absolute path to the compiled scala-compiler-bridge jar.
    """
    bridge_jar_name = 'scala-compiler-bridge.jar'
    bridge_jar = os.path.join(self._compiler_bridge_cache_dir, bridge_jar_name)
    global_bridge_cache_dir = os.path.join(self._zinc_factory.get_options().pants_bootstrapdir, fast_relpath(self._compiler_bridge_cache_dir,  self._workdir()))
    globally_cached_bridge_jar = os.path.join(global_bridge_cache_dir, bridge_jar_name)

    # Workaround to avoid recompiling the bridge for every integration test
    # We check the bootstrapdir (.cache) for the bridge.
    # If it exists, we make a copy to the buildroot.
    #
    # TODO Remove when action caches are implemented.
    if os.path.exists(globally_cached_bridge_jar):
      # Cache the bridge jar under buildroot, to allow snapshotting
      safe_mkdir(self._relative_to_buildroot(self._compiler_bridge_cache_dir))
      safe_hardlink_or_copy(globally_cached_bridge_jar, bridge_jar)

    if not os.path.exists(bridge_jar):
      res = self._run_bootstrapper(bridge_jar, context)
      context._scheduler.materialize_directories((
        DirectoryToMaterialize(get_buildroot(), res.output_directory_digest),
      ))
      # For the workaround above to work, we need to store a copy of the bridge in
      # the bootstrapdir cache (.cache).
      safe_mkdir(global_bridge_cache_dir)
      safe_hardlink_or_copy(bridge_jar, globally_cached_bridge_jar)

      return ClasspathEntry(bridge_jar, res.output_directory_digest)
    else:
      bridge_jar_snapshot = context._scheduler.capture_snapshots((PathGlobsAndRoot(
        PathGlobs((self._relative_to_buildroot(bridge_jar),)),
        text_type(get_buildroot())
      ),))[0]
      bridge_jar_digest = bridge_jar_snapshot.directory_digest
      return ClasspathEntry(bridge_jar, bridge_jar_digest)

  @memoized_method
  def snapshot(self, scheduler):
    buildroot = get_buildroot()
    return scheduler.capture_snapshots((
      PathGlobsAndRoot(
        PathGlobs(
          tuple(
            fast_relpath(a, buildroot)
              for a in (self.zinc, self.compiler_bridge, self.compiler_interface)
          )
        ),
        buildroot,
      ),
    ))[0]

  # TODO: Make rebase map work without needing to pass in absolute paths:
  # https://github.com/pantsbuild/pants/issues/6434
  @memoized_property
  def rebase_map_args(self):
    """We rebase known stable paths in zinc analysis to make it portable across machines."""
    rebases = {
        self.dist.real_home: '/dev/null/remapped_by_pants/java_home/',
        get_buildroot(): '/dev/null/remapped_by_pants/buildroot/',
        self._zinc_factory.get_options().pants_workdir: '/dev/null/remapped_by_pants/workdir/',
      }
    return (
        '-rebase-map',
        ','.join('{}:{}'.format(src, dst) for src, dst in rebases.items())
      )

  @memoized_method
  def _compiler_plugins_cp_entries(self):
    """Any additional global compiletime classpath entries for compiler plugins."""
    java_options_src = Java.global_instance()
    scala_options_src = ScalaPlatform.global_instance()

    def cp(instance, toolname):
      scope = instance.options_scope
      return instance.tool_classpath_from_products(self._products, toolname, scope=scope)
    classpaths = (cp(java_options_src, 'javac-plugin-dep') +
                  cp(scala_options_src, 'scalac-plugin-dep'))
    return [(conf, ClasspathEntry(jar)) for conf in self.DEFAULT_CONFS for jar in classpaths]

  @memoized_property
  def extractor(self):
    return self._zinc_factory.tool_classpath_from_products(self._products,
                                                           self.ZINC_EXTRACTOR_TOOL_NAME,
                                                           scope=self._zinc_factory.options_scope)

  def compile_classpath_entries(self, classpath_product_key, target, extra_cp_entries=None):
    classpath_product = self._products.get_data(classpath_product_key)
    if DependencyContext.global_instance().defaulted_property(target, lambda x: x.strict_deps):
      dependencies = target.strict_dependencies(DependencyContext.global_instance())
    else:
      dependencies = DependencyContext.global_instance().all_dependencies(target)

    all_extra_cp_entries = list(self._compiler_plugins_cp_entries())
    if extra_cp_entries:
      all_extra_cp_entries.extend(extra_cp_entries)

    # TODO: We convert dependencies to an iterator here in order to _preserve_ a bug that will be
    # fixed in https://github.com/pantsbuild/pants/issues/4874: `ClasspathUtil.compute_classpath`
    # expects to receive a list, but had been receiving an iterator. In the context of an
    # iterator, `excludes` are not applied
    # in ClasspathProducts.get_product_target_mappings_for_targets.
    return ClasspathUtil.compute_classpath_entries(iter(dependencies),
      classpath_product,
      all_extra_cp_entries,
      self.DEFAULT_CONFS,
    )

  def compile_classpath(self, classpath_product_key, target, extra_cp_entries=None):
    """Compute the compile classpath for the given target."""
    return list(
      entry.path
        for entry in self.compile_classpath_entries(classpath_product_key, target, extra_cp_entries)
    )<|MERGE_RESOLUTION|>--- conflicted
+++ resolved
@@ -20,14 +20,11 @@
 from pants.backend.jvm.tasks.classpath_util import ClasspathUtil
 from pants.backend.jvm.tasks.nailgun_task import NailgunTaskBase
 from pants.base.build_environment import get_buildroot
-<<<<<<< HEAD
-from pants.engine.fs import PathGlobs, PathGlobsAndRoot
-from pants.java.distribution.distribution import Distribution
-=======
 from pants.base.workunit import WorkUnitLabel
 from pants.engine.fs import DirectoryToMaterialize, PathGlobs, PathGlobsAndRoot
 from pants.engine.isolated_process import ExecuteProcessRequest
->>>>>>> 8e340d8f
+from pants.engine.fs import PathGlobs, PathGlobsAndRoot
+from pants.java.distribution.distribution import Distribution
 from pants.java.jar.jar_dependency import JarDependency
 from pants.subsystem.subsystem import Subsystem
 from pants.util.dirutil import fast_relpath, safe_mkdir
@@ -150,9 +147,6 @@
     def _compiler_interface(cls, products):
       return cls.tool_jar_from_products(products, 'compiler-interface', cls.options_scope)
 
-<<<<<<< HEAD
-    def create(self, products, execution_strategy):
-=======
     @classmethod
     def _compiler_bootstrapper(cls, products):
       return cls.tool_jar_from_products(products, Zinc.ZINC_BOOTSTRAPPER_TOOL_NAME, cls.options_scope)
@@ -177,8 +171,7 @@
     def _scala_reflect(self, products):
       return self._fetch_tool_jar_from_scalac_classpath(products, 'scala-reflect')
 
-    def create(self, products):
->>>>>>> 8e340d8f
+    def create(self, products, execution_strategy):
       """Create a Zinc instance from products active in the current Pants run.
 
       :param products: The active Pants run products to pluck classpaths from.
