# Copyright 2016 Pants project contributors (see CONTRIBUTORS.md).
# Licensed under the Apache License, Version 2.0 (see LICENSE).

from pants.backend.jvm.subsystems.jvm_tool_mixin import JvmToolMixin
from pants.backend.jvm.subsystems.shader import Shader
from pants.backend.jvm.targets.jar_library import JarLibrary
from pants.build_graph.address import Address
from pants.build_graph.injectables_mixin import InjectablesMixin
from pants.java.jar.jar_dependency import JarDependency
from pants.subsystem.subsystem import Subsystem


class JUnit(JvmToolMixin, InjectablesMixin, Subsystem):
    options_scope = "junit"

    LIBRARY_REV = "4.12"
    RUNNER_MAIN = "org.pantsbuild.tools.junit.ConsoleRunner"

    LIBRARY_JAR = JarDependency(org="junit", name="junit", rev=LIBRARY_REV)
<<<<<<< HEAD
    _RUNNER_JAR = JarDependency(org="org.pantsbuild", name="junit-runner", rev="1.0.24")

    @classmethod
    def register_options(cls, register):
        super(JUnit, cls).register_options(register)
=======
    _RUNNER_JAR = JarDependency(org="org.pantsbuild", name="junit-runner", rev="1.0.28")

    @classmethod
    def register_options(cls, register):
        super().register_options(register)
>>>>>>> 2d6853ce
        cls.register_jvm_tool(register, "junit_library", classpath=[cls.LIBRARY_JAR,])

        cls.register_jvm_tool(
            register,
            "junit",
            classpath=[cls._RUNNER_JAR,],
            main=cls.RUNNER_MAIN,
            # TODO(John Sirois): Investigate how much less we can get away with.
            # Clearly both tests and the runner need access to the same @Test,
            # @Before, as well as other annotations, but there is also the Assert
            # class and some subset of the @Rules, @Theories and @RunWith APIs.
            custom_rules=[
                Shader.exclude_package("com.sun.xml", recursive=True),
                Shader.exclude_package("javax.xml.bind", recursive=True),
                Shader.exclude_package("junit.framework", recursive=True),
                Shader.exclude_package("org.junit", recursive=True),
                Shader.exclude_package("org.hamcrest", recursive=True),
<<<<<<< HEAD
                Shader.exclude_package(
                    "org.pantsbuild.junit.annotations", recursive=True
                ),
                Shader.exclude_package("org.pantsbuild.junit.security", recursive=True),
=======
                Shader.exclude_package("org.pantsbuild.junit.annotations", recursive=True),
>>>>>>> 2d6853ce
            ],
        )

    def injectables(self, build_graph):
<<<<<<< HEAD
        junit_addr = Address.parse(self.injectables_spec_for_key("library"))
=======
        junit_addr = Address.parse(self.injectables_address_spec_for_key("library"))
>>>>>>> 2d6853ce
        if not build_graph.contains_address(junit_addr):
            build_graph.inject_synthetic_target(
                junit_addr, JarLibrary, jars=[JUnit.LIBRARY_JAR], scope="forced"
            )

    @property
<<<<<<< HEAD
    def injectables_spec_mapping(self):
        return {"library": [self.get_options().junit_library]}

    def runner_classpath(self, context):
        """Returns an iterable of classpath elements for the runner.
    """
        return self.tool_classpath_from_products(
            context.products, "junit", self.options_scope
        )
=======
    def injectables_address_spec_mapping(self):
        return {"library": [self.get_options().junit_library]}

    def runner_classpath(self, context):
        """Returns an iterable of classpath elements for the runner."""
        return self.tool_classpath_from_products(context.products, "junit", self.options_scope)
>>>>>>> 2d6853ce
<|MERGE_RESOLUTION|>--- conflicted
+++ resolved
@@ -17,19 +17,11 @@
     RUNNER_MAIN = "org.pantsbuild.tools.junit.ConsoleRunner"
 
     LIBRARY_JAR = JarDependency(org="junit", name="junit", rev=LIBRARY_REV)
-<<<<<<< HEAD
-    _RUNNER_JAR = JarDependency(org="org.pantsbuild", name="junit-runner", rev="1.0.24")
+    _RUNNER_JAR = JarDependency(org="org.pantsbuild", name="junit-runner", rev="1.0.28")
 
     @classmethod
     def register_options(cls, register):
         super(JUnit, cls).register_options(register)
-=======
-    _RUNNER_JAR = JarDependency(org="org.pantsbuild", name="junit-runner", rev="1.0.28")
-
-    @classmethod
-    def register_options(cls, register):
-        super().register_options(register)
->>>>>>> 2d6853ce
         cls.register_jvm_tool(register, "junit_library", classpath=[cls.LIBRARY_JAR,])
 
         cls.register_jvm_tool(
@@ -47,44 +39,22 @@
                 Shader.exclude_package("junit.framework", recursive=True),
                 Shader.exclude_package("org.junit", recursive=True),
                 Shader.exclude_package("org.hamcrest", recursive=True),
-<<<<<<< HEAD
-                Shader.exclude_package(
-                    "org.pantsbuild.junit.annotations", recursive=True
-                ),
+                Shader.exclude_package("org.pantsbuild.junit.annotations", recursive=True),
                 Shader.exclude_package("org.pantsbuild.junit.security", recursive=True),
-=======
-                Shader.exclude_package("org.pantsbuild.junit.annotations", recursive=True),
->>>>>>> 2d6853ce
             ],
         )
 
     def injectables(self, build_graph):
-<<<<<<< HEAD
-        junit_addr = Address.parse(self.injectables_spec_for_key("library"))
-=======
         junit_addr = Address.parse(self.injectables_address_spec_for_key("library"))
->>>>>>> 2d6853ce
         if not build_graph.contains_address(junit_addr):
             build_graph.inject_synthetic_target(
                 junit_addr, JarLibrary, jars=[JUnit.LIBRARY_JAR], scope="forced"
             )
 
     @property
-<<<<<<< HEAD
-    def injectables_spec_mapping(self):
-        return {"library": [self.get_options().junit_library]}
-
-    def runner_classpath(self, context):
-        """Returns an iterable of classpath elements for the runner.
-    """
-        return self.tool_classpath_from_products(
-            context.products, "junit", self.options_scope
-        )
-=======
     def injectables_address_spec_mapping(self):
         return {"library": [self.get_options().junit_library]}
 
     def runner_classpath(self, context):
         """Returns an iterable of classpath elements for the runner."""
-        return self.tool_classpath_from_products(context.products, "junit", self.options_scope)
->>>>>>> 2d6853ce
+        return self.tool_classpath_from_products(context.products, "junit", self.options_scope)