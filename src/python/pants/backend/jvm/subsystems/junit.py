--- conflicted
+++ resolved
@@ -21,13 +21,8 @@
 
     @classmethod
     def register_options(cls, register):
-<<<<<<< HEAD
-        super(JUnit, cls).register_options(register)
-        cls.register_jvm_tool(register, "junit_library", classpath=[cls.LIBRARY_JAR,])
-=======
         super().register_options(register)
         cls.register_jvm_tool(register, "junit_library", classpath=[cls.LIBRARY_JAR])
->>>>>>> 6db9ab4b
 
         cls.register_jvm_tool(
             register,
