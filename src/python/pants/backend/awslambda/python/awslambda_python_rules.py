# Copyright 2019 Pants project contributors (see CONTRIBUTORS.md).
# Licensed under the Apache License, Version 2.0 (see LICENSE).

from dataclasses import dataclass

from pants.backend.awslambda.common.awslambda_common_rules import (
    AWSLambdaFieldSet,
    CreatedAWSLambda,
)
from pants.backend.awslambda.python.lambdex import Lambdex
from pants.backend.awslambda.python.target_types import (
    PythonAwsLambdaHandler,
    PythonAwsLambdaRuntime,
)
from pants.backend.python.rules import download_pex_bin, pex, pex_from_targets, python_sources
from pants.backend.python.rules.hermetic_pex import PexEnvironment
from pants.backend.python.rules.pex import (
    Pex,
    PexInterpreterConstraints,
    PexPlatforms,
    PexRequest,
    PexRequirements,
    TwoStepPex,
)
from pants.backend.python.rules.pex_from_targets import (
    PexFromTargetsRequest,
    TwoStepPexFromTargetsRequest,
)
from pants.backend.python.subsystems import python_native_code, subprocess_environment
from pants.backend.python.subsystems.subprocess_environment import SubprocessEnvironment
from pants.core.util_rules import strip_source_roots
from pants.engine.fs import Digest, MergeDigests
from pants.engine.process import Process, ProcessResult
from pants.engine.rules import Get, collect_rules, rule
from pants.engine.unions import UnionRule


@dataclass(frozen=True)
class PythonAwsLambdaFieldSet(AWSLambdaFieldSet):
    required_fields = (PythonAwsLambdaHandler, PythonAwsLambdaRuntime)

    handler: PythonAwsLambdaHandler
    runtime: PythonAwsLambdaRuntime


@dataclass(frozen=True)
class LambdexSetup:
    requirements_pex: Pex


@rule(desc="Create Python AWS Lambda")
async def create_python_awslambda(
    field_set: PythonAwsLambdaFieldSet,
    lambdex_setup: LambdexSetup,
    pex_environment: PexEnvironment,
    subprocess_environment: SubprocessEnvironment,
) -> CreatedAWSLambda:
    # Lambdas typically use the .zip suffix, so we use that instead of .pex.
    pex_filename = f"{field_set.address.target_name}.zip"
    # We hardcode the platform value to the appropriate one for each AWS Lambda runtime.
    # (Running the "hello world" lambda in the example code will report the platform, and can be
    # used to verify correctness of these platform strings.)
    py_major, py_minor = field_set.runtime.to_interpreter_version()
    platform = f"linux_x86_64-cp-{py_major}{py_minor}-cp{py_major}{py_minor}"
    # set pymalloc ABI flag - this was removed in python 3.8 https://bugs.python.org/issue36707
    if py_major <= 3 and py_minor < 8:
        platform += "m"
    if (py_major, py_minor) == (2, 7):
        platform += "u"
    pex_request = TwoStepPexFromTargetsRequest(
        PexFromTargetsRequest(
            addresses=[field_set.address],
            distributed_to_users=True,
            entry_point=None,
            output_filename=pex_filename,
            platforms=PexPlatforms([platform]),
            additional_args=[
                # Ensure we can resolve manylinux wheels in addition to any AMI-specific wheels.
                "--manylinux=manylinux2014",
                # When we're executing Pex on Linux, allow a local interpreter to be resolved if
                # available and matching the AMI platform.
                "--resolve-local-platforms",
            ],
        )
    )

    pex_result = await Get(TwoStepPex, TwoStepPexFromTargetsRequest, pex_request)
    input_digest = await Get(
        Digest, MergeDigests((pex_result.pex.digest, lambdex_setup.requirements_pex.digest))
    )

    # NB: Lambdex modifies its input pex in-place, so the input file is also the output file.
    lambdex_args = ("build", "-e", field_set.handler.value, pex_filename)
    process = lambdex_setup.requirements_pex.create_process(
        pex_environment=pex_environment,
        subprocess_environment=subprocess_environment,
        pex_path="./lambdex.pex",
        pex_args=lambdex_args,
        input_digest=input_digest,
        output_files=(pex_filename,),
        description=f"Setting up handler in {pex_filename}",
    )
    result = await Get(ProcessResult, Process, process)
    return CreatedAWSLambda(
        digest=result.output_digest,
        zip_file_relpath=pex_filename,
        runtime=field_set.runtime.value,
        # The AWS-facing handler function is always lambdex_handler.handler, which is the wrapper
        # injected by lambdex that manages invocation of the actual handler.
        handler="lambdex_handler.handler",
    )


@rule(desc="Set up lambdex")
async def setup_lambdex(lambdex: Lambdex) -> LambdexSetup:
    requirements_pex = await Get(
        Pex,
        PexRequest(
            output_filename="lambdex.pex",
<<<<<<< HEAD
            distributed_to_users=False,
            requirements=PexRequirements(lambdex.get_requirement_specs()),
            interpreter_constraints=PexInterpreterConstraints(
                lambdex.default_interpreter_constraints
            ),
            entry_point=lambdex.get_entry_point(),
=======
            requirements=PexRequirements(lambdex.all_requirements),
            interpreter_constraints=PexInterpreterConstraints(lambdex.interpreter_constraints),
            entry_point=lambdex.entry_point,
>>>>>>> 95b3cbf8
        ),
    )
    return LambdexSetup(requirements_pex=requirements_pex,)


def rules():
    return [
        *collect_rules(),
        UnionRule(AWSLambdaFieldSet, PythonAwsLambdaFieldSet),
        *download_pex_bin.rules(),
        *python_sources.rules(),
        *pex.rules(),
        *pex_from_targets.rules(),
        *python_native_code.rules(),
        *strip_source_roots.rules(),
        *subprocess_environment.rules(),
    ]<|MERGE_RESOLUTION|>--- conflicted
+++ resolved
@@ -117,18 +117,10 @@
         Pex,
         PexRequest(
             output_filename="lambdex.pex",
-<<<<<<< HEAD
             distributed_to_users=False,
-            requirements=PexRequirements(lambdex.get_requirement_specs()),
-            interpreter_constraints=PexInterpreterConstraints(
-                lambdex.default_interpreter_constraints
-            ),
-            entry_point=lambdex.get_entry_point(),
-=======
             requirements=PexRequirements(lambdex.all_requirements),
             interpreter_constraints=PexInterpreterConstraints(lambdex.interpreter_constraints),
             entry_point=lambdex.entry_point,
->>>>>>> 95b3cbf8
         ),
     )
     return LambdexSetup(requirements_pex=requirements_pex,)
