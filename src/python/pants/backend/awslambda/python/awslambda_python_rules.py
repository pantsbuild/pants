--- conflicted
+++ resolved
@@ -52,13 +52,8 @@
 async def create_python_awslambda(
     field_set: PythonAwsLambdaFieldSet,
     lambdex_setup: LambdexSetup,
-<<<<<<< HEAD
     pex_environment: PexEnvironment,
-    subprocess_encoding_environment: SubprocessEncodingEnvironment,
-=======
-    python_setup: PythonSetup,
     subprocess_environment: SubprocessEnvironment,
->>>>>>> a11f5f60
 ) -> CreatedAWSLambda:
     # Lambdas typically use the .zip suffix, so we use that instead of .pex.
     pex_filename = f"{field_set.address.target_name}.zip"
@@ -96,13 +91,8 @@
     # NB: Lambdex modifies its input pex in-place, so the input file is also the output file.
     lambdex_args = ("build", "-e", field_set.handler.value, pex_filename)
     process = lambdex_setup.requirements_pex.create_process(
-<<<<<<< HEAD
         pex_environment=pex_environment,
-        subprocess_encoding_environment=subprocess_encoding_environment,
-=======
-        python_setup=python_setup,
         subprocess_environment=subprocess_environment,
->>>>>>> a11f5f60
         pex_path="./lambdex.pex",
         pex_args=lambdex_args,
         input_digest=input_digest,
