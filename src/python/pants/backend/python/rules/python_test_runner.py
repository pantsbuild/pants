--- conflicted
+++ resolved
@@ -13,13 +13,8 @@
 from pants.backend.python.rules.inject_init import InitInjectedDigest
 from pants.backend.python.subsystems.pytest import PyTest
 from pants.backend.python.subsystems.python_setup import PythonSetup
-<<<<<<< HEAD
-from pants.engine.fs import (Digest, DirectoryWithPrefixToStrip, MergedDirectories, Snapshot,
+from pants.engine.fs import (Digest, DirectoriesToMerge, DirectoryWithPrefixToStrip, Snapshot,
                              UrlToFetch)
-=======
-from pants.engine.fs import (Digest, DirectoriesToMerge, DirectoryWithPrefixToStrip, FilesContent,
-                             Snapshot, UrlToFetch)
->>>>>>> 096b135b
 from pants.engine.isolated_process import (ExecuteProcessRequest, ExecuteProcessResult,
                                            FallibleExecuteProcessResult)
 from pants.engine.legacy.graph import (BuildFileAddresses, TransitiveHydratedTarget,
@@ -142,28 +137,7 @@
     Digest, DirectoriesToMerge(directories=tuple(all_sources_digests)),
   )
 
-<<<<<<< HEAD
   inits_digest = yield Get(InitInjectedDigest, Digest, sources_digest)
-=======
-  # TODO(7716): add a builtin rule to go from DirectoriesToMerge->Snapshot or Digest->Snapshot.
-  # TODO(7715): generalize the injection of __init__.py files.
-  # TODO(7718): add a builtin rule for FilesContent->Snapshot.
-  file_contents = yield Get(FilesContent, Digest, sources_digest)
-  file_paths = [fc.path for fc in file_contents]
-  injected_inits = tuple(sorted(identify_missing_init_files(file_paths)))
-  if injected_inits:
-    touch_init_request = ExecuteProcessRequest(
-      argv=("/usr/bin/touch",) + injected_inits,
-      output_files=injected_inits,
-      description="Inject empty __init__.py into all packages without one already.",
-      input_files=sources_digest,
-    )
-    touch_init_result = yield Get(ExecuteProcessResult, ExecuteProcessRequest, touch_init_request)
-
-  all_input_digests = [sources_digest, requirements_pex_response.output_directory_digest]
-  if injected_inits:
-    all_input_digests.append(touch_init_result.output_directory_digest)
->>>>>>> 096b135b
 
   all_input_digests = [
     sources_digest,
