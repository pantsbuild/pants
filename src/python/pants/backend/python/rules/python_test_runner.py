--- conflicted
+++ resolved
@@ -4,7 +4,6 @@
 
 from __future__ import absolute_import, division, print_function, unicode_literals
 
-import os
 import sys
 from builtins import str
 
@@ -14,14 +13,9 @@
 from pants.backend.python.subsystems.pytest import PyTest
 from pants.backend.python.subsystems.python_native_code import PexBuildEnvironment
 from pants.backend.python.subsystems.python_setup import PythonSetup
-<<<<<<< HEAD
 from pants.backend.python.subsystems.subprocess_environment import SubprocessEncodingEnvironment
-from pants.engine.fs import (Digest, DirectoriesToMerge, DirectoryWithPrefixToStrip, FilesContent,
-                             Snapshot, UrlToFetch)
-=======
 from pants.engine.fs import (Digest, DirectoriesToMerge, DirectoryWithPrefixToStrip, Snapshot,
                              UrlToFetch)
->>>>>>> 91a88ba0
 from pants.engine.isolated_process import (ExecuteProcessRequest, ExecuteProcessResult,
                                            FallibleExecuteProcessResult)
 from pants.engine.legacy.graph import BuildFileAddresses, TransitiveHydratedTargets
