--- conflicted
+++ resolved
@@ -52,29 +52,15 @@
 ) -> TestResult:
   """Runs pytest for one target."""
 
-<<<<<<< HEAD
-=======
-  # TODO(7726): replace this with a proper API to get the `closure` for a
-  # TransitiveHydratedTarget.
->>>>>>> eed447a2
   transitive_hydrated_targets = await Get[TransitiveHydratedTargets](
     BuildFileAddresses((test_target.address,))
   )
   all_targets = transitive_hydrated_targets.closure
 
   output_pytest_requirements_pex_filename = 'pytest-with-requirements.pex'
-<<<<<<< HEAD
   resolved_requirements_pex = await Get[Pex](
     CreatePexFromTargetClosure(
       build_file_addresses=BuildFileAddresses((test_target.address,)),
-=======
-  requirements = PexRequirements.create_from_adaptors(
-    adaptors=all_target_adaptors,
-    additional_requirements=pytest.get_requirement_strings()
-  )
-  resolved_requirements_pex = await Get[Pex](
-    CreatePex(
->>>>>>> eed447a2
       output_filename=output_pytest_requirements_pex_filename,
       entry_point="pytest:main",
       additional_requirements=pytest.get_requirement_strings()
@@ -99,10 +85,6 @@
     stripped_sources.snapshot.directory_digest for stripped_sources in source_root_stripped_sources
   )
   sources_digest = await Get[Digest](DirectoriesToMerge(directories=stripped_sources_digests))
-<<<<<<< HEAD
-=======
-
->>>>>>> eed447a2
   inits_digest = await Get[InjectedInitDigest](Digest, sources_digest)
 
   merged_input_files = await Get[Digest](
