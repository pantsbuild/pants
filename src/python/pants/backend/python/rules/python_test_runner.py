--- conflicted
+++ resolved
@@ -96,7 +96,8 @@
   pytest: PyTest,
   test_options: TestOptions,
 ) -> TestTargetSetup:
-  # TODO: Rather than consuming the TestOptions subsystem, the TestRunner should pass on coverage configuration via #7490.
+  # TODO: Rather than consuming the TestOptions subsystem, the TestRunner should pass on coverage
+  # configuration via #7490.
   transitive_hydrated_targets = await Get[TransitiveHydratedTargets](
     BuildFileAddresses((test_target.address,))
   )
@@ -111,12 +112,12 @@
       include_source_files=False
     )
   )
+
   chrooted_sources = await Get[ChrootedPythonSources](HydratedTargets(all_targets))
-  merged_input_files = await Get[Digest](
-    DirectoriesToMerge(
-      directories=(chrooted_sources.digest, resolved_requirements_pex.directory_digest)
-    ),
-  )
+  directories_to_merge = [
+    chrooted_sources.digest,
+    resolved_requirements_pex.directory_digest,
+  ]
 
   # Get the file names for the test_target, adjusted for the source root. This allows us to
   # specify to Pytest which files to test and thus to avoid the test auto-discovery defined by
@@ -126,27 +127,6 @@
   source_root_stripped_test_target_sources = await Get[SourceRootStrippedSources](
     Address, test_target.address.to_address()
   )
-
-<<<<<<< HEAD
-  timeout_seconds = calculate_timeout_seconds(
-    timeouts_enabled=pytest.options.timeouts,
-    target_timeout=getattr(test_target, 'timeout', None),
-    timeout_default=pytest.options.timeout_default,
-    timeout_maximum=pytest.options.timeout_maximum,
-  )
-
-  return TestTargetSetup(
-    requirements_pex=resolved_requirements_pex,
-    args=(*pytest.options.args, *sorted(source_root_stripped_test_target_sources.snapshot.files)),
-    input_files_digest=merged_input_files,
-    timeout_seconds=timeout_seconds,
-=======
-  chrooted_sources = await Get[ChrootedPythonSources](HydratedTargets(all_targets))
-
-  directories_to_merge = [
-    chrooted_sources.digest,
-    resolved_requirements_pex.directory_digest,
-  ]
 
   coverage_args = []
   test_target_sources_file_names = source_root_stripped_test_target_sources.snapshot.files
@@ -158,18 +138,25 @@
       source_root_stripped_file_paths=test_target_sources_file_names,
     )
     coverage_args = [
-      '--cov-report=', # To not generate any output. https://pytest-cov.readthedocs.io/en/latest/config.html
+      '--cov-report=',  # To not generate any output. https://pytest-cov.readthedocs.io/en/latest/config.html
     ]
     for package in packages_to_cover:
       coverage_args.extend(['--cov', package])
 
   merged_input_files: Digest = await Get[Digest](DirectoriesToMerge(directories=tuple(directories_to_merge)))
 
+  timeout_seconds = calculate_timeout_seconds(
+    timeouts_enabled=pytest.options.timeouts,
+    target_timeout=getattr(test_target, 'timeout', None),
+    timeout_default=pytest.options.timeout_default,
+    timeout_maximum=pytest.options.timeout_maximum,
+  )
+
   return TestTargetSetup(
     requirements_pex=resolved_requirements_pex,
     args=(*pytest.options.args, *coverage_args, *sorted(test_target_sources_file_names)),
-    input_files_digest=merged_input_files
->>>>>>> cb5c9497
+    input_files_digest=merged_input_files,
+    timeout_seconds=timeout_seconds,
   )
 
 
