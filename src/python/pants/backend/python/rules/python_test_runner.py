--- conflicted
+++ resolved
@@ -39,8 +39,6 @@
   )
   all_targets = [t.adaptor for t in transitive_hydrated_targets.closure]
 
-  # TODO(#7061): This str() can be removed after we drop py2!
-  python_binary = text_type(sys.executable)
   interpreter_constraints = {
     constraint
     for target_adaptor in all_targets
@@ -60,7 +58,6 @@
     if hasattr(maybe_python_req_lib, 'requirements'):
       for py_req in maybe_python_req_lib.requirements:
         all_target_requirements.append(str(py_req.requirement))
-<<<<<<< HEAD
   all_requirements = all_target_requirements + list(pytest.get_requirement_strings())
   resolved_requirements_pex = yield Get(
     ResolvedRequirementsPex, ResolveRequirementsRequest(
@@ -69,45 +66,6 @@
       entry_point="pytest:main",
       interpreter_constraints=tuple(interpreter_constraints)
     )
-=======
-
-  # Sort all user requirement strings to increase the chance of cache hits across invocations.
-  all_requirements = sorted(all_target_requirements + list(pytest.get_requirement_strings()))
-
-  # NB: we use the hardcoded and generic bin name `python`, rather than something dynamic like
-  # `sys.executable`, to ensure that the python_binary may be discovered both locally and in remote
-  # execution. This is only used to run the downloaded PEX tool; it is not necessarily the
-  # interpreter that PEX will use to execute the generated .pex files.
-  # Because PEX works with Python 2.7 and 3.4+, we do not need to worry about `python` pointing to
-  # a specific interpreter version.
-  python_binary = "python"
-  interpreter_constraint_args = parse_interpreter_constraints(
-    python_setup, python_target_adaptors=all_targets
-  )
-  interpreter_search_paths = text_type(create_path_env_var(python_setup.interpreter_search_paths))
-
-  # TODO: This is non-hermetic because the requirements will be resolved on the fly by
-  # pex27, where it should be hermetically provided in some way.
-  output_pytest_requirements_pex_filename = 'pytest-with-requirements.pex'
-  requirements_pex_argv = [
-    python_binary,
-    './{}'.format(pex_snapshot.files[0]),
-    '-e', 'pytest:main',
-    '-o', output_pytest_requirements_pex_filename,
-  ] + interpreter_constraint_args + [
-    # TODO(#7061): This text_type() wrapping can be removed after we drop py2!
-    text_type(req) for req in all_requirements
-  ]
-  pex_resolve_env = {'PATH': interpreter_search_paths}
-  # TODO(#6071): merge the two dicts via ** unpacking once we drop Py2.
-  pex_resolve_env.update(pex_build_environment.invocation_environment_dict)
-  requirements_pex_request = ExecuteProcessRequest(
-    argv=tuple(requirements_pex_argv),
-    env=pex_resolve_env,
-    input_files=pex_snapshot.directory_digest,
-    description='Resolve requirements: {}'.format(", ".join(all_requirements)),
-    output_files=(output_pytest_requirements_pex_filename,),
->>>>>>> d304be61
   )
 
   source_roots = source_root_config.get_source_roots()
@@ -156,8 +114,12 @@
   # TODO(#6071): merge the two dicts via ** unpacking once we drop Py2.
   pex_exe_env.update(subprocess_encoding_environment.invocation_environment_dict)
 
+  # NB: we use the hardcoded and generic bin name `python`, rather than something dynamic like
+  # `sys.executable`, to ensure that the interpreter may be discovered both locally and in remote
+  # execution. This is only used to run the downloaded PEX tool; it is not necessarily the
+  # interpreter that PEX will use to execute the generated .pex file.
   request = ExecuteProcessRequest(
-    argv=(python_binary, './{}'.format(output_pytest_requirements_pex_filename)),
+    argv=("python", './{}'.format(output_pytest_requirements_pex_filename)),
     env=pex_exe_env,
     input_files=merged_input_files,
     description='Run pytest for {}'.format(test_target.address.reference()),
