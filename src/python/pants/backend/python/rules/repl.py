# Copyright 2020 Pants project contributors (see CONTRIBUTORS.md).
# Licensed under the Apache License, Version 2.0 (see LICENSE).

from pants.backend.python.rules.pex import Pex
from pants.backend.python.rules.pex_from_targets import PexFromTargetsRequest
from pants.backend.python.rules.python_sources import (
    UnstrippedPythonSources,
    UnstrippedPythonSourcesRequest,
)
from pants.backend.python.subsystems.ipython import IPython
from pants.backend.python.target_types import PythonSources
from pants.core.goals.repl import ReplImplementation, ReplRequest
from pants.engine.fs import Digest, MergeDigests
from pants.engine.rules import Get, MultiGet, collect_rules, rule
from pants.engine.unions import UnionRule


class PythonRepl(ReplImplementation):
    name = "python"
    required_fields = (PythonSources,)


@rule
async def create_python_repl_request(repl: PythonRepl) -> ReplRequest:
    pex_request = Get(
        Pex,
        PexFromTargetsRequest(
            (tgt.address for tgt in repl.targets),
            output_filename="python.pex",
            distributed_to_users=False,
            include_source_files=False,
        ),
    )
    source_files_request = Get(
        UnstrippedPythonSources, UnstrippedPythonSourcesRequest(repl.targets)
    )
    pex, source_files = await MultiGet(pex_request, source_files_request)
    merged_digest = await Get(Digest, MergeDigests((pex.digest, source_files.snapshot.digest)))
    return ReplRequest(
        digest=merged_digest,
        binary_name=pex.output_filename,
        env={"PEX_EXTRA_SYS_PATH": ":".join(source_files.source_roots)},
    )


class IPythonRepl(ReplImplementation):
    name = "ipython"
    required_fields = (PythonSources,)


@rule
async def create_ipython_repl_request(repl: IPythonRepl, ipython: IPython) -> ReplRequest:
    pex_request = Get(
        Pex,
        PexFromTargetsRequest(
            (tgt.address for tgt in repl.targets),
            output_filename="ipython.pex",
<<<<<<< HEAD
            distributed_to_users=False,
            entry_point=ipython.get_entry_point(),
            additional_requirements=ipython.get_requirement_specs(),
=======
            entry_point=ipython.entry_point,
            additional_requirements=ipython.all_requirements,
>>>>>>> 95b3cbf8
            include_source_files=True,
        ),
    )
    source_files_request = Get(
        UnstrippedPythonSources, UnstrippedPythonSourcesRequest(repl.targets)
    )
    pex, source_files = await MultiGet(pex_request, source_files_request)
    merged_digest = await Get(Digest, MergeDigests((pex.digest, source_files.snapshot.digest)))
    return ReplRequest(
        digest=merged_digest,
        binary_name=pex.output_filename,
        env={"PEX_EXTRA_SYS_PATH": ":".join(source_files.source_roots)},
    )


def rules():
    return [
        *collect_rules(),
        UnionRule(ReplImplementation, PythonRepl),
        UnionRule(ReplImplementation, IPythonRepl),
    ]<|MERGE_RESOLUTION|>--- conflicted
+++ resolved
@@ -55,14 +55,9 @@
         PexFromTargetsRequest(
             (tgt.address for tgt in repl.targets),
             output_filename="ipython.pex",
-<<<<<<< HEAD
             distributed_to_users=False,
-            entry_point=ipython.get_entry_point(),
-            additional_requirements=ipython.get_requirement_specs(),
-=======
             entry_point=ipython.entry_point,
             additional_requirements=ipython.all_requirements,
->>>>>>> 95b3cbf8
             include_source_files=True,
         ),
     )
