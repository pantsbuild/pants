# Copyright 2020 Pants project contributors (see CONTRIBUTORS.md).
# Licensed under the Apache License, Version 2.0 (see LICENSE).

import os
from dataclasses import dataclass

from pants.engine.fs import Digest, FileContent, InputFilesContent, MergeDigests, Snapshot
from pants.engine.rules import RootRule, rule
from pants.engine.selectors import Get, MultiGet
from pants.python.pex_build_util import identify_missing_init_files
from pants.source.source_root import OptionalSourceRoot, SourceRootRequest


@dataclass(frozen=True)
class InjectInitRequest:
    sources_snapshot: Snapshot
    sources_stripped: bool  # True iff sources_snapshot has already had source roots stripped.


@dataclass(frozen=True)
class InitInjectedSnapshot:
    snapshot: Snapshot


@rule
async def inject_missing_init_files(request: InjectInitRequest) -> InitInjectedSnapshot:
    """Ensure that every package has an `__init__.py` file in it.

    This will preserve any `__init__.py` files already in the input snapshot.
    """
    snapshot = request.sources_snapshot
    missing_init_files = identify_missing_init_files(snapshot.files)
    if not missing_init_files:
        return InitInjectedSnapshot(snapshot)
<<<<<<< HEAD
    generated_inits_digest = await Get(
        Digest, InputFilesContent(FileContent(path=fp, content=b"") for fp in missing_init_files)
=======

    if not request.sources_stripped:
        # Get rid of any identified-as-missing __init__.py files that are not under a source root.
        missing_init_files_list = list(missing_init_files)
        optional_src_roots = await MultiGet(
            Get[OptionalSourceRoot](SourceRootRequest, SourceRootRequest.for_file(init_file))
            for init_file in missing_init_files_list
        )
        for optional_src_root, init_file in zip(optional_src_roots, missing_init_files_list):
            # If the identified-as-missing __init__.py file is above or at a source root, remove it.
            if (
                optional_src_root.source_root is None
                or optional_src_root.source_root.path == os.path.dirname(init_file)
            ):
                missing_init_files.remove(init_file)

    generated_inits_digest = await Get[Digest](
        InputFilesContent(FileContent(path=fp, content=b"") for fp in sorted(missing_init_files))
>>>>>>> e4db7d4b
    )
    result = await Get(Snapshot, MergeDigests((snapshot.digest, generated_inits_digest)))
    return InitInjectedSnapshot(result)


def rules():
    return [inject_missing_init_files, RootRule(InjectInitRequest)]<|MERGE_RESOLUTION|>--- conflicted
+++ resolved
@@ -32,10 +32,6 @@
     missing_init_files = identify_missing_init_files(snapshot.files)
     if not missing_init_files:
         return InitInjectedSnapshot(snapshot)
-<<<<<<< HEAD
-    generated_inits_digest = await Get(
-        Digest, InputFilesContent(FileContent(path=fp, content=b"") for fp in missing_init_files)
-=======
 
     if not request.sources_stripped:
         # Get rid of any identified-as-missing __init__.py files that are not under a source root.
@@ -52,9 +48,9 @@
             ):
                 missing_init_files.remove(init_file)
 
-    generated_inits_digest = await Get[Digest](
-        InputFilesContent(FileContent(path=fp, content=b"") for fp in sorted(missing_init_files))
->>>>>>> e4db7d4b
+    generated_inits_digest = await Get(
+        Digest,
+        InputFilesContent(FileContent(path=fp, content=b"") for fp in sorted(missing_init_files)),
     )
     result = await Get(Snapshot, MergeDigests((snapshot.digest, generated_inits_digest)))
     return InitInjectedSnapshot(result)
