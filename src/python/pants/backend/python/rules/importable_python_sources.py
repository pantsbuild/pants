--- conflicted
+++ resolved
@@ -36,11 +36,7 @@
     stripped_sources = await Get[SourceFiles](
         AllSourceFilesRequest(
             (tgt.get(Sources) for tgt in targets),
-<<<<<<< HEAD
-            valid_sources_types=(PythonSources, ResourcesSources, FilesSources),
-=======
             for_sources_types=(PythonSources, ResourcesSources, FilesSources),
->>>>>>> 46b2c9c8
             strip_source_roots=True,
         )
     )
