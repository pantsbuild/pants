--- conflicted
+++ resolved
@@ -289,11 +289,7 @@
     )
 
 
-<<<<<<< HEAD
-@rule(desc="Setup Pytest to run interactively", level=LogLevel.DEBUG)
-=======
-@rule(desc="Set up Pytest to run interactively")
->>>>>>> 2ca63be8
+@rule(desc="Set up Pytest to run interactively", level=LogLevel.DEBUG)
 def debug_python_test(field_set: PythonTestFieldSet, setup: TestTargetSetup) -> TestDebugRequest:
     if field_set.is_conftest():
         return TestDebugRequest(None)
