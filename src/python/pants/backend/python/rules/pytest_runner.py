# Copyright 2018 Pants project contributors (see CONTRIBUTORS.md).
# Licensed under the Apache License, Version 2.0 (see LICENSE).

import functools
import itertools
import logging
from dataclasses import dataclass
from typing import Optional, Tuple

from pants.backend.python.rules.coverage import (
    CoverageConfig,
    CoverageConfigRequest,
    CoveragePlugin,
    CoverageSubsystem,
    PytestCoverageData,
)
from pants.backend.python.rules.pex import (
    Pex,
    PexInterpreterConstraints,
    PexRequest,
    PexRequirements,
)
from pants.backend.python.rules.pex_from_targets import PexFromTargetsRequest
from pants.backend.python.rules.python_sources import StrippedPythonSources
from pants.backend.python.subsystems.pytest import PyTest
from pants.backend.python.subsystems.subprocess_environment import SubprocessEncodingEnvironment
from pants.backend.python.target_types import (
    PythonCoverage,
    PythonInterpreterCompatibility,
    PythonTestsSources,
    PythonTestsTimeout,
)
from pants.core.goals.test import TestDebugRequest, TestFieldSet, TestOptions, TestResult
from pants.core.util_rules.determine_source_files import SourceFiles, SpecifiedSourceFilesRequest
from pants.engine.addresses import Addresses
from pants.engine.fs import (
    EMPTY_DIGEST,
    AddPrefix,
    Digest,
    MergeDigests,
    PathGlobs,
    Snapshot,
    SnapshotSubset,
)
from pants.engine.interactive_process import InteractiveProcess
from pants.engine.process import FallibleProcessResult, Process
from pants.engine.rules import SubsystemRule, rule
from pants.engine.selectors import Get, MultiGet
from pants.engine.target import Targets, TransitiveTargets
from pants.engine.unions import UnionRule
from pants.option.global_options import GlobalOptions
from pants.python.python_setup import PythonSetup

logger = logging.getLogger()


@dataclass(frozen=True)
class PythonTestFieldSet(TestFieldSet):
    required_fields = (PythonTestsSources,)

    sources: PythonTestsSources
    timeout: PythonTestsTimeout
    coverage: PythonCoverage


@dataclass(frozen=True)
class TestTargetSetup:
    test_runner_pex: Pex
    args: Tuple[str, ...]
    input_digest: Digest
    source_roots: Tuple[str, ...]
    timeout_seconds: Optional[int]
    xml_dir: Optional[str]
    junit_family: str

    # Prevent this class from being detected by pytest as a test class.
    __test__ = False


@rule
async def setup_pytest_for_target(
    field_set: PythonTestFieldSet,
    pytest: PyTest,
    test_options: TestOptions,
    python_setup: PythonSetup,
    coverage_plugin: CoveragePlugin,
    coverage_subsystem: CoverageSubsystem,
) -> TestTargetSetup:
    test_addresses = Addresses((field_set.address,))

    transitive_targets = await Get(TransitiveTargets, Addresses, test_addresses)
    all_targets = transitive_targets.closure

    interpreter_constraints = PexInterpreterConstraints.create_from_compatibility_fields(
        (
            tgt[PythonInterpreterCompatibility]
            for tgt in all_targets
            if tgt.has_field(PythonInterpreterCompatibility)
        ),
        python_setup,
    )

    # Ensure all pexes we merge via PEX_PATH to form the test runner use the interpreter constraints
    # of the tests. This is handled by CreatePexFromTargetClosure, but we must pass this through for
    # CreatePex requests.
    pex_request = functools.partial(PexRequest, interpreter_constraints=interpreter_constraints)

    # NB: We set `--not-zip-safe` because Pytest plugin discovery, which uses
    # `importlib_metadata` and thus `zipp`, does not play nicely when doing import magic directly
    # from zip files. `zipp` has pathologically bad behavior with large zipfiles.
    # TODO: this does have a performance cost as the pex must now be expanded to disk. Long term,
    # it would be better to fix Zipp (whose fix would then need to be used by importlib_metadata
    # and then by Pytest). See https://github.com/jaraco/zipp/pull/26.
    additional_args_for_pytest = ("--not-zip-safe",)

    pytest_pex_request = Get(
        Pex,
        PexRequest,
        pex_request(
            output_filename="pytest.pex",
            requirements=PexRequirements(pytest.get_requirement_strings()),
            additional_args=additional_args_for_pytest,
            sources=coverage_plugin.digest,
        ),
    )

    requirements_pex_request = Get(
        Pex,
        PexFromTargetsRequest(
            addresses=test_addresses,
            output_filename="requirements.pex",
            include_source_files=False,
            additional_args=additional_args_for_pytest,
        ),
    )

    test_runner_pex_request = Get(
        Pex,
        PexRequest,
        pex_request(
            output_filename="test_runner.pex",
            entry_point="pytest:main",
            interpreter_constraints=interpreter_constraints,
            additional_args=(
                "--pex-path",
                # TODO(John Sirois): Support shading python binaries:
                #   https://github.com/pantsbuild/pants/issues/9206
                # Right now any pytest transitive requirements will shadow corresponding user
                # requirements which will lead to problems when APIs that are used by either
                # `pytest:main` or the tests themselves break between the two versions.
                ":".join(
                    (
                        pytest_pex_request.subject.output_filename,
                        requirements_pex_request.subject.output_filename,
                    )
                ),
            ),
        ),
    )

<<<<<<< HEAD
    prepared_sources_request = Get(ImportablePythonSources, Targets(all_targets))
=======
    prepared_sources_request = Get[StrippedPythonSources](Targets(all_targets))
>>>>>>> e4db7d4b

    # Get the file names for the test_target so that we can specify to Pytest precisely which files
    # to test, rather than using auto-discovery.
    specified_source_files_request = Get(
        SourceFiles,
        SpecifiedSourceFilesRequest(
            [(field_set.sources, field_set.origin)], strip_source_roots=True
        ),
    )

    use_coverage = test_options.values.use_coverage

    requests = (
        pytest_pex_request,
        requirements_pex_request,
        test_runner_pex_request,
        prepared_sources_request,
        specified_source_files_request,
    )
    (
        coverage_config,
        pytest_pex,
        requirements_pex,
        test_runner_pex,
        prepared_sources,
        specified_source_files,
    ) = (
        await MultiGet(Get(CoverageConfig, CoverageConfigRequest(all_targets)), *requests)
        if use_coverage
        else (CoverageConfig(EMPTY_DIGEST), *await MultiGet(*requests))
    )

    digests_to_merge = [
        coverage_config.digest,
        prepared_sources.snapshot.digest,
        requirements_pex.digest,
        pytest_pex.digest,
        test_runner_pex.digest,
    ]
    input_digest = await Get(Digest, MergeDigests(digests_to_merge))

    coverage_args = []
    if use_coverage:
        cov_paths = coverage_subsystem.filter if coverage_subsystem.filter else (".",)
        coverage_args = [
            "--cov-report=",  # Turn off output.
            *itertools.chain.from_iterable(["--cov", cov_path] for cov_path in cov_paths),
        ]
    return TestTargetSetup(
        test_runner_pex=test_runner_pex,
        args=(*pytest.options.args, *coverage_args, *specified_source_files.files),
        input_digest=input_digest,
        source_roots=tuple(),
        timeout_seconds=field_set.timeout.calculate_from_global_options(pytest),
        xml_dir=pytest.options.junit_xml_dir,
        junit_family=pytest.options.junit_family,
    )


@rule
async def run_python_test(
    field_set: PythonTestFieldSet,
    test_setup: TestTargetSetup,
    python_setup: PythonSetup,
    subprocess_encoding_environment: SubprocessEncodingEnvironment,
    global_options: GlobalOptions,
    test_options: TestOptions,
) -> TestResult:
    """Runs pytest for one target."""
    output_files = []

    add_opts = [f"--color={'yes' if global_options.options.colors else 'no'}"]

    # Configure generation of JUnit-compatible test report.
    test_results_file = None
    if test_setup.xml_dir:
        test_results_file = f"{field_set.address.path_safe_spec}.xml"
        add_opts.extend(
            (f"--junitxml={test_results_file}", f"-o junit_family={test_setup.junit_family}",)
        )
        output_files.append(test_results_file)

    # Configure generation of a coverage report.
    use_coverage = test_options.values.use_coverage
    if use_coverage:
        output_files.append(".coverage")

    # We explicitly add the CWD to the PEX runtime sys.path. Some pytest plugins
    # (e.g., pytest-django)  need this so that their dynamic import logic works properly.
    env = {"PYTEST_ADDOPTS": " ".join(add_opts), "PEX_EXTRA_SYS_PATH": "."}

    process = test_setup.test_runner_pex.create_process(
        python_setup=python_setup,
        subprocess_encoding_environment=subprocess_encoding_environment,
        pex_path=f"./{test_setup.test_runner_pex.output_filename}",
        pex_args=test_setup.args,
        input_digest=test_setup.input_digest,
        output_files=tuple(output_files) if output_files else None,
        description=f"Run Pytest for {field_set.address.reference()}",
        timeout_seconds=test_setup.timeout_seconds,
        env=env,
    )
    result = await Get(FallibleProcessResult, Process, process)

    coverage_data = None
    if use_coverage:
        coverage_snapshot = await Get(
            Snapshot, SnapshotSubset(result.output_digest, PathGlobs([".coverage"]))
        )
        if coverage_snapshot.files == (".coverage",):
            coverage_data = PytestCoverageData(field_set.address, coverage_snapshot.digest)
        else:
            logger.warning(f"Failed to generate coverage data for {field_set.address}.")

    xml_results_digest = None
    if test_results_file:
        xml_results_snapshot = await Get(
            Snapshot, SnapshotSubset(result.output_digest, PathGlobs([test_results_file]))
        )
        if xml_results_snapshot.files == (test_results_file,):
            xml_results_digest = await Get(
                Digest,
                AddPrefix(xml_results_snapshot.digest, test_setup.xml_dir),  # type: ignore[arg-type]
            )
        else:
            logger.warning(f"Failed to generate JUnit XML data for {field_set.address}.")

    return TestResult.from_fallible_process_result(
        result, coverage_data=coverage_data, xml_results=xml_results_digest
    )


@rule(desc="Run pytest in an interactive process")
async def debug_python_test(test_setup: TestTargetSetup) -> TestDebugRequest:
    process = InteractiveProcess(
        argv=(test_setup.test_runner_pex.output_filename, *test_setup.args),
        input_digest=test_setup.input_digest,
    )
    return TestDebugRequest(process)


def rules():
    return [
        run_python_test,
        debug_python_test,
        setup_pytest_for_target,
        UnionRule(TestFieldSet, PythonTestFieldSet),
        SubsystemRule(PyTest),
        SubsystemRule(PythonSetup),
        SubsystemRule(CoverageSubsystem),
    ]<|MERGE_RESOLUTION|>--- conflicted
+++ resolved
@@ -158,11 +158,7 @@
         ),
     )
 
-<<<<<<< HEAD
-    prepared_sources_request = Get(ImportablePythonSources, Targets(all_targets))
-=======
-    prepared_sources_request = Get[StrippedPythonSources](Targets(all_targets))
->>>>>>> e4db7d4b
+    prepared_sources_request = Get(StrippedPythonSources, Targets(all_targets))
 
     # Get the file names for the test_target so that we can specify to Pytest precisely which files
     # to test, rather than using auto-discovery.
