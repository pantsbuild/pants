# Copyright 2018 Pants project contributors (see CONTRIBUTORS.md).
# Licensed under the Apache License, Version 2.0 (see LICENSE).

import itertools
import logging
from dataclasses import dataclass
from typing import Optional, Tuple
from uuid import UUID

from pants.backend.python.rules.coverage import (
    CoverageConfig,
    CoverageSubsystem,
    PytestCoverageData,
)
from pants.backend.python.rules.pex import (
    Pex,
    PexInterpreterConstraints,
    PexProcess,
    PexRequest,
    PexRequirements,
)
from pants.backend.python.rules.pex_from_targets import PexFromTargetsRequest
from pants.backend.python.rules.python_sources import PythonSourceFiles, PythonSourceFilesRequest
from pants.backend.python.subsystems.pytest import PyTest
from pants.backend.python.target_types import (
    PythonInterpreterCompatibility,
    PythonTestsSources,
    PythonTestsTimeout,
)
from pants.core.goals.test import TestDebugRequest, TestFieldSet, TestResult, TestSubsystem
from pants.core.util_rules.source_files import SourceFiles, SourceFilesRequest
from pants.engine.addresses import Addresses
from pants.engine.fs import AddPrefix, Digest, DigestSubset, MergeDigests, PathGlobs, Snapshot
from pants.engine.internals.uuid import UUIDRequest
from pants.engine.process import FallibleProcessResult, InteractiveProcess
from pants.engine.rules import Get, MultiGet, collect_rules, rule
from pants.engine.target import TransitiveTargets
from pants.engine.unions import UnionRule
from pants.option.global_options import GlobalOptions
from pants.python.python_setup import PythonSetup

logger = logging.getLogger()


@dataclass(frozen=True)
class PythonTestFieldSet(TestFieldSet):
    required_fields = (PythonTestsSources,)

    sources: PythonTestsSources
    timeout: PythonTestsTimeout


@dataclass(frozen=True)
class TestTargetSetup:
    test_runner_pex: Pex
    args: Tuple[str, ...]
    input_digest: Digest
    source_roots: Tuple[str, ...]
    timeout_seconds: Optional[int]
    xml_dir: Optional[str]
    junit_family: str
    execution_slot_variable: str

    # Prevent this class from being detected by pytest as a test class.
    __test__ = False


@rule
async def setup_pytest_for_target(
    field_set: PythonTestFieldSet,
    pytest: PyTest,
    test_subsystem: TestSubsystem,
    python_setup: PythonSetup,
    coverage_config: CoverageConfig,
    coverage_subsystem: CoverageSubsystem,
) -> TestTargetSetup:
    test_addresses = Addresses((field_set.address,))

    transitive_targets = await Get(TransitiveTargets, Addresses, test_addresses)
    all_targets = transitive_targets.closure

    interpreter_constraints = PexInterpreterConstraints.create_from_compatibility_fields(
        (
            tgt[PythonInterpreterCompatibility]
            for tgt in all_targets
            if tgt.has_field(PythonInterpreterCompatibility)
        ),
        python_setup,
    )

<<<<<<< HEAD
    # Ensure all pexes we merge via PEX_PATH to form the test runner use the interpreter constraints
    # of the tests. This is handled by CreatePexFromTargetClosure, but we must pass this through for
    # CreatePex requests.
    pex_request = functools.partial(
        PexRequest, interpreter_constraints=interpreter_constraints, internal_only=True
    )

=======
>>>>>>> a4c022e7
    # NB: We set `--not-zip-safe` because Pytest plugin discovery, which uses
    # `importlib_metadata` and thus `zipp`, does not play nicely when doing import magic directly
    # from zip files. `zipp` has pathologically bad behavior with large zipfiles.
    # TODO: this does have a performance cost as the pex must now be expanded to disk. Long term,
    # it would be better to fix Zipp (whose fix would then need to be used by importlib_metadata
    # and then by Pytest). See https://github.com/jaraco/zipp/pull/26.
    additional_args_for_pytest = ("--not-zip-safe",)

    pytest_pex_request = Get(
        Pex,
        PexRequest(
            output_filename="pytest.pex",
            requirements=PexRequirements(pytest.get_requirement_strings()),
            interpreter_constraints=interpreter_constraints,
            additional_args=additional_args_for_pytest,
        ),
    )

    # Defaults to zip_safe=False.
    requirements_pex_request = Get(
<<<<<<< HEAD
        Pex,
        PexFromTargetsRequest(
            addresses=test_addresses,
            output_filename="requirements.pex",
            internal_only=True,
            include_source_files=False,
            additional_args=additional_args_for_pytest,
        ),
=======
        Pex, PexFromTargetsRequest, PexFromTargetsRequest.for_requirements(test_addresses)
>>>>>>> a4c022e7
    )

    test_runner_pex_request = Get(
        Pex,
        PexRequest(
            interpreter_constraints=interpreter_constraints,
            output_filename="test_runner.pex",
            entry_point="pytest:main",
            additional_args=(
                "--pex-path",
                # TODO(John Sirois): Support shading python binaries:
                #   https://github.com/pantsbuild/pants/issues/9206
                # Right now any pytest transitive requirements will shadow corresponding user
                # requirements which will lead to problems when APIs that are used by either
                # `pytest:main` or the tests themselves break between the two versions.
                ":".join(
                    (
                        pytest_pex_request.subject.output_filename,
                        requirements_pex_request.subject.output_filename,
                    )
                ),
            ),
        ),
    )

    prepared_sources_request = Get(
        PythonSourceFiles, PythonSourceFilesRequest(all_targets, include_files=True)
    )

    # Get the file names for the test_target so that we can specify to Pytest precisely which files
    # to test, rather than using auto-discovery.
    field_set_source_files_request = Get(SourceFiles, SourceFilesRequest([field_set.sources]))

    (
        pytest_pex,
        requirements_pex,
        test_runner_pex,
        prepared_sources,
        field_set_source_files,
    ) = await MultiGet(
        pytest_pex_request,
        requirements_pex_request,
        test_runner_pex_request,
        prepared_sources_request,
        field_set_source_files_request,
    )

    input_digest = await Get(
        Digest,
        MergeDigests(
            (
                coverage_config.digest,
                prepared_sources.source_files.snapshot.digest,
                requirements_pex.digest,
                pytest_pex.digest,
                test_runner_pex.digest,
            )
        ),
    )

    coverage_args = []
    if test_subsystem.use_coverage:
        cov_paths = coverage_subsystem.filter if coverage_subsystem.filter else (".",)
        coverage_args = [
            "--cov-report=",  # Turn off output.
            *itertools.chain.from_iterable(["--cov", cov_path] for cov_path in cov_paths),
        ]
    return TestTargetSetup(
        test_runner_pex=test_runner_pex,
        args=(*pytest.options.args, *coverage_args, *field_set_source_files.files),
        input_digest=input_digest,
        source_roots=prepared_sources.source_roots,
        timeout_seconds=field_set.timeout.calculate_from_global_options(pytest),
        xml_dir=pytest.options.junit_xml_dir,
        junit_family=pytest.options.junit_family,
        execution_slot_variable=pytest.options.execution_slot_var,
    )


@rule(desc="Run Pytest")
async def run_python_test(
    field_set: PythonTestFieldSet,
    test_setup: TestTargetSetup,
    global_options: GlobalOptions,
    test_subsystem: TestSubsystem,
) -> TestResult:
    """Runs pytest for one target."""
    output_files = []

    add_opts = [f"--color={'yes' if global_options.options.colors else 'no'}"]

    # Configure generation of JUnit-compatible test report.
    test_results_file = None
    if test_setup.xml_dir:
        test_results_file = f"{field_set.address.path_safe_spec}.xml"
        add_opts.extend(
            (f"--junitxml={test_results_file}", "-o", f"junit_family={test_setup.junit_family}")
        )
        output_files.append(test_results_file)

    # Configure generation of a coverage report.
    if test_subsystem.use_coverage:
        output_files.append(".coverage")

    env = {
        "PYTEST_ADDOPTS": " ".join(add_opts),
        "PEX_EXTRA_SYS_PATH": ":".join(test_setup.source_roots),
    }

    if test_subsystem.force:
        # This is a slightly hacky way to force the process to run: since the env var
        #  value is unique, this input combination will never have been seen before,
        #  and therefore never cached. The two downsides are:
        #  1. This leaks into the test's environment, albeit with a funky var name that is
        #     unlikely to cause problems in practice.
        #  2. This run will be cached even though it can never be re-used.
        # TODO: A more principled way of forcing rules to run?
        uuid = await Get(UUID, UUIDRequest())
        env["__PANTS_FORCE_TEST_RUN__"] = str(uuid)

    result = await Get(
        FallibleProcessResult,
        PexProcess(
            test_setup.test_runner_pex,
            argv=test_setup.args,
            input_digest=test_setup.input_digest,
            output_files=tuple(output_files) if output_files else None,
            description=f"Run Pytest for {field_set.address}",
            timeout_seconds=test_setup.timeout_seconds,
            extra_env=env,
            execution_slot_variable=test_setup.execution_slot_variable,
        ),
    )

    coverage_data = None
    if test_subsystem.use_coverage:
        coverage_snapshot = await Get(
            Snapshot, DigestSubset(result.output_digest, PathGlobs([".coverage"]))
        )
        if coverage_snapshot.files == (".coverage",):
            coverage_data = PytestCoverageData(field_set.address, coverage_snapshot.digest)
        else:
            logger.warning(f"Failed to generate coverage data for {field_set.address}.")

    xml_results_digest = None
    if test_results_file:
        xml_results_snapshot = await Get(
            Snapshot, DigestSubset(result.output_digest, PathGlobs([test_results_file]))
        )
        if xml_results_snapshot.files == (test_results_file,):
            xml_results_digest = await Get(
                Digest,
                AddPrefix(xml_results_snapshot.digest, test_setup.xml_dir),  # type: ignore[arg-type]
            )
        else:
            logger.warning(f"Failed to generate JUnit XML data for {field_set.address}.")

    return TestResult.from_fallible_process_result(
        result,
        coverage_data=coverage_data,
        xml_results=xml_results_digest,
        address_ref=field_set.address.spec,
    )


@rule(desc="Run Pytest in an interactive process")
async def debug_python_test(test_setup: TestTargetSetup) -> TestDebugRequest:
    process = InteractiveProcess(
        argv=(test_setup.test_runner_pex.name, *test_setup.args),
        input_digest=test_setup.input_digest,
    )
    return TestDebugRequest(process)


def rules():
    return [
        *collect_rules(),
        UnionRule(TestFieldSet, PythonTestFieldSet),
    ]<|MERGE_RESOLUTION|>--- conflicted
+++ resolved
@@ -88,16 +88,6 @@
         python_setup,
     )
 
-<<<<<<< HEAD
-    # Ensure all pexes we merge via PEX_PATH to form the test runner use the interpreter constraints
-    # of the tests. This is handled by CreatePexFromTargetClosure, but we must pass this through for
-    # CreatePex requests.
-    pex_request = functools.partial(
-        PexRequest, interpreter_constraints=interpreter_constraints, internal_only=True
-    )
-
-=======
->>>>>>> a4c022e7
     # NB: We set `--not-zip-safe` because Pytest plugin discovery, which uses
     # `importlib_metadata` and thus `zipp`, does not play nicely when doing import magic directly
     # from zip files. `zipp` has pathologically bad behavior with large zipfiles.
@@ -113,23 +103,15 @@
             requirements=PexRequirements(pytest.get_requirement_strings()),
             interpreter_constraints=interpreter_constraints,
             additional_args=additional_args_for_pytest,
+            internal_only=True,
         ),
     )
 
     # Defaults to zip_safe=False.
     requirements_pex_request = Get(
-<<<<<<< HEAD
         Pex,
-        PexFromTargetsRequest(
-            addresses=test_addresses,
-            output_filename="requirements.pex",
-            internal_only=True,
-            include_source_files=False,
-            additional_args=additional_args_for_pytest,
-        ),
-=======
-        Pex, PexFromTargetsRequest, PexFromTargetsRequest.for_requirements(test_addresses)
->>>>>>> a4c022e7
+        PexFromTargetsRequest,
+        PexFromTargetsRequest.for_requirements(test_addresses, internal_only=True),
     )
 
     test_runner_pex_request = Get(
@@ -152,6 +134,7 @@
                     )
                 ),
             ),
+            internal_only=True,
         ),
     )
 
