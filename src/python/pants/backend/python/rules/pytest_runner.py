# Copyright 2018 Pants project contributors (see CONTRIBUTORS.md).
# Licensed under the Apache License, Version 2.0 (see LICENSE).

import functools
from dataclasses import dataclass
from typing import Any, List, Optional, Tuple, Union, cast

from pants.backend.python.rules.pex import (
    CreatePex,
    Pex,
    PexInterpreterConstraints,
    PexRequirements,
)
from pants.backend.python.rules.pex_from_target_closure import CreatePexFromTargetClosure
from pants.backend.python.rules.prepare_chrooted_python_sources import ChrootedPythonSources
from pants.backend.python.rules.pytest_coverage import (
    Coveragerc,
    CoveragercRequest,
    PytestCoverageData,
    get_coverage_plugin_input,
    get_packages_to_cover,
)
from pants.backend.python.subsystems.pytest import PyTest
from pants.backend.python.subsystems.subprocess_environment import SubprocessEncodingEnvironment
from pants.engine.addressable import Addresses
from pants.engine.fs import Digest, DirectoriesToMerge, InputFilesContent
from pants.engine.interactive_runner import InteractiveProcessRequest
from pants.engine.isolated_process import ExecuteProcessRequest, FallibleExecuteProcessResult
from pants.engine.legacy.graph import HydratedTargets, TransitiveHydratedTargets
from pants.engine.legacy.structs import (
    PythonTargetAdaptor,
    PythonTestsAdaptorWithOrigin,
    ResourcesAdaptor,
    TargetAdaptorWithOrigin,
)
from pants.engine.rules import UnionRule, rule, subsystem_rule
from pants.engine.selectors import Get, MultiGet
from pants.option.global_options import GlobalOptions
from pants.python.python_setup import PythonSetup
from pants.rules.core.determine_source_files import SourceFiles, SpecifiedSourceFilesRequest
from pants.rules.core.test import TestDebugRequest, TestOptions, TestResult, TestRunner


def calculate_timeout_seconds(
    *,
    timeouts_enabled: bool,
    target_timeout: Optional[int],
    timeout_default: Optional[int],
    timeout_maximum: Optional[int],
) -> Optional[int]:
    """Calculate the timeout for a test target.

    If a target has no timeout configured its timeout will be set to the default timeout.
    """
    if not timeouts_enabled:
        return None
    if target_timeout is None:
        if timeout_default is None:
            return None
        target_timeout = timeout_default
    if timeout_maximum is not None:
        return min(target_timeout, timeout_maximum)
    return target_timeout


@dataclass(frozen=True)
class PytestRunner(TestRunner):
    @staticmethod
    def is_valid_target(adaptor_with_origin: TargetAdaptorWithOrigin) -> bool:
        return isinstance(adaptor_with_origin, PythonTestsAdaptorWithOrigin)


@dataclass(frozen=True)
class TestTargetSetup:
    test_runner_pex: Pex
    args: Tuple[str, ...]
    input_files_digest: Digest
    timeout_seconds: Optional[int]

    # Prevent this class from being detected by pytest as a test class.
    __test__ = False


@rule
async def setup_pytest_for_target(
    pytest_runner: PytestRunner,
    pytest: PyTest,
    test_options: TestOptions,
    python_setup: PythonSetup,
) -> TestTargetSetup:
    # TODO: Rather than consuming the TestOptions subsystem, the TestRunner should pass on coverage
    # configuration via #7490.

    adaptor_with_origin = pytest_runner.adaptor_with_origin
    adaptor = adaptor_with_origin.adaptor
    test_addresses = Addresses((adaptor.address,))

    # TODO(John Sirois): PexInterpreterConstraints are gathered in the same way by the
    #  `create_pex_from_target_closure` rule, factor up.
    transitive_hydrated_targets = await Get[TransitiveHydratedTargets](Addresses, test_addresses)
    all_targets = transitive_hydrated_targets.closure
    all_target_adaptors = [t.adaptor for t in all_targets]
    interpreter_constraints = PexInterpreterConstraints.create_from_adaptors(
        adaptors=all_target_adaptors, python_setup=python_setup
    )

    # Ensure all pexes we merge via PEX_PATH to form the test runner use the interpreter constraints
    # of the tests. This is handled by CreatePexFromTargetClosure, but we must pass this through for
    # CreatePex requests.
    create_pex = functools.partial(CreatePex, interpreter_constraints=interpreter_constraints)

    # NB: We set `--not-zip-safe` because Pytest plugin discovery, which uses
    # `importlib_metadata` and thus `zipp`, does not play nicely when doing import magic directly
    # from zip files. `zipp` has pathologically bad behavior with large zipfiles.
    # TODO: this does have a performance cost as the pex must now be expanded to disk. Long term,
    # it would be better to fix Zipp (whose fix would then need to be used by importlib_metadata
    # and then by Pytest). See https://github.com/jaraco/zipp/pull/26.
    additional_args_for_pytest = ("--not-zip-safe",)

    run_coverage = test_options.values.run_coverage
    plugin_file_digest: Optional[Digest] = (
        await Get[Digest](InputFilesContent, get_coverage_plugin_input()) if run_coverage else None
    )

    create_pytest_pex_request = create_pex(
        output_filename="pytest.pex",
        requirements=PexRequirements(pytest.get_requirement_strings()),
        additional_args=additional_args_for_pytest,
        input_files_digest=plugin_file_digest,
    )

    create_requirements_pex_request = CreatePexFromTargetClosure(
        addresses=test_addresses,
        output_filename="requirements.pex",
        include_source_files=False,
        additional_args=additional_args_for_pytest,
    )

    create_test_runner_pex = create_pex(
        output_filename="test_runner.pex",
        entry_point="pytest:main",
        interpreter_constraints=interpreter_constraints,
        additional_args=(
            "--pex-path",
            # TODO(John Sirois): Support shading python binaries:
            #   https://github.com/pantsbuild/pants/issues/9206
            # Right now any pytest transitive requirements will shadow corresponding user
            # requirements which will lead to problems when APIs that are used by either
            # `pytest:main` or the tests themselves break between the two versions.
            ":".join(
                (
                    create_pytest_pex_request.output_filename,
                    create_requirements_pex_request.output_filename,
                )
            ),
        ),
    )

<<<<<<< HEAD
    # TODO: Replace this with appropriate target API logic.
    python_targets = [t for t in all_targets if isinstance(t.adaptor, PythonTargetAdaptor)]
    resource_targets = [t for t in all_targets if isinstance(t.adaptor, ResourcesAdaptor)]

    chrooted_sources = await Get[ChrootedPythonSources](
        HydratedTargets(python_targets + resource_targets)
    )
=======
    # Get the file names for the test_target so that we can specify to Pytest precisely which files
    # to test, rather than using auto-discovery.
    specified_source_files_request = SpecifiedSourceFilesRequest(
        [adaptor_with_origin], strip_source_roots=True
    )

    # TODO(John Sirois): Support exploiting concurrecncy better:
    #   https://github.com/pantsbuild/pants/issues/9294
    # Some awkward code follows in order to execute 5-6 items concurrently given the current state
    # of MultiGet typing / API. Improve this since we should encourage full concurrency in general.
    requests: List[Get[Any]] = [
        Get[Pex](CreatePex, create_pytest_pex_request),
        Get[Pex](CreatePexFromTargetClosure, create_requirements_pex_request),
        Get[Pex](CreatePex, create_test_runner_pex),
        Get[ChrootedPythonSources](HydratedTargets(all_targets)),
        Get[SourceFiles](SpecifiedSourceFilesRequest, specified_source_files_request),
    ]
    if run_coverage:
        requests.append(
            Get[Coveragerc](CoveragercRequest(HydratedTargets(all_targets), test_time=True)),
        )

    (
        pytest_pex,
        requirements_pex,
        test_runner_pex,
        chrooted_sources,
        specified_source_files,
        *rest,
    ) = cast(
        Union[
            Tuple[Pex, Pex, Pex, ChrootedPythonSources, SourceFiles],
            Tuple[Pex, Pex, Pex, ChrootedPythonSources, SourceFiles, Coveragerc],
        ],
        await MultiGet(requests),
    )

>>>>>>> 44861b50
    directories_to_merge = [
        chrooted_sources.snapshot.directory_digest,
        requirements_pex.directory_digest,
        pytest_pex.directory_digest,
        test_runner_pex.directory_digest,
    ]
    if run_coverage:
        coveragerc = rest[0]
        directories_to_merge.append(coveragerc.digest)

    merged_input_files = await Get[Digest](
        DirectoriesToMerge(directories=tuple(directories_to_merge))
    )

    coverage_args = []
    if run_coverage:
<<<<<<< HEAD
        coveragerc = await Get[Coveragerc](
            CoveragercRequest(HydratedTargets(python_targets), test_time=True)
        )
        directories_to_merge.append(coveragerc.digest)
=======
>>>>>>> 44861b50
        packages_to_cover = get_packages_to_cover(
            target=adaptor, specified_source_files=specified_source_files,
        )
        coverage_args = [
            "--cov-report=",  # To not generate any output. https://pytest-cov.readthedocs.io/en/latest/config.html
        ]
        for package in packages_to_cover:
            coverage_args.extend(["--cov", package])

    specified_source_file_names = specified_source_files.snapshot.files

    timeout_seconds = calculate_timeout_seconds(
        timeouts_enabled=pytest.options.timeouts,
        target_timeout=getattr(adaptor, "timeout", None),
        timeout_default=pytest.options.timeout_default,
        timeout_maximum=pytest.options.timeout_maximum,
    )

    return TestTargetSetup(
        test_runner_pex=test_runner_pex,
        args=(*pytest.options.args, *coverage_args, *sorted(specified_source_file_names)),
        input_files_digest=merged_input_files,
        timeout_seconds=timeout_seconds,
    )


@rule(name="Run pytest")
async def run_python_test(
    pytest_runner: PytestRunner,
    test_setup: TestTargetSetup,
    python_setup: PythonSetup,
    subprocess_encoding_environment: SubprocessEncodingEnvironment,
    global_options: GlobalOptions,
    test_options: TestOptions,
) -> TestResult:
    """Runs pytest for one target."""
    env = {"PYTEST_ADDOPTS": f"--color={'yes' if global_options.options.colors else 'no'}"}
    run_coverage = test_options.values.run_coverage
    request = test_setup.test_runner_pex.create_execute_request(
        python_setup=python_setup,
        subprocess_encoding_environment=subprocess_encoding_environment,
        pex_path=f"./{test_setup.test_runner_pex.output_filename}",
        pex_args=test_setup.args,
        input_files=test_setup.input_files_digest,
        output_directories=(".coverage",) if run_coverage else None,
        description=f"Run Pytest for {pytest_runner.adaptor_with_origin.adaptor.address.reference()}",
        timeout_seconds=(
            test_setup.timeout_seconds if test_setup.timeout_seconds is not None else 9999
        ),
        env=env,
    )
    result = await Get[FallibleExecuteProcessResult](ExecuteProcessRequest, request)
    coverage_data = PytestCoverageData(result.output_directory_digest) if run_coverage else None
    return TestResult.from_fallible_execute_process_result(result, coverage_data=coverage_data)


@rule(name="Run pytest in an interactive process")
async def debug_python_test(test_setup: TestTargetSetup) -> TestDebugRequest:
    run_request = InteractiveProcessRequest(
        argv=(test_setup.test_runner_pex.output_filename, *test_setup.args),
        run_in_workspace=False,
        input_files=test_setup.input_files_digest,
    )
    return TestDebugRequest(run_request)


def rules():
    return [
        run_python_test,
        debug_python_test,
        setup_pytest_for_target,
        UnionRule(TestRunner, PytestRunner),
        subsystem_rule(PyTest),
        subsystem_rule(PythonSetup),
    ]<|MERGE_RESOLUTION|>--- conflicted
+++ resolved
@@ -156,22 +156,17 @@
         ),
     )
 
-<<<<<<< HEAD
-    # TODO: Replace this with appropriate target API logic.
-    python_targets = [t for t in all_targets if isinstance(t.adaptor, PythonTargetAdaptor)]
-    resource_targets = [t for t in all_targets if isinstance(t.adaptor, ResourcesAdaptor)]
-
-    chrooted_sources = await Get[ChrootedPythonSources](
-        HydratedTargets(python_targets + resource_targets)
-    )
-=======
     # Get the file names for the test_target so that we can specify to Pytest precisely which files
     # to test, rather than using auto-discovery.
     specified_source_files_request = SpecifiedSourceFilesRequest(
         [adaptor_with_origin], strip_source_roots=True
     )
 
-    # TODO(John Sirois): Support exploiting concurrecncy better:
+    # TODO: Replace this with appropriate target API logic.
+    python_targets = [t for t in all_targets if isinstance(t.adaptor, PythonTargetAdaptor)]
+    resource_targets = [t for t in all_targets if isinstance(t.adaptor, ResourcesAdaptor)]
+
+    # TODO(John Sirois): Support exploiting concurrency better:
     #   https://github.com/pantsbuild/pants/issues/9294
     # Some awkward code follows in order to execute 5-6 items concurrently given the current state
     # of MultiGet typing / API. Improve this since we should encourage full concurrency in general.
@@ -179,12 +174,12 @@
         Get[Pex](CreatePex, create_pytest_pex_request),
         Get[Pex](CreatePexFromTargetClosure, create_requirements_pex_request),
         Get[Pex](CreatePex, create_test_runner_pex),
-        Get[ChrootedPythonSources](HydratedTargets(all_targets)),
+        Get[ChrootedPythonSources](HydratedTargets(python_targets + resource_targets)),
         Get[SourceFiles](SpecifiedSourceFilesRequest, specified_source_files_request),
     ]
     if run_coverage:
         requests.append(
-            Get[Coveragerc](CoveragercRequest(HydratedTargets(all_targets), test_time=True)),
+            Get[Coveragerc](CoveragercRequest(HydratedTargets(python_targets), test_time=True)),
         )
 
     (
@@ -202,7 +197,6 @@
         await MultiGet(requests),
     )
 
->>>>>>> 44861b50
     directories_to_merge = [
         chrooted_sources.snapshot.directory_digest,
         requirements_pex.directory_digest,
@@ -219,13 +213,6 @@
 
     coverage_args = []
     if run_coverage:
-<<<<<<< HEAD
-        coveragerc = await Get[Coveragerc](
-            CoveragercRequest(HydratedTargets(python_targets), test_time=True)
-        )
-        directories_to_merge.append(coveragerc.digest)
-=======
->>>>>>> 44861b50
         packages_to_cover = get_packages_to_cover(
             target=adaptor, specified_source_files=specified_source_files,
         )
