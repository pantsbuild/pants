--- conflicted
+++ resolved
@@ -159,11 +159,7 @@
     )
 
     prepared_sources_request = Get(
-<<<<<<< HEAD
-        UnstrippedPythonSources, UnstrippedPythonSourcesRequest(all_targets, include_resources=True)
-=======
-        StrippedPythonSources, StrippedPythonSourcesRequest(all_targets, include_files=True)
->>>>>>> 9516dff4
+        UnstrippedPythonSources, UnstrippedPythonSourcesRequest(all_targets, include_files=True)
     )
 
     # Get the file names for the test_target so that we can specify to Pytest precisely which files
