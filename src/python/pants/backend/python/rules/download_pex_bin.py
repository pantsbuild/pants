--- conflicted
+++ resolved
@@ -4,15 +4,9 @@
 from dataclasses import dataclass
 from typing import Any, Iterable, Mapping, Optional
 
-<<<<<<< HEAD
 from pants.backend.python.rules.hermetic_pex import HermeticPex, PexEnvironment
-from pants.backend.python.subsystems.python_native_code import PexBuildEnvironment
-from pants.backend.python.subsystems.subprocess_environment import SubprocessEncodingEnvironment
-=======
-from pants.backend.python.rules.hermetic_pex import HermeticPex
 from pants.backend.python.subsystems.python_native_code import PythonNativeCode
 from pants.backend.python.subsystems.subprocess_environment import SubprocessEnvironment
->>>>>>> a11f5f60
 from pants.core.util_rules.external_tool import (
     DownloadedExternalTool,
     ExternalTool,
@@ -21,13 +15,7 @@
 from pants.engine.fs import Digest
 from pants.engine.platform import Platform
 from pants.engine.process import Process
-<<<<<<< HEAD
-from pants.engine.rules import collect_rules, rule
-from pants.engine.selectors import Get
-=======
 from pants.engine.rules import Get, collect_rules, rule
-from pants.python.python_setup import PythonSetup
->>>>>>> a11f5f60
 
 
 class PexBin(ExternalTool):
@@ -60,15 +48,9 @@
 
     def create_process(  # type: ignore[override]
         self,
-<<<<<<< HEAD
         pex_environment: PexEnvironment,
-        subprocess_encoding_environment: SubprocessEncodingEnvironment,
-        pex_build_environment: PexBuildEnvironment,
-=======
-        python_setup: PythonSetup,
         subprocess_environment: SubprocessEnvironment,
         python_native_code: PythonNativeCode,
->>>>>>> a11f5f60
         *,
         pex_args: Iterable[str],
         description: str,
@@ -78,18 +60,10 @@
     ) -> Process:
         """Creates an Process that will run the pex CLI tool hermetically.
 
-<<<<<<< HEAD
         :param pex_environment: The environment needed to bootstrap the PEX runtime.
-        :param subprocess_encoding_environment: The locale settings to use for the pex tool
-                                                invocation.
-        :param pex_build_environment: The build environment for the pex tool.
-=======
-        :param python_setup: The parameters for selecting python interpreters to use when invoking
-            the pex tool.
         :param subprocess_environment: The locale settings to use for the pex tool
             invocation.
         :param python_native_code: The build environment for the pex tool.
->>>>>>> a11f5f60
         :param pex_args: The arguments to pass to the pex CLI tool.
         :param description: A description of the process execution to be performed.
         :param input_digest: The directory digest that contain the PEX CLI tool itself and any
@@ -107,13 +81,8 @@
         pex_args = ("--pex-root", pex_root_path) + tuple(pex_args)
 
         return super().create_process(
-<<<<<<< HEAD
             pex_environment=pex_environment,
-            subprocess_encoding_environment=subprocess_encoding_environment,
-=======
-            python_setup=python_setup,
             subprocess_environment=subprocess_environment,
->>>>>>> a11f5f60
             pex_path=self.executable,
             pex_args=pex_args,
             description=description,
