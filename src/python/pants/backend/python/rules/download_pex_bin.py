--- conflicted
+++ resolved
@@ -37,13 +37,14 @@
   class Factory(Script):
     options_scope = 'download-pex-bin'
     name = 'pex'
-    default_version = 'v1.6.12'
+    default_version = 'v2.1.2'
 
+    # Note: You can compute the digest and size using:
+    # curl -L $URL | tee >(wc -c) >(shasum -a 256) >/dev/null
     default_versions_and_digests = {
       PlatformConstraint.none: ToolForPlatform(
-        digest=Digest('ce64cb72cd23d2123dd48126af54ccf2b718d9ecb98c2ed3045ed1802e89e7e1',
-                      1842359),
-        version=ToolVersion('v1.6.12'),
+        digest=Digest('2afb57eae54301a6522f5f1230b7bbadfc3946b847808927ca098f23d9a92059', 2613101),
+        version=ToolVersion('v2.1.2'),
       ),
     }
 
@@ -89,18 +90,8 @@
 
 
 @rule
-<<<<<<< HEAD
-async def download_pex_bin() -> DownloadedPexBin:
-  # TODO: Inject versions and digests here through some option, rather than hard-coding it.
-  url = 'https://github.com/pantsbuild/pex/releases/download/v2.1.2/pex'
-  # Note: You can compute the digest and size using:
-  # curl -L $URL | tee >(wc -c) >(shasum -a 256) >/dev/null
-  digest = Digest('2afb57eae54301a6522f5f1230b7bbadfc3946b847808927ca098f23d9a92059', 2613101)
-  snapshot = await Get[Snapshot](UrlToFetch(url, digest))
-=======
 async def download_pex_bin(pex_binary_tool: DownloadedPexBin.Factory) -> DownloadedPexBin:
   snapshot = await Get[Snapshot](BinaryToolFetchRequest(pex_binary_tool))
->>>>>>> bc8b6d2d
   return DownloadedPexBin(SingleFileExecutable(snapshot))
 
 
