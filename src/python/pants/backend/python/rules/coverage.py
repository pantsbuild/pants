# Copyright 2020 Pants project contributors (see CONTRIBUTORS.md).
# Licensed under the Apache License, Version 2.0 (see LICENSE).

import configparser
from dataclasses import dataclass
from io import StringIO
from pathlib import PurePath
from typing import List, Optional, Sequence, Tuple, cast

from pants.backend.python.rules.hermetic_pex import PexEnvironment
from pants.backend.python.rules.pex import (
    Pex,
    PexInterpreterConstraints,
    PexRequest,
    PexRequirements,
)
from pants.backend.python.rules.python_sources import (
    UnstrippedPythonSources,
    UnstrippedPythonSourcesRequest,
)
from pants.backend.python.subsystems.python_tool_base import PythonToolBase
from pants.backend.python.subsystems.subprocess_environment import SubprocessEnvironment
from pants.core.goals.test import (
    ConsoleCoverageReport,
    CoverageData,
    CoverageDataCollection,
    CoverageReport,
    CoverageReports,
    CoverageReportType,
    FilesystemCoverageReport,
)
from pants.engine.addresses import Address
from pants.engine.fs import (
    AddPrefix,
    CreateDigest,
    Digest,
    DigestContents,
    FileContent,
    GlobMatchErrorBehavior,
    MergeDigests,
    PathGlobs,
)
from pants.engine.process import Process, ProcessResult
from pants.engine.rules import Get, MultiGet, collect_rules, rule
from pants.engine.target import TransitiveTargets
from pants.engine.unions import UnionRule
from pants.option.custom_types import file_option


"""
An overview:

Step 1: Run each test with the appropriate `--cov` arguments.
In `python_test_runner.py`, we pass options so that the pytest-cov plugin runs and records which
lines were encountered in the test. For each test, it will save a `.coverage` file (SQLite DB
format).

Step 2: Merge the results with `coverage combine`.
We now have a bunch of individual `PytestCoverageData` values, each with their own `.coverage` file.
We run `coverage combine` to convert this into a single `.coverage` file.

Step 3: Generate the report with `coverage {html,xml,console}`.
All the files in the single merged `.coverage` file are still stripped, and we want to generate a
report with the source roots restored. Coverage requires that the files it's reporting on be present
when it generates the report, so we populate all the source files.

Step 4: `test.py` outputs the final report.
"""


class CoverageSubsystem(PythonToolBase):
    """Configuration for Python test coverage measurement."""

    options_scope = "coverage-py"
    default_version = "coverage>=5.0.3,<5.1"
    default_entry_point = "coverage"
    default_interpreter_constraints = ["CPython>=3.6"]

    @classmethod
    def register_options(cls, register):
        super().register_options(register)
        register(
            "--filter",
            type=list,
            member_type=str,
            default=None,
            help=(
                "A list of Python modules to use in the coverage report, e.g. "
                "`['helloworld_test', 'helloworld.util.dirutil']. The modules are recursive: any "
                "submodules will be included. If you leave this off, the coverage report will "
                "include every file in the transitive closure of the address/file arguments; "
                "for example, `test ::` will include every Python file in your project, whereas "
                "`test project/app_test.py` will include `app_test.py` and any of its transitive "
                "dependencies."
            ),
        )
        register(
            "--report",
            type=list,
            member_type=CoverageReportType,
            default=[CoverageReportType.CONSOLE],
            help="Which coverage report type(s) to emit.",
        )
        register(
            "--output-dir",
            type=str,
            default=str(PurePath("dist", "coverage", "python")),
            advanced=True,
            help="Path to write the Pytest Coverage report to. Must be relative to build root.",
        )
        register(
            "--config",
            type=file_option,
            default=None,
            advanced=True,
            help="Path to `.coveragerc` or alternative coverage config file",
        )

    @property
    def filter(self) -> Tuple[str, ...]:
        return tuple(self.options.filter)

    @property
    def reports(self) -> Tuple[CoverageReportType, ...]:
        return tuple(self.options.report)

    @property
    def output_dir(self) -> PurePath:
        return PurePath(self.options.output_dir)

    @property
    def config(self) -> Optional[str]:
        return cast(Optional[str], self.options.config)


@dataclass(frozen=True)
class PytestCoverageData(CoverageData):
    address: Address
    digest: Digest


class PytestCoverageDataCollection(CoverageDataCollection):
    element_type = PytestCoverageData


@dataclass(frozen=True)
class CoverageConfig:
    digest: Digest


def _validate_and_update_config(
    coverage_config: configparser.ConfigParser, config_path: Optional[str]
) -> None:
    if not coverage_config.has_section("run"):
        coverage_config.add_section("run")
    run_section = coverage_config["run"]
    relative_files_str = run_section.get("relative_files", "True")
    if relative_files_str.lower() != "true":
        raise ValueError(
            f"relative_files under the 'run' section must be set to True. config file: {config_path}"
        )
    coverage_config.set("run", "relative_files", "True")
    omit_elements = [em for em in run_section.get("omit", "").split("\n")] or ["\n"]
    if "test_runner.pex/*" not in omit_elements:
        omit_elements.append("test_runner.pex/*")
    run_section["omit"] = "\n".join(omit_elements)


@rule
async def create_coverage_config(coverage: CoverageSubsystem) -> CoverageConfig:
    coverage_config = configparser.ConfigParser()
    if coverage.config:
        config_contents = await Get(
            DigestContents,
            PathGlobs(
                globs=coverage.config,
                glob_match_error_behavior=GlobMatchErrorBehavior.error,
                description_of_origin=f"the option `--{coverage.options_scope}-config`",
            ),
        )
        coverage_config.read_string(config_contents[0].content.decode())
    _validate_and_update_config(coverage_config, coverage.config)
    config_stream = StringIO()
    coverage_config.write(config_stream)
    config_content = config_stream.getvalue()
    digest = await Get(Digest, CreateDigest([FileContent(".coveragerc", config_content.encode())]))
    return CoverageConfig(digest)


@dataclass(frozen=True)
class CoverageSetup:
    pex: Pex


@rule
async def setup_coverage(coverage: CoverageSubsystem) -> CoverageSetup:
    pex = await Get(
        Pex,
        PexRequest(
            output_filename="coverage.pex",
<<<<<<< HEAD
            distributed_to_users=False,
            requirements=PexRequirements(coverage.get_requirement_specs()),
            interpreter_constraints=PexInterpreterConstraints(
                coverage.default_interpreter_constraints
            ),
            entry_point=coverage.get_entry_point(),
=======
            requirements=PexRequirements(coverage.all_requirements),
            interpreter_constraints=PexInterpreterConstraints(coverage.interpreter_constraints),
            entry_point=coverage.entry_point,
>>>>>>> 95b3cbf8
        ),
    )
    return CoverageSetup(pex)


@dataclass(frozen=True)
class MergedCoverageData:
    coverage_data: Digest


@rule(desc="Merge Pytest coverage data")
async def merge_coverage_data(
    data_collection: PytestCoverageDataCollection,
    coverage_setup: CoverageSetup,
    pex_environment: PexEnvironment,
    subprocess_environment: SubprocessEnvironment,
) -> MergedCoverageData:
    if len(data_collection) == 1:
        return MergedCoverageData(data_collection[0].digest)
    # We prefix each .coverage file with its corresponding address to avoid collisions.
    coverage_digests = await MultiGet(
        Get(Digest, AddPrefix(data.digest, prefix=data.address.path_safe_spec))
        for data in data_collection
    )
    input_digest = await Get(Digest, MergeDigests((*coverage_digests, coverage_setup.pex.digest)))
    prefixes = sorted(f"{data.address.path_safe_spec}/.coverage" for data in data_collection)
    process = coverage_setup.pex.create_process(
        pex_path=f"./{coverage_setup.pex.output_filename}",
        pex_args=("combine", *prefixes),
        input_digest=input_digest,
        output_files=(".coverage",),
        description=f"Merge {len(prefixes)} Pytest coverage reports.",
        pex_environment=pex_environment,
        subprocess_environment=subprocess_environment,
    )
    result = await Get(ProcessResult, Process, process)
    return MergedCoverageData(result.output_digest)


@rule(desc="Generate Pytest coverage reports")
async def generate_coverage_reports(
    merged_coverage_data: MergedCoverageData,
    coverage_setup: CoverageSetup,
    coverage_config: CoverageConfig,
    coverage_subsystem: CoverageSubsystem,
    transitive_targets: TransitiveTargets,
    pex_environment: PexEnvironment,
    subprocess_environment: SubprocessEnvironment,
) -> CoverageReports:
    """Takes all Python test results and generates a single coverage report."""
    sources = await Get(
        UnstrippedPythonSources,
        UnstrippedPythonSourcesRequest(transitive_targets.closure, include_resources=False),
    )
    input_digest = await Get(
        Digest,
        MergeDigests(
            (
                merged_coverage_data.coverage_data,
                coverage_config.digest,
                coverage_setup.pex.digest,
                sources.snapshot.digest,
            )
        ),
    )

    processes = []
    report_types = []
    coverage_reports: List[CoverageReport] = []
    for report_type in coverage_subsystem.reports:
        if report_type == CoverageReportType.RAW:
            coverage_reports.append(
                FilesystemCoverageReport(
                    report_type=CoverageReportType.RAW,
                    result_digest=merged_coverage_data.coverage_data,
                    directory_to_materialize_to=coverage_subsystem.output_dir,
                    report_file=coverage_subsystem.output_dir / ".coverage",
                )
            )
            continue
        report_types.append(report_type)
        processes.append(
            coverage_setup.pex.create_process(
                pex_path=f"./{coverage_setup.pex.output_filename}",
                # We pass `--ignore-errors` because Pants dynamically injects missing `__init__.py` files
                # and this will cause Coverage to fail.
                pex_args=(report_type.report_name, "--ignore-errors"),
                input_digest=input_digest,
                output_directories=("htmlcov",) if report_type == CoverageReportType.HTML else None,
                output_files=("coverage.xml",) if report_type == CoverageReportType.XML else None,
                description=f"Generate Pytest {report_type.report_name} coverage report.",
                pex_environment=pex_environment,
                subprocess_environment=subprocess_environment,
            )
        )
    results = await MultiGet(Get(ProcessResult, Process, process) for process in processes)
    coverage_reports.extend(
        _get_coverage_reports(coverage_subsystem.output_dir, report_types, results)
    )
    return CoverageReports(tuple(coverage_reports))


def _get_coverage_reports(
    output_dir: PurePath,
    report_types: Sequence[CoverageReportType],
    results: Tuple[ProcessResult, ...],
) -> List[CoverageReport]:
    coverage_reports: List[CoverageReport] = []
    for result, report_type in zip(results, report_types):
        if report_type == CoverageReportType.CONSOLE:
            coverage_reports.append(ConsoleCoverageReport(result.stdout.decode()))
            continue

        report_file: Optional[PurePath] = None
        if report_type == CoverageReportType.HTML:
            report_file = output_dir / "htmlcov" / "index.html"
        elif report_type == CoverageReportType.XML:
            report_file = output_dir / "coverage.xml"
        else:
            raise ValueError(f"Invalid coverage report type: {report_type}")
        coverage_reports.append(
            FilesystemCoverageReport(
                report_type=report_type,
                result_digest=result.output_digest,
                directory_to_materialize_to=output_dir,
                report_file=report_file,
            )
        )

    return coverage_reports


def rules():
    return [
        *collect_rules(),
        UnionRule(CoverageDataCollection, PytestCoverageDataCollection),
    ]<|MERGE_RESOLUTION|>--- conflicted
+++ resolved
@@ -198,18 +198,10 @@
         Pex,
         PexRequest(
             output_filename="coverage.pex",
-<<<<<<< HEAD
             distributed_to_users=False,
-            requirements=PexRequirements(coverage.get_requirement_specs()),
-            interpreter_constraints=PexInterpreterConstraints(
-                coverage.default_interpreter_constraints
-            ),
-            entry_point=coverage.get_entry_point(),
-=======
             requirements=PexRequirements(coverage.all_requirements),
             interpreter_constraints=PexInterpreterConstraints(coverage.interpreter_constraints),
             entry_point=coverage.entry_point,
->>>>>>> 95b3cbf8
         ),
     )
     return CoverageSetup(pex)
