--- conflicted
+++ resolved
@@ -2,10 +2,6 @@
 # Licensed under the Apache License, Version 2.0 (see LICENSE).
 
 import configparser
-<<<<<<< HEAD
-=======
-import json
->>>>>>> 791be481
 from dataclasses import dataclass
 from io import StringIO
 from pathlib import PurePath
@@ -18,9 +14,12 @@
     PexRequest,
     PexRequirements,
 )
+from pants.backend.python.rules.python_sources import (
+    UnstrippedPythonSources,
+    UnstrippedPythonSourcesRequest,
+)
 from pants.backend.python.subsystems.python_tool_base import PythonToolBase
 from pants.backend.python.subsystems.subprocess_environment import SubprocessEncodingEnvironment
-from pants.backend.python.target_types import PythonSources
 from pants.core.goals.test import (
     ConsoleCoverageReport,
     CoverageData,
@@ -29,23 +28,14 @@
     CoverageReportType,
     FilesystemCoverageReport,
 )
-from pants.core.util_rules.determine_source_files import AllSourceFilesRequest, SourceFiles
 from pants.engine.addresses import Address
-from pants.engine.fs import (
-    EMPTY_SNAPSHOT,
-    AddPrefix,
-    Digest,
-    FileContent,
-    InputFilesContent,
-    MergeDigests,
-)
+from pants.engine.fs import AddPrefix, Digest, FileContent, InputFilesContent, MergeDigests
 from pants.engine.process import Process, ProcessResult
 from pants.engine.rules import SubsystemRule, rule
 from pants.engine.selectors import Get, MultiGet
-from pants.engine.target import Target, TransitiveTargets
+from pants.engine.target import TransitiveTargets
 from pants.engine.unions import UnionRule
 from pants.python.python_setup import PythonSetup
-from pants.util.ordered_set import FrozenOrderedSet
 
 
 """
@@ -131,38 +121,12 @@
 
 
 @dataclass(frozen=True)
-class CoverageConfigRequest:
-    targets: FrozenOrderedSet[Target]
-
-
-@dataclass(frozen=True)
 class CoverageConfig:
     digest: Digest
 
 
 @rule
-<<<<<<< HEAD
-async def create_coverage_config(
-    request: CoverageConfigRequest, coverage_subsystem: CoverageSubsystem, log_level: LogLevel
-) -> CoverageConfig:
-=======
-async def create_coverage_config(request: CoverageConfigRequest) -> CoverageConfig:
-    all_stripped_sources = await MultiGet(
-        Get(SourceRootStrippedSources, StripSourcesFieldRequest(tgt[PythonSources]))
-        for tgt in request.targets
-        if tgt.has_field(PythonSources)
-    )
-
-    # We map stripped file names to their source roots so that we can map back to the actual
-    # sources file when generating coverage reports. For example,
-    # {'helloworld/project.py': 'src/python'}.
-    stripped_files_to_source_roots = {}
-    for stripped_sources in all_stripped_sources:
-        stripped_files_to_source_roots.update(
-            {f: root for root, files in stripped_sources.root_to_relfiles.items() for f in files}
-        )
-
->>>>>>> 791be481
+async def create_coverage_config() -> CoverageConfig:
     default_config = dedent(
         """
         [run]
@@ -172,41 +136,10 @@
     )
     cp = configparser.ConfigParser()
     cp.read_string(default_config)
-
-<<<<<<< HEAD
-    test_sources = (
-        await Get(
-            SourceFiles,
-            AllSourceFilesRequest(
-                tgt[PythonTestsSources]
-                for tgt in request.targets
-                if tgt.has_field(PythonTestsSources)
-            ),
-        )
-        if coverage_subsystem.omit_test_sources
-        else SourceFiles(EMPTY_SNAPSHOT)
-    )
-    if coverage_subsystem.omit_test_sources:
-        cp.set("run", "omit", ",".join(test_sources.files))
-
-    if log_level in (LogLevel.DEBUG, LogLevel.TRACE):
-        # See https://coverage.readthedocs.io/en/coverage-5.1/cmd.html?highlight=debug#diagnostics.
-        cp.set("run", "debug", "\n\ttrace\n\tconfig")
-=======
     cp.set("run", "omit", "test_runner.pex/*")
-    cp.set("run", "plugins", COVERAGE_PLUGIN_MODULE_NAME)
-    cp.add_section(COVERAGE_PLUGIN_MODULE_NAME)
-    cp.set(
-        COVERAGE_PLUGIN_MODULE_NAME,
-        "stripped_files_to_source_roots",
-        json.dumps(stripped_files_to_source_roots),
-    )
->>>>>>> 791be481
-
     config_stream = StringIO()
     cp.write(config_stream)
     config_content = config_stream.getvalue()
-
     digest = await Get(
         Digest, InputFilesContent([FileContent(".coveragerc", config_content.encode())])
     )
@@ -272,20 +205,17 @@
 async def generate_coverage_report(
     merged_coverage_data: MergedCoverageData,
     coverage_setup: CoverageSetup,
+    coverage_config: CoverageConfig,
     coverage_subsystem: CoverageSubsystem,
     transitive_targets: TransitiveTargets,
     python_setup: PythonSetup,
     subprocess_encoding_environment: SubprocessEncodingEnvironment,
 ) -> CoverageReports:
     """Takes all Python test results and generates a single coverage report."""
-    coverage_config_request = Get(CoverageConfig, CoverageConfigRequest(transitive_targets.closure))
-    sources_request = Get(
-        SourceFiles,
-        AllSourceFilesRequest(
-            tgt[PythonSources] for tgt in transitive_targets.closure if tgt.has_field(PythonSources)
-        ),
-    )
-    coverage_config, sources = await MultiGet(coverage_config_request, sources_request)
+    sources = await Get(
+        UnstrippedPythonSources,
+        UnstrippedPythonSourcesRequest(transitive_targets.closure, include_resources=False),
+    )
     input_digest = await Get(
         Digest,
         MergeDigests(
@@ -301,9 +231,7 @@
     report_type = coverage_subsystem.report
     process = coverage_setup.pex.create_process(
         pex_path=f"./{coverage_setup.pex.output_filename}",
-        # We pass `--ignore-errors` because Pants dynamically injects missing `__init__.py` files
-        # and this will cause Coverage to fail.
-        pex_args=(report_type.report_name, "--ignore-errors"),
+        pex_args=(report_type.report_name,),
         input_digest=input_digest,
         output_directories=("htmlcov",),
         output_files=("coverage.xml",),
