--- conflicted
+++ resolved
@@ -215,13 +215,8 @@
 async def merge_coverage_data(
     data_collection: PytestCoverageDataCollection,
     coverage_setup: CoverageSetup,
-<<<<<<< HEAD
     pex_environment: PexEnvironment,
-    subprocess_encoding_environment: SubprocessEncodingEnvironment,
-=======
-    python_setup: PythonSetup,
     subprocess_environment: SubprocessEnvironment,
->>>>>>> a11f5f60
 ) -> MergedCoverageData:
     if len(data_collection) == 1:
         return MergedCoverageData(data_collection[0].digest)
@@ -238,13 +233,8 @@
         input_digest=input_digest,
         output_files=(".coverage",),
         description=f"Merge {len(prefixes)} Pytest coverage reports.",
-<<<<<<< HEAD
         pex_environment=pex_environment,
-        subprocess_encoding_environment=subprocess_encoding_environment,
-=======
-        python_setup=python_setup,
         subprocess_environment=subprocess_environment,
->>>>>>> a11f5f60
     )
     result = await Get(ProcessResult, Process, process)
     return MergedCoverageData(result.output_digest)
@@ -257,13 +247,8 @@
     coverage_config: CoverageConfig,
     coverage_subsystem: CoverageSubsystem,
     transitive_targets: TransitiveTargets,
-<<<<<<< HEAD
     pex_environment: PexEnvironment,
-    subprocess_encoding_environment: SubprocessEncodingEnvironment,
-=======
-    python_setup: PythonSetup,
     subprocess_environment: SubprocessEnvironment,
->>>>>>> a11f5f60
 ) -> CoverageReports:
     """Takes all Python test results and generates a single coverage report."""
     sources = await Get(
@@ -307,13 +292,8 @@
                 output_directories=("htmlcov",) if report_type == CoverageReportType.HTML else None,
                 output_files=("coverage.xml",) if report_type == CoverageReportType.XML else None,
                 description=f"Generate Pytest {report_type.report_name} coverage report.",
-<<<<<<< HEAD
                 pex_environment=pex_environment,
-                subprocess_encoding_environment=subprocess_encoding_environment,
-=======
-                python_setup=python_setup,
                 subprocess_environment=subprocess_environment,
->>>>>>> a11f5f60
             )
         )
     results = await MultiGet(Get(ProcessResult, Process, process) for process in processes)
