--- conflicted
+++ resolved
@@ -230,18 +230,6 @@
         ),
     )
 
-<<<<<<< HEAD
-    report_type = coverage_subsystem.report
-    process = coverage_setup.pex.create_process(
-        pex_path=f"./{coverage_setup.pex.output_filename}",
-        pex_args=(report_type.report_name,),
-        input_digest=input_digest,
-        output_directories=("htmlcov",),
-        output_files=("coverage.xml",),
-        description=f"Generate Pytest {report_type.report_name} coverage report.",
-        python_setup=python_setup,
-        subprocess_encoding_environment=subprocess_encoding_environment,
-=======
     processes = []
     report_types = []
     coverage_reports: List[CoverageReport] = []
@@ -274,7 +262,6 @@
     results = await MultiGet(Get(ProcessResult, Process, process) for process in processes)
     coverage_reports.extend(
         _get_coverage_reports(coverage_subsystem.output_dir, report_types, results)
->>>>>>> a227f726
     )
     return CoverageReports(tuple(coverage_reports))
 
