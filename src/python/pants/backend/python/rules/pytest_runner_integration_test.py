# Copyright 2018 Pants project contributors (see CONTRIBUTORS.md).
# Licensed under the Apache License, Version 2.0 (see LICENSE).

import os
from pathlib import Path, PurePath
from textwrap import dedent
from typing import List, Optional

from pants.backend.python.rules import (
    download_pex_bin,
    pex,
    pex_from_targets,
    pytest_runner,
    python_sources,
)
from pants.backend.python.rules.coverage import create_coverage_config
from pants.backend.python.rules.pytest_runner import PythonTestFieldSet
from pants.backend.python.subsystems import python_native_code, subprocess_environment
from pants.backend.python.target_types import PythonLibrary, PythonRequirementLibrary, PythonTests
from pants.base.specs import FilesystemLiteralSpec, OriginSpec, SingleAddress
from pants.build_graph.build_file_aliases import BuildFileAliases
from pants.core.goals.test import Status, TestDebugRequest, TestOptions, TestResult
from pants.core.util_rules import determine_source_files, strip_source_roots
from pants.engine.addresses import Address
from pants.engine.fs import FileContent, FilesContent
from pants.engine.interactive_process import InteractiveRunner
from pants.engine.rules import RootRule, SubsystemRule
from pants.engine.selectors import Params
from pants.engine.target import TargetWithOrigin
from pants.python.python_requirement import PythonRequirement
from pants.testutil.external_tool_test_base import ExternalToolTestBase
from pants.testutil.interpreter_selection_utils import skip_unless_python27_and_python3_present
from pants.testutil.option.util import create_options_bootstrapper


class PytestRunnerIntegrationTest(ExternalToolTestBase):

    source_root = "tests/python"
    package = os.path.join(source_root, "pants_test")
    good_source = FileContent(path="test_good.py", content=b"def test():\n  pass\n")
    bad_source = FileContent(path="test_bad.py", content=b"def test():\n  assert False\n")
    py3_only_source = FileContent(path="test_py3.py", content=b"def test() -> None:\n  pass\n")
    library_source = FileContent(path="library.py", content=b"def add_two(x):\n  return x + 2\n")

    def write_file(self, file_content: FileContent) -> None:
        self.create_file(
            relpath=PurePath(self.package, file_content.path).as_posix(),
            contents=file_content.content.decode(),
        )

    def create_python_library(
        self,
        source_files: List[FileContent],
        *,
        name: str = "library",
        dependencies: Optional[List[str]] = None,
    ) -> None:
        for source_file in source_files:
            self.write_file(source_file)
        source_globs = [PurePath(source_file.path).name for source_file in source_files]
        self.add_to_build_file(
            self.package,
            dedent(
                f"""\
                python_library(
                    name={repr(name)},
                    sources={source_globs},
                    dependencies={[*(dependencies or ())]},
                )
                """
            ),
        )
        self.create_file(os.path.join(self.package, "__init__.py"))

    def create_python_test_target(
        self,
        source_files: List[FileContent],
        *,
        dependencies: Optional[List[str]] = None,
        interpreter_constraints: Optional[str] = None,
    ) -> None:
        self.add_to_build_file(
            relpath=self.package,
            target=dedent(
                f"""\
                python_tests(
                  name='target',
                  dependencies={dependencies or []},
                  compatibility={[interpreter_constraints] if interpreter_constraints else []},
                )
                """
            ),
        )
        for source_file in source_files:
            self.write_file(source_file)

    def setup_thirdparty_dep(self) -> None:
        self.add_to_build_file(
            relpath="3rdparty/python",
            target=dedent(
                """\
                python_requirement_library(
                  name='ordered-set',
                  requirements=[python_requirement('ordered-set==3.1.1')],
                )
                """
            ),
        )

    @classmethod
    def alias_groups(cls) -> BuildFileAliases:
        return BuildFileAliases(objects={"python_requirement": PythonRequirement})

    @classmethod
    def target_types(cls):
        return [PythonLibrary, PythonTests, PythonRequirementLibrary]

    @classmethod
    def rules(cls):
        return (
            *super().rules(),
            create_coverage_config,
            *pytest_runner.rules(),
            *download_pex_bin.rules(),
            *determine_source_files.rules(),
            *python_sources.rules(),
            *pex.rules(),
            *pex_from_targets.rules(),
            *python_native_code.rules(),
            *strip_source_roots.rules(),
            *subprocess_environment.rules(),
            SubsystemRule(TestOptions),
            RootRule(PythonTestFieldSet),
        )

    def run_pytest(
        self,
        *,
        passthrough_args: Optional[str] = None,
        origin: Optional[OriginSpec] = None,
        junit_xml_dir: Optional[str] = None,
        use_coverage: bool = False,
    ) -> TestResult:
        args = [
            "--backend-packages=pants.backend.python",
            f"--source-root-patterns={self.source_root}",
            # pin to lower versions so that we can run Python 2 tests
            "--pytest-version=pytest>=4.6.6,<4.7",
            "--pytest-pytest-plugins=['zipp==1.0.0', 'pytest-cov>=2.8.1,<2.9']",
        ]
        if passthrough_args:
            args.append(f"--pytest-args='{passthrough_args}'")
        if junit_xml_dir:
            args.append(f"--pytest-junit-xml-dir={junit_xml_dir}")
        if use_coverage:
            args.append("--test-use-coverage")
        options_bootstrapper = create_options_bootstrapper(args=args)
        address = Address(self.package, "target")
        if origin is None:
            origin = SingleAddress(directory=address.spec_path, name=address.target_name)
        tgt = PythonTests({}, address=address)
        params = Params(
            PythonTestFieldSet.create(TargetWithOrigin(tgt, origin)), options_bootstrapper
        )
        test_result = self.request_single_product(TestResult, params)
        debug_request = self.request_single_product(TestDebugRequest, params)
        debug_result = InteractiveRunner(self.scheduler).run_process(debug_request.process)
        if test_result.status == Status.SUCCESS:
            assert debug_result.exit_code == 0
        else:
            assert debug_result.exit_code != 0
        return test_result

    def test_single_passing_test(self) -> None:
        self.create_python_test_target([self.good_source])
        result = self.run_pytest()
        assert result.status == Status.SUCCESS
        assert f"{self.package}/test_good.py ." in result.stdout

    def test_single_failing_test(self) -> None:
        self.create_python_test_target([self.bad_source])
        result = self.run_pytest()
        assert result.status == Status.FAILURE
        assert f"{self.package}/test_bad.py F" in result.stdout

    def test_mixed_sources(self) -> None:
        self.create_python_test_target([self.good_source, self.bad_source])
        result = self.run_pytest()
        assert result.status == Status.FAILURE
        assert f"{self.package}/test_good.py ." in result.stdout
        assert f"{self.package}/test_bad.py F" in result.stdout

    def test_precise_file_args(self) -> None:
        self.create_python_test_target([self.good_source, self.bad_source])
        file_arg = FilesystemLiteralSpec(PurePath(self.package, self.good_source.path).as_posix())
        result = self.run_pytest(origin=file_arg)
        assert result.status == Status.SUCCESS
        assert f"{self.package}/test_good.py ." in result.stdout
        assert f"{self.package}/test_bad.py F" not in result.stdout

    def test_absolute_import(self) -> None:
        self.create_python_library([self.library_source])
        source = FileContent(
            path="test_absolute_import.py",
            content=dedent(
                """\
                from pants_test.library import add_two

                def test():
                  assert add_two(2) == 4
                """
            ).encode(),
        )
        self.create_python_test_target([source], dependencies=[":library"])
        result = self.run_pytest()
        assert result.status == Status.SUCCESS
        assert f"{self.package}/test_absolute_import.py ." in result.stdout

    def test_relative_import(self) -> None:
        self.create_python_library([self.library_source])
        source = FileContent(
            path="test_relative_import.py",
            content=dedent(
                """\
                from .library import add_two

                def test():
                  assert add_two(2) == 4
                """
            ).encode(),
        )
        self.create_python_test_target([source], dependencies=[":library"])
        result = self.run_pytest()
        assert result.status == Status.SUCCESS
        assert f"{self.package}/test_relative_import.py ." in result.stdout

    def test_transitive_dep(self) -> None:
        self.create_python_library([self.library_source])
        transitive_dep_fc = FileContent(
            path="transitive_dep.py",
            content=dedent(
                """\
                from pants_test.library import add_two

                def add_four(x):
                  return add_two(x) + 2
                """
            ).encode(),
        )
        self.create_python_library(
            [transitive_dep_fc], name="transitive_dep", dependencies=[":library"]
        )
        source = FileContent(
            path="test_transitive_dep.py",
            content=dedent(
                """\
                from pants_test.transitive_dep import add_four

                def test():
                  assert add_four(2) == 6
                """
            ).encode(),
        )
        self.create_python_test_target([source], dependencies=[":transitive_dep"])
        result = self.run_pytest()
        assert result.status == Status.SUCCESS
        assert f"{self.package}/test_transitive_dep.py ." in result.stdout

    def test_thirdparty_dep(self) -> None:
        self.setup_thirdparty_dep()
        source = FileContent(
            path="test_3rdparty_dep.py",
            content=dedent(
                """\
                from ordered_set import OrderedSet

                def test():
                  assert OrderedSet((1, 2)) == OrderedSet([1, 2])
                """
            ).encode(),
        )
        self.create_python_test_target([source], dependencies=["3rdparty/python:ordered-set"])
        result = self.run_pytest()
        assert result.status == Status.SUCCESS
        assert f"{self.package}/test_3rdparty_dep.py ." in result.stdout

    def test_thirdparty_transitive_dep(self) -> None:
        self.setup_thirdparty_dep()
        library_fc = FileContent(
            path="library.py",
            content=dedent(
                """\
                import string
                from ordered_set import OrderedSet

                alphabet = OrderedSet(string.ascii_lowercase)
                """
            ).encode(),
        )
        self.create_python_library(
            [library_fc], dependencies=["3rdparty/python:ordered-set"],
        )
        source = FileContent(
            path="test_3rdparty_transitive_dep.py",
            content=dedent(
                """\
                from pants_test.library import alphabet

                def test():
                  assert 'a' in alphabet and 'z' in alphabet
                """
            ).encode(),
        )
        self.create_python_test_target([source], dependencies=[":library"])
        result = self.run_pytest()
        assert result.status == Status.SUCCESS
        assert f"{self.package}/test_3rdparty_transitive_dep.py ." in result.stdout

    @skip_unless_python27_and_python3_present
    def test_uses_correct_python_version(self) -> None:
        self.create_python_test_target(
            [self.py3_only_source], interpreter_constraints="CPython==2.7.*"
        )
        py2_result = self.run_pytest()
        assert py2_result.status == Status.FAILURE
        assert "SyntaxError: invalid syntax" in py2_result.stdout
        Path(
            self.build_root, self.package, "BUILD"
        ).unlink()  # Cleanup in order to recreate the target
        self.create_python_test_target(
            [self.py3_only_source], interpreter_constraints="CPython>=3.6"
        )
        py3_result = self.run_pytest()
        assert py3_result.status == Status.SUCCESS
        assert f"{self.package}/test_py3.py ." in py3_result.stdout

    def test_respects_passthrough_args(self) -> None:
        source = FileContent(
            path="test_config.py",
            content=dedent(
                """\
                def test_run_me():
                  pass

                def test_ignore_me():
                  pass
                """
            ).encode(),
        )
        self.create_python_test_target([source])
        result = self.run_pytest(passthrough_args="-k test_run_me")
        assert result.status == Status.SUCCESS
        assert f"{self.package}/test_config.py ." in result.stdout
        assert "collected 2 items / 1 deselected / 1 selected" in result.stdout

    def test_junit(self) -> None:
        self.create_python_test_target([self.good_source])
        result = self.run_pytest(junit_xml_dir="dist/test-results")
        assert result.status == Status.SUCCESS
        assert f"{self.package}/test_good.py ." in result.stdout
        assert result.xml_results is not None
        files = self.request_single_product(FilesContent, result.xml_results)
        assert len(files) == 1
        file = files[0]
        assert file.path.startswith("dist/test-results")
        assert b"pants_test.test_good" in file.content

<<<<<<< HEAD
    def test_coverage(self) -> None:
=======
    def test_single_passing_test_with_coverage(self) -> None:
>>>>>>> a227f726
        self.create_python_test_target([self.good_source])
        result = self.run_pytest(use_coverage=True)
        assert result.status == Status.SUCCESS
        assert f"{self.package}/test_good.py ." in result.stdout
        assert result.coverage_data is not None<|MERGE_RESOLUTION|>--- conflicted
+++ resolved
@@ -365,11 +365,7 @@
         assert file.path.startswith("dist/test-results")
         assert b"pants_test.test_good" in file.content
 
-<<<<<<< HEAD
     def test_coverage(self) -> None:
-=======
-    def test_single_passing_test_with_coverage(self) -> None:
->>>>>>> a227f726
         self.create_python_test_target([self.good_source])
         result = self.run_pytest(use_coverage=True)
         assert result.status == Status.SUCCESS
