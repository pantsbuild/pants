--- conflicted
+++ resolved
@@ -12,15 +12,9 @@
 from pants.engine.addressable import Addresses
 from pants.engine.rules import UnionRule, rule
 from pants.engine.selectors import Get
-<<<<<<< HEAD
 from pants.engine.target import Target
 from pants.rules.core.binary import BinaryImplementation, CreatedBinary
-from pants.rules.core.strip_source_roots import SourceRootStrippedSources, StripSourcesFieldRequest
-=======
-from pants.engine.target import Target, WrappedTarget
-from pants.rules.core.binary import BinaryTarget, CreatedBinary
 from pants.rules.core.determine_source_files import AllSourceFilesRequest, SourceFiles
->>>>>>> 41501298
 
 
 @dataclass(frozen=True)
@@ -47,13 +41,8 @@
     if implementation.entry_point.value is not None:
         entry_point = implementation.entry_point.value
     else:
-<<<<<<< HEAD
-        stripped_sources = await Get[SourceRootStrippedSources](
-            StripSourcesFieldRequest(implementation.sources)
-=======
         source_files = await Get[SourceFiles](
-            AllSourceFilesRequest([fields.sources], strip_source_roots=True)
->>>>>>> 41501298
+            AllSourceFilesRequest([implementation.sources], strip_source_roots=True)
         )
         # NB: `PythonBinarySources` enforces that we have 0-1 sources.
         if len(source_files.files) == 1:
