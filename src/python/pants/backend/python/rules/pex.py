--- conflicted
+++ resolved
@@ -233,21 +233,16 @@
     argv = [
         "--output-file",
         request.output_filename,
-        "--jobs",
-        str(python_setup.resolver_jobs),
         *request.interpreter_constraints.generate_pex_arg_list(),
         *request.additional_args,
     ]
 
-<<<<<<< HEAD
-=======
     pex_debug = PexDebug(log_level)
     argv.extend(pex_debug.iter_pex_args())
 
     if python_setup.resolver_jobs:
-        argv.extend(["--jobs", python_setup.resolver_jobs])
-
->>>>>>> 48ffac74
+        argv.extend(["--jobs", str(python_setup.resolver_jobs)])
+
     if python_setup.manylinux:
         argv.extend(["--manylinux", python_setup.manylinux])
     else:
