--- conflicted
+++ resolved
@@ -36,11 +36,7 @@
 from pants.util.logging import LogLevel
 from pants.util.memo import memoized_property
 from pants.util.meta import frozen_after_init
-<<<<<<< HEAD
-from pants.util.ordered_set import FrozenOrderedSet
 from pants.util.strutil import pluralize
-=======
->>>>>>> daac67ea
 
 
 class PexRequirements(DeduplicatedCollection[str]):
@@ -358,17 +354,12 @@
     # constraint`".
     description = request.description
     if description is None:
-<<<<<<< HEAD
-        if request.requirements.requirements:
+        if request.requirements:
             description = (
                 f"Building {request.output_filename} with "
-                f"{pluralize(len(request.requirements.requirements), 'requirement')}: "
-                f"{', '.join(request.requirements.requirements)}"
+                f"{pluralize(len(request.requirements), 'requirement')}: "
+                f"{', '.join(request.requirements)}"
             )
-=======
-        if request.requirements:
-            description = f"Resolving {', '.join(request.requirements)}"
->>>>>>> daac67ea
         else:
             description = f"Building {request.output_filename}"
     process = MultiPlatformProcess(
@@ -421,14 +412,10 @@
             #  Some of them may affect resolution behavior, but others may be irrelevant.
             #  For now we err on the side of caution.
             additional_args=request.additional_args,
-<<<<<<< HEAD
             description=(
-                f"Resolving {pluralize(len(request.requirements.requirements), 'requirement')}: "
-                f"{', '.join(request.requirements.requirements)}"
+                f"Resolving {pluralize(len(request.requirements), 'requirement')}: "
+                f"{', '.join(request.requirements)}"
             ),
-=======
-            description=f"Resolving {', '.join(request.requirements)}",
->>>>>>> daac67ea
         )
         requirements_pex = await Get[Pex](PexRequest, requirements_pex_request)
         additional_inputs = requirements_pex.directory_digest
