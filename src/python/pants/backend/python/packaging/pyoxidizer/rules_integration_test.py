# Copyright 2022 Pants project contributors (see CONTRIBUTORS.md).
# Licensed under the Apache License, Version 2.0 (see LICENSE).

import platform
import subprocess
from pathlib import Path
from textwrap import dedent

import pytest

from pants.testutil.pants_integration_test import run_pants, setup_tmpdir

skip_on_linux_arm = pytest.mark.skipif(
    platform.system() == "Linux" and platform.machine() == "aarch64",
    reason="PyOxidizer is not supported on Linux ARM",
)


@skip_on_linux_arm
def test_end_to_end() -> None:
    """We test a couple edge cases:

    * Third-party dependencies can be used.
    * A `python_distribution` (implicitly) depending on another `python_distribution`.
    * `package` vs `run`
    """
    sources = {
        "hellotest/utils/greeter.py": "GREET = 'Hello world!'",
        "hellotest/utils/BUILD": dedent(
            """\
            python_sources(name="lib")

            python_distribution(
                name="dist",
                dependencies=[":lib"],
                provides=python_artifact(name="utils-dist", version="0.0.1"),
            )
            """
        ),
        "hellotest/main.py": dedent(
            """\
            import colors
            import sys
            from hellotest.utils.greeter import GREET

            print(GREET)
            sys.exit(42)
            """
        ),
        "hellotest/BUILD": dedent(
            """\
            python_requirement(name="req", requirements=["ansicolors==1.1.8"])

            python_sources(name="lib")

            python_distribution(
                name="dist",
                dependencies=[":lib"],
                provides=python_artifact(name="main-dist", version="0.0.1"),
            )

            pyoxidizer_binary(
                name="bin",
                entry_point="hellotest.main",
                dependencies=[":dist", "{tmpdir}/hellotest/utils:dist"],
            )
            """
        ),
    }
    with setup_tmpdir(sources) as tmpdir:
        package_args = [
            "--backend-packages=['pants.backend.python', 'pants.backend.experimental.python.packaging.pyoxidizer']",
<<<<<<< HEAD
            "--python-interpreter-constraints=['>=3.9,<4']",
=======
>>>>>>> e5ee289f
            f"--source-root-patterns=['/{tmpdir}']",
            "package",
            f"{tmpdir}/hellotest:bin",
        ]
        package_result = run_pants(package_args)
        package_result.assert_success()

        # Check that the binary is executable.
        bin_path = next(Path("dist", f"{tmpdir}.hellotest", "bin").glob("*/debug/install/bin"))
        bin_result = subprocess.run([bin_path], stdout=subprocess.PIPE)
        assert bin_result.returncode == 42
        assert bin_result.stdout == b"Hello world!\n"

        # Check that the binary runs.
        run_args = [
            "--backend-packages=['pants.backend.python', 'pants.backend.experimental.python.packaging.pyoxidizer']",
<<<<<<< HEAD
            "--python-interpreter-constraints=['>=3.9,<4']",
=======
>>>>>>> e5ee289f
            f"--source-root-patterns=['/{tmpdir}']",
            "run",
            f"{tmpdir}/hellotest:bin",
        ]
        run_result = run_pants(run_args)
        print(run_result)
        assert run_result.exit_code == 42
        assert run_result.stdout == "Hello world!\n"


@skip_on_linux_arm
def test_requires_wheels() -> None:
    sources = {
        "hellotest/BUILD": dedent(
            """\
            python_distribution(
                name="dist",
                wheel=False,
                provides=python_artifact(name="dist", version="0.0.1"),
            )

            pyoxidizer_binary(name="bin", dependencies=[":dist"])
            """
        ),
    }
    with setup_tmpdir(sources) as tmpdir:
        args = [
            "--backend-packages=['pants.backend.python', 'pants.backend.experimental.python.packaging.pyoxidizer']",
            f"--source-root-patterns=['/{tmpdir}']",
            "package",
            f"{tmpdir}/hellotest:bin",
        ]
        result = run_pants(args)
        result.assert_failure()
        assert "InvalidTargetException" in result.stderr<|MERGE_RESOLUTION|>--- conflicted
+++ resolved
@@ -70,10 +70,6 @@
     with setup_tmpdir(sources) as tmpdir:
         package_args = [
             "--backend-packages=['pants.backend.python', 'pants.backend.experimental.python.packaging.pyoxidizer']",
-<<<<<<< HEAD
-            "--python-interpreter-constraints=['>=3.9,<4']",
-=======
->>>>>>> e5ee289f
             f"--source-root-patterns=['/{tmpdir}']",
             "package",
             f"{tmpdir}/hellotest:bin",
@@ -90,10 +86,6 @@
         # Check that the binary runs.
         run_args = [
             "--backend-packages=['pants.backend.python', 'pants.backend.experimental.python.packaging.pyoxidizer']",
-<<<<<<< HEAD
-            "--python-interpreter-constraints=['>=3.9,<4']",
-=======
->>>>>>> e5ee289f
             f"--source-root-patterns=['/{tmpdir}']",
             "run",
             f"{tmpdir}/hellotest:bin",
