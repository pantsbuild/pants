# Copyright 2022 Pants project contributors (see CONTRIBUTORS.md).
# Licensed under the Apache License, Version 2.0 (see LICENSE).

from pants.backend.python.subsystems.python_tool_base import PythonToolBase
from pants.backend.python.target_types import ConsoleScript
from pants.core.goals.resolves import ExportableTool
from pants.engine.rules import collect_rules
from pants.engine.unions import UnionRule
from pants.option.option_types import ArgsListOption
from pants.util.strutil import help_text


class PyOxidizer(PythonToolBase):
    options_scope = "pyoxidizer"
    name = "PyOxidizer"
    help_short = help_text(
        """
        The PyOxidizer utility for packaging Python code in a Rust binary
        (https://pyoxidizer.readthedocs.io/en/stable/pyoxidizer.html).

        Used with the `pyoxidizer_binary` target.
        """
    )

    default_main = ConsoleScript("pyoxidizer")
    default_requirements = ["pyoxidizer>=0.18.0,<1"]

    register_interpreter_constraints = True
<<<<<<< HEAD
    default_interpreter_constraints = ["CPython>=3.9,<4"]
=======
>>>>>>> e5ee289f

    default_lockfile_resource = ("pants.backend.python.packaging.pyoxidizer", "pyoxidizer.lock")

    args = ArgsListOption(example="--release")


def rules():
    return [
        *collect_rules(),
        UnionRule(ExportableTool, PyOxidizer),
    ]<|MERGE_RESOLUTION|>--- conflicted
+++ resolved
@@ -26,10 +26,6 @@
     default_requirements = ["pyoxidizer>=0.18.0,<1"]
 
     register_interpreter_constraints = True
-<<<<<<< HEAD
-    default_interpreter_constraints = ["CPython>=3.9,<4"]
-=======
->>>>>>> e5ee289f
 
     default_lockfile_resource = ("pants.backend.python.packaging.pyoxidizer", "pyoxidizer.lock")
 
