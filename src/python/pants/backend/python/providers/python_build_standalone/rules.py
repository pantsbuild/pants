--- conflicted
+++ resolved
@@ -45,11 +45,7 @@
 from pants.engine.unions import UnionRule
 from pants.option.errors import OptionsError
 from pants.option.global_options import NamedCachesDirOption
-<<<<<<< HEAD
 from pants.option.option_types import BoolOption, StrListOption, StrOption
-=======
-from pants.option.option_types import StrListOption, StrOption
->>>>>>> 2ad1796b
 from pants.option.subsystem import Subsystem
 from pants.util.docutil import bin_name
 from pants.util.frozendict import FrozenDict
@@ -157,7 +153,6 @@
         ),
     )
 
-<<<<<<< HEAD
     require_inferrable_release_tag = BoolOption(
         default=False,
         help=textwrap.dedent(
@@ -170,8 +165,6 @@
         advanced=True,
     )
 
-=======
->>>>>>> 2ad1796b
     @memoized_property
     def release_constraints(self) -> ConstraintsList:
         rcs = self._release_constraints
@@ -185,7 +178,6 @@
                 f"The `[{PBSPythonProviderSubsystem.options_scope}].release_constraints option` is not valid: {e}"
             ) from None
 
-<<<<<<< HEAD
     def get_user_supplied_pbs_pythons(
         self, require_tag: bool
     ) -> dict[str, dict[str, PBSPythonInfo]]:
@@ -202,10 +194,6 @@
             return None
 
         user_supplied_pythons: dict[str, dict[str, PBSPythonInfo]] = {}
-=======
-    def get_all_pbs_pythons(self) -> dict[str, dict[str, PBSPythonInfo]]:
-        all_pythons = load_pbs_pythons().copy()
->>>>>>> 2ad1796b
 
         for version_info in self.known_python_versions or []:
             version_parts = version_info.split("|")
@@ -241,15 +229,8 @@
             if py_version not in user_supplied_pythons:
                 user_supplied_pythons[py_version] = {}
 
-<<<<<<< HEAD
             pbs_python_info = PBSPythonInfo(
                 url=url, sha256=sha256, size=int(filesize), tag=tag or ""
-=======
-            # Note: Tag is set "" which means this version will always match the release constraint.
-            # TODO: Infer the release tag from the URL.
-            all_pythons[pyversion][platform] = PBSPythonInfo(
-                url=url, sha256=sha256, size=int(filesize), tag=""
->>>>>>> 2ad1796b
             )
             user_supplied_pythons[py_version][platform] = pbs_python_info
 
@@ -266,8 +247,6 @@
                 if py_version not in all_pythons:
                     all_pythons[py_version] = {}
                 all_pythons[py_version][platform_name] = platform_metadata
-
-        return all_pythons
 
 
 class PBSPythonProvider(PythonProvider):
