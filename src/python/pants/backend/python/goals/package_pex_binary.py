--- conflicted
+++ resolved
@@ -65,11 +65,8 @@
     shebang: PexShebangField
     strip_env: PexStripEnvField
     platforms: PythonPlatformsField
-<<<<<<< HEAD
     resolve_local_platforms: PexResolveLocalPlatformsField
-=======
     layout: PexLayoutField
->>>>>>> a63894fa
     execution_mode: PexExecutionModeField
     include_tools: PexIncludeToolsField
     resolve: PythonResolveField
