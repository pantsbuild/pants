--- conflicted
+++ resolved
@@ -219,11 +219,7 @@
     python_tool_resolves = ExportableTool.filter_for_subclasses(union_membership, PythonToolBase)
 
     return KnownUserResolveNames(
-<<<<<<< HEAD
-        names=tuple(sorted(python_setup.resolves.keys())),
-=======
         names=(*python_setup.resolves.keys(), *python_tool_resolves.keys()),
->>>>>>> 40e8bc94
         option_name="[python].resolves",
         requested_resolve_names_cls=RequestedPythonUserResolveNames,
     )
