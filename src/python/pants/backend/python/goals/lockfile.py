--- conflicted
+++ resolved
@@ -127,10 +127,7 @@
             argv=("lock",),
             input_digest=pyproject_toml_digest,
             output_files=("poetry.lock", "pyproject.toml"),
-<<<<<<< HEAD
             description=req._description or f"Generate lockfile for {req.resolve_name}",
-=======
-            description=req.description,
             # Instead of caching lockfile generation with LMDB, we instead use the invalidation
             # scheme from `lockfile_metadata.py` to check for stale/invalid lockfiles. This is
             # necessary so that our invalidation is resilient to deleting LMDB or running on a
@@ -142,7 +139,6 @@
             # lockfiles even when generating at the same time. See
             # https://github.com/pantsbuild/pants/issues/12591.
             cache_scope=ProcessCacheScope.PER_SESSION,
->>>>>>> 9ced25ab
         ),
     )
     poetry_export_result = await Get(
