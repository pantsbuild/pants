--- conflicted
+++ resolved
@@ -322,11 +322,8 @@
         extra_args=[
             "--pytest-args='--html=extra-output/report.html'",
             "--pytest-extra-requirements=pytest-html==3.1",
-<<<<<<< HEAD
-=======
             # pytest-html requires setuptools to be installed because it does not use PEP 517.
             "--pytest-extra-requirements=setuptools",
->>>>>>> 8b741e20
             "--pytest-lockfile=<none>",
         ],
     )
