# Copyright 2022 Pants project contributors (see CONTRIBUTORS.md).
# Licensed under the Apache License, Version 2.0 (see LICENSE).
from __future__ import annotations

import os
import textwrap
from typing import Iterable, Optional

from pants.backend.python.subsystems.debugpy import DebugPy
from pants.backend.python.target_types import (
    ConsoleScript,
    PexEntryPointField,
    ResolvedPexEntryPoint,
    ResolvePexEntryPointRequest,
)
from pants.backend.python.util_rules.pex import Pex, PexRequest, VenvPex, VenvPexRequest
from pants.backend.python.util_rules.pex_environment import PexEnvironment
from pants.backend.python.util_rules.pex_from_targets import PexFromTargetsRequest
from pants.backend.python.util_rules.python_sources import (
    PythonSourceFiles,
    PythonSourceFilesRequest,
)
from pants.core.goals.run import RunDebugAdapterRequest, RunRequest
from pants.core.subsystems.debug_adapter import DebugAdapterSubsystem
from pants.engine.addresses import Address
from pants.engine.fs import CreateDigest, Digest, FileContent, MergeDigests
from pants.engine.rules import Get, MultiGet, rule_helper
from pants.engine.target import TransitiveTargets, TransitiveTargetsRequest


def _in_chroot(relpath: str) -> str:
    return os.path.join("{chroot}", relpath)


@rule_helper
async def _create_python_source_run_request(
    address: Address,
    *,
    entry_point_field: PexEntryPointField,
    pex_env: PexEnvironment,
    run_in_sandbox: bool,
    pex_path: Iterable[Pex] = (),
    console_script: Optional[ConsoleScript] = None,
) -> RunRequest:
    addresses = [address]
    entry_point, transitive_targets = await MultiGet(
        Get(
            ResolvedPexEntryPoint,
            ResolvePexEntryPointRequest(entry_point_field),
        ),
        Get(TransitiveTargets, TransitiveTargetsRequest(addresses)),
    )

    pex_filename = (
        address.generated_name.replace(".", "_") if address.generated_name else address.target_name
    )

    pex_request, sources = await MultiGet(
        Get(
            PexRequest,
            PexFromTargetsRequest(
                addresses,
                output_filename=f"{pex_filename}.pex",
                internal_only=True,
                include_source_files=False,
                include_local_dists=True,
                # `PEX_EXTRA_SYS_PATH` should contain this entry_point's module.
                main=console_script or entry_point.val,
                additional_args=(
                    # N.B.: Since we cobble together the runtime environment via PEX_EXTRA_SYS_PATH
                    # below, it's important for any app that re-executes itself that these environment
                    # variables are not stripped.
                    "--no-strip-pex-env",
                ),
            ),
        ),
        Get(
            PythonSourceFiles,
            PythonSourceFilesRequest(transitive_targets.closure, include_files=True),
        ),
    )

<<<<<<< HEAD
    local_dists = await Get(
        LocalDistsPex,
        LocalDistsPexRequest(
            addresses,
            internal_only=True,
            interpreter_constraints=interpreter_constraints,
            sources=sources,
        ),
    )
    pex_request = dataclasses.replace(
        pex_request, pex_path=(*pex_request.pex_path, *pex_path, local_dists.pex)
    )

=======
>>>>>>> a23c3e05
    complete_pex_environment = pex_env.in_workspace()
    venv_pex = await Get(VenvPex, VenvPexRequest(pex_request, complete_pex_environment))
    input_digests = [
        venv_pex.digest,
        # Note regarding not-in-sandbox mode: You might think that the sources don't need to be copied
        # into the chroot when using inline sources. But they do, because some of them might be
        # codegenned, and those won't exist in the inline source tree. Rather than incurring the
        # complexity of figuring out here which sources were codegenned, we copy everything.
        # The inline source roots precede the chrooted ones in PEX_EXTRA_SYS_PATH, so the inline
        # sources will take precedence and their copies in the chroot will be ignored.
        sources.source_files.snapshot.digest,
    ]
    merged_digest = await Get(Digest, MergeDigests(input_digests))

    chrooted_source_roots = [_in_chroot(sr) for sr in sources.source_roots]
    # The order here is important: we want the in-repo sources to take precedence over their
    # copies in the sandbox (see above for why those copies exist even in non-sandboxed mode).
    source_roots = [
        *([] if run_in_sandbox else sources.source_roots),
        *chrooted_source_roots,
    ]
    extra_env = {
        **complete_pex_environment.environment_dict(python_configured=venv_pex.python is not None),
        "PEX_EXTRA_SYS_PATH": os.pathsep.join(source_roots),
    }

    return RunRequest(
        digest=merged_digest,
        args=[_in_chroot(venv_pex.pex.argv0)],
        extra_env=extra_env,
    )


@rule_helper
async def _create_python_source_run_dap_request(
    regular_run_request: RunRequest,
    *,
    debugpy: DebugPy,
    debug_adapter: DebugAdapterSubsystem,
) -> RunDebugAdapterRequest:
    launcher_digest = await Get(
        Digest,
        CreateDigest(
            [
                FileContent(
                    "__debugpy_launcher.py",
                    textwrap.dedent(
                        """
                            import os
                            CHROOT = os.environ["PANTS_CHROOT"]

                            del os.environ["PEX_INTERPRETER"]

                            # See https://github.com/pantsbuild/pants/issues/17540
                            # For `run --debug-adapter`, the client might send a `pathMappings`
                            # (this is likely as VS Code likes to configure that by default) with
                            # a `remoteRoot` of ".". For `run`, CWD is set to the build root, so
                            # breakpoints set in-repo will never be hit. We fix this by monkeypatching
                            # pydevd (the library powering debugpy) so that a remoteRoot of "."
                            # means the sandbox root.

                            import debugpy._vendored.force_pydevd
                            from _pydevd_bundle.pydevd_process_net_command_json import PyDevJsonCommandProcessor
                            orig_resolve_remote_root = PyDevJsonCommandProcessor._resolve_remote_root

                            def patched_resolve_remote_root(self, local_root, remote_root):
                                if remote_root == ".":
                                    remote_root = CHROOT
                                return orig_resolve_remote_root(self, local_root, remote_root)

                            PyDevJsonCommandProcessor._resolve_remote_root = patched_resolve_remote_root

                            from debugpy.server import cli
                            cli.main()
                            """
                    ).encode("utf-8"),
                ),
            ]
        ),
    )

    merged_digest = await Get(
        Digest,
        MergeDigests(
            [
                regular_run_request.digest,
                launcher_digest,
            ]
        ),
    )
    extra_env = dict(regular_run_request.extra_env)
    extra_env["PEX_INTERPRETER"] = "1"
    extra_env["PANTS_CHROOT"] = _in_chroot("").rstrip("/")
    args = [
        *regular_run_request.args,
        _in_chroot("__debugpy_launcher.py"),
        *debugpy.get_args(debug_adapter),
    ]

    return RunDebugAdapterRequest(digest=merged_digest, args=args, extra_env=extra_env)<|MERGE_RESOLUTION|>--- conflicted
+++ resolved
@@ -80,22 +80,10 @@
         ),
     )
 
-<<<<<<< HEAD
-    local_dists = await Get(
-        LocalDistsPex,
-        LocalDistsPexRequest(
-            addresses,
-            internal_only=True,
-            interpreter_constraints=interpreter_constraints,
-            sources=sources,
-        ),
-    )
     pex_request = dataclasses.replace(
-        pex_request, pex_path=(*pex_request.pex_path, *pex_path, local_dists.pex)
+        pex_request, pex_path=(*pex_request.pex_path, *pex_path)
     )
 
-=======
->>>>>>> a23c3e05
     complete_pex_environment = pex_env.in_workspace()
     venv_pex = await Get(VenvPex, VenvPexRequest(pex_request, complete_pex_environment))
     input_digests = [
