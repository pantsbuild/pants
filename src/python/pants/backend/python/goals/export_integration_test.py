--- conflicted
+++ resolved
@@ -37,26 +37,9 @@
 }
 
 
-<<<<<<< HEAD
-@dataclass
-class _ToolConfig:
-    name: str
-    version: str
-    experimental: bool = False
-    backend_prefix: str | None = "lint"
-    takes_ics: bool = True
-
-    @property
-    def package(self) -> str:
-        return self.name.replace("-", "_")
-
-
 def build_config(
     tmpdir: str, py_resolve_format: PythonResolveExportFormat, py_hermetic_scripts: bool
 ) -> Mapping:
-=======
-def build_config(tmpdir: str, py_resolve_format: PythonResolveExportFormat) -> Mapping:
->>>>>>> 202d9214
     cfg: MutableMapping = {
         "GLOBAL": {
             "backend_packages": ["pants.backend.python"],
