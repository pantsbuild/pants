--- conflicted
+++ resolved
@@ -713,15 +713,10 @@
     # files() targets aren't owned by a single exported target - they aren't code, so
     # we allow them to be in multiple dists. This is helpful for, e.g., embedding
     # a standard license file in a dist.
-<<<<<<< HEAD
-    file_targets = (tgt for tgt in transitive_targets.closure if tgt.has_field(FileSourcesField))
+    file_targets = targets_with_sources_types(
+        [FileSourcesField], transitive_targets.closure, union_membership
+    )
     targets = Targets(itertools.chain((od.target for od in owned_deps), file_targets))
-=======
-    files_targets = targets_with_sources_types(
-        [FilesSources], transitive_targets.closure, union_membership
-    )
-    targets = Targets(itertools.chain((od.target for od in owned_deps), files_targets))
->>>>>>> b6dd96a9
 
     python_sources_request = PythonSourceFilesRequest(
         targets=targets, include_resources=False, include_files=False
