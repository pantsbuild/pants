--- conflicted
+++ resolved
@@ -444,21 +444,16 @@
         ),
     )
 
-<<<<<<< HEAD
     def assert_requirements(
         expected_req_strs,
-        addr,
+        addr: Address,
         *,
-        version_scheme: FirstPartyDependencyVersionScheme = FirstPartyDependencyVersionScheme.EXACT
+        version_scheme: FirstPartyDependencyVersionScheme = FirstPartyDependencyVersionScheme.EXACT,
     ):
         rule_runner.set_options(
             [f"--python-distribution-first-party-dependency-version-scheme={version_scheme.value}"]
         )
-        tgt = rule_runner.get_target(Address.parse(addr))
-=======
-    def assert_requirements(expected_req_strs, addr: Address):
         tgt = rule_runner.get_target(addr)
->>>>>>> 9edbd825
         reqs = rule_runner.request(
             ExportedTargetRequirements,
             [DependencyOwner(ExportedTarget(tgt))],
@@ -474,12 +469,12 @@
 
     assert_requirements(
         ["ext3==0.0.1", "bar~=9.8.7"],
-        "src/python/foo/corge:corge-dist",
+        Address("src/python/foo/corge", target_name="corge-dist"),
         version_scheme=FirstPartyDependencyVersionScheme.COMPATIBLE,
     )
     assert_requirements(
         ["ext3==0.0.1", "bar"],
-        "src/python/foo/corge:corge-dist",
+        Address("src/python/foo/corge", target_name="corge-dist"),
         version_scheme=FirstPartyDependencyVersionScheme.ANY,
     )
 
