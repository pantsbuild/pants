--- conflicted
+++ resolved
@@ -1,47 +1,26 @@
 # Copyright 2020 Pants project contributors (see CONTRIBUTORS.md).
 # Licensed under the Apache License, Version 2.0 (see LICENSE).
 
-import logging
 import os
 
 from pants.backend.python.goals.package_pex_binary import PexBinaryFieldSet
-<<<<<<< HEAD
 from pants.backend.python.goals.run_helper import _create_python_source_run_request
-from pants.backend.python.target_types import PexBinaryDefaults
-from pants.backend.python.util_rules.pex_environment import PexEnvironment, PexRuntimeEnvironment
-from pants.core.goals.package import BuiltPackage
-from pants.core.goals.run import RunFieldSet, RunRequest
-from pants.engine.rules import Get, collect_rules, rule
-=======
 from pants.backend.python.subsystems.debugpy import DebugPy
 from pants.backend.python.target_types import (
     PexBinaryDefaults,
+    ResolvePexEntryPointRequest,
     ResolvedPexEntryPoint,
-    ResolvePexEntryPointRequest,
 )
-from pants.backend.python.util_rules.interpreter_constraints import InterpreterConstraints
-from pants.backend.python.util_rules.local_dists import LocalDistsPex, LocalDistsPexRequest
 from pants.backend.python.util_rules.pex import Pex, PexRequest
-from pants.backend.python.util_rules.pex_environment import PexEnvironment
-from pants.backend.python.util_rules.pex_from_targets import (
-    InterpreterConstraintsRequest,
-    PexFromTargetsRequest,
-)
-from pants.backend.python.util_rules.python_sources import (
-    PythonSourceFiles,
-    PythonSourceFilesRequest,
-)
+from pants.backend.python.util_rules.pex_environment import PexEnvironment, PexRuntimeEnvironment
+from pants.core.goals.package import BuiltPackage
 from pants.core.goals.run import RunDebugAdapterRequest, RunFieldSet, RunRequest
 from pants.core.subsystems.debug_adapter import DebugAdapterSubsystem
-from pants.engine.fs import Digest, MergeDigests
-from pants.engine.rules import Get, MultiGet, collect_rules, rule
-from pants.engine.target import TransitiveTargets, TransitiveTargetsRequest
->>>>>>> ae1c7f4e
+from pants.engine.internals.native_engine import Digest, MergeDigests
+from pants.engine.internals.selectors import MultiGet
+from pants.engine.rules import Get, collect_rules, rule
 from pants.engine.unions import UnionRule
 from pants.util.logging import LogLevel
-from pants.util.strutil import softwrap
-
-logger = logging.getLogger(__name__)
 
 
 def _in_chroot(relpath: str) -> str:
@@ -73,86 +52,6 @@
         additional_pex_args=field_set.generate_additional_args(pex_binary_defaults),
     )
 
-<<<<<<< HEAD
-=======
-    addresses = [field_set.address]
-    interpreter_constraints = await Get(
-        InterpreterConstraints, InterpreterConstraintsRequest(addresses)
-    )
-
-    pex_filename = (
-        field_set.address.generated_name.replace(".", "_")
-        if field_set.address.generated_name
-        else field_set.address.target_name
-    )
-    pex_get = Get(
-        Pex,
-        PexFromTargetsRequest(
-            [field_set.address],
-            output_filename=f"{pex_filename}.pex",
-            internal_only=True,
-            include_source_files=False,
-            # Note that the file for first-party entry points is not in the PEX itself. In that
-            # case, it's loaded by setting `PEX_EXTRA_SYS_PATH`.
-            main=entry_point.val or field_set.script.value,
-            additional_args=(
-                *field_set.generate_additional_args(pex_binary_defaults),
-                # N.B.: Since we cobble together the runtime environment via PEX_EXTRA_SYS_PATH
-                # below, it's important for any app that re-executes itself that these environment
-                # variables are not stripped.
-                "--no-strip-pex-env",
-            ),
-        ),
-    )
-    sources_get = Get(
-        PythonSourceFiles, PythonSourceFilesRequest(transitive_targets.closure, include_files=True)
-    )
-    pex, sources = await MultiGet(pex_get, sources_get)
-
-    local_dists = await Get(
-        LocalDistsPex,
-        LocalDistsPexRequest(
-            [field_set.address],
-            internal_only=True,
-            interpreter_constraints=interpreter_constraints,
-            sources=sources,
-        ),
-    )
-
-    input_digests = [
-        pex.digest,
-        local_dists.pex.digest,
-        # Note regarding inline mode: You might think that the sources don't need to be copied
-        # into the chroot when using inline sources. But they do, because some of them might be
-        # codegenned, and those won't exist in the inline source tree. Rather than incurring the
-        # complexity of figuring out here which sources were codegenned, we copy everything.
-        # The inline source roots precede the chrooted ones in PEX_EXTRA_SYS_PATH, so the inline
-        # sources will take precedence and their copies in the chroot will be ignored.
-        local_dists.remaining_sources.source_files.snapshot.digest,
-    ]
-    merged_digest = await Get(Digest, MergeDigests(input_digests))
-
-    complete_pex_env = pex_env.in_workspace()
-    # NB. If this changes, please consider how it affects the `DebugRequest` below
-    # (which is not easy to write automated tests for)
-    args = complete_pex_env.create_argv(_in_chroot(pex.name), python=pex.python)
-
-    chrooted_source_roots = [_in_chroot(sr) for sr in sources.source_roots]
-    # The order here is important: we want the in-repo sources to take precedence over their
-    # copies in the sandbox (see above for why those copies exist even in non-sandboxed mode).
-    source_roots = [
-        *([] if run_in_sandbox else sources.source_roots),
-        *chrooted_source_roots,
-    ]
-    extra_env = {
-        **complete_pex_env.environment_dict(python_configured=pex.python is not None),
-        "PEX_PATH": _in_chroot(local_dists.pex.name),
-        "PEX_EXTRA_SYS_PATH": os.pathsep.join(source_roots),
-    }
-
-    return RunRequest(digest=merged_digest, args=args, extra_env=extra_env)
-
->>>>>>> ae1c7f4e
 
 @rule
 async def run_pex_debug_adapter_binary(
@@ -160,17 +59,6 @@
     debugpy: DebugPy,
     debug_adapter: DebugAdapterSubsystem,
 ) -> RunDebugAdapterRequest:
-    if field_set.run_in_sandbox:
-        logger.warning(
-            softwrap(
-                f"""
-                Using `run --debug-adapter` on the target {field_set.address}, which sets the field
-                `run_in_sandbox` to `True`. This will likely cause your breakpoints to not be hit,
-                as your code will be run under the sandbox's path.
-                """
-            )
-        )
-
     entry_point, regular_run_request, debugpy_pex = await MultiGet(
         Get(
             ResolvedPexEntryPoint,
