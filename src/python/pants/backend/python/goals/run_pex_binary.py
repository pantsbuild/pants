--- conflicted
+++ resolved
@@ -9,12 +9,8 @@
     ResolvedPexEntryPoint,
     ResolvePexEntryPointRequest,
 )
-<<<<<<< HEAD
 from pants.backend.python.util_rules.local_dists import LocalDistsPex, LocalDistsPexRequest
 from pants.backend.python.util_rules.pex import Pex, PexRequest
-=======
-from pants.backend.python.util_rules.pex import Pex
->>>>>>> add1a2d5
 from pants.backend.python.util_rules.pex_environment import PexEnvironment
 from pants.backend.python.util_rules.pex_from_targets import PexFromTargetsRequest
 from pants.backend.python.util_rules.python_sources import (
@@ -45,8 +41,10 @@
         Get(TransitiveTargets, TransitiveTargetsRequest([field_set.address])),
     )
 
-    pex_get = Get(
-        Pex,
+    # Note that we get an intermediate PexRequest here (instead of going straight to a Pex)
+    # so that we can get the interpreter constraints for use in local_dists_get.
+    requirements_pex_request = await Get(
+        PexRequest,
         PexFromTargetsRequest(
             [field_set.address],
             output_filename=f"{field_set.address.target_name}.pex",
@@ -56,32 +54,6 @@
             # case, it's loaded by setting `PEX_EXTRA_SYS_PATH`.
             main=entry_point.val or field_set.script.value,
             resolve_and_lockfile=field_set.resolve.resolve_and_lockfile(python_setup),
-<<<<<<< HEAD
-        ),
-    )
-
-    requirements_request = Get(Pex, PexRequest, requirements_pex_request)
-
-    local_dists_request = Get(
-        LocalDistsPex,
-        LocalDistsPexRequest(
-            [field_set.address],
-            interpreter_constraints=requirements_pex_request.interpreter_constraints,
-        ),
-    )
-
-    sources_request = Get(
-        PythonSourceFiles, PythonSourceFilesRequest(transitive_targets.closure, include_files=True)
-    )
-
-    output_filename = f"{field_set.address.target_name}.pex"
-    runner_pex_request = Get(
-        Pex,
-        PexRequest(
-            output_filename=output_filename,
-            interpreter_constraints=requirements_pex_request.interpreter_constraints,
-=======
->>>>>>> add1a2d5
             additional_args=(
                 *field_set.generate_additional_args(pex_binary_defaults),
                 # N.B.: Since we cobble together the runtime environment via PEX_EXTRA_SYS_PATH
@@ -91,30 +63,20 @@
             ),
         ),
     )
-<<<<<<< HEAD
-
-    requirements, local_dists, sources, runner_pex = await MultiGet(
-        requirements_request, local_dists_request, sources_request, runner_pex_request
-=======
+    pex_get = Get(Pex, PexRequest, requirements_pex_request)
     sources_get = Get(
         PythonSourceFiles, PythonSourceFilesRequest(transitive_targets.closure, include_files=True)
->>>>>>> add1a2d5
     )
-    pex, sources = await MultiGet(pex_get, sources_get)
+    local_dists_get = Get(
+        LocalDistsPex,
+        LocalDistsPexRequest(
+            [field_set.address],
+            interpreter_constraints=requirements_pex_request.interpreter_constraints,
+        ),
+    )
+    pex, local_dists, sources = await MultiGet(pex_get, local_dists_get, sources_get)
     merged_digest = await Get(
-<<<<<<< HEAD
-        Digest,
-        MergeDigests(
-            [
-                requirements.digest,
-                local_dists.pex.digest,
-                sources.source_files.snapshot.digest,
-                runner_pex.digest,
-            ]
-        ),
-=======
-        Digest, MergeDigests([pex.digest, sources.source_files.snapshot.digest])
->>>>>>> add1a2d5
+        Digest, MergeDigests([pex.digest, local_dists.pex.digest, sources.source_files.snapshot.digest])
     )
 
     def in_chroot(relpath: str) -> str:
@@ -125,19 +87,9 @@
 
     chrooted_source_roots = [in_chroot(sr) for sr in sources.source_roots]
     extra_env = {
-<<<<<<< HEAD
-        **complete_pex_env.environment_dict(python_configured=runner_pex.python is not None),
-        "PEX_PATH": os.pathsep.join(
-            [
-                in_chroot(requirements_pex_request.output_filename),
-                in_chroot(local_dists.pex.name),
-            ]
-        ),
+        **complete_pex_env.environment_dict(python_configured=pex.python is not None),
+        "PEX_PATH": in_chroot(local_dists.pex.name),
         "PEX_EXTRA_SYS_PATH": os.pathsep.join(chrooted_source_roots),
-=======
-        **complete_pex_env.environment_dict(python_configured=pex.python is not None),
-        "PEX_EXTRA_SYS_PATH": ":".join(chrooted_source_roots),
->>>>>>> add1a2d5
     }
 
     return RunRequest(digest=merged_digest, args=args, extra_env=extra_env)
