--- conflicted
+++ resolved
@@ -13,18 +13,8 @@
 )
 from pants.backend.python.subsystems.pytest import PyTest, PythonTestFieldSet
 from pants.backend.python.util_rules.interpreter_constraints import InterpreterConstraints
-<<<<<<< HEAD
 from pants.backend.python.util_rules.local_dists import LocalDistsPex, LocalDistsPexRequest
-from pants.backend.python.util_rules.pex import (
-    Pex,
-    PexRequest,
-    VenvPex,
-    VenvPexProcess,
-    pex_path_closure,
-)
-=======
 from pants.backend.python.util_rules.pex import Pex, PexRequest, VenvPex, VenvPexProcess
->>>>>>> 4f437a42
 from pants.backend.python.util_rules.pex_from_targets import PexFromTargetsRequest
 from pants.backend.python.util_rules.python_sources import (
     PythonSourceFiles,
@@ -239,11 +229,7 @@
             interpreter_constraints=interpreter_constraints,
             main=pytest.main,
             internal_only=True,
-<<<<<<< HEAD
-            pex_path=pex_path_closure([pytest_pex, requirements_pex, local_dists.pex]),
-=======
-            pex_path=[pytest_pex, requirements_pex],
->>>>>>> 4f437a42
+            pex_path=[pytest_pex, requirements_pex, local_dists.pex],
         ),
     )
     config_files_get = Get(
