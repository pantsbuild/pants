# Copyright 2020 Pants project contributors (see CONTRIBUTORS.md).
# Licensed under the Apache License, Version 2.0 (see LICENSE).

import itertools
from collections import defaultdict
from dataclasses import dataclass
from typing import Iterable, Optional, Tuple

from pants.backend.experimental.python.lockfile import PythonLockfileRequest
from pants.backend.python.target_types import PythonSources
from pants.backend.python.typecheck.mypy.skip_field import SkipMyPyField
from pants.backend.python.typecheck.mypy.subsystem import (
    MyPy,
    MyPyConfigFile,
    MyPyFirstPartyPlugins,
    MyPyLockfileSentinel,
)
from pants.backend.python.util_rules import pex_from_targets
from pants.backend.python.util_rules.interpreter_constraints import InterpreterConstraints
from pants.backend.python.util_rules.pex import Pex, PexRequest, VenvPex, VenvPexProcess
from pants.backend.python.util_rules.pex_from_targets import PexFromTargetsRequest
from pants.backend.python.util_rules.python_sources import (
    PythonSourceFiles,
    PythonSourceFilesRequest,
)
from pants.core.goals.typecheck import (
    REPORT_DIR,
    TypecheckRequest,
    TypecheckResult,
    TypecheckResults,
)
from pants.core.util_rules.source_files import SourceFiles, SourceFilesRequest
from pants.engine.fs import CreateDigest, Digest, FileContent, MergeDigests, RemovePrefix
from pants.engine.process import FallibleProcessResult
from pants.engine.rules import Get, MultiGet, collect_rules, rule
from pants.engine.target import FieldSet, Target, TransitiveTargets, TransitiveTargetsRequest
from pants.engine.unions import UnionRule
from pants.python.python_setup import PythonSetup
from pants.util.logging import LogLevel
from pants.util.ordered_set import FrozenOrderedSet, OrderedSet
from pants.util.strutil import pluralize


@dataclass(frozen=True)
class MyPyFieldSet(FieldSet):
    required_fields = (PythonSources,)

    sources: PythonSources

    @classmethod
    def opt_out(cls, tgt: Target) -> bool:
        return tgt.get(SkipMyPyField).value


@dataclass(frozen=True)
class MyPyPartition:
    root_targets: FrozenOrderedSet[Target]
    closure: FrozenOrderedSet[Target]
    interpreter_constraints: InterpreterConstraints


class MyPyRequest(TypecheckRequest):
    field_set_type = MyPyFieldSet


def generate_argv(
    mypy: MyPy,
    *,
    venv_python: str,
    file_list_path: str,
    python_version: Optional[str],
) -> Tuple[str, ...]:
    args = [f"--python-executable={venv_python}", *mypy.args]
    if mypy.config:
        args.append(f"--config-file={mypy.config}")
    if python_version:
        args.append(f"--python-version={python_version}")
    args.append(f"@{file_list_path}")
    return tuple(args)


def determine_python_files(files: Iterable[str]) -> Tuple[str, ...]:
    """We run over all .py and .pyi files, but .pyi files take precedence.

    MyPy will error if we say to run over the same module with both its .py and .pyi files, so we
    must be careful to only use the .pyi stub.
    """
    result: OrderedSet[str] = OrderedSet()
    for f in files:
        if f.endswith(".pyi"):
            py_file = f[:-1]  # That is, strip the `.pyi` suffix to be `.py`.
            result.discard(py_file)
            result.add(f)
        elif f.endswith(".py"):
            pyi_file = f + "i"
            if pyi_file not in result:
                result.add(f)
    return tuple(result)


@rule
async def mypy_typecheck_partition(
    partition: MyPyPartition,
    config_file: MyPyConfigFile,
    first_party_plugins: MyPyFirstPartyPlugins,
    mypy: MyPy,
    python_setup: PythonSetup,
) -> TypecheckResult:
    lockfile_hex_digest = None
    if mypy.lockfile != "<none>":
        lockfile_request = await Get(PythonLockfileRequest, MyPyLockfileSentinel())
        lockfile_hex_digest = lockfile_request.requirements_hex_digest

    # MyPy requires 3.5+ to run, but uses the typed-ast library to work with 2.7, 3.4, 3.5, 3.6,
    # and 3.7. However, typed-ast does not understand 3.8+, so instead we must run MyPy with
    # Python 3.8+ when relevant. We only do this if <3.8 can't be used, as we don't want a
    # loose requirement like `>=3.6` to result in requiring Python 3.8+, which would error if
    # 3.8+ is not installed on the machine.
    tool_interpreter_constraints = (
        partition.interpreter_constraints
        if (
            mypy.options.is_default("interpreter_constraints")
            and partition.interpreter_constraints.requires_python38_or_newer(
                python_setup.interpreter_universe
            )
        )
        else mypy.interpreter_constraints
    )

    closure_sources_get = Get(PythonSourceFiles, PythonSourceFilesRequest(partition.closure))
    roots_sources_get = Get(
        SourceFiles, SourceFilesRequest(tgt.get(PythonSources) for tgt in partition.root_targets)
    )

    # See `requirements_venv_pex` for how this will get wrapped in a `VenvPex`.
    requirements_pex_get = Get(
        Pex,
        PexFromTargetsRequest,
        PexFromTargetsRequest.for_requirements(
            (tgt.address for tgt in partition.root_targets),
            hardcoded_interpreter_constraints=partition.interpreter_constraints,
            internal_only=True,
        ),
    )

    mypy_pex_get = Get(
        VenvPex,
        PexRequest(
            output_filename="mypy.pex",
            internal_only=True,
            main=mypy.main,
            requirements=mypy.pex_requirements(
<<<<<<< HEAD
                expected_lockfile_hex_digest=lockfile_hex_digest,
=======
>>>>>>> 63eee64f
                extra_requirements=first_party_plugins.requirement_strings,
            ),
            interpreter_constraints=tool_interpreter_constraints,
        ),
    )

    closure_sources, roots_sources, mypy_pex, requirements_pex = await MultiGet(
        closure_sources_get, roots_sources_get, mypy_pex_get, requirements_pex_get
    )

    python_files = determine_python_files(roots_sources.snapshot.files)
    file_list_path = "__files.txt"
    file_list_digest_request = Get(
        Digest,
        CreateDigest([FileContent(file_list_path, "\n".join(python_files).encode())]),
    )

    # This creates a venv with all the 3rd-party requirements used by the code. We tell MyPy to
    # use this venv by setting `--python-executable`. Note that this Python interpreter is
    # different than what we run MyPy with.
    #
    # We could have directly asked the `PexFromTargetsRequest` to return a `VenvPex`, rather than
    # `Pex`, but that would mean missing out on sharing a cache with other goals like `test` and
    # `run`.
    requirements_venv_pex_request = Get(
        VenvPex,
        PexRequest(
            output_filename="requirements_venv.pex",
            internal_only=True,
            pex_path=[requirements_pex],
            interpreter_constraints=partition.interpreter_constraints,
        ),
    )

    requirements_venv_pex, file_list_digest = await MultiGet(
        requirements_venv_pex_request, file_list_digest_request
    )

    merged_input_files = await Get(
        Digest,
        MergeDigests(
            [
                file_list_digest,
                first_party_plugins.sources_digest,
                closure_sources.source_files.snapshot.digest,
                requirements_venv_pex.digest,
                config_file.digest,
            ]
        ),
    )

    all_used_source_roots = sorted(
        set(itertools.chain(first_party_plugins.source_roots, closure_sources.source_roots))
    )
    env = {
        "PEX_EXTRA_SYS_PATH": ":".join(all_used_source_roots),
        "MYPYPATH": ":".join(all_used_source_roots),
    }

    result = await Get(
        FallibleProcessResult,
        VenvPexProcess(
            mypy_pex,
            argv=generate_argv(
                mypy,
                venv_python=requirements_venv_pex.python.argv0,
                file_list_path=file_list_path,
                python_version=config_file.python_version_to_autoset(
                    partition.interpreter_constraints, python_setup.interpreter_universe
                ),
            ),
            input_digest=merged_input_files,
            extra_env=env,
            output_directories=(REPORT_DIR,),
            description=f"Run MyPy on {pluralize(len(python_files), 'file')}.",
            level=LogLevel.DEBUG,
        ),
    )
    report = await Get(Digest, RemovePrefix(result.output_digest, REPORT_DIR))
    return TypecheckResult.from_fallible_process_result(
        result,
        partition_description=str(sorted(str(c) for c in partition.interpreter_constraints)),
        report=report,
    )


# TODO(#10864): Improve performance, e.g. by leveraging the MyPy cache.
@rule(desc="Typecheck using MyPy", level=LogLevel.DEBUG)
async def mypy_typecheck(
    request: MyPyRequest, mypy: MyPy, python_setup: PythonSetup
) -> TypecheckResults:
    if mypy.skip:
        return TypecheckResults([], typechecker_name="MyPy")

    # When determining how to batch by interpreter constraints, we must consider the entire
    # transitive closure to get the final resulting constraints.
    # TODO(#10863): Improve the performance of this.
    transitive_targets_per_field_set = await MultiGet(
        Get(TransitiveTargets, TransitiveTargetsRequest([field_set.address]))
        for field_set in request.field_sets
    )

    interpreter_constraints_to_transitive_targets = defaultdict(set)
    for transitive_targets in transitive_targets_per_field_set:
        interpreter_constraints = (
            InterpreterConstraints.create_from_targets(transitive_targets.closure, python_setup)
            or mypy.interpreter_constraints
        )
        interpreter_constraints_to_transitive_targets[interpreter_constraints].add(
            transitive_targets
        )

    partitions = []
    for interpreter_constraints, all_transitive_targets in sorted(
        interpreter_constraints_to_transitive_targets.items()
    ):
        combined_roots: OrderedSet[Target] = OrderedSet()
        combined_closure: OrderedSet[Target] = OrderedSet()
        for transitive_targets in all_transitive_targets:
            combined_roots.update(transitive_targets.roots)
            combined_closure.update(transitive_targets.closure)
        partitions.append(
            MyPyPartition(
                FrozenOrderedSet(combined_roots),
                FrozenOrderedSet(combined_closure),
                interpreter_constraints,
            )
        )

    partitioned_results = await MultiGet(
        Get(TypecheckResult, MyPyPartition, partition) for partition in partitions
    )
    return TypecheckResults(partitioned_results, typechecker_name="MyPy")


def rules():
    return [
        *collect_rules(),
        UnionRule(TypecheckRequest, MyPyRequest),
        *pex_from_targets.rules(),
    ]<|MERGE_RESOLUTION|>--- conflicted
+++ resolved
@@ -6,14 +6,12 @@
 from dataclasses import dataclass
 from typing import Iterable, Optional, Tuple
 
-from pants.backend.experimental.python.lockfile import PythonLockfileRequest
 from pants.backend.python.target_types import PythonSources
 from pants.backend.python.typecheck.mypy.skip_field import SkipMyPyField
 from pants.backend.python.typecheck.mypy.subsystem import (
     MyPy,
     MyPyConfigFile,
     MyPyFirstPartyPlugins,
-    MyPyLockfileSentinel,
 )
 from pants.backend.python.util_rules import pex_from_targets
 from pants.backend.python.util_rules.interpreter_constraints import InterpreterConstraints
@@ -106,11 +104,6 @@
     mypy: MyPy,
     python_setup: PythonSetup,
 ) -> TypecheckResult:
-    lockfile_hex_digest = None
-    if mypy.lockfile != "<none>":
-        lockfile_request = await Get(PythonLockfileRequest, MyPyLockfileSentinel())
-        lockfile_hex_digest = lockfile_request.requirements_hex_digest
-
     # MyPy requires 3.5+ to run, but uses the typed-ast library to work with 2.7, 3.4, 3.5, 3.6,
     # and 3.7. However, typed-ast does not understand 3.8+, so instead we must run MyPy with
     # Python 3.8+ when relevant. We only do this if <3.8 can't be used, as we don't want a
@@ -150,10 +143,6 @@
             internal_only=True,
             main=mypy.main,
             requirements=mypy.pex_requirements(
-<<<<<<< HEAD
-                expected_lockfile_hex_digest=lockfile_hex_digest,
-=======
->>>>>>> 63eee64f
                 extra_requirements=first_party_plugins.requirement_strings,
             ),
             interpreter_constraints=tool_interpreter_constraints,
