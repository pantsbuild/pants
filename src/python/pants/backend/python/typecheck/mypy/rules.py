# Copyright 2020 Pants project contributors (see CONTRIBUTORS.md).
# Licensed under the Apache License, Version 2.0 (see LICENSE).

import itertools
import logging
from collections import defaultdict
from dataclasses import dataclass
from pathlib import PurePath
from textwrap import dedent
from typing import Iterable, Optional, Tuple

from pants.backend.python.target_types import (
    PythonInterpreterCompatibility,
    PythonRequirementsField,
    PythonSources,
)
from pants.backend.python.typecheck.mypy.subsystem import MyPy
from pants.backend.python.util_rules import extract_pex, pex_from_targets
from pants.backend.python.util_rules.extract_pex import ExtractedPexDistributions
from pants.backend.python.util_rules.pex import (
    Pex,
    PexInterpreterConstraints,
    PexProcess,
    PexRequest,
    PexRequirements,
)
from pants.backend.python.util_rules.pex_from_targets import PexFromTargetsRequest
from pants.backend.python.util_rules.python_sources import (
    PythonSourceFiles,
    PythonSourceFilesRequest,
)
from pants.core.goals.typecheck import TypecheckRequest, TypecheckResult, TypecheckResults
from pants.core.util_rules import pants_bin
from pants.engine.addresses import Address, Addresses, AddressInput
from pants.engine.fs import (
    CreateDigest,
    Digest,
    DigestContents,
    FileContent,
    GlobMatchErrorBehavior,
    MergeDigests,
    PathGlobs,
)
from pants.engine.process import FallibleProcessResult
from pants.engine.rules import Get, MultiGet, collect_rules, rule
from pants.engine.target import FieldSet, Target, TransitiveTargets
from pants.engine.unions import UnionRule
from pants.python.python_setup import PythonSetup
from pants.util.logging import LogLevel
from pants.util.ordered_set import FrozenOrderedSet, OrderedSet
from pants.util.strutil import pluralize

logger = logging.getLogger(__name__)


@dataclass(frozen=True)
class MyPyFieldSet(FieldSet):
    required_fields = (PythonSources,)

    sources: PythonSources


@dataclass(frozen=True)
class MyPyPartition:
    field_set_addresses: FrozenOrderedSet[Address]
    closure: FrozenOrderedSet[Target]
    interpreter_constraints: PexInterpreterConstraints
    python_version_already_configured: bool


class MyPyRequest(TypecheckRequest):
    field_set_type = MyPyFieldSet


def generate_argv(
    mypy: MyPy, *, file_list_path: str, python_version: Optional[str]
) -> Tuple[str, ...]:
    args = []
    if mypy.config:
        args.append(f"--config-file={mypy.config}")
    if python_version:
        args.append(f"--python-version={python_version}")
    args.extend(mypy.args)
    args.append(f"@{file_list_path}")
    return tuple(args)


def check_and_warn_if_python_version_configured(
    *, config: Optional[FileContent], args: Tuple[str, ...]
) -> bool:
    configured = []
    if config and b"python_version" in config.content:
        configured.append(
            f"`python_version` in {config.path} (which is used because of the "
            "`[mypy].config` option)"
        )
    if "--py2" in args:
        configured.append("`--py2` in the `--mypy-args` option")
    if any(arg.startswith("--python-version") for arg in args):
        configured.append("`--python-version` in the `--mypy-args` option")
    if configured:
        formatted_configured = " and you set ".join(configured)
        logger.warning(
            f"You set {formatted_configured}. Normally, Pants would automatically set this for you "
            "based on your code's interpreter constraints "
            "(https://www.pantsbuild.org/docs/python-interpreter-compatibility). Instead, it will "
            "use what you set.\n\n(Automatically setting the option allows Pants to partition your "
            "targets by their constraints, so that, for example, you can run MyPy on Python 2-only "
            "code and Python 3-only code at the same time. This feature may no longer work.)"
        )
    return bool(configured)


def config_path_globs(mypy: MyPy) -> PathGlobs:
    return PathGlobs(
        globs=[mypy.config] if mypy.config else [],
        glob_match_error_behavior=GlobMatchErrorBehavior.error,
        description_of_origin="the option `--mypy-config`",
    )


def determine_python_files(files: Iterable[str]) -> Tuple[str, ...]:
    """We run over all .py and .pyi files, but .pyi files take precedence.

    MyPy will error if we say to run over the same module with both its .py and .pyi files, so we
    must be careful to only use the .pyi stub.
    """
    result: OrderedSet[str] = OrderedSet()
    for f in files:
        if f.endswith(".pyi"):
            py_file = f[:-1]
            result.discard(py_file)
            result.add(f)
        elif f.endswith(".py"):
            pyi_file = f + "i"
            if pyi_file not in result:
                result.add(f)
    return tuple(result)


# MyPy searches for types for a package in packages containing a `py.types` marker file or else in
# a sibling `<package>-stubs` package as per PEP-0561. Going further than that PEP, MyPy restricts
# its search to `site-packages`. Since PEX deliberately isolates itself from `site-packages` as
# part of its raison d'être, we monkey-patch `site.getsitepackages` to look inside the scrubbed
# PEX sys.path before handing off to `mypy`. This will find dependencies installed in the
# `mypy.pex`, such as MyPy itself and any third-party plugins installed via
# `--mypy-extra-requirements`.
#
# We also include the values from our custom env var `EXTRACTED_WHEELS` in this monkey-patch. For
# user's third-party requirements, we don't include them in the `mypy.pex`, as the interpreter
# constraints for their own code may be different than what's used to run MyPy, and this would
# cause issues with Pex. Instead, we extract out the `.deps` folder from `requirements.pex`, and
# set the env var `EXTRACTED_WHEELS` to point to each entry. This allows MyPy to know about user's
# third-party requirements without having to set them on PYTHONPATH.
#
# Finally, we elide the values of PEX_EXTRA_SYS_PATH, which will point to user's first-party code's
# source roots. MyPy validates that the same paths are not available both in site-packages and
# PYTHONPATH, so we must not add this first-party code to site-packages. We use a heuristic of
# looking for relative paths, as all other entries will be absolute paths. (We can't directly look
# for PEX_EXTRA_SYS_PATH because Pex scrubs it.)
#
# See:
#   https://mypy.readthedocs.io/en/stable/installed_packages.html#installed-packages
#   https://www.python.org/dev/peps/pep-0561/#stub-only-packages
#   https://github.com/python/mypy/blob/f743b0af0f62ce4cf8612829e50310eb0a019724/mypy/sitepkgs.py#L22-L28
LAUNCHER_FILE = FileContent(
    "__pants_mypy_launcher.py",
    dedent(
        """\
        import os
        import runpy
        import site
        import sys

        site.getsitepackages = lambda: [
            *(p for p in sys.path if os.path.isabs(p)),
            *os.environ.get('EXTRACTED_WHEELS').split(os.pathsep),
        ]
        site.getusersitepackages = lambda: ''  # i.e, the CWD.

        runpy.run_module('mypy', run_name='__main__')
        """
    ).encode(),
)


@rule
async def mypy_typecheck_partition(partition: MyPyPartition, mypy: MyPy) -> TypecheckResult:
    plugin_target_addresses = await MultiGet(
        Get(Address, AddressInput, plugin_addr) for plugin_addr in mypy.source_plugins
    )

    plugin_transitive_targets_request = Get(TransitiveTargets, Addresses(plugin_target_addresses))
    plugin_transitive_targets, launcher_script = await MultiGet(
        plugin_transitive_targets_request, Get(Digest, CreateDigest([LAUNCHER_FILE]))
    )

    plugin_requirements = PexRequirements.create_from_requirement_fields(
        plugin_tgt[PythonRequirementsField]
        for plugin_tgt in plugin_transitive_targets.closure
        if plugin_tgt.has_field(PythonRequirementsField)
    )

    # If the user did not set `--python-version` already, we set it ourselves based on their code's
    # interpreter constraints. This determines what AST is used by MyPy.
    python_version = (
        None
        if partition.python_version_already_configured
        else partition.interpreter_constraints.minimum_python_version()
    )

    # MyPy requires 3.5+ to run, but uses the typed-ast library to work with 2.7, 3.4, 3.5, 3.6,
    # and 3.7. However, typed-ast does not understand 3.8, so instead we must run MyPy with
    # Python 3.8 when relevant. We only do this if <3.8 can't be used, as we don't want a
    # loose requirement like `>=3.6` to result in requiring Python 3.8, which would error if
    # 3.8 is not installed on the machine.
    tool_interpreter_constraints = PexInterpreterConstraints(
        ("CPython>=3.8",)
        if (
            mypy.options.is_default("interpreter_constraints")
            and partition.interpreter_constraints.requires_python38_or_newer()
        )
        else mypy.interpreter_constraints
    )

    plugin_sources_request = Get(
        PythonSourceFiles, PythonSourceFilesRequest(plugin_transitive_targets.closure)
    )
    typechecked_sources_request = Get(
        PythonSourceFiles, PythonSourceFilesRequest(partition.closure)
    )

    # Normally, this `requirements.pex` would be merged with mypy.pex via `--pex-path`. However,
    # this will cause a runtime error if the interpreter constraints are different between the
    # PEXes and they have incompatible wheels.
    #
    # Instead, we teach MyPy about the requirements by extracting the distributions from
    # requirements.pex and setting EXTRACTED_WHEELS, which our custom launcher script then
    # looks for.
    #
    # Conventionally, MyPy users might instead set `MYPYPATH` for this. However, doing this
    # results in type checking the requirements themselves.
    requirements_pex_request = Get(
        Pex,
        PexFromTargetsRequest,
        PexFromTargetsRequest.for_requirements(
            (addr for addr in partition.field_set_addresses),
            hardcoded_interpreter_constraints=partition.interpreter_constraints,
            internal_only=True,
        ),
    )
    mypy_pex_request = Get(
        Pex,
        PexRequest(
            output_filename="mypy.pex",
            internal_only=True,
            sources=launcher_script,
            requirements=PexRequirements(
                itertools.chain(mypy.all_requirements, plugin_requirements)
            ),
            interpreter_constraints=tool_interpreter_constraints,
            entry_point=PurePath(LAUNCHER_FILE.path).stem,
        ),
    )

    config_digest_request = Get(Digest, PathGlobs, config_path_globs(mypy))

    (
        plugin_sources,
        typechecked_sources,
        mypy_pex,
        requirements_pex,
        config_digest,
    ) = await MultiGet(
        plugin_sources_request,
        typechecked_sources_request,
        mypy_pex_request,
        requirements_pex_request,
        config_digest_request,
    )

    typechecked_srcs_snapshot = typechecked_sources.source_files.snapshot
    file_list_path = "__files.txt"
    python_files = "\n".join(
<<<<<<< HEAD
        f for f in typechecked_sources.source_files.snapshot.files if f.endswith((".py", ".pyi"))
=======
        determine_python_files(typechecked_sources.source_files.snapshot.files)
>>>>>>> a5fb27ac
    )
    create_file_list_request = Get(
        Digest,
        CreateDigest([FileContent(file_list_path, python_files.encode())]),
    )

    file_list_digest, extracted_pex_distributions = await MultiGet(
        create_file_list_request, Get(ExtractedPexDistributions, Pex, requirements_pex)
    )

    merged_input_files = await Get(
        Digest,
        MergeDigests(
            [
                file_list_digest,
                plugin_sources.source_files.snapshot.digest,
                typechecked_srcs_snapshot.digest,
                mypy_pex.digest,
                extracted_pex_distributions.digest,
                config_digest,
            ]
        ),
    )

    all_used_source_roots = sorted(
        set(itertools.chain(plugin_sources.source_roots, typechecked_sources.source_roots))
    )
    env = {
        "PEX_EXTRA_SYS_PATH": ":".join(all_used_source_roots),
        "EXTRACTED_WHEELS": ":".join(extracted_pex_distributions.wheel_directory_paths),
    }

    result = await Get(
        FallibleProcessResult,
        PexProcess(
            mypy_pex,
            argv=generate_argv(mypy, file_list_path=file_list_path, python_version=python_version),
            input_digest=merged_input_files,
            extra_env=env,
            description=f"Run MyPy on {pluralize(len(typechecked_srcs_snapshot.files), 'file')}.",
            level=LogLevel.DEBUG,
        ),
    )
    return TypecheckResult.from_fallible_process_result(
        result, partition_description=str(sorted(str(c) for c in partition.interpreter_constraints))
    )


# TODO(#10864): Improve performance, e.g. by leveraging the MyPy cache.
@rule(desc="Typecheck using MyPy", level=LogLevel.DEBUG)
async def mypy_typecheck(
    request: MyPyRequest, mypy: MyPy, python_setup: PythonSetup
) -> TypecheckResults:
    if mypy.skip:
        return TypecheckResults([], typechecker_name="MyPy")

    # We batch targets by their interpreter constraints to ensure, for example, that all Python 2
    # targets run together and all Python 3 targets run together. We can only do this by setting
    # the `--python-version` option, but we allow the user to set it as a safety valve. We warn if
    # they've set the option.
    config_content = await Get(DigestContents, PathGlobs, config_path_globs(mypy))
    python_version_configured = check_and_warn_if_python_version_configured(
        config=next(iter(config_content), None), args=mypy.args
    )

    # When determining how to batch by interpreter constraints, we must consider the entire
    # transitive closure to get the final resulting constraints.
    # TODO(#10863): Improve the performance of this.
    transitive_targets_per_field_set = await MultiGet(
        Get(TransitiveTargets, Addresses([field_set.address])) for field_set in request.field_sets
    )

    interpreter_constraints_to_transitive_targets = defaultdict(set)
    for transitive_targets in transitive_targets_per_field_set:
        interpreter_constraints = (
            PexInterpreterConstraints.create_from_compatibility_fields(
                (
                    tgt[PythonInterpreterCompatibility]
                    for tgt in transitive_targets.closure
                    if tgt.has_field(PythonInterpreterCompatibility)
                ),
                python_setup,
            )
            or PexInterpreterConstraints(mypy.interpreter_constraints)
        )
        interpreter_constraints_to_transitive_targets[interpreter_constraints].add(
            transitive_targets
        )

    partitions = []
    for interpreter_constraints, all_transitive_targets in sorted(
        interpreter_constraints_to_transitive_targets.items()
    ):
        combined_roots: OrderedSet[Address] = OrderedSet()
        combined_closure: OrderedSet[Target] = OrderedSet()
        for transitive_targets in all_transitive_targets:
            combined_roots.update(tgt.address for tgt in transitive_targets.roots)
            combined_closure.update(transitive_targets.closure)
        partitions.append(
            MyPyPartition(
                FrozenOrderedSet(combined_roots),
                FrozenOrderedSet(combined_closure),
                interpreter_constraints,
                python_version_already_configured=python_version_configured,
            )
        )

    partitioned_results = await MultiGet(
        Get(TypecheckResult, MyPyPartition, partition) for partition in partitions
    )
    return TypecheckResults(partitioned_results, typechecker_name="MyPy")


def rules():
    return [
        *collect_rules(),
        UnionRule(TypecheckRequest, MyPyRequest),
        *extract_pex.rules(),
        *pants_bin.rules(),
        *pex_from_targets.rules(),
    ]<|MERGE_RESOLUTION|>--- conflicted
+++ resolved
@@ -282,11 +282,7 @@
     typechecked_srcs_snapshot = typechecked_sources.source_files.snapshot
     file_list_path = "__files.txt"
     python_files = "\n".join(
-<<<<<<< HEAD
-        f for f in typechecked_sources.source_files.snapshot.files if f.endswith((".py", ".pyi"))
-=======
         determine_python_files(typechecked_sources.source_files.snapshot.files)
->>>>>>> a5fb27ac
     )
     create_file_list_request = Get(
         Digest,
