--- conflicted
+++ resolved
@@ -221,26 +221,11 @@
 
 
 def test_thirdparty_plugin(rule_runner: RuleRunner) -> None:
-<<<<<<< HEAD
     # NB: We install `django-stubs` both with `[mypy].extra_requirements` and
     # `[mypy].extra_type_stubs`. This awkwardness is because its used both as a plugin and
     # type stubs.
     rule_runner.write_files(
         {
-=======
-    # NB: We install `django-stubs` both with `[mypy].extra_requirements` and a user requirement
-    # (`python_requirement`). This awkwardness is because its used both as a plugin and
-    # type stubs.
-    rule_runner.write_files(
-        {
-            "BUILD": dedent(
-                """\
-                python_requirement(
-                    name='django', requirements=['Django==2.2.5', 'django-stubs==1.8.0'],
-                )
-                """
-            ),
->>>>>>> 06f0727a
             f"{PACKAGE}/settings.py": dedent(
                 """\
                 from django.urls import URLPattern
