--- conflicted
+++ resolved
@@ -87,18 +87,10 @@
         Pex,
         PexRequest(
             output_filename="isort.pex",
-<<<<<<< HEAD
             distributed_to_users=False,
-            requirements=PexRequirements(isort.get_requirement_specs()),
-            interpreter_constraints=PexInterpreterConstraints(
-                isort.default_interpreter_constraints
-            ),
-            entry_point=isort.get_entry_point(),
-=======
             requirements=PexRequirements(isort.all_requirements),
             interpreter_constraints=PexInterpreterConstraints(isort.interpreter_constraints),
             entry_point=isort.entry_point,
->>>>>>> 95b3cbf8
         ),
     )
 
