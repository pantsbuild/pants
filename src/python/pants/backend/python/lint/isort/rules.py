# Copyright 2019 Pants project contributors (see CONTRIBUTORS.md).
# Licensed under the Apache License, Version 2.0 (see LICENSE).
from __future__ import annotations

from dataclasses import dataclass
from typing import Tuple

from pants.backend.python.lint.isort.skip_field import SkipIsortField
from pants.backend.python.lint.isort.subsystem import Isort
from pants.backend.python.target_types import PythonSourceField
from pants.backend.python.util_rules import pex
from pants.backend.python.util_rules.pex import PexRequest, PexResolveInfo, VenvPex, VenvPexProcess
from pants.core.goals.fmt import FmtResult, FmtTargetsRequest, Partitions
from pants.core.util_rules.config_files import ConfigFiles, ConfigFilesRequest
from pants.engine.fs import Digest, MergeDigests
from pants.engine.internals.native_engine import Snapshot
from pants.engine.process import ProcessResult
from pants.engine.rules import Get, MultiGet, collect_rules, rule
from pants.engine.target import FieldSet, Target
from pants.util.logging import LogLevel
from pants.util.strutil import pluralize


@dataclass(frozen=True)
class IsortFieldSet(FieldSet):
    required_fields = (PythonSourceField,)

    source: PythonSourceField

    @classmethod
    def opt_out(cls, tgt: Target) -> bool:
        return tgt.get(SkipIsortField).value


class IsortRequest(FmtTargetsRequest):
    field_set_type = IsortFieldSet
    tool_name = Isort.options_scope


def generate_argv(
    source_files: tuple[str, ...], isort: Isort, *, is_isort5: bool
) -> Tuple[str, ...]:
    args = [*isort.args]
    if is_isort5 and len(isort.config) == 1:
        explicitly_configured_config_args = [
            arg
            for arg in isort.args
            if (
                arg.startswith("--sp")
                or arg.startswith("--settings-path")
                or arg.startswith("--settings-file")
                or arg.startswith("--settings")
            )
        ]
        # TODO: Deprecate manually setting this option, but wait until we deprecate
        #  `[isort].config` to be a string rather than list[str] option.
        if not explicitly_configured_config_args:
            args.append(f"--settings={isort.config[0]}")
    args.extend(source_files)
    return tuple(args)


@rule
async def partition_isort(request: IsortRequest.PartitionRequest, isort: Isort) -> Partitions:
    return (
        Partitions()
        if isort.skip
        else Partitions.single_partition(
            field_set.source.file_path for field_set in request.field_sets
        )
    )


@rule(desc="Format with isort", level=LogLevel.DEBUG)
async def isort_fmt(request: IsortRequest.SubPartition, isort: Isort) -> FmtResult:
    isort_pex_get = Get(VenvPex, PexRequest, isort.to_pex_request())
    config_files_get = Get(
        ConfigFiles, ConfigFilesRequest, isort.config_request(request.snapshot.dirs)
    )
    isort_pex, config_files = await MultiGet(isort_pex_get, config_files_get)

    # Isort 5+ changes how config files are handled. Determine which semantics we should use.
    is_isort5 = False
    if isort.config:
        isort_pex_info = await Get(PexResolveInfo, VenvPex, isort_pex)
        isort_info = isort_pex_info.find("isort")
        is_isort5 = isort_info is not None and isort_info.version.major >= 5

    input_digest = await Get(
        Digest, MergeDigests((request.snapshot.digest, config_files.snapshot.digest))
    )

    result = await Get(
        ProcessResult,
        VenvPexProcess(
            isort_pex,
            argv=generate_argv(request.files, isort, is_isort5=is_isort5),
            input_digest=input_digest,
            output_files=request.files,
            description=f"Run isort on {pluralize(len(request.files), 'file')}.",
            level=LogLevel.DEBUG,
        ),
    )
    output_snapshot = await Get(Snapshot, Digest, result.output_digest)
    return FmtResult.create(
        result,
<<<<<<< HEAD
        snapshot,
        output_snapshot,
        strip_chroot_path=True,
        formatter_name=IsortRequest.tool_name,
=======
        request.snapshot,
        output_snapshot,
        strip_chroot_path=True,
        formatter_name=IsortRequest.name,
>>>>>>> 61701de5
    )


def rules():
    return [
        *collect_rules(),
        *IsortRequest.registration_rules(),
        *pex.rules(),
    ]<|MERGE_RESOLUTION|>--- conflicted
+++ resolved
@@ -104,17 +104,10 @@
     output_snapshot = await Get(Snapshot, Digest, result.output_digest)
     return FmtResult.create(
         result,
-<<<<<<< HEAD
-        snapshot,
+        request.snapshot,
         output_snapshot,
         strip_chroot_path=True,
         formatter_name=IsortRequest.tool_name,
-=======
-        request.snapshot,
-        output_snapshot,
-        strip_chroot_path=True,
-        formatter_name=IsortRequest.name,
->>>>>>> 61701de5
     )
 
 
