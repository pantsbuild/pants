--- conflicted
+++ resolved
@@ -65,11 +65,7 @@
     )
     output_snapshot = await Get(Snapshot, Digest, result.output_digest)
     return FmtResult.create(
-<<<<<<< HEAD
-        result, snapshot, output_snapshot, formatter_name=PyUpgradeRequest.tool_name
-=======
-        result, request.snapshot, output_snapshot, formatter_name=PyUpgradeRequest.name
->>>>>>> 61701de5
+        result, request.snapshot, output_snapshot, formatter_name=PyUpgradeRequest.tool_name
     )
 
 
