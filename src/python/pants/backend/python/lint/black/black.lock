--- conflicted
+++ resolved
@@ -422,11 +422,7 @@
     "typing-extensions>=3.10.0.0; python_version < \"3.10\""
   ],
   "requires_python": [
-<<<<<<< HEAD
-    "CPython<4,>=3.9"
-=======
     "CPython<3.15,>=3.9"
->>>>>>> e5ee289f
   ],
   "resolver_version": "pip-2020-resolver",
   "style": "universal",
