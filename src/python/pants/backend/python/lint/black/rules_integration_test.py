--- conflicted
+++ resolved
@@ -63,33 +63,9 @@
     )
     lint_target = BlackTarget(target_adaptor)
     fmt_target = BlackTarget(target_adaptor, prior_formatter_result_digest=input_snapshot.directory_digest)
-<<<<<<< HEAD
-    black_subsystem = global_subsystem_instance(
-      Black, options={Black.options_scope: {
-        "config": "pyproject.toml" if config else None,
-        "args": [passthrough_args] if passthrough_args else [],
-        "skip": skip,
-      }}
-    )
-    python_subsystems = [
-      PythonNativeCode.global_instance(),
-      PythonSetup.global_instance(),
-      SubprocessEnvironment.global_instance(),
-    ]
-    black_setup = self.request_single_product(
-      BlackSetup, Params(black_subsystem, *python_subsystems)
-    )
-    lint_result = self.request_single_product(
-      LintResult, Params(lint_target, black_setup, *python_subsystems)
-    )
-    fmt_result = self.request_single_product(
-      FmtResult, Params(fmt_target, black_setup, *python_subsystems)
-    )
-=======
     options_bootstrapper = create_options_bootstrapper(args=args)
     lint_result = self.request_single_product(LintResult, Params(lint_target, options_bootstrapper))
     fmt_result = self.request_single_product(FmtResult, Params(fmt_target, options_bootstrapper))
->>>>>>> 7dc88ff1
     return lint_result, fmt_result
 
   def get_digest(self, source_files: List[FileContent]) -> Digest:
@@ -127,11 +103,7 @@
 
   def test_respects_passthrough_args(self) -> None:
     lint_result, fmt_result = self.run_black(
-<<<<<<< HEAD
-      [self.needs_config_source], passthrough_args="--skip-string-normalization"
-=======
       [self.needs_config_source], passthrough_args="--skip-string-normalization",
->>>>>>> 7dc88ff1
     )
     assert lint_result.exit_code == 0
     assert "1 file would be left unchanged" in lint_result.stderr
