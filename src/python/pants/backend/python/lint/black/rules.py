--- conflicted
+++ resolved
@@ -67,17 +67,10 @@
     output_snapshot = await Get(Snapshot, Digest, result.output_digest)
     return FmtResult.create(
         result,
-<<<<<<< HEAD
-        snapshot,
+        request.snapshot,
         output_snapshot,
         strip_chroot_path=True,
         formatter_name=BlackRequest.tool_name,
-=======
-        request.snapshot,
-        output_snapshot,
-        strip_chroot_path=True,
-        formatter_name=BlackRequest.name,
->>>>>>> 61701de5
     )
 
 
