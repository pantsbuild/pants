# Copyright 2019 Pants project contributors (see CONTRIBUTORS.md).
# Licensed under the Apache License, Version 2.0 (see LICENSE).

import re
from dataclasses import dataclass
from pathlib import PurePath
from typing import Tuple

from pants.backend.python.lint.black.subsystem import Black
from pants.backend.python.lint.python_fmt import PythonFmtRequest
from pants.backend.python.rules import download_pex_bin, pex
from pants.backend.python.rules.hermetic_pex import PexEnvironment
from pants.backend.python.rules.pex import (
    Pex,
    PexInterpreterConstraints,
    PexRequest,
    PexRequirements,
)
from pants.backend.python.subsystems import python_native_code, subprocess_environment
from pants.backend.python.subsystems.subprocess_environment import SubprocessEnvironment
from pants.backend.python.target_types import PythonSources
from pants.core.goals.fmt import FmtResult
from pants.core.goals.lint import LintRequest, LintResult, LintResults
from pants.core.util_rules import determine_source_files, strip_source_roots
from pants.core.util_rules.determine_source_files import (
    AllSourceFilesRequest,
    SourceFiles,
    SpecifiedSourceFilesRequest,
)
from pants.engine.fs import EMPTY_SNAPSHOT, Digest, GlobMatchErrorBehavior, MergeDigests, PathGlobs
from pants.engine.process import FallibleProcessResult, Process, ProcessResult
from pants.engine.rules import Get, MultiGet, collect_rules, rule
from pants.engine.target import FieldSetWithOrigin
from pants.engine.unions import UnionRule
from pants.util.strutil import pluralize


@dataclass(frozen=True)
class BlackFieldSet(FieldSetWithOrigin):
    required_fields = (PythonSources,)

    sources: PythonSources


class BlackRequest(PythonFmtRequest, LintRequest):
    field_set_type = BlackFieldSet


@dataclass(frozen=True)
class SetupRequest:
    request: BlackRequest
    check_only: bool


@dataclass(frozen=True)
class Setup:
    process: Process
    original_digest: Digest


def generate_args(
    *, specified_source_files: SourceFiles, black: Black, check_only: bool,
) -> Tuple[str, ...]:
    args = []
    if check_only:
        args.append("--check")
    if black.config:
        args.extend(["--config", black.config])
    args.extend(black.args)
    # NB: For some reason, Black's --exclude option only works on recursive invocations, meaning
    # calling Black on a directory(s) and letting it auto-discover files. However, we don't want
    # Black to run over everything recursively under the directory of our target, as Black should
    # only touch files directly specified. We can use `--include` to ensure that Black only
    # operates on the files we actually care about.
    args.extend(["--include", "|".join(re.escape(f) for f in specified_source_files.files)])
    args.extend(PurePath(f).parent.as_posix() for f in specified_source_files.files)
    return tuple(args)


@rule
async def setup(
    setup_request: SetupRequest,
    black: Black,
    pex_environment: PexEnvironment,
    subprocess_environment: SubprocessEnvironment,
) -> Setup:
    requirements_pex_request = Get(
        Pex,
        PexRequest(
            output_filename="black.pex",
<<<<<<< HEAD
            distributed_to_users=False,
            requirements=PexRequirements(black.get_requirement_specs()),
            interpreter_constraints=PexInterpreterConstraints(
                black.default_interpreter_constraints
            ),
            entry_point=black.get_entry_point(),
=======
            requirements=PexRequirements(black.all_requirements),
            interpreter_constraints=PexInterpreterConstraints(black.interpreter_constraints),
            entry_point=black.entry_point,
>>>>>>> 95b3cbf8
        ),
    )

    config_digest_request = Get(
        Digest,
        PathGlobs(
            globs=[black.config] if black.config else [],
            glob_match_error_behavior=GlobMatchErrorBehavior.error,
            description_of_origin="the option `--black-config`",
        ),
    )

    all_source_files_request = Get(
        SourceFiles,
        AllSourceFilesRequest(field_set.sources for field_set in setup_request.request.field_sets),
    )
    specified_source_files_request = Get(
        SourceFiles,
        SpecifiedSourceFilesRequest(
            (field_set.sources, field_set.origin) for field_set in setup_request.request.field_sets
        ),
    )

    requests = requirements_pex_request, config_digest_request, specified_source_files_request
    all_source_files, requirements_pex, config_digest, specified_source_files = (
        await MultiGet(all_source_files_request, *requests)
        if setup_request.request.prior_formatter_result is None
        else (SourceFiles(EMPTY_SNAPSHOT), *await MultiGet(*requests))
    )
    all_source_files_snapshot = (
        all_source_files.snapshot
        if setup_request.request.prior_formatter_result is None
        else setup_request.request.prior_formatter_result
    )

    input_digest = await Get(
        Digest,
        MergeDigests((all_source_files_snapshot.digest, requirements_pex.digest, config_digest)),
    )

    address_references = ", ".join(
        sorted(field_set.address.reference() for field_set in setup_request.request.field_sets)
    )

    process = requirements_pex.create_process(
        pex_environment=pex_environment,
        subprocess_environment=subprocess_environment,
        pex_path="./black.pex",
        pex_args=generate_args(
            specified_source_files=specified_source_files,
            black=black,
            check_only=setup_request.check_only,
        ),
        input_digest=input_digest,
        output_files=all_source_files_snapshot.files,
        description=(
            f"Run Black on {pluralize(len(setup_request.request.field_sets), 'target')}: {address_references}."
        ),
    )
    return Setup(process, original_digest=all_source_files_snapshot.digest)


@rule(desc="Format using Black")
async def black_fmt(field_sets: BlackRequest, black: Black) -> FmtResult:
    if black.skip:
        return FmtResult.noop()
    setup = await Get(Setup, SetupRequest(field_sets, check_only=False))
    result = await Get(ProcessResult, Process, setup.process)
    return FmtResult.from_process_result(
        result,
        original_digest=setup.original_digest,
        formatter_name="Black",
        strip_chroot_path=True,
    )


@rule(desc="Lint using Black")
async def black_lint(field_sets: BlackRequest, black: Black) -> LintResults:
    if black.skip:
        return LintResults()
    setup = await Get(Setup, SetupRequest(field_sets, check_only=True))
    result = await Get(FallibleProcessResult, Process, setup.process)
    return LintResults(
        [
            LintResult.from_fallible_process_result(
                result, linter_name="Black", strip_chroot_path=True
            )
        ]
    )


def rules():
    return [
        *collect_rules(),
        UnionRule(PythonFmtRequest, BlackRequest),
        UnionRule(LintRequest, BlackRequest),
        *download_pex_bin.rules(),
        *determine_source_files.rules(),
        *pex.rules(),
        *python_native_code.rules(),
        *strip_source_roots.rules(),
        *subprocess_environment.rules(),
    ]<|MERGE_RESOLUTION|>--- conflicted
+++ resolved
@@ -88,18 +88,10 @@
         Pex,
         PexRequest(
             output_filename="black.pex",
-<<<<<<< HEAD
             distributed_to_users=False,
-            requirements=PexRequirements(black.get_requirement_specs()),
-            interpreter_constraints=PexInterpreterConstraints(
-                black.default_interpreter_constraints
-            ),
-            entry_point=black.get_entry_point(),
-=======
             requirements=PexRequirements(black.all_requirements),
             interpreter_constraints=PexInterpreterConstraints(black.interpreter_constraints),
             entry_point=black.entry_point,
->>>>>>> 95b3cbf8
         ),
     )
 
