--- conflicted
+++ resolved
@@ -13,10 +13,7 @@
     options_scope = "docformatter"
     default_version = "docformatter>=1.3.1,<1.4"
     default_entry_point = "docformatter:main"
-<<<<<<< HEAD
-=======
     register_interpreter_constraints = True
->>>>>>> 9aec06fa
     default_interpreter_constraints = ["CPython==2.7.*", "CPython>=3.4,<3.9"]
 
     @classmethod
