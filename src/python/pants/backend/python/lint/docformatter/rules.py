# Copyright 2020 Pants project contributors (see CONTRIBUTORS.md).
# Licensed under the Apache License, Version 2.0 (see LICENSE).

from dataclasses import dataclass
from typing import Tuple

from pants.backend.python.lint.docformatter.subsystem import Docformatter
from pants.backend.python.lint.python_fmt import PythonFmtRequest
from pants.backend.python.rules import download_pex_bin, pex
from pants.backend.python.rules.hermetic_pex import PexEnvironment
from pants.backend.python.rules.pex import (
    Pex,
    PexInterpreterConstraints,
    PexRequest,
    PexRequirements,
)
from pants.backend.python.subsystems import python_native_code, subprocess_environment
from pants.backend.python.subsystems.subprocess_environment import SubprocessEnvironment
from pants.backend.python.target_types import PythonSources
from pants.core.goals.fmt import FmtResult
from pants.core.goals.lint import LintRequest, LintResult, LintResults
from pants.core.util_rules import determine_source_files, strip_source_roots
from pants.core.util_rules.determine_source_files import (
    AllSourceFilesRequest,
    SourceFiles,
    SpecifiedSourceFilesRequest,
)
from pants.engine.fs import EMPTY_SNAPSHOT, Digest, MergeDigests
from pants.engine.process import FallibleProcessResult, Process, ProcessResult
from pants.engine.rules import Get, MultiGet, collect_rules, rule
from pants.engine.target import FieldSetWithOrigin
from pants.engine.unions import UnionRule
from pants.util.strutil import pluralize


@dataclass(frozen=True)
class DocformatterFieldSet(FieldSetWithOrigin):
    required_fields = (PythonSources,)

    sources: PythonSources


class DocformatterRequest(PythonFmtRequest, LintRequest):
    field_set_type = DocformatterFieldSet


@dataclass(frozen=True)
class SetupRequest:
    request: DocformatterRequest
    check_only: bool


@dataclass(frozen=True)
class Setup:
    process: Process
    original_digest: Digest


def generate_args(
    *, specified_source_files: SourceFiles, docformatter: Docformatter, check_only: bool,
) -> Tuple[str, ...]:
    return (
        "--check" if check_only else "--in-place",
        *docformatter.args,
        *specified_source_files.files,
    )


@rule
async def setup(
    setup_request: SetupRequest,
    docformatter: Docformatter,
    pex_environment: PexEnvironment,
    subprocess_environment: SubprocessEnvironment,
) -> Setup:
    requirements_pex_request = Get(
        Pex,
        PexRequest(
            output_filename="docformatter.pex",
<<<<<<< HEAD
            distributed_to_users=False,
            requirements=PexRequirements(docformatter.get_requirement_specs()),
            interpreter_constraints=PexInterpreterConstraints(
                docformatter.default_interpreter_constraints
            ),
            entry_point=docformatter.get_entry_point(),
=======
            requirements=PexRequirements(docformatter.all_requirements),
            interpreter_constraints=PexInterpreterConstraints(docformatter.interpreter_constraints),
            entry_point=docformatter.entry_point,
>>>>>>> 95b3cbf8
        ),
    )

    all_source_files_request = Get(
        SourceFiles,
        AllSourceFilesRequest(field_set.sources for field_set in setup_request.request.field_sets),
    )
    specified_source_files_request = Get(
        SourceFiles,
        SpecifiedSourceFilesRequest(
            (field_set.sources, field_set.origin) for field_set in setup_request.request.field_sets
        ),
    )

    requests = requirements_pex_request, specified_source_files_request
    all_source_files, requirements_pex, specified_source_files = (
        await MultiGet(all_source_files_request, *requests)
        if setup_request.request.prior_formatter_result is None
        else (SourceFiles(EMPTY_SNAPSHOT), *await MultiGet(*requests))
    )
    all_source_files_snapshot = (
        all_source_files.snapshot
        if setup_request.request.prior_formatter_result is None
        else setup_request.request.prior_formatter_result
    )

    input_digest = await Get(
        Digest, MergeDigests((all_source_files_snapshot.digest, requirements_pex.digest))
    )

    address_references = ", ".join(
        sorted(field_set.address.reference() for field_set in setup_request.request.field_sets)
    )

    process = requirements_pex.create_process(
        pex_environment=pex_environment,
        subprocess_environment=subprocess_environment,
        pex_path="./docformatter.pex",
        pex_args=generate_args(
            specified_source_files=specified_source_files,
            docformatter=docformatter,
            check_only=setup_request.check_only,
        ),
        input_digest=input_digest,
        output_files=all_source_files_snapshot.files,
        description=(
            f"Run Docformatter on {pluralize(len(setup_request.request.field_sets), 'target')}: "
            f"{address_references}."
        ),
    )
    return Setup(process, original_digest=all_source_files_snapshot.digest)


@rule(desc="Format Python docstrings with docformatter")
async def docformatter_fmt(request: DocformatterRequest, docformatter: Docformatter) -> FmtResult:
    if docformatter.skip:
        return FmtResult.noop()
    setup = await Get(Setup, SetupRequest(request, check_only=False))
    result = await Get(ProcessResult, Process, setup.process)
    return FmtResult.from_process_result(
        result, original_digest=setup.original_digest, formatter_name="Docformatter"
    )


@rule(desc="Lint Python docstrings with docformatter")
async def docformatter_lint(
    request: DocformatterRequest, docformatter: Docformatter
) -> LintResults:
    if docformatter.skip:
        return LintResults()
    setup = await Get(Setup, SetupRequest(request, check_only=True))
    result = await Get(FallibleProcessResult, Process, setup.process)
    return LintResults(
        [LintResult.from_fallible_process_result(result, linter_name="Docformatter")]
    )


def rules():
    return [
        *collect_rules(),
        UnionRule(PythonFmtRequest, DocformatterRequest),
        UnionRule(LintRequest, DocformatterRequest),
        *download_pex_bin.rules(),
        *determine_source_files.rules(),
        *pex.rules(),
        *python_native_code.rules(),
        *strip_source_roots.rules(),
        *subprocess_environment.rules(),
    ]<|MERGE_RESOLUTION|>--- conflicted
+++ resolved
@@ -77,18 +77,10 @@
         Pex,
         PexRequest(
             output_filename="docformatter.pex",
-<<<<<<< HEAD
             distributed_to_users=False,
-            requirements=PexRequirements(docformatter.get_requirement_specs()),
-            interpreter_constraints=PexInterpreterConstraints(
-                docformatter.default_interpreter_constraints
-            ),
-            entry_point=docformatter.get_entry_point(),
-=======
             requirements=PexRequirements(docformatter.all_requirements),
             interpreter_constraints=PexInterpreterConstraints(docformatter.interpreter_constraints),
             entry_point=docformatter.entry_point,
->>>>>>> 95b3cbf8
         ),
     )
 
