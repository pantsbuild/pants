--- conflicted
+++ resolved
@@ -88,12 +88,8 @@
         Pex,
         PexRequest(
             output_filename="flake8.pex",
-<<<<<<< HEAD
             distributed_to_users=False,
-            requirements=PexRequirements(flake8.get_requirement_specs()),
-=======
             requirements=PexRequirements(flake8.all_requirements),
->>>>>>> 95b3cbf8
             interpreter_constraints=(
                 partition.interpreter_constraints
                 or PexInterpreterConstraints(flake8.interpreter_constraints)
