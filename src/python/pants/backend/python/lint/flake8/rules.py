# Copyright 2019 Pants project contributors (see CONTRIBUTORS.md).
# Licensed under the Apache License, Version 2.0 (see LICENSE).

from dataclasses import dataclass
from typing import Optional, Tuple

from pants.backend.python.lint.flake8.subsystem import Flake8
from pants.backend.python.rules import download_pex_bin, pex
from pants.backend.python.rules.hermetic_pex import PexEnvironment
from pants.backend.python.rules.pex import (
    Pex,
    PexInterpreterConstraints,
    PexRequest,
    PexRequirements,
)
from pants.backend.python.subsystems import python_native_code, subprocess_environment
from pants.backend.python.subsystems.subprocess_environment import SubprocessEnvironment
from pants.backend.python.target_types import PythonInterpreterCompatibility, PythonSources
from pants.core.goals.lint import (
    LintRequest,
    LintResult,
    LintResultFile,
    LintResults,
    LintSubsystem,
)
from pants.core.util_rules import determine_source_files, strip_source_roots
from pants.core.util_rules.determine_source_files import (
    AllSourceFilesRequest,
    SourceFiles,
    SpecifiedSourceFilesRequest,
)
from pants.engine.fs import (
    Digest,
    DigestSubset,
    GlobMatchErrorBehavior,
    MergeDigests,
    PathGlobs,
    Snapshot,
)
from pants.engine.process import FallibleProcessResult, Process
from pants.engine.rules import Get, MultiGet, collect_rules, rule
from pants.engine.target import FieldSetWithOrigin
from pants.engine.unions import UnionRule
from pants.python.python_setup import PythonSetup
from pants.util.strutil import pluralize


@dataclass(frozen=True)
class Flake8FieldSet(FieldSetWithOrigin):
    required_fields = (PythonSources,)

    sources: PythonSources
    compatibility: PythonInterpreterCompatibility


class Flake8Request(LintRequest):
    field_set_type = Flake8FieldSet


@dataclass(frozen=True)
class Flake8Partition:
    field_sets: Tuple[Flake8FieldSet, ...]
    interpreter_constraints: PexInterpreterConstraints


def generate_args(
    *, specified_source_files: SourceFiles, flake8: Flake8, output_file: Optional[str]
) -> Tuple[str, ...]:
    args = []
    if flake8.config:
        args.append(f"--config={flake8.config}")
    if output_file:
        args.append(f"--output-file={output_file}")
    args.extend(flake8.args)
    args.extend(specified_source_files.files)
    return tuple(args)


@rule
async def flake8_lint_partition(
    partition: Flake8Partition,
    flake8: Flake8,
    lint_subsystem: LintSubsystem,
<<<<<<< HEAD
    pex_environment: PexEnvironment,
    subprocess_encoding_environment: SubprocessEncodingEnvironment,
=======
    python_setup: PythonSetup,
    subprocess_environment: SubprocessEnvironment,
>>>>>>> a11f5f60
) -> LintResult:
    requirements_pex_request = Get(
        Pex,
        PexRequest(
            output_filename="flake8.pex",
            requirements=PexRequirements(flake8.all_requirements),
            interpreter_constraints=(
                partition.interpreter_constraints
                or PexInterpreterConstraints(flake8.interpreter_constraints)
            ),
            entry_point=flake8.entry_point,
        ),
    )

    config_digest_request = Get(
        Digest,
        PathGlobs(
            globs=[flake8.config] if flake8.config else [],
            glob_match_error_behavior=GlobMatchErrorBehavior.error,
            description_of_origin="the option `--flake8-config`",
        ),
    )

    all_source_files_request = Get(
        SourceFiles, AllSourceFilesRequest(field_set.sources for field_set in partition.field_sets)
    )
    specified_source_files_request = Get(
        SourceFiles,
        SpecifiedSourceFilesRequest(
            (field_set.sources, field_set.origin) for field_set in partition.field_sets
        ),
    )

    requirements_pex, config_digest, all_source_files, specified_source_files = await MultiGet(
        requirements_pex_request,
        config_digest_request,
        all_source_files_request,
        specified_source_files_request,
    )

    input_digest = await Get(
        Digest,
        MergeDigests((all_source_files.snapshot.digest, requirements_pex.digest, config_digest)),
    )

    address_references = ", ".join(
        sorted(field_set.address.reference() for field_set in partition.field_sets)
    )
    report_path = (
        lint_subsystem.reports_dir / "flake8_report.txt" if lint_subsystem.reports_dir else None
    )
    args = generate_args(
        specified_source_files=specified_source_files,
        flake8=flake8,
        output_file=report_path.name if report_path else None,
    )
    process = requirements_pex.create_process(
<<<<<<< HEAD
        pex_environment=pex_environment,
        subprocess_encoding_environment=subprocess_encoding_environment,
=======
        python_setup=python_setup,
        subprocess_environment=subprocess_environment,
>>>>>>> a11f5f60
        pex_path="./flake8.pex",
        pex_args=args,
        output_files=(report_path.name,) if report_path else None,
        input_digest=input_digest,
        description=(
            f"Run Flake8 on {pluralize(len(partition.field_sets), 'target')}: {address_references}."
        ),
    )
    result = await Get(FallibleProcessResult, Process, process)

    results_file = None
    if report_path:
        report_file_snapshot = await Get(
            Snapshot, DigestSubset(result.output_digest, PathGlobs([report_path.name]))
        )
        if len(report_file_snapshot.files) != 1:
            raise Exception(f"Unexpected report file snapshot: {report_file_snapshot.files}")
        results_file = LintResultFile(output_path=report_path, digest=report_file_snapshot.digest)

    return LintResult.from_fallible_process_result(
        result, linter_name="Flake8", results_file=results_file
    )


@rule(desc="Lint using Flake8")
async def flake8_lint(
    request: Flake8Request, flake8: Flake8, python_setup: PythonSetup
) -> LintResults:
    if flake8.skip:
        return LintResults()

    # NB: Flake8 output depends upon which Python interpreter version it's run with
    # (http://flake8.pycqa.org/en/latest/user/invocation.html). We batch targets by their
    # constraints to ensure, for example, that all Python 2 targets run together and all Python 3
    # targets run together.
    constraints_to_field_sets = PexInterpreterConstraints.group_field_sets_by_constraints(
        request.field_sets, python_setup
    )
    partitioned_results = await MultiGet(
        Get(LintResult, Flake8Partition(partition_field_sets, partition_compatibility))
        for partition_compatibility, partition_field_sets in constraints_to_field_sets.items()
    )
    return LintResults(partitioned_results)


def rules():
    return [
        *collect_rules(),
        UnionRule(LintRequest, Flake8Request),
        *download_pex_bin.rules(),
        *determine_source_files.rules(),
        *pex.rules(),
        *python_native_code.rules(),
        *strip_source_roots.rules(),
        *subprocess_environment.rules(),
    ]<|MERGE_RESOLUTION|>--- conflicted
+++ resolved
@@ -81,13 +81,8 @@
     partition: Flake8Partition,
     flake8: Flake8,
     lint_subsystem: LintSubsystem,
-<<<<<<< HEAD
     pex_environment: PexEnvironment,
-    subprocess_encoding_environment: SubprocessEncodingEnvironment,
-=======
-    python_setup: PythonSetup,
     subprocess_environment: SubprocessEnvironment,
->>>>>>> a11f5f60
 ) -> LintResult:
     requirements_pex_request = Get(
         Pex,
@@ -145,13 +140,8 @@
         output_file=report_path.name if report_path else None,
     )
     process = requirements_pex.create_process(
-<<<<<<< HEAD
         pex_environment=pex_environment,
-        subprocess_encoding_environment=subprocess_encoding_environment,
-=======
-        python_setup=python_setup,
         subprocess_environment=subprocess_environment,
->>>>>>> a11f5f60
         pex_path="./flake8.pex",
         pex_args=args,
         output_files=(report_path.name,) if report_path else None,
