--- conflicted
+++ resolved
@@ -150,19 +150,11 @@
     results_file = None
     if report_path:
         report_file_snapshot = await Get(
-<<<<<<< HEAD
-            Snapshot, DigestSubset(result.output_digest, PathGlobs([output_path.name]))
+            Snapshot, DigestSubset(result.output_digest, PathGlobs([report_path.name]))
         )
         if len(report_file_snapshot.files) != 1:
             raise Exception(f"Unexpected report file snapshot: {report_file_snapshot.files}")
-        results_file = LintResultFile(output_path=output_path, digest=report_file_snapshot.digest)
-=======
-            Snapshot, SnapshotSubset(result.output_digest, PathGlobs([report_path.name]))
-        )
-        if report_file_snapshot.is_empty or len(report_file_snapshot.files) != 1:
-            raise Exception(f"Unexpected report file snapshot: {report_file_snapshot}")
         results_file = LintResultFile(output_path=report_path, digest=report_file_snapshot.digest)
->>>>>>> 9ca7b52b
 
     return LintResult.from_fallible_process_result(
         result, linter_name="Flake8", results_file=results_file
