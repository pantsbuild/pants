--- conflicted
+++ resolved
@@ -68,16 +68,6 @@
         compatibility=[interpreter_constraints] if interpreter_constraints else None,
       )
     )
-<<<<<<< HEAD
-    flake8_subsystem = global_subsystem_instance(
-      Flake8, options={Flake8.options_scope: {
-        "config": ".flake8" if config else None,
-        "args": [passthrough_args] if passthrough_args else [],
-        "skip": skip,
-      }}
-    )
-=======
->>>>>>> 7dc88ff1
     return self.request_single_product(
       LintResult, Params(target, create_options_bootstrapper(args=args)),
     )
