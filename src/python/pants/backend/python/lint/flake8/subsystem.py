--- conflicted
+++ resolved
@@ -14,10 +14,6 @@
     default_version = "flake8>=3.7.9,<3.9"
     default_extra_requirements = ["setuptools<45"]  # NB: `<45` is for Python 2 support
     default_entry_point = "flake8"
-<<<<<<< HEAD
-    register_interpreter_constraints = False
-=======
->>>>>>> 9aec06fa
 
     @classmethod
     def register_options(cls, register):
