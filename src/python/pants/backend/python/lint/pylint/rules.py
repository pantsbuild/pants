--- conflicted
+++ resolved
@@ -111,13 +111,8 @@
 async def pylint_lint_partition(
     partition: PylintPartition,
     pylint: Pylint,
-<<<<<<< HEAD
     pex_environment: PexEnvironment,
-    subprocess_encoding_environment: SubprocessEncodingEnvironment,
-=======
-    python_setup: PythonSetup,
     subprocess_environment: SubprocessEnvironment,
->>>>>>> a11f5f60
 ) -> LintResult:
     # We build one PEX with Pylint requirements and another with all direct 3rd-party dependencies.
     # Splitting this into two PEXes gives us finer-grained caching. We then merge via `--pex-path`.
@@ -237,13 +232,8 @@
     )
 
     process = pylint_runner_pex.create_process(
-<<<<<<< HEAD
         pex_environment=pex_environment,
-        subprocess_encoding_environment=subprocess_encoding_environment,
-=======
-        python_setup=python_setup,
         subprocess_environment=subprocess_environment,
->>>>>>> a11f5f60
         pex_path="./pylint_runner.pex",
         env={"PEX_EXTRA_SYS_PATH": ":".join(pythonpath)},
         pex_args=generate_args(specified_source_files=specified_source_files, pylint=pylint),
