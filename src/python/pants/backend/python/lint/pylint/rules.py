# Copyright 2020 Pants project contributors (see CONTRIBUTORS.md).
# Licensed under the Apache License, Version 2.0 (see LICENSE).

import itertools
from collections import defaultdict
from dataclasses import dataclass
from typing import Iterable, Tuple

from pants.backend.python.lint.pylint.subsystem import Pylint
from pants.backend.python.rules import download_pex_bin, pex, python_sources
from pants.backend.python.rules.pex import (
    Pex,
    PexInterpreterConstraints,
    PexRequest,
    PexRequirements,
)
from pants.backend.python.rules.python_sources import StrippedPythonSources
from pants.backend.python.subsystems import python_native_code, subprocess_environment
from pants.backend.python.subsystems.subprocess_environment import SubprocessEncodingEnvironment
from pants.backend.python.target_types import (
    PythonInterpreterCompatibility,
    PythonRequirementsField,
    PythonSources,
)
from pants.core.goals.lint import LintRequest, LintResult, LintResults
from pants.core.util_rules import determine_source_files, strip_source_roots
from pants.core.util_rules.determine_source_files import SourceFiles, SpecifiedSourceFilesRequest
from pants.engine.addresses import Address, Addresses
from pants.engine.fs import EMPTY_DIGEST, AddPrefix, Digest, MergeDigests, PathGlobs, Snapshot
from pants.engine.process import FallibleProcessResult, Process
from pants.engine.rules import SubsystemRule, rule
from pants.engine.selectors import Get, MultiGet
from pants.engine.target import (
    Dependencies,
    DependenciesRequest,
    FieldSetWithOrigin,
    Target,
    Targets,
    TransitiveTargets,
)
from pants.engine.unions import UnionRule
from pants.option.global_options import GlobMatchErrorBehavior
from pants.python.python_setup import PythonSetup
from pants.util.meta import frozen_after_init
from pants.util.strutil import pluralize


@dataclass(frozen=True)
class PylintFieldSet(FieldSetWithOrigin):
    required_fields = (PythonSources,)

    sources: PythonSources
    dependencies: Dependencies


@dataclass(frozen=True)
class PylintTargetSetup:
    field_set: PylintFieldSet
    target_with_dependencies: Targets


@frozen_after_init
@dataclass(unsafe_hash=True)
class PylintPartition:
    field_sets: Tuple[PylintFieldSet, ...]
    targets_with_dependencies: Targets
    interpreter_constraints: PexInterpreterConstraints
    plugin_targets: Targets

    def __init__(
        self,
        target_setups: Iterable[PylintTargetSetup],
        interpreter_constraints: PexInterpreterConstraints,
        plugin_targets: Iterable[Target],
    ) -> None:
        self.field_sets = tuple(target_setup.field_set for target_setup in target_setups)
        self.targets_with_dependencies = Targets(
            itertools.chain.from_iterable(
                target_setup.target_with_dependencies for target_setup in target_setups
            )
        )
        self.interpreter_constraints = interpreter_constraints
        self.plugin_targets = Targets(plugin_targets)


class PylintRequest(LintRequest):
    field_set_type = PylintFieldSet


def generate_args(*, specified_source_files: SourceFiles, pylint: Pylint) -> Tuple[str, ...]:
    args = []
    if pylint.config is not None:
        args.append(f"--rcfile={pylint.config}")
    args.extend(pylint.args)
    args.extend(specified_source_files.files)
    return tuple(args)


@rule
async def pylint_lint_partition(
    partition: PylintPartition,
    pylint: Pylint,
    python_setup: PythonSetup,
    subprocess_encoding_environment: SubprocessEncodingEnvironment,
) -> LintResult:
    # We build one PEX with Pylint requirements and another with all direct 3rd-party dependencies.
    # Splitting this into two PEXes gives us finer-grained caching. We then merge via `--pex-path`.
    plugin_requirements = PexRequirements.create_from_requirement_fields(
        plugin_tgt[PythonRequirementsField]
        for plugin_tgt in partition.plugin_targets
        if plugin_tgt.has_field(PythonRequirementsField)
    )
    target_requirements = PexRequirements.create_from_requirement_fields(
        tgt[PythonRequirementsField]
        for tgt in partition.targets_with_dependencies
        if tgt.has_field(PythonRequirementsField)
    )
    pylint_pex_request = Get(
        Pex,
        PexRequest(
            output_filename="pylint.pex",
            requirements=PexRequirements([*pylint.get_requirement_specs(), *plugin_requirements]),
            interpreter_constraints=partition.interpreter_constraints,
            entry_point=pylint.get_entry_point(),
        ),
    )
    requirements_pex_request = Get(
        Pex,
        PexRequest(
            output_filename="requirements.pex",
            requirements=target_requirements,
            interpreter_constraints=partition.interpreter_constraints,
        ),
    )
    # TODO(John Sirois): Support shading python binaries:
    #   https://github.com/pantsbuild/pants/issues/9206
    # Right now any Pylint transitive requirements will shadow corresponding user
    # requirements, which could lead to problems.
    pylint_runner_pex_args = ["--pex-path", ":".join(["pylint.pex", "requirements.pex"])]
    pylint_runner_pex_request = Get(
        Pex,
        PexRequest(
            output_filename="pylint_runner.pex",
            entry_point=pylint.get_entry_point(),
            interpreter_constraints=partition.interpreter_constraints,
            additional_args=pylint_runner_pex_args,
        ),
    )

    config_snapshot_request = Get(
        Snapshot,
        PathGlobs(
            globs=[pylint.config] if pylint.config else [],
            glob_match_error_behavior=GlobMatchErrorBehavior.error,
            description_of_origin="the option `--pylint-config`",
        ),
    )

<<<<<<< HEAD
    prepare_plugin_sources_request = Get(ImportablePythonSources, Targets, partition.plugin_targets)
    prepare_python_sources_request = Get(
        ImportablePythonSources, Targets, partition.targets_with_dependencies
=======
    prepare_plugin_sources_request = Get[StrippedPythonSources](Targets, partition.plugin_targets)
    prepare_python_sources_request = Get[StrippedPythonSources](
        Targets, partition.targets_with_dependencies
>>>>>>> e4db7d4b
    )
    specified_source_files_request = Get(
        SourceFiles,
        SpecifiedSourceFilesRequest(
            ((field_set.sources, field_set.origin) for field_set in partition.field_sets),
            strip_source_roots=True,
        ),
    )

    (
        pylint_pex,
        requirements_pex,
        pylint_runner_pex,
        config_snapshot,
        prepared_plugin_sources,
        prepared_python_sources,
        specified_source_files,
    ) = await MultiGet(
        pylint_pex_request,
        requirements_pex_request,
        pylint_runner_pex_request,
        config_snapshot_request,
        prepare_plugin_sources_request,
        prepare_python_sources_request,
        specified_source_files_request,
    )

    prefixed_plugin_sources = (
        await Get(Digest, AddPrefix(prepared_plugin_sources.snapshot.digest, "__plugins"))
        if pylint.source_plugins
        else EMPTY_DIGEST
    )

    input_digest = await Get(
        Digest,
        MergeDigests(
            (
                pylint_pex.digest,
                requirements_pex.digest,
                pylint_runner_pex.digest,
                config_snapshot.digest,
                prefixed_plugin_sources,
                prepared_python_sources.snapshot.digest,
            )
        ),
    )

    address_references = ", ".join(
        sorted(field_set.address.reference() for field_set in partition.field_sets)
    )

    process = pylint_runner_pex.create_process(
        python_setup=python_setup,
        subprocess_encoding_environment=subprocess_encoding_environment,
        pex_path="./pylint_runner.pex",
        # NB: Pylint source plugins must be explicitly loaded via PEX_EXTRA_SYS_PATH. The value must
        # point to the plugin's directory, rather than to a parent's directory, because
        # `load-plugins` takes a module name rather than a path to the module; i.e. `plugin`, but
        # not `path.to.plugin`. (This means users must have specified the parent directory as a
        # source root.)
        env={"PEX_EXTRA_SYS_PATH": "./__plugins"} if pylint.source_plugins else None,
        pex_args=generate_args(specified_source_files=specified_source_files, pylint=pylint),
        input_digest=input_digest,
        description=(
            f"Run Pylint on {pluralize(len(partition.field_sets), 'target')}: {address_references}."
        ),
    )
    result = await Get(FallibleProcessResult, Process, process)
    return LintResult.from_fallible_process_result(result, linter_name="Pylint")


@rule(desc="Lint using Pylint")
async def pylint_lint(
    request: PylintRequest, pylint: Pylint, python_setup: PythonSetup
) -> LintResults:
    if pylint.skip:
        return LintResults()

    plugin_targets_request = Get(
        TransitiveTargets,
        Addresses(Address.parse(plugin_addr) for plugin_addr in pylint.source_plugins),
    )
    linted_targets_request = Get(
        Targets, Addresses(field_set.address for field_set in request.field_sets)
    )
    plugin_targets, linted_targets = await MultiGet(plugin_targets_request, linted_targets_request)

    plugin_targets_compatibility_fields = tuple(
        plugin_tgt[PythonInterpreterCompatibility]
        for plugin_tgt in plugin_targets.closure
        if plugin_tgt.has_field(PythonInterpreterCompatibility)
    )

    # Pylint needs direct dependencies in the chroot to ensure that imports are valid. However, it
    # doesn't lint those direct dependencies nor does it care about transitive dependencies.
    per_target_dependencies = await MultiGet(
        Get(Targets, DependenciesRequest(field_set.dependencies))
        for field_set in request.field_sets
    )

    # We batch targets by their interpreter constraints to ensure, for example, that all Python 2
    # targets run together and all Python 3 targets run together.
    interpreter_constraints_to_target_setup = defaultdict(set)
    for field_set, tgt, dependencies in zip(
        request.field_sets, linted_targets, per_target_dependencies
    ):
        target_setup = PylintTargetSetup(field_set, Targets([tgt, *dependencies]))
        interpreter_constraints = PexInterpreterConstraints.create_from_compatibility_fields(
            (
                *(tgt.get(PythonInterpreterCompatibility) for tgt in [tgt, *dependencies]),
                *plugin_targets_compatibility_fields,
            ),
            python_setup,
        ) or PexInterpreterConstraints(pylint.default_interpreter_constraints)
        interpreter_constraints_to_target_setup[interpreter_constraints].add(target_setup)

    partitions = (
        PylintPartition(
            tuple(sorted(target_setups, key=lambda target_setup: target_setup.field_set.address)),
            interpreter_constraints,
            Targets(plugin_targets.closure),
        )
        for interpreter_constraints, target_setups in sorted(
            interpreter_constraints_to_target_setup.items()
        )
    )
    partitioned_results = await MultiGet(
        Get(LintResult, PylintPartition, partition) for partition in partitions
    )
    return LintResults(partitioned_results)


def rules():
    return [
        pylint_lint,
        pylint_lint_partition,
        SubsystemRule(Pylint),
        UnionRule(LintRequest, PylintRequest),
        *download_pex_bin.rules(),
        *determine_source_files.rules(),
        *pex.rules(),
        *python_sources.rules(),
        *strip_source_roots.rules(),
        *python_native_code.rules(),
        *subprocess_environment.rules(),
    ]<|MERGE_RESOLUTION|>--- conflicted
+++ resolved
@@ -156,15 +156,9 @@
         ),
     )
 
-<<<<<<< HEAD
-    prepare_plugin_sources_request = Get(ImportablePythonSources, Targets, partition.plugin_targets)
+    prepare_plugin_sources_request = Get(StrippedPythonSources, Targets, partition.plugin_targets)
     prepare_python_sources_request = Get(
-        ImportablePythonSources, Targets, partition.targets_with_dependencies
-=======
-    prepare_plugin_sources_request = Get[StrippedPythonSources](Targets, partition.plugin_targets)
-    prepare_python_sources_request = Get[StrippedPythonSources](
-        Targets, partition.targets_with_dependencies
->>>>>>> e4db7d4b
+        StrippedPythonSources, Targets, partition.targets_with_dependencies
     )
     specified_source_files_request = Get(
         SourceFiles,
