# Copyright 2020 Pants project contributors (see CONTRIBUTORS.md).
# Licensed under the Apache License, Version 2.0 (see LICENSE).

import itertools
from collections import defaultdict
from dataclasses import dataclass
from typing import Iterable, Tuple

from pants.backend.python.lint.pylint.subsystem import Pylint
from pants.backend.python.rules import download_pex_bin, pex, python_sources
from pants.backend.python.rules.hermetic_pex import PexEnvironment
from pants.backend.python.rules.pex import (
    Pex,
    PexInterpreterConstraints,
    PexRequest,
    PexRequirements,
)
from pants.backend.python.rules.python_sources import (
    StrippedPythonSources,
    StrippedPythonSourcesRequest,
    UnstrippedPythonSources,
    UnstrippedPythonSourcesRequest,
)
from pants.backend.python.subsystems import python_native_code, subprocess_environment
from pants.backend.python.subsystems.subprocess_environment import SubprocessEnvironment
from pants.backend.python.target_types import (
    PythonInterpreterCompatibility,
    PythonRequirementsField,
    PythonSources,
)
from pants.core.goals.lint import LintRequest, LintResult, LintResults
from pants.core.util_rules import determine_source_files, strip_source_roots
from pants.core.util_rules.determine_source_files import SourceFiles, SpecifiedSourceFilesRequest
from pants.engine.addresses import Address, Addresses
from pants.engine.fs import (
    EMPTY_DIGEST,
    AddPrefix,
    Digest,
    GlobMatchErrorBehavior,
    MergeDigests,
    PathGlobs,
)
from pants.engine.process import FallibleProcessResult, Process
from pants.engine.rules import Get, MultiGet, collect_rules, rule
from pants.engine.target import (
    Dependencies,
    DependenciesRequest,
    FieldSetWithOrigin,
    Target,
    Targets,
    TransitiveTargets,
)
from pants.engine.unions import UnionRule
from pants.python.python_setup import PythonSetup
from pants.util.meta import frozen_after_init
from pants.util.strutil import pluralize


@dataclass(frozen=True)
class PylintFieldSet(FieldSetWithOrigin):
    required_fields = (PythonSources,)

    sources: PythonSources
    dependencies: Dependencies


@dataclass(frozen=True)
class PylintTargetSetup:
    field_set: PylintFieldSet
    target_with_dependencies: Targets


@frozen_after_init
@dataclass(unsafe_hash=True)
class PylintPartition:
    field_sets: Tuple[PylintFieldSet, ...]
    targets_with_dependencies: Targets
    interpreter_constraints: PexInterpreterConstraints
    plugin_targets: Targets

    def __init__(
        self,
        target_setups: Iterable[PylintTargetSetup],
        interpreter_constraints: PexInterpreterConstraints,
        plugin_targets: Iterable[Target],
    ) -> None:
        self.field_sets = tuple(target_setup.field_set for target_setup in target_setups)
        self.targets_with_dependencies = Targets(
            itertools.chain.from_iterable(
                target_setup.target_with_dependencies for target_setup in target_setups
            )
        )
        self.interpreter_constraints = interpreter_constraints
        self.plugin_targets = Targets(plugin_targets)


class PylintRequest(LintRequest):
    field_set_type = PylintFieldSet


def generate_args(*, specified_source_files: SourceFiles, pylint: Pylint) -> Tuple[str, ...]:
    args = []
    if pylint.config is not None:
        args.append(f"--rcfile={pylint.config}")
    args.extend(pylint.args)
    args.extend(specified_source_files.files)
    return tuple(args)


@rule
async def pylint_lint_partition(
    partition: PylintPartition,
    pylint: Pylint,
    pex_environment: PexEnvironment,
    subprocess_environment: SubprocessEnvironment,
) -> LintResult:
    # We build one PEX with Pylint requirements and another with all direct 3rd-party dependencies.
    # Splitting this into two PEXes gives us finer-grained caching. We then merge via `--pex-path`.
    plugin_requirements = PexRequirements.create_from_requirement_fields(
        plugin_tgt[PythonRequirementsField]
        for plugin_tgt in partition.plugin_targets
        if plugin_tgt.has_field(PythonRequirementsField)
    )
    target_requirements = PexRequirements.create_from_requirement_fields(
        tgt[PythonRequirementsField]
        for tgt in partition.targets_with_dependencies
        if tgt.has_field(PythonRequirementsField)
    )
    pylint_pex_request = Get(
        Pex,
        PexRequest(
            output_filename="pylint.pex",
<<<<<<< HEAD
            distributed_to_users=False,
            requirements=PexRequirements([*pylint.get_requirement_specs(), *plugin_requirements]),
=======
            requirements=PexRequirements([*pylint.all_requirements, *plugin_requirements]),
>>>>>>> 95b3cbf8
            interpreter_constraints=partition.interpreter_constraints,
        ),
    )
    requirements_pex_request = Get(
        Pex,
        PexRequest(
            output_filename="requirements.pex",
            distributed_to_users=False,
            requirements=target_requirements,
            interpreter_constraints=partition.interpreter_constraints,
        ),
    )
    # TODO(John Sirois): Support shading python binaries:
    #   https://github.com/pantsbuild/pants/issues/9206
    # Right now any Pylint transitive requirements will shadow corresponding user
    # requirements, which could lead to problems.
    pylint_runner_pex_args = ["--pex-path", ":".join(["pylint.pex", "requirements.pex"])]
    pylint_runner_pex_request = Get(
        Pex,
        PexRequest(
            output_filename="pylint_runner.pex",
<<<<<<< HEAD
            distributed_to_users=False,
            entry_point=pylint.get_entry_point(),
=======
            entry_point=pylint.entry_point,
>>>>>>> 95b3cbf8
            interpreter_constraints=partition.interpreter_constraints,
            additional_args=pylint_runner_pex_args,
        ),
    )

    config_digest_request = Get(
        Digest,
        PathGlobs(
            globs=[pylint.config] if pylint.config else [],
            glob_match_error_behavior=GlobMatchErrorBehavior.error,
            description_of_origin="the option `--pylint-config`",
        ),
    )

    prepare_plugin_sources_request = Get(
        StrippedPythonSources, StrippedPythonSourcesRequest(partition.plugin_targets),
    )
    prepare_python_sources_request = Get(
        UnstrippedPythonSources,
        UnstrippedPythonSourcesRequest(partition.targets_with_dependencies),
    )
    specified_source_files_request = Get(
        SourceFiles,
        SpecifiedSourceFilesRequest(
            (field_set.sources, field_set.origin) for field_set in partition.field_sets
        ),
    )

    (
        pylint_pex,
        requirements_pex,
        pylint_runner_pex,
        config_digest,
        prepared_plugin_sources,
        prepared_python_sources,
        specified_source_files,
    ) = await MultiGet(
        pylint_pex_request,
        requirements_pex_request,
        pylint_runner_pex_request,
        config_digest_request,
        prepare_plugin_sources_request,
        prepare_python_sources_request,
        specified_source_files_request,
    )

    prefixed_plugin_sources = (
        await Get(Digest, AddPrefix(prepared_plugin_sources.snapshot.digest, "__plugins"))
        if pylint.source_plugins
        else EMPTY_DIGEST
    )

    pythonpath = list(prepared_python_sources.source_roots)
    if pylint.source_plugins:
        # NB: Pylint source plugins must be explicitly loaded via PEX_EXTRA_SYS_PATH. The value must
        # point to the plugin's directory, rather than to a parent's directory, because
        # `load-plugins` takes a module name rather than a path to the module; i.e. `plugin`, but
        # not `path.to.plugin`. (This means users must have specified the parent directory as a
        # source root.)
        pythonpath.append("__plugins")

    input_digest = await Get(
        Digest,
        MergeDigests(
            (
                pylint_pex.digest,
                requirements_pex.digest,
                pylint_runner_pex.digest,
                config_digest,
                prefixed_plugin_sources,
                prepared_python_sources.snapshot.digest,
            )
        ),
    )

    address_references = ", ".join(
        sorted(field_set.address.reference() for field_set in partition.field_sets)
    )

    process = pylint_runner_pex.create_process(
        pex_environment=pex_environment,
        subprocess_environment=subprocess_environment,
        pex_path="./pylint_runner.pex",
        env={"PEX_EXTRA_SYS_PATH": ":".join(pythonpath)},
        pex_args=generate_args(specified_source_files=specified_source_files, pylint=pylint),
        input_digest=input_digest,
        description=(
            f"Run Pylint on {pluralize(len(partition.field_sets), 'target')}: {address_references}."
        ),
    )
    result = await Get(FallibleProcessResult, Process, process)
    return LintResult.from_fallible_process_result(result, linter_name="Pylint")


@rule(desc="Lint using Pylint")
async def pylint_lint(
    request: PylintRequest, pylint: Pylint, python_setup: PythonSetup
) -> LintResults:
    if pylint.skip:
        return LintResults()

    plugin_targets_request = Get(
        TransitiveTargets,
        Addresses(Address.parse(plugin_addr) for plugin_addr in pylint.source_plugins),
    )
    linted_targets_request = Get(
        Targets, Addresses(field_set.address for field_set in request.field_sets)
    )
    plugin_targets, linted_targets = await MultiGet(plugin_targets_request, linted_targets_request)

    plugin_targets_compatibility_fields = tuple(
        plugin_tgt[PythonInterpreterCompatibility]
        for plugin_tgt in plugin_targets.closure
        if plugin_tgt.has_field(PythonInterpreterCompatibility)
    )

    # Pylint needs direct dependencies in the chroot to ensure that imports are valid. However, it
    # doesn't lint those direct dependencies nor does it care about transitive dependencies.
    per_target_dependencies = await MultiGet(
        Get(Targets, DependenciesRequest(field_set.dependencies))
        for field_set in request.field_sets
    )

    # We batch targets by their interpreter constraints to ensure, for example, that all Python 2
    # targets run together and all Python 3 targets run together.
    interpreter_constraints_to_target_setup = defaultdict(set)
    for field_set, tgt, dependencies in zip(
        request.field_sets, linted_targets, per_target_dependencies
    ):
        target_setup = PylintTargetSetup(field_set, Targets([tgt, *dependencies]))
        interpreter_constraints = PexInterpreterConstraints.create_from_compatibility_fields(
            (
                *(tgt.get(PythonInterpreterCompatibility) for tgt in [tgt, *dependencies]),
                *plugin_targets_compatibility_fields,
            ),
            python_setup,
        ) or PexInterpreterConstraints(pylint.interpreter_constraints)
        interpreter_constraints_to_target_setup[interpreter_constraints].add(target_setup)

    partitions = (
        PylintPartition(
            tuple(sorted(target_setups, key=lambda target_setup: target_setup.field_set.address)),
            interpreter_constraints,
            Targets(plugin_targets.closure),
        )
        for interpreter_constraints, target_setups in sorted(
            interpreter_constraints_to_target_setup.items()
        )
    )
    partitioned_results = await MultiGet(
        Get(LintResult, PylintPartition, partition) for partition in partitions
    )
    return LintResults(partitioned_results)


def rules():
    return [
        *collect_rules(),
        UnionRule(LintRequest, PylintRequest),
        *download_pex_bin.rules(),
        *determine_source_files.rules(),
        *pex.rules(),
        *python_sources.rules(),
        *strip_source_roots.rules(),
        *python_native_code.rules(),
        *subprocess_environment.rules(),
    ]<|MERGE_RESOLUTION|>--- conflicted
+++ resolved
@@ -130,12 +130,8 @@
         Pex,
         PexRequest(
             output_filename="pylint.pex",
-<<<<<<< HEAD
             distributed_to_users=False,
-            requirements=PexRequirements([*pylint.get_requirement_specs(), *plugin_requirements]),
-=======
             requirements=PexRequirements([*pylint.all_requirements, *plugin_requirements]),
->>>>>>> 95b3cbf8
             interpreter_constraints=partition.interpreter_constraints,
         ),
     )
@@ -157,12 +153,8 @@
         Pex,
         PexRequest(
             output_filename="pylint_runner.pex",
-<<<<<<< HEAD
             distributed_to_users=False,
-            entry_point=pylint.get_entry_point(),
-=======
             entry_point=pylint.entry_point,
->>>>>>> 95b3cbf8
             interpreter_constraints=partition.interpreter_constraints,
             additional_args=pylint_runner_pex_args,
         ),
