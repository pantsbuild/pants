--- conflicted
+++ resolved
@@ -14,10 +14,6 @@
     options_scope = "pylint"
     default_version = "pylint>=2.4.4,<2.5"
     default_entry_point = "pylint"
-<<<<<<< HEAD
-    register_interpreter_constraints = False
-=======
->>>>>>> 9aec06fa
 
     @classmethod
     def register_options(cls, register):
