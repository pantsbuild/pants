--- conflicted
+++ resolved
@@ -13,10 +13,6 @@
     PythonLibrary,
     PythonRequirementLibrary,
 )
-<<<<<<< HEAD
-from pants.backend.python.targets.python_library import PythonLibrary as PythonLibraryV1
-=======
->>>>>>> 34d8390b
 from pants.base.specs import FilesystemLiteralSpec, OriginSpec, SingleAddress
 from pants.build_graph.build_file_aliases import BuildFileAliases
 from pants.core.goals.lint import LintResult
@@ -44,24 +40,12 @@
     )
 
     @classmethod
-<<<<<<< HEAD
-    def alias_groups(cls) -> BuildFileAliases:
-        return BuildFileAliases(
-            targets={"python_library": PythonLibraryV1},
-            objects={"python_requirement": PythonRequirement},
-        )
+    def alias_groups(cls):
+        return BuildFileAliases(objects={"python_requirement": PythonRequirement})
 
     @classmethod
     def target_types(cls):
-        return [PythonLibrary, PylintSourcePlugin, PythonRequirementLibrary]
-=======
-    def alias_groups(cls):
-        return BuildFileAliases(objects={"python_requirement": PythonRequirement})
-
-    @classmethod
-    def target_types(cls):
-        return [PythonLibrary, PythonRequirementLibrary]
->>>>>>> 34d8390b
+        return [PythonLibrary, PythonRequirementLibrary, PylintSourcePlugin]
 
     @classmethod
     def rules(cls):
