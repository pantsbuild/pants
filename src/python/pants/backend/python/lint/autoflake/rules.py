--- conflicted
+++ resolved
@@ -53,18 +53,7 @@
             level=LogLevel.DEBUG,
         ),
     )
-<<<<<<< HEAD
-    return await FmtResult.create(request, result, strip_chroot_path=True)
-=======
-    output_snapshot = await Get(Snapshot, Digest, result.output_digest)
-    return FixResult.create(
-        result,
-        request.snapshot,
-        output_snapshot,
-        strip_chroot_path=True,
-        tool_name=AutoflakeRequest.tool_name,
-    )
->>>>>>> a7a67d7e
+    return await FixResult.create(request, result, strip_chroot_path=True)
 
 
 def rules():
