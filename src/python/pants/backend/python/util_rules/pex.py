# Copyright 2019 Pants project contributors (see CONTRIBUTORS.md).
# Licensed under the Apache License, Version 2.0 (see LICENSE).

from __future__ import annotations

import dataclasses
import json
import logging
import shlex
from dataclasses import dataclass
from pathlib import PurePath
from textwrap import dedent
from typing import Iterable, Iterator, List, Mapping, Tuple

import packaging.specifiers
import packaging.version
from pkg_resources import Requirement

from pants.backend.python.target_types import MainSpecification
from pants.backend.python.target_types import PexPlatformsField as PythonPlatformsField
from pants.backend.python.target_types import PythonRequirementsField
from pants.backend.python.util_rules import pex_cli
from pants.backend.python.util_rules.interpreter_constraints import InterpreterConstraints
from pants.backend.python.util_rules.pex_cli import PexCliProcess, PexPEX
from pants.backend.python.util_rules.pex_environment import (
    PexEnvironment,
    PexRuntimeEnvironment,
    PythonExecutable,
)
<<<<<<< HEAD
from pants.engine.addresses import UnparsedAddressInputs
=======
from pants.engine.addresses import Address
>>>>>>> 311419b5
from pants.engine.collection import Collection, DeduplicatedCollection
from pants.engine.engine_aware import EngineAwareParameter
from pants.engine.fs import (
    EMPTY_DIGEST,
    AddPrefix,
    CreateDigest,
    Digest,
    FileContent,
    GlobMatchErrorBehavior,
    MergeDigests,
    PathGlobs,
)
from pants.engine.platform import Platform
from pants.engine.process import (
    BashBinary,
    MultiPlatformProcess,
    Process,
    ProcessCacheScope,
    ProcessResult,
)
from pants.engine.rules import Get, collect_rules, rule
<<<<<<< HEAD
from pants.engine.target import Targets
=======
from pants.engine.target import Target
>>>>>>> 311419b5
from pants.python.python_repos import PythonRepos
from pants.python.python_setup import PythonSetup
from pants.util.frozendict import FrozenDict
from pants.util.logging import LogLevel
from pants.util.meta import frozen_after_init
from pants.util.strutil import pluralize


class PexRequirements(DeduplicatedCollection[str]):
    sort_input = True

    @classmethod
    def create_from_requirement_fields(
        cls,
        fields: Iterable[PythonRequirementsField],
        *,
        additional_requirements: Iterable[str] = (),
    ) -> PexRequirements:
        field_requirements = {str(python_req) for field in fields for python_req in field.value}
        return PexRequirements({*field_requirements, *additional_requirements})


class PexPlatforms(DeduplicatedCollection[str]):
    sort_input = True

    @classmethod
    def create_from_platforms_field(cls, field: PythonPlatformsField) -> PexPlatforms:
        return cls(field.value or ())

    def generate_pex_arg_list(self) -> List[str]:
        args = []
        for platform in self:
            args.extend(["--platform", platform])
        return args


@frozen_after_init
@dataclass(unsafe_hash=True)
class PexRequest(EngineAwareParameter):
    output_filename: str
    internal_only: bool
    requirements: PexRequirements
    interpreter_constraints: InterpreterConstraints
    platforms: PexPlatforms
    sources: Digest | None
    additional_inputs: Digest | None
    main: MainSpecification | None
    repository_pex: Pex | None
    additional_args: Tuple[str, ...]
    pex_path: Tuple[Pex, ...]
    apply_requirement_constraints: bool
    description: str | None = dataclasses.field(compare=False)

    def __init__(
        self,
        *,
        output_filename: str,
        internal_only: bool,
        requirements: PexRequirements = PexRequirements(),
        interpreter_constraints=InterpreterConstraints(),
        platforms=PexPlatforms(),
        sources: Digest | None = None,
        additional_inputs: Digest | None = None,
        main: MainSpecification | None = None,
        repository_pex: Pex | None = None,
        additional_args: Iterable[str] = (),
        pex_path: Iterable[Pex] = (),
        apply_requirement_constraints: bool = True,
        description: str | None = None,
    ) -> None:
        """A request to create a PEX from its inputs.

        :param output_filename: The name of the built Pex file, which typically should end in
            `.pex`.
        :param internal_only: Whether we ever materialize the Pex and distribute it directly
            to end users, such as with the `binary` goal. Typically, instead, the user never
            directly uses the Pex, e.g. with `lint` and `test`. If True, we will use a Pex setting
            that results in faster build time but compatibility with fewer interpreters at runtime.
        :param requirements: The requirements to install.
        :param interpreter_constraints: Any constraints on which Python versions may be used.
        :param platforms: Which platforms should be supported. Setting this value will cause
            interpreter constraints to not be used because platforms already constrain the valid
            Python versions, e.g. by including `cp36m` in the platform string.
        :param sources: Any source files that should be included in the Pex.
        :param additional_inputs: Any inputs that are not source files and should not be included
            directly in the Pex, but should be present in the environment when building the Pex.
        :param main: The main for the built Pex, equivalent to Pex's `-e` or '-c' flag. If
            left off, the Pex will open up as a REPL.
        :param repository_pex: An optional PEX to resolve requirements from via the Pex CLI
            `--pex-repository` option.
        :param additional_args: Any additional Pex flags.
        :param pex_path: Pex files to add to the PEX_PATH.
        :param apply_requirement_constraints: Whether to apply any configured
            requirement_constraints while building this PEX.
        :param description: A human-readable description to render in the dynamic UI when building
            the Pex.
        """
        self.output_filename = output_filename
        self.internal_only = internal_only
        self.requirements = requirements
        self.interpreter_constraints = interpreter_constraints
        self.platforms = platforms
        self.sources = sources
        self.additional_inputs = additional_inputs
        self.main = main
        self.repository_pex = repository_pex
        self.additional_args = tuple(additional_args)
        self.pex_path = tuple(pex_path)
        self.apply_requirement_constraints = apply_requirement_constraints
        self.description = description
        self.__post_init__()

    def __post_init__(self):
        if self.internal_only and self.platforms:
            raise ValueError(
                "Internal only PEXes can only constrain interpreters with interpreter_constraints."
                f"Given platform constraints {self.platforms} for internal only pex request: "
                f"{self}."
            )

    def debug_hint(self) -> str:
        return self.output_filename


@dataclass(frozen=True)
class TwoStepPexRequest:
    """A request to create a PEX in two steps.

    First we create a requirements-only pex. Then we create the full pex on top of that
    requirements pex, instead of having the full pex directly resolve its requirements.

    This allows us to re-use the requirements-only pex when no requirements have changed (which is
    the overwhelmingly common case), thus avoiding spurious re-resolves of the same requirements
    over and over again.
    """

    pex_request: PexRequest


@dataclass(frozen=True)
class Pex:
    """Wrapper for a digest containing a pex file created with some filename."""

    digest: Digest
    name: str
    python: PythonExecutable | None


@dataclass(frozen=True)
class TwoStepPex:
    """The result of creating a PEX in two steps.

    TODO(9320): A workaround for https://github.com/pantsbuild/pants/issues/9320. Really we
      just want the rules to directly return a Pex.
    """

    pex: Pex


logger = logging.getLogger(__name__)


@rule(desc="Find Python interpreter for constraints", level=LogLevel.DEBUG)
async def find_interpreter(
    interpreter_constraints: InterpreterConstraints, pex_runtime_env: PexRuntimeEnvironment
) -> PythonExecutable:
    formatted_constraints = " OR ".join(str(constraint) for constraint in interpreter_constraints)
    result = await Get(
        ProcessResult,
        PexCliProcess(
            description=f"Find interpreter for constraints: {formatted_constraints}",
            # Here, we run the Pex CLI with no requirements, which just selects an interpreter.
            # Normally, this would start an isolated repl. By passing `--`, we force the repl to
            # instead act as an interpreter (the selected one) and tell us about itself. The upshot
            # is we run the Pex interpreter selection logic unperturbed but without resolving any
            # distributions.
            argv=(
                *interpreter_constraints.generate_pex_arg_list(),
                "--",
                "-c",
                # N.B.: The following code snippet must be compatible with Python 2.7 and
                # Python 3.5+.
                #
                # When hashing, we pick 8192 for efficiency of reads and fingerprint updates
                # (writes) since it's a common OS buffer size and an even multiple of the
                # hash block size.
                dedent(
                    """\
                    import hashlib, os, sys

                    python = os.path.realpath(sys.executable)
                    print(python)

                    hasher = hashlib.sha256()
                    with open(python, "rb") as fp:
                      for chunk in iter(lambda: fp.read(8192), b""):
                          hasher.update(chunk)
                    print(hasher.hexdigest())
                    """
                ),
            ),
            level=LogLevel.DEBUG,
            # NB: We want interpreter discovery to re-run fairly frequently (PER_RESTART), but
            # not on every run of Pants (NEVER, which is effectively per-Session). See #10769 for
            # a solution that is less of a tradeoff.
            cache_scope=ProcessCacheScope.PER_RESTART,
        ),
    )
    path, fingerprint = result.stdout.decode().strip().splitlines()

    if pex_runtime_env.verbosity > 0:
        log_output = result.stderr.decode()
        if log_output:
            logger.info("%s", log_output)

    return PythonExecutable(path=path, fingerprint=fingerprint)


@dataclass(frozen=True)
class BuildPexResult:
    result: ProcessResult
    pex_filename: str
    digest: Digest
    python: PythonExecutable | None

    def create_pex(self) -> Pex:
        return Pex(digest=self.digest, name=self.pex_filename, python=self.python)


@rule(level=LogLevel.DEBUG)
async def build_pex(
    request: PexRequest,
    python_setup: PythonSetup,
    python_repos: PythonRepos,
    platform: Platform,
    pex_runtime_env: PexRuntimeEnvironment,
) -> BuildPexResult:
    """Returns a PEX with the given settings."""

    argv = [
        "--output-file",
        request.output_filename,
        *request.additional_args,
    ]

    if request.repository_pex:
        argv.extend(["--pex-repository", request.repository_pex.name])
    else:
        # NB: In setting `--no-pypi`, we rely on the default value of `--python-repos-indexes`
        # including PyPI, which will override `--no-pypi` and result in using PyPI in the default
        # case. Why set `--no-pypi`, then? We need to do this so that
        # `--python-repos-repos=['custom_url']` will only point to that index and not include PyPI.
        argv.extend(
            [
                "--no-pypi",
                *(f"--index={index}" for index in python_repos.indexes),
                *(f"--repo={repo}" for repo in python_repos.repos),
                "--resolver-version",
                "pip-2020-resolver",
            ]
        )

    python: PythonExecutable | None = None

    # NB: If `--platform` is specified, this signals that the PEX should not be built locally.
    # `--interpreter-constraint` only makes sense in the context of building locally. These two
    # flags are mutually exclusive. See https://github.com/pantsbuild/pex/issues/957.
    if request.platforms:
        # TODO(#9560): consider validating that these platforms are valid with the interpreter
        #  constraints.
        argv.extend(request.platforms.generate_pex_arg_list())
    else:
        argv.extend(request.interpreter_constraints.generate_pex_arg_list())
        # NB: If it's an internal_only PEX, we do our own lookup of the interpreter based on the
        # interpreter constraints, and then will run the PEX with that specific interpreter. We
        # will have already validated that there were no platforms.
        if request.internal_only:
            python = await Get(
                PythonExecutable, InterpreterConstraints, request.interpreter_constraints
            )

    argv.append("--no-emit-warnings")

    if python_setup.resolver_jobs:
        argv.extend(["--jobs", str(python_setup.resolver_jobs)])

    if python_setup.manylinux:
        argv.extend(["--manylinux", python_setup.manylinux])
    else:
        argv.append("--no-manylinux")

    if request.main is not None:
        argv.extend(request.main.iter_pex_args())

    source_dir_name = "source_files"
    argv.append(f"--sources-directory={source_dir_name}")

    argv.extend(request.requirements)

    constraint_file_digest = EMPTY_DIGEST
    if request.apply_requirement_constraints and python_setup.requirement_constraints is not None:
        argv.extend(["--constraints", python_setup.requirement_constraints])
        constraint_file_digest = await Get(
            Digest,
            PathGlobs(
                [python_setup.requirement_constraints],
                glob_match_error_behavior=GlobMatchErrorBehavior.error,
                description_of_origin="the option `[python-setup].requirement-constraints`",
            ),
        )

    sources_digest_as_subdir = await Get(
        Digest, AddPrefix(request.sources or EMPTY_DIGEST, source_dir_name)
    )
    additional_inputs_digest = request.additional_inputs or EMPTY_DIGEST
    repository_pex_digest = (
        request.repository_pex.digest if request.repository_pex else EMPTY_DIGEST
    )

    merged_digest = await Get(
        Digest,
        MergeDigests(
            (
                sources_digest_as_subdir,
                additional_inputs_digest,
                constraint_file_digest,
                repository_pex_digest,
                *(pex.digest for pex in request.pex_path),
            )
        ),
    )
    # TODO(John Sirois): Right now any request requirements will shadow corresponding pex path
    #  requirements, which could lead to problems. Support shading python binaries.
    #  See: https://github.com/pantsbuild/pants/issues/9206
    if request.pex_path:
        argv.extend(["--pex-path", ":".join(pex.name for pex in request.pex_path)])

    description = request.description
    if description is None:
        if request.requirements:
            description = (
                f"Building {request.output_filename} with "
                f"{pluralize(len(request.requirements), 'requirement')}: "
                f"{', '.join(request.requirements)}"
            )
        else:
            description = f"Building {request.output_filename}"

    process = await Get(
        Process,
        PexCliProcess(
            python=python,
            argv=argv,
            additional_input_digest=merged_digest,
            description=description,
            output_files=[request.output_filename],
        ),
    )

    # NB: Building a Pex is platform dependent, so in order to get a PEX that we can use locally
    # without cross-building, we specify that our PEX command should be run on the current local
    # platform.
    result = await Get(ProcessResult, MultiPlatformProcess({platform: process}))

    if pex_runtime_env.verbosity > 0:
        log_output = result.stderr.decode()
        if log_output:
            logger.info("%s", log_output)

    digest = (
        await Get(
            Digest, MergeDigests((result.output_digest, *(pex.digest for pex in request.pex_path)))
        )
        if request.pex_path
        else result.output_digest
    )

    return BuildPexResult(
        result=result, pex_filename=request.output_filename, digest=digest, python=python
    )


@rule
async def create_pex(request: PexRequest) -> Pex:
    result = await Get(BuildPexResult, PexRequest, request)
    return result.create_pex()


@dataclass(frozen=True)
class Script:
    path: PurePath

    @property
    def argv0(self) -> str:
        return f"./{self.path}" if self.path.parent == PurePath() else str(self.path)


@dataclass(frozen=True)
class VenvScript:
    script: Script
    content: FileContent


@dataclass(frozen=True)
class VenvScriptWriter:
    pex: Pex
    venv_dir: PurePath

    def _create_venv_script(
        self,
        bash: BashBinary,
        pex_environment: PexEnvironment,
        *,
        script_path: PurePath,
        venv_executable: PurePath,
    ) -> VenvScript:
        env_vars = (
            f"{name}={shlex.quote(value)}"
            for name, value in pex_environment.environment_dict(python_configured=True).items()
        )
        target_venv_executable = shlex.quote(str(venv_executable))
        venv_dir = shlex.quote(str(self.venv_dir))
        execute_pex_args = " ".join(
            shlex.quote(arg)
            for arg in pex_environment.create_argv(self.pex.name, python=self.pex.python)
        )

        script = dedent(
            f"""\
            #!{bash.path}
            set -euo pipefail

            export {" ".join(env_vars)}

            # Let PEX_TOOLS invocations pass through to the original PEX file since venvs don't come
            # with tools support.
            if [ -n "${{PEX_TOOLS:-}}" ]; then
              exec {execute_pex_args} "$@"
            fi

            # If the seeded venv has been removed from the PEX_ROOT, we re-seed from the original
            # `--venv` mode PEX file.
            if [ ! -e {target_venv_executable} ]; then
                rm -rf {venv_dir} || true
                PEX_INTERPRETER=1 {execute_pex_args} -c ''
            fi

            exec {target_venv_executable} "$@"
            """
        )
        return VenvScript(
            script=Script(script_path),
            content=FileContent(path=str(script_path), content=script.encode(), is_executable=True),
        )

    def exe(self, bash: BashBinary, pex_environment: PexEnvironment) -> VenvScript:
        """Writes a safe shim for the venv's executable `pex` script."""
        script_path = PurePath(f"{self.pex.name}_pex_shim.sh")
        return self._create_venv_script(
            bash, pex_environment, script_path=script_path, venv_executable=self.venv_dir / "pex"
        )

    def bin(self, bash: BashBinary, pex_environment: PexEnvironment, name: str) -> VenvScript:
        """Writes a safe shim for an executable or script in the venv's `bin` directory."""
        script_path = PurePath(f"{self.pex.name}_bin_{name}_shim.sh")
        return self._create_venv_script(
            bash,
            pex_environment,
            script_path=script_path,
            venv_executable=self.venv_dir / "bin" / name,
        )

    def python(self, bash: BashBinary, pex_environment: PexEnvironment) -> VenvScript:
        """Writes a safe shim for the venv's python binary."""
        return self.bin(bash, pex_environment, "python")


@dataclass(frozen=True)
class VenvPex:
    digest: Digest
    pex_filename: str
    pex: Script
    python: Script
    bin: FrozenDict[str, Script]


@frozen_after_init
@dataclass(unsafe_hash=True)
class VenvPexRequest:
    pex_request: PexRequest
    bin_names: Tuple[str, ...] = ()

    def __init__(self, pex_request: PexRequest, bin_names: Iterable[str] = ()) -> None:
        """A request for a PEX that runs in a venv and optionally exposes select vanv `bin` scripts.

        :param pex_request: The details of the desired PEX.
        :param bin_names: The names of venv `bin` scripts to expose for execution.
        """
        self.pex_request = pex_request
        self.bin_names = tuple(bin_names)


@rule
def wrap_venv_prex_request(pex_request: PexRequest) -> VenvPexRequest:
    # Allow creating a VenvPex from a plain PexRequest when no extra bin scripts need to be exposed.
    return VenvPexRequest(pex_request)


@rule
async def create_venv_pex(
    request: VenvPexRequest, bash: BashBinary, pex_environment: PexEnvironment
) -> VenvPex:
    # VenvPex is motivated by improving performance of Python tools by eliminating traditional PEX
    # file startup overhead.
    #
    # To achieve the minimal overhead (on the order of 1ms) we discard:
    # 1. Using Pex `--unzip` mode:
    #    Although this does reduce steady-state overhead, it still leaves a minimum O(100ms) of
    #    overhead per tool invocation. Fundamentally, Pex still needs to execute its `sys.path`
    #    isolation bootstrap code in this case.
    # 2. Using the Pex `venv` tool:
    #    The idea here would be to create a tool venv as a Process output and then use the tool
    #    venv as an input digest for all tool invocations. This was tried and netted ~500ms of
    #    overhead over raw venv use.
    #
    # Instead we use Pex's `--venv` mode. In this mode you can run the Pex file and it will create a
    # venv on the fly in the PEX_ROOT as needed. Since the PEX_ROOT is a named_cache, we avoid the
    # digest materialization overhead present in 2 above. Since the venv is naturally isolated we
    # avoid the `sys.path` isolation overhead of Pex itself present in 1 above.
    #
    # This does leave O(50ms) of overhead though for the PEX bootstrap code to detect an already
    # created venv in the PEX_ROOT and re-exec into it. To eliminate this overhead we execute the
    # `pex` venv script in the PEX_ROOT directly. This is not robust on its own though, since the
    # named caches store might be pruned at any time. To guard against that case we introduce a shim
    # bash script that checks to see if the `pex` venv script exists in the PEX_ROOT and re-creates
    # the PEX_ROOT venv if not. Using the shim script to run Python tools gets us down to the ~1ms
    # of overhead we currently enjoy.

    pex_request = request.pex_request
    seeded_venv_request = dataclasses.replace(
        pex_request, additional_args=pex_request.additional_args + ("--venv", "--seed", "verbose")
    )
    venv_pex_result = await Get(BuildPexResult, PexRequest, seeded_venv_request)
    # Pex verbose --seed mode outputs the absolute path of the PEX executable as well as the
    # absolute path of the PEX_ROOT.  In the --venv case this is the `pex` script in the venv root
    # directory.
    seed_info = json.loads(venv_pex_result.result.stdout.decode())
    abs_pex_root = PurePath(seed_info["pex_root"])
    abs_pex_path = PurePath(seed_info["pex"])
    venv_rel_dir = abs_pex_path.relative_to(abs_pex_root).parent
    venv_dir = pex_environment.pex_root / venv_rel_dir

    venv_script_writer = VenvScriptWriter(pex=venv_pex_result.create_pex(), venv_dir=venv_dir)
    pex = venv_script_writer.exe(bash, pex_environment)
    python = venv_script_writer.python(bash, pex_environment)
    scripts = {
        bin_name: venv_script_writer.bin(bash, pex_environment, bin_name)
        for bin_name in request.bin_names
    }
    scripts_digest = await Get(
        Digest,
        CreateDigest(
            (
                pex.content,
                python.content,
                *(venv_script.content for venv_script in scripts.values()),
            )
        ),
    )
    input_digest = await Get(Digest, MergeDigests((venv_script_writer.pex.digest, scripts_digest)))

    return VenvPex(
        digest=input_digest,
        pex_filename=venv_pex_result.pex_filename,
        pex=pex.script,
        python=python.script,
        bin=FrozenDict((bin_name, venv_script.script) for bin_name, venv_script in scripts.items()),
    )


@rule(level=LogLevel.DEBUG)
async def two_step_create_pex(two_step_pex_request: TwoStepPexRequest) -> TwoStepPex:
    """Create a PEX in two steps: a requirements-only PEX and then a full PEX from it."""
    request = two_step_pex_request.pex_request
    req_pex_name = "__requirements.pex"

    repository_pex: Pex | None = None

    # Create a pex containing just the requirements.
    if request.requirements:
        repository_pex = await Get(
            Pex,
            PexRequest(
                output_filename=req_pex_name,
                internal_only=request.internal_only,
                requirements=request.requirements,
                interpreter_constraints=request.interpreter_constraints,
                platforms=request.platforms,
                # TODO: Do we need to pass all the additional args to the requirements pex creation?
                #  Some of them may affect resolution behavior, but others may be irrelevant.
                #  For now we err on the side of caution.
                additional_args=request.additional_args,
                description=(
                    f"Resolving {pluralize(len(request.requirements), 'requirement')}: "
                    f"{', '.join(request.requirements)}"
                ),
            ),
        )

    # Now create a full PEX on top of the requirements PEX.
    full_pex_request = dataclasses.replace(request, repository_pex=repository_pex)
    full_pex = await Get(Pex, PexRequest, full_pex_request)
    return TwoStepPex(pex=full_pex)


@frozen_after_init
@dataclass(unsafe_hash=True)
class PexProcess:
    pex: Pex
    argv: Tuple[str, ...]
    description: str = dataclasses.field(compare=False)
    level: LogLevel
    input_digest: Digest | None
    extra_env: FrozenDict[str, str] | None
    output_files: tuple[str, ...] | None
    output_directories: tuple[str, ...] | None
    timeout_seconds: int | None
    execution_slot_variable: str | None
    cache_scope: ProcessCacheScope

    def __init__(
        self,
        pex: Pex,
        *,
        description: str,
        argv: Iterable[str] = (),
        level: LogLevel = LogLevel.INFO,
        input_digest: Digest | None = None,
        extra_env: Mapping[str, str] | None = None,
        output_files: Iterable[str] | None = None,
        output_directories: Iterable[str] | None = None,
        timeout_seconds: int | None = None,
        execution_slot_variable: str | None = None,
        cache_scope: ProcessCacheScope = ProcessCacheScope.SUCCESSFUL,
    ) -> None:
        self.pex = pex
        self.argv = tuple(argv)
        self.description = description
        self.level = level
        self.input_digest = input_digest
        self.extra_env = FrozenDict(extra_env) if extra_env else None
        self.output_files = tuple(output_files) if output_files else None
        self.output_directories = tuple(output_directories) if output_directories else None
        self.timeout_seconds = timeout_seconds
        self.execution_slot_variable = execution_slot_variable
        self.cache_scope = cache_scope


@rule
async def setup_pex_process(request: PexProcess, pex_environment: PexEnvironment) -> Process:
    pex = request.pex
    argv = pex_environment.create_argv(pex.name, *request.argv, python=pex.python)
    env = {
        **pex_environment.environment_dict(python_configured=pex.python is not None),
        **(request.extra_env or {}),
    }
    input_digest = (
        await Get(Digest, MergeDigests((pex.digest, request.input_digest)))
        if request.input_digest
        else pex.digest
    )
    return Process(
        argv,
        description=request.description,
        level=request.level,
        input_digest=input_digest,
        env=env,
        output_files=request.output_files,
        output_directories=request.output_directories,
        append_only_caches=pex_environment.append_only_caches(),
        timeout_seconds=request.timeout_seconds,
        execution_slot_variable=request.execution_slot_variable,
        cache_scope=request.cache_scope,
    )


@frozen_after_init
@dataclass(unsafe_hash=True)
class VenvPexProcess:
    venv_pex: VenvPex
    argv: Tuple[str, ...]
    description: str = dataclasses.field(compare=False)
    level: LogLevel
    input_digest: Digest | None
    extra_env: FrozenDict[str, str] | None
    output_files: tuple[str, ...] | None
    output_directories: tuple[str, ...] | None
    timeout_seconds: int | None
    execution_slot_variable: str | None
    cache_scope: ProcessCacheScope

    def __init__(
        self,
        venv_pex: VenvPex,
        *,
        description: str,
        argv: Iterable[str] = (),
        level: LogLevel = LogLevel.INFO,
        input_digest: Digest | None = None,
        extra_env: Mapping[str, str] | None = None,
        output_files: Iterable[str] | None = None,
        output_directories: Iterable[str] | None = None,
        timeout_seconds: int | None = None,
        execution_slot_variable: str | None = None,
        cache_scope: ProcessCacheScope = ProcessCacheScope.SUCCESSFUL,
    ) -> None:
        self.venv_pex = venv_pex
        self.argv = tuple(argv)
        self.description = description
        self.level = level
        self.input_digest = input_digest
        self.extra_env = FrozenDict(extra_env) if extra_env else None
        self.output_files = tuple(output_files) if output_files else None
        self.output_directories = tuple(output_directories) if output_directories else None
        self.timeout_seconds = timeout_seconds
        self.execution_slot_variable = execution_slot_variable
        self.cache_scope = cache_scope


@rule
async def setup_venv_pex_process(
    request: VenvPexProcess, pex_environment: PexEnvironment
) -> Process:
    venv_pex = request.venv_pex
    argv = (venv_pex.pex.argv0, *request.argv)
    input_digest = (
        await Get(Digest, MergeDigests((venv_pex.digest, request.input_digest)))
        if request.input_digest
        else venv_pex.digest
    )
    return Process(
        argv=argv,
        description=request.description,
        level=request.level,
        input_digest=input_digest,
        env=request.extra_env,
        output_files=request.output_files,
        output_directories=request.output_directories,
        append_only_caches=pex_environment.append_only_caches(),
        timeout_seconds=request.timeout_seconds,
        execution_slot_variable=request.execution_slot_variable,
        cache_scope=request.cache_scope,
    )


@dataclass(frozen=True)
class PexDistributionInfo:
    """Information about an individual distribution in a PEX file, as reported by `PEX_TOOLS=1
    repository info -v`."""

    project_name: str
    version: packaging.version.Version
    requires_python: packaging.specifiers.SpecifierSet | None
    requires_dists: tuple[Requirement, ...]


class PexResolveInfo(Collection[PexDistributionInfo]):
    """Information about all distributions resolved in a PEX file, as reported by `PEX_TOOLS=1
    repository info -v`."""


def parse_repository_info(repository_info: str) -> PexResolveInfo:
    def iter_dist_info() -> Iterator[PexDistributionInfo]:
        for line in repository_info.splitlines():
            info = json.loads(line)
            requires_python = info["requires_python"]
            yield PexDistributionInfo(
                project_name=info["project_name"],
                version=packaging.version.Version(info["version"]),
                requires_python=(
                    packaging.specifiers.SpecifierSet(requires_python)
                    if requires_python is not None
                    else None
                ),
                requires_dists=tuple(
                    Requirement.parse(req) for req in sorted(info["requires_dists"])
                ),
            )

    return PexResolveInfo(sorted(iter_dist_info(), key=lambda dist: dist.project_name))


@rule
async def determine_venv_pex_resolve_info(venv_pex: VenvPex) -> PexResolveInfo:
    process_result = await Get(
        ProcessResult,
        VenvPexProcess(
            venv_pex,
            argv=["repository", "info", "-v"],
            extra_env={"PEX_TOOLS": "1"},
            input_digest=venv_pex.digest,
            description=f"Determine distributions found in {venv_pex.pex_filename}",
            level=LogLevel.DEBUG,
        ),
    )
    return parse_repository_info(process_result.stdout.decode())


@rule
async def determine_pex_resolve_info(pex_pex: PexPEX, pex: Pex) -> PexResolveInfo:
    process_result = await Get(
        ProcessResult,
        PexProcess(
            pex=Pex(digest=pex_pex.digest, name=pex_pex.exe, python=pex.python),
            argv=[pex.name, "repository", "info", "-v"],
            input_digest=pex.digest,
            extra_env={"PEX_MODULE": "pex.tools"},
            description=f"Determine distributions found in {pex.name}",
            level=LogLevel.DEBUG,
        ),
    )
    return parse_repository_info(process_result.stdout.decode())


def rules():
    return [*collect_rules(), *pex_cli.rules()]<|MERGE_RESOLUTION|>--- conflicted
+++ resolved
@@ -27,11 +27,6 @@
     PexRuntimeEnvironment,
     PythonExecutable,
 )
-<<<<<<< HEAD
-from pants.engine.addresses import UnparsedAddressInputs
-=======
-from pants.engine.addresses import Address
->>>>>>> 311419b5
 from pants.engine.collection import Collection, DeduplicatedCollection
 from pants.engine.engine_aware import EngineAwareParameter
 from pants.engine.fs import (
@@ -53,11 +48,6 @@
     ProcessResult,
 )
 from pants.engine.rules import Get, collect_rules, rule
-<<<<<<< HEAD
-from pants.engine.target import Targets
-=======
-from pants.engine.target import Target
->>>>>>> 311419b5
 from pants.python.python_repos import PythonRepos
 from pants.python.python_setup import PythonSetup
 from pants.util.frozendict import FrozenDict
