# Copyright 2019 Pants project contributors (see CONTRIBUTORS.md).
# Licensed under the Apache License, Version 2.0 (see LICENSE).

from __future__ import annotations

import dataclasses
import itertools
import logging
from dataclasses import dataclass
from typing import Iterable, Tuple

from packaging.utils import canonicalize_name as canonicalize_project_name
from pkg_resources import Requirement

from pants.backend.python.target_types import (
    MainSpecification,
    PythonRequirementsField,
    parse_requirements_file,
)
from pants.backend.python.util_rules.interpreter_constraints import InterpreterConstraints
from pants.backend.python.util_rules.pex import (
    Lockfile,
    Pex,
    PexPlatforms,
    PexRequest,
    PexRequirements,
)
from pants.backend.python.util_rules.pex import rules as pex_rules
from pants.backend.python.util_rules.python_sources import (
    PythonSourceFilesRequest,
    StrippedPythonSourceFiles,
)
from pants.backend.python.util_rules.python_sources import rules as python_sources_rules
from pants.engine.addresses import Address, Addresses
from pants.engine.fs import Digest, DigestContents, GlobMatchErrorBehavior, MergeDigests, PathGlobs
from pants.engine.rules import Get, MultiGet, collect_rules, rule
from pants.engine.target import (
    Dependencies,
    DependenciesRequest,
    Targets,
    TransitiveTargets,
    TransitiveTargetsRequest,
)
from pants.python.python_setup import PythonSetup
from pants.util.logging import LogLevel
from pants.util.meta import frozen_after_init
from pants.util.ordered_set import FrozenOrderedSet
from pants.util.strutil import path_safe

logger = logging.getLogger(__name__)


@frozen_after_init
@dataclass(unsafe_hash=True)
class PexFromTargetsRequest:
    addresses: Addresses
    output_filename: str
    internal_only: bool
    main: MainSpecification | None
    platforms: PexPlatforms
    additional_args: Tuple[str, ...]
    additional_lockfile_args: Tuple[str, ...]
    additional_requirements: Tuple[str, ...]
    include_source_files: bool
    additional_sources: Digest | None
    additional_inputs: Digest | None
    resolve_and_lockfile: tuple[str, str] | None
    hardcoded_interpreter_constraints: InterpreterConstraints | None
    direct_deps_only: bool
    # This field doesn't participate in comparison (and therefore hashing), as it doesn't affect
    # the result.
    description: str | None = dataclasses.field(compare=False)

    def __init__(
        self,
        addresses: Iterable[Address],
        *,
        output_filename: str,
        internal_only: bool,
        main: MainSpecification | None = None,
        platforms: PexPlatforms = PexPlatforms(),
        additional_args: Iterable[str] = (),
        additional_lockfile_args: Iterable[str] = (),
        additional_requirements: Iterable[str] = (),
        include_source_files: bool = True,
        additional_sources: Digest | None = None,
        additional_inputs: Digest | None = None,
        hardcoded_interpreter_constraints: InterpreterConstraints | None = None,
        resolve_and_lockfile: tuple[str, str] | None = None,
        direct_deps_only: bool = False,
        description: str | None = None,
    ) -> None:
        """Request to create a Pex from the transitive closure of the given addresses.

        :param addresses: The addresses to use for determining what is included in the Pex. The
            transitive closure of these addresses will be used; you only need to specify the roots.
        :param output_filename: The name of the built Pex file, which typically should end in
            `.pex`.
        :param internal_only: Whether we ever materialize the Pex and distribute it directly
            to end users, such as with the `binary` goal. Typically, instead, the user never
            directly uses the Pex, e.g. with `lint` and `test`. If True, we will use a Pex setting
            that results in faster build time but compatibility with fewer interpreters at runtime.
        :param main: The main for the built Pex, equivalent to Pex's `-e` or `-c` flag. If
            left off, the Pex will open up as a REPL.
        :param platforms: Which platforms should be supported. Setting this value will cause
            interpreter constraints to not be used because platforms already constrain the valid
            Python versions, e.g. by including `cp36m` in the platform string.
        :param additional_args: Any additional Pex flags.
        :param additional_args: Any additional Pex flags that should be used with the lockfile.pex.
            Many Pex args like `--emit-warnings` do not impact the lockfile, and setting them
            would reduce reuse with other call sites. Generally, this should only be flags that
            impact lockfile resolution like `--manylinux`.
        :param additional_requirements: Additional requirements to install, in addition to any
            requirements used by the transitive closure of the given addresses.
        :param include_source_files: Whether to include source files in the built Pex or not.
            Setting this to `False` and loading the source files by instead populating the chroot
            and setting the environment variable `PEX_EXTRA_SYS_PATH` will result in substantially
            fewer rebuilds of the Pex.
        :param additional_sources: Any additional source files to include in the built Pex.
        :param additional_inputs: Any inputs that are not source files and should not be included
            directly in the Pex, but should be present in the environment when building the Pex.
        :param hardcoded_interpreter_constraints: Use these constraints rather than resolving the
            constraints from the input.
        :param resolve_and_lockfile: if set, use this "named resolve" and lockfile.
        :param direct_deps_only: Only consider the input addresses and their direct dependencies,
            rather than the transitive closure.
        :param description: A human-readable description to render in the dynamic UI when building
            the Pex.
        """
        self.addresses = Addresses(addresses)
        self.output_filename = output_filename
        self.internal_only = internal_only
        self.main = main
        self.platforms = platforms
        self.additional_args = tuple(additional_args)
        self.additional_lockfile_args = tuple(additional_lockfile_args)
        self.additional_requirements = tuple(additional_requirements)
        self.include_source_files = include_source_files
        self.additional_sources = additional_sources
        self.additional_inputs = additional_inputs
        self.hardcoded_interpreter_constraints = hardcoded_interpreter_constraints
        self.resolve_and_lockfile = resolve_and_lockfile
        self.direct_deps_only = direct_deps_only
        self.description = description

    @classmethod
    def for_requirements(
        cls,
        addresses: Iterable[Address],
        *,
        internal_only: bool,
        hardcoded_interpreter_constraints: InterpreterConstraints | None = None,
        direct_deps_only: bool = False,
        resolve_and_lockfile: tuple[str, str] | None = None,
    ) -> PexFromTargetsRequest:
        """Create an instance that can be used to get a requirements pex.

        Useful to ensure that these requests are uniform (e.g., the using the same output filename),
        so that the underlying pexes are more likely to be reused instead of re-resolved.
        """
        return PexFromTargetsRequest(
            addresses=sorted(addresses),
            output_filename="requirements.pex",
            include_source_files=False,
            hardcoded_interpreter_constraints=hardcoded_interpreter_constraints,
            internal_only=internal_only,
            direct_deps_only=direct_deps_only,
            resolve_and_lockfile=resolve_and_lockfile,
        )


@dataclass(frozen=True)
class _ConstraintsRepositoryPex:
    maybe_pex: Pex | None


@dataclass(frozen=True)
class _ConstraintsRepositoryPexRequest:
    requirements: PexRequirements
    platforms: PexPlatforms
    interpreter_constraints: InterpreterConstraints
    internal_only: bool
    additional_lockfile_args: tuple[str, ...]


@rule(level=LogLevel.DEBUG)
async def pex_from_targets(request: PexFromTargetsRequest, python_setup: PythonSetup) -> PexRequest:
    if request.direct_deps_only:
        targets = await Get(Targets, Addresses(request.addresses))
        direct_deps = await MultiGet(
            Get(Targets, DependenciesRequest(tgt.get(Dependencies))) for tgt in targets
        )
        all_targets = FrozenOrderedSet(itertools.chain(*direct_deps, targets))
    else:
        transitive_targets = await Get(
            TransitiveTargets, TransitiveTargetsRequest(request.addresses)
        )
        all_targets = transitive_targets.closure

    input_digests = []
    if request.additional_sources:
        input_digests.append(request.additional_sources)
    if request.include_source_files:
        prepared_sources = await Get(
            StrippedPythonSourceFiles, PythonSourceFilesRequest(all_targets)
        )
        input_digests.append(prepared_sources.stripped_source_files.snapshot.digest)
    merged_input_digest = await Get(Digest, MergeDigests(input_digests))

    if request.hardcoded_interpreter_constraints:
        interpreter_constraints = request.hardcoded_interpreter_constraints
    else:
        calculated_constraints = InterpreterConstraints.create_from_targets(
            all_targets, python_setup
        )
        # If there are no targets, we fall back to the global constraints. This is relevant,
        # for example, when running `./pants repl` with no specs.
        interpreter_constraints = calculated_constraints or InterpreterConstraints(
            python_setup.interpreter_constraints
        )

    requirements = PexRequirements.create_from_requirement_fields(
        (
            tgt[PythonRequirementsField]
            for tgt in all_targets
            if tgt.has_field(PythonRequirementsField)
        ),
        additional_requirements=request.additional_requirements,
    )

    description = request.description

    if requirements:
        repository_pex: Pex | None = None
        if python_setup.requirement_constraints:
            maybe_constraints_repository_pex = await Get(
                _ConstraintsRepositoryPex,
                _ConstraintsRepositoryPexRequest(
                    requirements,
                    request.platforms,
                    interpreter_constraints,
                    request.internal_only,
                    request.additional_lockfile_args,
                ),
            )
            if maybe_constraints_repository_pex.maybe_pex:
                repository_pex = maybe_constraints_repository_pex.maybe_pex
        elif (
            python_setup.resolve_all_constraints
            and python_setup.resolve_all_constraints_was_set_explicitly()
        ):
            raise ValueError(
                "`[python-setup].resolve_all_constraints` is enabled, so "
                "`[python-setup].requirement_constraints` must also be set."
            )
        elif request.resolve_and_lockfile:
            resolve, lockfile = request.resolve_and_lockfile
            repository_pex = await Get(
                Pex,
                PexRequest(
                    description=f"Installing {lockfile} for the resolve `{resolve}`",
                    output_filename=f"{path_safe(resolve)}_lockfile.pex",
                    internal_only=request.internal_only,
                    requirements=Lockfile(
                        file_path=lockfile,
                        file_path_description_of_origin=(
                            f"the resolve `{resolve}` (from "
                            "`[python-setup].experimental_resolves_to_lockfiles`)"
                        ),
                        # TODO(#12314): Hook up lockfile staleness check.
                        lockfile_hex_digest=None,
                    ),
                    interpreter_constraints=interpreter_constraints,
                    platforms=request.platforms,
                    additional_args=request.additional_lockfile_args,
                ),
            )
        elif python_setup.lockfile:
            repository_pex = await Get(
                Pex,
                PexRequest(
                    description=f"Installing {python_setup.lockfile}",
                    output_filename="lockfile.pex",
                    internal_only=request.internal_only,
                    requirements=Lockfile(
                        file_path=python_setup.lockfile,
                        file_path_description_of_origin=(
                            "the option `[python-setup].experimental_lockfile`"
                        ),
                        # TODO(#12314): Hook up lockfile staleness check once multiple lockfiles
                        # are supported.
                        lockfile_hex_digest=None,
                    ),
                    interpreter_constraints=interpreter_constraints,
                    platforms=request.platforms,
                    additional_args=request.additional_lockfile_args,
                ),
            )
        requirements = dataclasses.replace(requirements, repository_pex=repository_pex)

    return PexRequest(
        output_filename=request.output_filename,
        internal_only=request.internal_only,
        requirements=requirements,
        interpreter_constraints=interpreter_constraints,
        platforms=request.platforms,
        main=request.main,
        sources=merged_input_digest,
        additional_inputs=request.additional_inputs,
        additional_args=request.additional_args,
        description=description,
        apply_requirement_constraints=True,
    )


@rule
async def _setup_constraints_repository_pex(
    request: _ConstraintsRepositoryPexRequest, python_setup: PythonSetup
) -> _ConstraintsRepositoryPex:
    # NB: it isn't safe to resolve against the whole constraints file if
    # platforms are in use. See https://github.com/pantsbuild/pants/issues/12222.
    if not python_setup.resolve_all_constraints or request.platforms:
        return _ConstraintsRepositoryPex(None)

    constraints_path = python_setup.requirement_constraints
    assert constraints_path is not None

    constraints_file_contents = await Get(
        DigestContents,
        PathGlobs(
            [constraints_path],
            glob_match_error_behavior=GlobMatchErrorBehavior.error,
            description_of_origin="the option `[python-setup].requirement_constraints`",
        ),
    )
    constraints_file_reqs = set(
        parse_requirements_file(
            constraints_file_contents[0].content.decode(), rel_path=constraints_path
        )
    )

    # In requirement strings, Foo_-Bar.BAZ and foo-bar-baz refer to the same project. We let
    # packaging canonicalize for us.
    # See: https://www.python.org/dev/peps/pep-0503/#normalized-names
    url_reqs = set()  # E.g., 'foobar@ git+https://github.com/foo/bar.git@branch'
    name_reqs = set()  # E.g., foobar>=1.2.3
    name_req_projects = set()

    for req_str in request.requirements.req_strings:
        req = Requirement.parse(req_str)
        if req.url:  # type: ignore[attr-defined]
            url_reqs.add(req)
        else:
            name_reqs.add(req)
            name_req_projects.add(canonicalize_project_name(req.project_name))

    constraint_file_projects = {
        canonicalize_project_name(req.project_name) for req in constraints_file_reqs
    }
    # Constraints files must only contain name reqs, not URL reqs (those are already
    # constrained by their very nature). See https://github.com/pypa/pip/issues/8210.
    unconstrained_projects = name_req_projects - constraint_file_projects
    if unconstrained_projects:
        logger.warning(
            f"The constraints file {constraints_path} does not contain "
            f"entries for the following requirements: {', '.join(unconstrained_projects)}.\n\n"
            f"Ignoring `[python_setup].resolve_all_constraints` option."
        )
        return _ConstraintsRepositoryPex(None)

    # To get a full set of requirements we must add the URL requirements to the
    # constraints file, since the latter cannot contain URL requirements.
    # NB: We can only add the URL requirements we know about here, i.e., those that
    #  are transitive deps of the targets in play. There may be others in the repo.
    #  So we may end up creating a few different repository pexes, each with identical
    #  name requirements but different subsets of URL requirements. Fortunately since
    #  all these repository pexes will have identical pinned versions of everything,
    #  this is not a correctness issue, only a performance one.
    all_constraints = {str(req) for req in (constraints_file_reqs | url_reqs)}
    repository_pex = await Get(
        Pex,
        PexRequest(
            description=f"Resolving {constraints_path}",
            output_filename="repository.pex",
            internal_only=request.internal_only,
            requirements=PexRequirements(all_constraints),
            interpreter_constraints=request.interpreter_constraints,
            platforms=request.platforms,
<<<<<<< HEAD
            additional_args=request.additional_lockfile_args,
=======
            additional_args=request.additional_args,
            apply_requirement_constraints=True,
>>>>>>> 433a4dd9
        ),
    )
    return _ConstraintsRepositoryPex(repository_pex)


def rules():
    return (*collect_rules(), *pex_rules(), *python_sources_rules())<|MERGE_RESOLUTION|>--- conflicted
+++ resolved
@@ -386,12 +386,8 @@
             requirements=PexRequirements(all_constraints),
             interpreter_constraints=request.interpreter_constraints,
             platforms=request.platforms,
-<<<<<<< HEAD
             additional_args=request.additional_lockfile_args,
-=======
-            additional_args=request.additional_args,
             apply_requirement_constraints=True,
->>>>>>> 433a4dd9
         ),
     )
     return _ConstraintsRepositoryPex(repository_pex)
