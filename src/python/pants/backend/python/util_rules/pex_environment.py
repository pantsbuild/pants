--- conflicted
+++ resolved
@@ -92,10 +92,7 @@
 
 @dataclass(frozen=True)
 class PythonExecutable(BinaryPath, EngineAwareReturnType):
-<<<<<<< HEAD
-    """The BinaryPath of a Python executable to use for user code."""
-=======
-    """The BinaryPath of a Python executable, along with some extras."""
+    """The BinaryPath of a Python executable for user code, along with some extras."""
 
     append_only_caches: FrozenDict[str, str] = FrozenDict({})
 
@@ -124,7 +121,6 @@
                     """
                 )
             )
->>>>>>> 0b3f842c
 
     def message(self) -> str:
         return f"Selected {self.path} to run PEXes with."
