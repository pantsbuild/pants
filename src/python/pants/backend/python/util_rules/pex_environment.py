--- conflicted
+++ resolved
@@ -170,72 +170,6 @@
     subprocess_env_vars: SubprocessEnvironmentVars,
     global_options: GlobalOptions,
 ) -> PexEnvironment:
-<<<<<<< HEAD
-    pex_relevant_environment = await Get(
-        Environment, EnvironmentRequest(["PATH", "HOME", "PYENV_ROOT", "ASDF_DIR", "ASDF_DATA_DIR"])
-    )
-    # PEX files are compatible with bootstrapping via Python 2.7 or Python 3.5+. The bootstrap
-    # code will then re-exec itself if the underlying PEX user code needs a more specific python
-    # interpreter. As such, we look for many Pythons usable by the PEX bootstrap code here for
-    # maximum flexibility.
-    all_python_binary_paths = await MultiGet(
-        Get(
-            BinaryPaths,
-            BinaryPathRequest(
-                search_path=python_setup.interpreter_search_paths(pex_relevant_environment),
-                binary_name=binary_name,
-                check_file_entries=True,
-                test=BinaryPathTest(
-                    args=[
-                        "-c",
-                        # N.B.: The following code snippet must be compatible with Python 2.7 and
-                        # Python 3.5+.
-                        #
-                        # We hash the underlying Python interpreter executable to ensure we detect
-                        # changes in the real interpreter that might otherwise be masked by Pyenv
-                        # shim scripts found on the search path. Naively, just printing out the full
-                        # version_info would be enough, but that does not account for supported abi
-                        # changes (e.g.: a pyenv switch from a py27mu interpreter to a py27m
-                        # interpreter.)
-                        #
-                        # When hashing, we pick 8192 for efficiency of reads and fingerprint updates
-                        # (writes) since it's a common OS buffer size and an even multiple of the
-                        # hash block size.
-                        dedent(
-                            """\
-                            import sys
-
-                            major, minor = sys.version_info[:2]
-                            if (major, minor) != (2, 7) and not (major == 3 and minor >= 5):
-                                sys.exit(1)
-
-                            import hashlib
-                            hasher = hashlib.sha256()
-                            with open(sys.executable, "rb") as fp:
-                                for chunk in iter(lambda: fp.read(8192), b""):
-                                    hasher.update(chunk)
-                            sys.stdout.write(hasher.hexdigest())
-                            """
-                        ),
-                    ],
-                    fingerprint_stdout=False,  # We already emit a usable fingerprint to stdout.
-                ),
-            ),
-        )
-        for binary_name in pex_runtime_env.bootstrap_interpreter_names
-    )
-
-    def first_python_binary() -> PythonExecutable | None:
-        for binary_paths in all_python_binary_paths:
-            if binary_paths.first_path:
-                return PythonExecutable(
-                    path=binary_paths.first_path.path,
-                    fingerprint=binary_paths.first_path.fingerprint,
-                )
-        return None
-
-=======
->>>>>>> 175f61de
     return PexEnvironment(
         path=pex_runtime_env.path(python_bootstrap.environment),
         interpreter_search_paths=tuple(
