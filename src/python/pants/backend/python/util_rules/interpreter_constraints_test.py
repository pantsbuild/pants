# Copyright 2021 Pants project contributors (see CONTRIBUTORS.md).
# Licensed under the Apache License, Version 2.0 (see LICENSE).

from __future__ import annotations

from dataclasses import dataclass
from typing import Iterable

import pytest
from pkg_resources import Requirement

from pants.backend.python.subsystems.setup import PythonSetup
from pants.backend.python.target_types import InterpreterConstraintsField
from pants.backend.python.util_rules.interpreter_constraints import (
    _PATCH_VERSION_UPPER_BOUND,
    InterpreterConstraints,
)
from pants.build_graph.address import Address
from pants.engine.target import FieldSet
from pants.testutil.option_util import create_subsystem
from pants.util.frozendict import FrozenDict
from pants.util.ordered_set import FrozenOrderedSet


@dataclass(frozen=True)
class MockFieldSet(FieldSet):
    interpreter_constraints: InterpreterConstraintsField

    @classmethod
    def create_for_test(cls, address: Address, compat: str | None) -> MockFieldSet:
        return cls(
            address=address,
            interpreter_constraints=InterpreterConstraintsField(
                [compat] if compat else None, address=address
            ),
        )


def test_merge_interpreter_constraints() -> None:
    def assert_merged(*, inp: list[list[str]], expected: list[str]) -> None:
        result = sorted(str(req) for req in InterpreterConstraints.merge_constraint_sets(inp))
        # Requirement.parse() sorts specs differently than we'd like, so we convert each str to a
        # Requirement.
        normalized_expected = sorted(str(Requirement.parse(v)) for v in expected)
        assert result == normalized_expected

    # Multiple constraint sets get merged so that they are ANDed.
    # A & B => A & B
    assert_merged(inp=[["CPython==2.7.*"], ["CPython==3.6.*"]], expected=["CPython==2.7.*,==3.6.*"])

    # Multiple constraints within a single constraint set are kept separate so that they are ORed.
    # A | B => A | B
    assert_merged(
        inp=[["CPython==2.7.*", "CPython==3.6.*"]], expected=["CPython==2.7.*", "CPython==3.6.*"]
    )

    # Input constraints already were ANDed.
    # A => A
    assert_merged(inp=[["CPython>=2.7,<3"]], expected=["CPython>=2.7,<3"])

    # Both AND and OR.
    # (A | B) & C => (A & B) | (B & C)
    assert_merged(
        inp=[["CPython>=2.7,<3", "CPython>=3.5"], ["CPython==3.6.*"]],
        expected=["CPython>=2.7,<3,==3.6.*", "CPython>=3.5,==3.6.*"],
    )
    # A & B & (C | D) => (A & B & C) | (A & B & D)
    assert_merged(
        inp=[["CPython==2.7.*"], ["CPython==3.6.*"], ["CPython==3.7.*", "CPython==3.8.*"]],
        expected=["CPython==2.7.*,==3.6.*,==3.7.*", "CPython==2.7.*,==3.6.*,==3.8.*"],
    )
    # (A | B) & (C | D) => (A & C) | (A & D) | (B & C) | (B & D)
    assert_merged(
        inp=[["CPython>=2.7,<3", "CPython>=3.5"], ["CPython==3.6.*", "CPython==3.7.*"]],
        expected=[
            "CPython>=2.7,<3,==3.6.*",
            "CPython>=2.7,<3,==3.7.*",
            "CPython>=3.5,==3.6.*",
            "CPython>=3.5,==3.7.*",
        ],
    )
    # A & (B | C | D) & (E | F) & G =>
    # (A & B & E & G) | (A & B & F & G) | (A & C & E & G) | (A & C & F & G) | (A & D & E & G) | (A & D & F & G)
    assert_merged(
        inp=[
            ["CPython==3.6.5"],
            ["CPython==2.7.14", "CPython==2.7.15", "CPython==2.7.16"],
            ["CPython>=3.6", "CPython==3.5.10"],
            ["CPython>3.8"],
        ],
        expected=[
            "CPython==2.7.14,==3.5.10,==3.6.5,>3.8",
            "CPython==2.7.14,>=3.6,==3.6.5,>3.8",
            "CPython==2.7.15,==3.5.10,==3.6.5,>3.8",
            "CPython==2.7.15,>=3.6,==3.6.5,>3.8",
            "CPython==2.7.16,==3.5.10,==3.6.5,>3.8",
            "CPython==2.7.16,>=3.6,==3.6.5,>3.8",
        ],
    )

    # Deduplicate between constraint_sets
    # (A | B) & (A | B) => A | B. Naively, this should actually resolve as follows:
    #   (A | B) & (A | B) => (A & A) | (A & B) | (B & B) => A | (A & B) | B.
    # But, we first deduplicate each constraint_set.  (A | B) & (A | B) can be rewritten as
    # X & X => X.
    assert_merged(
        inp=[["CPython==2.7.*", "CPython==3.6.*"], ["CPython==2.7.*", "CPython==3.6.*"]],
        expected=["CPython==2.7.*", "CPython==3.6.*"],
    )
    # (A | B) & C & (A | B) => (A & C) | (B & C). Alternatively, this can be rewritten as
    # X & Y & X => X & Y.
    assert_merged(
        inp=[
            ["CPython>=2.7,<3", "CPython>=3.5"],
            ["CPython==3.6.*"],
            ["CPython>=3.5", "CPython>=2.7,<3"],
        ],
        expected=["CPython>=2.7,<3,==3.6.*", "CPython>=3.5,==3.6.*"],
    )

    # No specifiers
    assert_merged(inp=[["CPython"]], expected=["CPython"])
    assert_merged(inp=[["CPython"], ["CPython==3.7.*"]], expected=["CPython==3.7.*"])

    # No interpreter is shorthand for CPython, which is how Pex behaves
    assert_merged(inp=[[">=3.5"], ["CPython==3.7.*"]], expected=["CPython>=3.5,==3.7.*"])

    # Different Python interpreters, which are guaranteed to fail when ANDed but are safe when ORed.
    with pytest.raises(ValueError):
        InterpreterConstraints.merge_constraint_sets([["CPython==3.7.*"], ["PyPy==43.0"]])
    assert_merged(inp=[["CPython==3.7.*", "PyPy==43.0"]], expected=["CPython==3.7.*", "PyPy==43.0"])

    # Ensure we can handle empty input.
    assert_merged(inp=[], expected=[])


@pytest.mark.parametrize(
    "constraints",
    [
        ["CPython>=2.7,<3"],
        ["CPython>=2.7,<3", "CPython>=3.6"],
        ["CPython>=2.7.13"],
        ["CPython>=2.7.13,<2.7.16"],
        ["CPython>=2.7.13,!=2.7.16"],
        ["PyPy>=2.7,<3"],
        ["CPython"],
    ],
)
def test_interpreter_constraints_includes_python2(constraints) -> None:
    assert InterpreterConstraints(constraints).includes_python2() is True


@pytest.mark.parametrize(
    "constraints",
    [
        ["CPython>=3.6"],
        ["CPython>=3.7"],
        ["CPython>=3.6", "CPython>=3.8"],
        ["CPython!=2.7.*"],
        ["PyPy>=3.6"],
        [],
    ],
)
def test_interpreter_constraints_do_not_include_python2(constraints):
    assert InterpreterConstraints(constraints).includes_python2() is False


@pytest.mark.parametrize(
    "constraints,expected",
    [
        (["CPython>=2.7"], "2.7"),
        (["CPython>=3.5"], "3.5"),
        (["CPython>=3.6"], "3.6"),
        (["CPython>=3.7"], "3.7"),
        (["CPython>=3.8"], "3.8"),
        (["CPython>=3.9"], "3.9"),
        (["CPython>=3.10"], "3.10"),
        (["CPython==2.7.10"], "2.7"),
        (["CPython==3.5.*", "CPython>=3.6"], "3.5"),
        (["CPython==2.6.*"], None),
        (["CPython"], "2.7"),
        ([], None),
    ],
)
def test_interpreter_constraints_minimum_python_version(
    constraints: list[str], expected: str
) -> None:
    universe = ["2.7", "3.5", "3.6", "3.7", "3.8", "3.9", "3.10"]
    ics = InterpreterConstraints(constraints)
    assert ics.minimum_python_version(universe) == expected
    assert ics.minimum_python_version(reversed(universe)) == expected
    assert ics.minimum_python_version(sorted(universe)) == expected


@pytest.mark.parametrize(
    "constraints,expected",
    [
        (["CPython>=2.7"], "CPython==2.7.*"),
<<<<<<< HEAD
        (["CPython>=3.7"], "CPython==3.7.*"),
        (["CPython>=3.8.6"], "CPython==3.8.*"),
=======
        (["CPython>=2.7,!=2.7.2"], "CPython==2.7.*,!=2.7.2"),
        (["CPython>=3.7"], "CPython==3.7.*"),
        (["CPython>=3.8.3,!=3.8.5,!=3.9.1"], "CPython==3.8.*,!=3.8.0,!=3.8.1,!=3.8.2,!=3.8.5"),
>>>>>>> e88fb74a
        (["CPython==3.5.*", "CPython>=3.6"], "CPython==3.5.*"),
        (["CPython==3.7.*", "PyPy==3.6.*"], "PyPy==3.6.*"),
        (["CPython"], "CPython==2.7.*"),
        (["CPython==3.7.*,<3.6"], None),
        ([], None),
    ],
)
def test_snap_to_minimum(constraints, expected) -> None:
    universe = ["2.7", "3.5", "3.6", "3.7", "3.8", "3.9", "3.10"]
    ics = InterpreterConstraints(constraints)
    snapped = ics.snap_to_minimum(universe)
    if expected is None:
        assert snapped is None
    else:
        assert snapped == InterpreterConstraints([expected])


@pytest.mark.parametrize(
    "constraints",
    [
        ["CPython==3.8.*"],
        ["CPython==3.8.1"],
        ["CPython==3.9.1"],
        ["CPython>=3.8"],
        ["CPython>=3.9"],
        ["CPython>=3.10"],
        ["CPython==3.8.*", "CPython==3.9.*"],
        ["PyPy>=3.8"],
    ],
)
def test_interpreter_constraints_require_python38(constraints) -> None:
    ics = InterpreterConstraints(constraints)
    universe = ("2.7", "3.6", "3.7", "3.8", "3.9", "3.10", "3.11")
    assert ics.requires_python38_or_newer(universe) is True
    assert ics.requires_python38_or_newer(reversed(universe)) is True
    assert ics.requires_python38_or_newer(sorted(universe)) is True


@pytest.mark.parametrize(
    "constraints",
    [
        ["CPython==3.5.*"],
        ["CPython==3.6.*"],
        ["CPython==3.7.*"],
        ["CPython==3.7.3"],
        ["CPython>=3.7"],
        ["CPython==3.7.*", "CPython==3.8.*"],
        ["CPython==3.5.3", "CPython==3.8.3"],
        ["PyPy>=3.7"],
        ["CPython"],
        [],
    ],
)
def test_interpreter_constraints_do_not_require_python38(constraints):
    ics = InterpreterConstraints(constraints)
    universe = ("2.7", "3.6", "3.7", "3.8", "3.9", "3.10", "3.11")
    assert ics.requires_python38_or_newer(universe) is False
    assert ics.requires_python38_or_newer(reversed(universe)) is False
    assert ics.requires_python38_or_newer(sorted(universe)) is False


def test_group_field_sets_by_constraints() -> None:
    py2_fs = MockFieldSet.create_for_test(Address("", target_name="py2"), ">=2.7,<3")
    py3_fs = [
        MockFieldSet.create_for_test(Address("", target_name="py3"), "==3.6.*"),
        MockFieldSet.create_for_test(Address("", target_name="py3_second"), "==3.6.*"),
    ]
    no_constraints_fs = MockFieldSet.create_for_test(
        Address("", target_name="no_constraints"), None
    )
    assert InterpreterConstraints.group_field_sets_by_constraints(
        [py2_fs, *py3_fs, no_constraints_fs],
        python_setup=create_subsystem(PythonSetup, interpreter_constraints=[]),
    ) == FrozenDict(
        {
            InterpreterConstraints(): (no_constraints_fs,),
            InterpreterConstraints(["CPython>=2.7,<3"]): (py2_fs,),
            InterpreterConstraints(["CPython==3.6.*"]): tuple(py3_fs),
        }
    )


def test_group_field_sets_by_constraints_with_unsorted_inputs() -> None:
    py3_fs = [
        MockFieldSet.create_for_test(
            Address("src/python/a_dir/path.py", target_name="test"), "==3.6.*"
        ),
        MockFieldSet.create_for_test(
            Address("src/python/b_dir/path.py", target_name="test"), ">2.7,<3"
        ),
        MockFieldSet.create_for_test(
            Address("src/python/c_dir/path.py", target_name="test"), "==3.6.*"
        ),
    ]

    ic_36 = InterpreterConstraints([Requirement.parse("CPython==3.6.*")])

    output = InterpreterConstraints.group_field_sets_by_constraints(
        py3_fs,
        python_setup=create_subsystem(PythonSetup, interpreter_constraints=[]),
    )

    assert output[ic_36] == (
        MockFieldSet.create_for_test(
            Address("src/python/a_dir/path.py", target_name="test"), "==3.6.*"
        ),
        MockFieldSet.create_for_test(
            Address("src/python/c_dir/path.py", target_name="test"), "==3.6.*"
        ),
    )


_SKIPPED_PY3 = "!=3.0.*,!=3.1.*,!=3.2.*,!=3.3.*,!=3.4.*"


@pytest.mark.parametrize(
    "constraints,expected",
    (
        (["==2.7.*"], "==2.7.*"),
        (["==2.7.*", ">=3.6,!=3.6.1"], "!=3.6.1,>=3.6 || ==2.7.*"),
        ([], "*"),
        # If any of the constraints are unconstrained (e.g. `CPython`), use a wildcard.
        (["==2.7", ""], "*"),
    ),
)
def test_to_poetry_constraint(constraints: list[str], expected: str) -> None:
    assert InterpreterConstraints(constraints).to_poetry_constraint() == expected


_ALL_PATCHES = list(range(_PATCH_VERSION_UPPER_BOUND + 1))


def patches(
    major: int, minor: int, unqualified_patches: Iterable[int]
) -> list[tuple[int, int, int]]:
    return [(major, minor, patch) for patch in unqualified_patches]


@pytest.mark.parametrize(
    "constraints,expected",
    (
        (["==2.7.15"], [(2, 7, 15)]),
        (["==2.7.*"], patches(2, 7, _ALL_PATCHES)),
        (["==3.6.15", "==3.7.15"], [(3, 6, 15), (3, 7, 15)]),
        (["==3.6.*", "==3.7.*"], patches(3, 6, _ALL_PATCHES) + patches(3, 7, _ALL_PATCHES)),
        (
            ["==2.7.1", ">=3.6.15"],
            (
                [(2, 7, 1)]
                + patches(3, 6, range(15, _PATCH_VERSION_UPPER_BOUND + 1))
                + patches(3, 7, _ALL_PATCHES)
                + patches(3, 8, _ALL_PATCHES)
                + patches(3, 9, _ALL_PATCHES)
            ),
        ),
        ([], []),
    ),
)
def test_enumerate_python_versions(
    constraints: list[str], expected: list[tuple[int, int, int]]
) -> None:
    assert InterpreterConstraints(constraints).enumerate_python_versions(
        ["2.7", "3.5", "3.6", "3.7", "3.8", "3.9"]
    ) == FrozenOrderedSet(expected)


def test_enumerate_python_versions_none_matching() -> None:
    with pytest.raises(ValueError):
        InterpreterConstraints(["==3.6.*"]).enumerate_python_versions(interpreter_universe=["2.7"])


@pytest.mark.parametrize("version", ["2.6", "2.8", "4.1", "1.0"])
def test_enumerate_python_versions_invalid_universe(version: str) -> None:
    with pytest.raises(AssertionError):
        InterpreterConstraints(["==2.7.*", "==3.5.*"]).enumerate_python_versions([version])


@pytest.mark.parametrize(
    "candidate,target,matches",
    (
        ([">=3.5,<=3.6"], [">=3.5.5"], False),  # Target ICs contain versions in the 3.6 range
        ([">=3.5,<=3.6"], [">=3.5.5,<=3.5.10"], True),
        (
            [">=3.5", "<=3.6"],
            [">=3.5.5,<=3.5.10"],
            True,
        ),  # Target ICs match each of the actual ICs individually
        (
            [">=3.5", "<=3.5.4"],
            [">=3.5.5,<=3.5.10"],
            True,
        ),  # Target ICs do not match any candidate ICs
        ([">=3.5,<=3.6"], ["==3.5.*,!=3.5.10"], True),
        (
            [">=3.5,<=3.6, !=3.5.10"],
            ["==3.5.*"],
            False,
        ),  # Excluded IC from candidate range is valid for target ICs
        ([">=3.5"], [">=3.5,<=3.6", ">= 3.8"], True),
        (
            [">=3.5,!=3.7.10"],
            [">=3.5,<=3.6", ">= 3.8"],
            True,
        ),  # Excluded version from candidate ICs is not in a range specified by target ICs
        (
            [">=3.5,<=3.6", ">= 3.8"],
            [">=3.9"],
            True,
        ),  # matches only one of the candidate specifications
        (
            ["<3.6", ">=3.6"],
            [">=3.5"],
            True,
        ),  # target matches a weirdly specified non-disjoint IC list
    ),
)
def test_contains(candidate, target, matches) -> None:
    assert (
        InterpreterConstraints(candidate).contains(
            InterpreterConstraints(target), ["2.7", "3.5", "3.6", "3.7", "3.8", "3.9", "3.10"]
        )
        == matches
    )


def test_constraints_are_correctly_sorted_at_construction() -> None:
    # #12578: This list itself is out of order, and `CPython>=3.6,<4,!=3.7.*` is specified with
    # out-of-order component requirements. This test verifies that the list is fully sorted after
    # the first call to `InterpreterConstraints()`
    inputs = ["CPython==2.7.*", "PyPy", "CPython>=3.6,<4,!=3.7.*"]
    a = InterpreterConstraints(inputs)
    a_str = [str(i) for i in a]
    b = InterpreterConstraints(a_str)
    assert a == b


@pytest.mark.parametrize(
    "constraints,expected",
    (
        (["==2.7.*"], ["2.7"]),
        ([">=3.7"], ["3.7", "3.8", "3.9", "3.10"]),
        (["==2.7", "==3.6.5"], ["2.7", "3.6"]),
    ),
)
def test_partition_into_major_minor_versions(constraints: list[str], expected: list[str]) -> None:
    assert InterpreterConstraints(constraints).partition_into_major_minor_versions(
        ["2.7", "3.6", "3.7", "3.8", "3.9", "3.10"]
    ) == tuple(expected)<|MERGE_RESOLUTION|>--- conflicted
+++ resolved
@@ -196,14 +196,9 @@
     "constraints,expected",
     [
         (["CPython>=2.7"], "CPython==2.7.*"),
-<<<<<<< HEAD
-        (["CPython>=3.7"], "CPython==3.7.*"),
-        (["CPython>=3.8.6"], "CPython==3.8.*"),
-=======
         (["CPython>=2.7,!=2.7.2"], "CPython==2.7.*,!=2.7.2"),
         (["CPython>=3.7"], "CPython==3.7.*"),
         (["CPython>=3.8.3,!=3.8.5,!=3.9.1"], "CPython==3.8.*,!=3.8.0,!=3.8.1,!=3.8.2,!=3.8.5"),
->>>>>>> e88fb74a
         (["CPython==3.5.*", "CPython>=3.6"], "CPython==3.5.*"),
         (["CPython==3.7.*", "PyPy==3.6.*"], "PyPy==3.6.*"),
         (["CPython"], "CPython==2.7.*"),
