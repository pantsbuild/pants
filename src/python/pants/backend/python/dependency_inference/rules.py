# Copyright 2020 Pants project contributors (see CONTRIBUTORS.md).
# Licensed under the Apache License, Version 2.0 (see LICENSE).

from __future__ import annotations

import itertools
import logging
from enum import Enum
from pathlib import PurePath
from typing import Dict, Iterable, Iterator, cast

from pants.backend.python.dependency_inference import module_mapper, parse_python_dependencies
from pants.backend.python.dependency_inference.default_unowned_dependencies import (
    DEFAULT_UNOWNED_DEPENDENCIES,
)
from pants.backend.python.dependency_inference.module_mapper import (
    PythonModuleOwners,
    PythonModuleOwnersRequest,
)
from pants.backend.python.dependency_inference.parse_python_dependencies import (
    ParsedPythonAssets,
    ParsedPythonDependencies,
    ParsedPythonImports,
    ParsePythonDependenciesRequest,
)
from pants.backend.python.subsystems.setup import PythonSetup
from pants.backend.python.target_types import (
    PythonResolveField,
    PythonSourceField,
    PythonTestSourceField,
)
from pants.backend.python.util_rules import ancestor_files, pex
from pants.backend.python.util_rules.ancestor_files import AncestorFiles, AncestorFilesRequest
from pants.backend.python.util_rules.interpreter_constraints import InterpreterConstraints
from pants.core import target_types
from pants.core.target_types import (
    AllAssetTargets,
    AllAssetTargetsRequest,
    FileSourceField,
    ResourceSourceField,
)
from pants.core.util_rules import stripped_source_files
from pants.engine.addresses import Address
from pants.engine.internals.graph import Owners, OwnersRequest
from pants.engine.rules import Get, MultiGet, SubsystemRule, rule
from pants.engine.target import (
    Dependencies,
    DependenciesRequest,
    ExplicitlyProvidedDependencies,
    InferDependenciesRequest,
    InferredDependencies,
    Target,
    WrappedTarget,
)
from pants.engine.unions import UnionRule
from pants.option.global_options import OwnersNotFoundBehavior
from pants.option.option_types import BoolOption, EnumOption, IntOption
from pants.option.subsystem import Subsystem
from pants.util.docutil import bin_name, doc_url
from pants.util.strutil import bullet_list

logger = logging.getLogger(__name__)


class UnownedDependencyError(Exception):
    """The inferred dependency does not have any owner."""


class UnownedDependencyUsage(Enum):
    """What action to take when an inferred dependency is unowned."""

    RaiseError = "error"
    LogWarning = "warning"
    DoNothing = "ignore"


class PythonInferSubsystem(Subsystem):
    options_scope = "python-infer"
    help = "Options controlling which dependencies will be inferred for Python targets."

<<<<<<< HEAD
    @classmethod
    def register_options(cls, register):
        super().register_options(register)
        register(
            "--imports",
            default=True,
            type=bool,
            help=(
                "Infer a target's imported dependencies by parsing import statements from sources."
            ),
        )
        register(
            "--string-imports",
            default=False,
            type=bool,
            help=(
                "Infer a target's imported dependencies based on strings that look like dynamic "
                "dependencies, such as Django settings files expressing dependencies as strings. "
                "To ignore any false positives, put `!{bad_address}` in the `dependencies` field "
                "of your target."
            ),
        )
        register(
            "--string-imports-min-dots",
            default=2,
            type=int,
            help=(
                "If --string-imports is True, treat valid-looking strings with at least this many "
                "dots in them as potential dynamic dependencies. E.g., `'foo.bar.Baz'` will be "
                "treated as a potential dependency if this option is set to 2 but not if set to 3."
            ),
        )
        register(
            "--assets",
            default=False,
            type=bool,
            help=(
                "Infer a target's asset dependencies based on strings that look like Posix "
                "filepaths, such as those given to `open` or `pkgutil.get_data`. To ignore any "
                "false positives, put `!{bad_address}` in the `dependencies` field of your target."
            ),
        )
        register(
            "--asset-min-slashes",
            default=1,
            type=int,
            help=(
                "If --assets is True, treat valid-looking strings with at least this many forward "
                "slash characters as potential assets. E.g. `'data/databases/prod.db'` will be "
                "treated as a potential candidate if this option is set to 2 but not to 3."
            ),
        )
        register(
            "--inits",
            default=False,
            type=bool,
            help=(
                "Infer a target's dependencies on any `__init__.py` files in the packages "
                "it is located in (recursively upward in the directory structure).\n\nEven if this "
                "is disabled, Pants will still include any ancestor `__init__.py` files, only they "
                "will not be 'proper' dependencies, e.g. they will not show up in "
                "`./pants dependencies` and their own dependencies will not be used.\n\nIf you "
                "have empty `__init__.py` files, it's safe to leave this option off; otherwise, "
                "you should enable this option."
            ),
        )
        register(
            "--conftests",
            default=True,
            type=bool,
            help=(
                "Infer a test target's dependencies on any conftest.py files in the current "
                "directory and ancestor directories."
            ),
        )
        register(
            "--entry-points",
            default=True,
            type=bool,
            help=(
                "Infer dependencies on targets' entry points, e.g. `pex_binary`'s "
                "`entry_point` field, `python_awslambda`'s `handler` field and "
                "`python_distribution`'s `entry_points` field."
            ),
        )
        register(
            "--unowned-dependency-behavior",
            type=UnownedDependencyUsage,
            default=UnownedDependencyUsage.DoNothing,
            help=("How to handle inferred dependencies that don't have any owner."),
        )

    @property
    def imports(self) -> bool:
        return cast(bool, self.options.imports)

    @property
    def string_imports(self) -> bool:
        return cast(bool, self.options.string_imports)

    @property
    def string_imports_min_dots(self) -> int:
        return cast(int, self.options.string_imports_min_dots)

    @property
    def assets(self) -> bool:
        return cast(bool, self.options.assets)

    @property
    def asset_min_slashes(self) -> int:
        return cast(int, self.options.asset_min_slashes)

    @property
    def inits(self) -> bool:
        return cast(bool, self.options.inits)

    @property
    def conftests(self) -> bool:
        return cast(bool, self.options.conftests)

    @property
    def entry_points(self) -> bool:
        return cast(bool, self.options.entry_points)

    @property
    def unowned_dependency_behavior(self) -> UnownedDependencyUsage:
        return cast(UnownedDependencyUsage, self.options.unowned_dependency_behavior)
=======
    imports = BoolOption(
        "--imports",
        default=True,
        help=("Infer a target's imported dependencies by parsing import statements from sources."),
    )
    string_imports = BoolOption(
        "--string-imports",
        default=False,
        help=(
            "Infer a target's dependencies based on strings that look like dynamic "
            "dependencies, such as Django settings files expressing dependencies as strings. "
            "To ignore any false positives, put `!{bad_address}` in the `dependencies` field "
            "of your target."
        ),
    )
    string_imports_min_dots = IntOption(
        "--string-imports-min-dots",
        default=2,
        help=(
            "If --string-imports is True, treat valid-looking strings with at least this many "
            "dots in them as potential dynamic dependencies. E.g., `'foo.bar.Baz'` will be "
            "treated as a potential dependency if this option is set to 2 but not if set to 3."
        ),
    )
    inits = BoolOption(
        "--inits",
        default=False,
        help=(
            "Infer a target's dependencies on any `__init__.py` files in the packages "
            "it is located in (recursively upward in the directory structure).\n\nEven if this "
            "is disabled, Pants will still include any ancestor `__init__.py` files, only they "
            "will not be 'proper' dependencies, e.g. they will not show up in "
            f"`{bin_name()} dependencies` and their own dependencies will not be used.\n\nIf you "
            "have empty `__init__.py` files, it's safe to leave this option off; otherwise, "
            "you should enable this option."
        ),
    )
    conftests = BoolOption(
        "--conftests",
        default=True,
        help=(
            "Infer a test target's dependencies on any conftest.py files in the current "
            "directory and ancestor directories."
        ),
    )
    entry_points = BoolOption(
        "--entry-points",
        default=True,
        help=(
            "Infer dependencies on targets' entry points, e.g. `pex_binary`'s "
            "`entry_point` field, `python_awslambda`'s `handler` field and "
            "`python_distribution`'s `entry_points` field."
        ),
    )
    unowned_dependency_behavior = EnumOption(
        "--unowned-dependency-behavior",
        default=UnownedDependencyUsage.DoNothing,
        help=("How to handle inferred dependencies that don't have any owner."),
    )
>>>>>>> 30eb5fb4


class InferPythonImportDependencies(InferDependenciesRequest):
    infer_from = PythonSourceField


def _get_inferred_resource_deps(
    all_asset_targets: AllAssetTargets,
    assets: ParsedPythonAssets,
) -> Iterator[Address]:
    assets_by_path: Dict[PurePath, Target] = {}
    for file_tgt in all_asset_targets.files:
        assets_by_path[PurePath(file_tgt[FileSourceField].file_path)] = file_tgt
    for resource_tgt in all_asset_targets.resources:
        path = PurePath(resource_tgt[ResourceSourceField].file_path)
        assets_by_path[path] = resource_tgt

    for pkgname, filepath in assets:
        resource_path = PurePath(*pkgname.split(".")).parent / filepath
        inferred_resource_tgt = assets_by_path.get(resource_path)
        if inferred_resource_tgt:
            yield inferred_resource_tgt.address


def _get_imports_info(
    address: Address,
    owners_per_import: Iterable[PythonModuleOwners],
    parsed_imports: ParsedPythonImports,
    explicitly_provided_deps: ExplicitlyProvidedDependencies,
) -> tuple[set[Address], set[str]]:
    inferred_deps: set[Address] = set()
    unowned_imports: set[str] = set()

    for owners, imp in zip(owners_per_import, parsed_imports):
        inferred_deps.update(owners.unambiguous)
        explicitly_provided_deps.maybe_warn_of_ambiguous_dependency_inference(
            owners.ambiguous,
            address,
            import_reference="module",
            context=f"The target {address} imports `{imp}`",
        )
        maybe_disambiguated = explicitly_provided_deps.disambiguated(owners.ambiguous)
        if maybe_disambiguated:
            inferred_deps.add(maybe_disambiguated)

        if (
            not owners.unambiguous
            and imp.split(".")[0] not in DEFAULT_UNOWNED_DEPENDENCIES
            and not parsed_imports[imp].weak
        ):
            unowned_imports.add(imp)

    return inferred_deps, unowned_imports


def _maybe_warn_unowned(
    address: Address,
    file: str,
    unowned_dependency_behavior: UnownedDependencyUsage,
    unowned_imports: Iterable[str],
    parsed_imports: ParsedPythonImports,
) -> None:
    if unowned_imports and unowned_dependency_behavior is not UnownedDependencyUsage.DoNothing:
        unowned_imports_with_lines = [
            f"{module_name} ({file}:{parsed_imports[module_name].lineno})"
            for module_name in sorted(unowned_imports)
        ]
        raise_error = unowned_dependency_behavior is UnownedDependencyUsage.RaiseError
        log = logger.error if raise_error else logger.warning
        log(
            f"The following imports in {address} have no owners:\n\n{bullet_list(unowned_imports_with_lines)}\n\n"
            "If you are expecting this import to be provided by your own firstparty code, ensure that it is contained within a source root. "
            "Otherwise if you are using a requirements file, consider adding the relevant package.\n"
            "Otherwise consider declaring a `python_requirement_library` target, which can then be inferred.\n"
            f"See {doc_url('python-third-party-dependencies')}"
        )

        if raise_error:
            raise UnownedDependencyError(
                "One or more unowned dependencies detected. Check logs for more details."
            )


@rule(desc="Inferring Python dependencies by analyzing source")
async def infer_python_dependencies_via_source(
    request: InferPythonImportDependencies,
    python_infer_subsystem: PythonInferSubsystem,
    python_setup: PythonSetup,
) -> InferredDependencies:
    if not python_infer_subsystem.imports and not python_infer_subsystem.assets:
        return InferredDependencies([])

    _wrapped_tgt = await Get(WrappedTarget, Address, request.sources_field.address)
    tgt = _wrapped_tgt.target
    parsed_dependencies = await Get(
        ParsedPythonDependencies,
        ParsePythonDependenciesRequest(
            cast(PythonSourceField, request.sources_field),
            InterpreterConstraints.create_from_targets([tgt], python_setup),
            string_imports=python_infer_subsystem.string_imports,
            string_imports_min_dots=python_infer_subsystem.string_imports_min_dots,
            assets=python_infer_subsystem.assets,
            asset_min_slashes=python_infer_subsystem.asset_min_slashes,
        ),
    )

    inferred_deps: set[Address] = set()
    unowned_imports: set[str] = set()
    parsed_imports = parsed_dependencies.imports
    parsed_assets = parsed_dependencies.assets
    if not python_infer_subsystem.imports:
        parsed_imports = ParsedPythonImports([])

    if parsed_imports:
        explicitly_provided_deps = await Get(
            ExplicitlyProvidedDependencies, DependenciesRequest(tgt[Dependencies])
        )
        resolve = tgt[PythonResolveField].normalized_value(python_setup)
        import_deps, unowned_imports = _get_imports_info(
            address=tgt.address,
            owners_per_import=await MultiGet(
                Get(PythonModuleOwners, PythonModuleOwnersRequest(imported_module, resolve=resolve))
                for imported_module in parsed_imports
            ),
            parsed_imports=parsed_imports,
            explicitly_provided_deps=explicitly_provided_deps,
        )
        inferred_deps.update(import_deps)

    if parsed_assets:
        all_asset_targets = await Get(AllAssetTargets, AllAssetTargetsRequest())
        inferred_deps.update(_get_inferred_resource_deps(all_asset_targets, parsed_assets))

    _maybe_warn_unowned(
        tgt.address,
        request.sources_field.file_path,
        python_infer_subsystem.unowned_dependency_behavior,
        unowned_imports,
        parsed_imports,
    )

    return InferredDependencies(sorted(inferred_deps))


class InferInitDependencies(InferDependenciesRequest):
    infer_from = PythonSourceField


@rule(desc="Inferring dependencies on `__init__.py` files")
async def infer_python_init_dependencies(
    request: InferInitDependencies, python_infer_subsystem: PythonInferSubsystem
) -> InferredDependencies:
    if not python_infer_subsystem.inits:
        return InferredDependencies([])

    fp = request.sources_field.file_path
    assert fp is not None
    init_files = await Get(
        AncestorFiles,
        AncestorFilesRequest(input_files=(fp,), requested=("__init__.py", "__init__.pyi")),
    )
    owners = await MultiGet(Get(Owners, OwnersRequest((f,))) for f in init_files.snapshot.files)
    return InferredDependencies(itertools.chain.from_iterable(owners))


class InferConftestDependencies(InferDependenciesRequest):
    infer_from = PythonTestSourceField


@rule(desc="Inferring dependencies on `conftest.py` files")
async def infer_python_conftest_dependencies(
    request: InferConftestDependencies,
    python_infer_subsystem: PythonInferSubsystem,
) -> InferredDependencies:
    if not python_infer_subsystem.conftests:
        return InferredDependencies([])

    fp = request.sources_field.file_path
    assert fp is not None
    conftest_files = await Get(
        AncestorFiles,
        AncestorFilesRequest(input_files=(fp,), requested=("conftest.py",)),
    )
    owners = await MultiGet(
        # NB: Because conftest.py files effectively always have content, we require an
        # owning target.
        Get(Owners, OwnersRequest((f,), OwnersNotFoundBehavior.error))
        for f in conftest_files.snapshot.files
    )
    return InferredDependencies(itertools.chain.from_iterable(owners))


# This is a separate function to facilitate tests registering import inference.
def import_rules():
    return [
        infer_python_dependencies_via_source,
        *pex.rules(),
        *parse_python_dependencies.rules(),
        *module_mapper.rules(),
        *stripped_source_files.rules(),
        *target_types.rules(),
        SubsystemRule(PythonInferSubsystem),
        SubsystemRule(PythonSetup),
        UnionRule(InferDependenciesRequest, InferPythonImportDependencies),
    ]


def rules():
    return [
        *import_rules(),
        infer_python_init_dependencies,
        infer_python_conftest_dependencies,
        *ancestor_files.rules(),
        UnionRule(InferDependenciesRequest, InferInitDependencies),
        UnionRule(InferDependenciesRequest, InferConftestDependencies),
    ]<|MERGE_RESOLUTION|>--- conflicted
+++ resolved
@@ -78,159 +78,48 @@
     options_scope = "python-infer"
     help = "Options controlling which dependencies will be inferred for Python targets."
 
-<<<<<<< HEAD
-    @classmethod
-    def register_options(cls, register):
-        super().register_options(register)
-        register(
-            "--imports",
-            default=True,
-            type=bool,
-            help=(
-                "Infer a target's imported dependencies by parsing import statements from sources."
-            ),
-        )
-        register(
-            "--string-imports",
-            default=False,
-            type=bool,
-            help=(
-                "Infer a target's imported dependencies based on strings that look like dynamic "
-                "dependencies, such as Django settings files expressing dependencies as strings. "
-                "To ignore any false positives, put `!{bad_address}` in the `dependencies` field "
-                "of your target."
-            ),
-        )
-        register(
-            "--string-imports-min-dots",
-            default=2,
-            type=int,
-            help=(
-                "If --string-imports is True, treat valid-looking strings with at least this many "
-                "dots in them as potential dynamic dependencies. E.g., `'foo.bar.Baz'` will be "
-                "treated as a potential dependency if this option is set to 2 but not if set to 3."
-            ),
-        )
-        register(
+    imports = BoolOption(
+        "--imports",
+        default=True,
+        help=("Infer a target's imported dependencies by parsing import statements from sources."),
+    )
+    string_imports = BoolOption(
+        "--string-imports",
+        default=False,
+        help=(
+            "Infer a target's dependencies based on strings that look like dynamic "
+            "dependencies, such as Django settings files expressing dependencies as strings. "
+            "To ignore any false positives, put `!{bad_address}` in the `dependencies` field "
+            "of your target."
+        ),
+    )
+    string_imports_min_dots = IntOption(
+        "--string-imports-min-dots",
+        default=2,
+        help=(
+            "If --string-imports is True, treat valid-looking strings with at least this many "
+            "dots in them as potential dynamic dependencies. E.g., `'foo.bar.Baz'` will be "
+            "treated as a potential dependency if this option is set to 2 but not if set to 3."
+        ),
+    )
+    assets = BoolOption(
             "--assets",
             default=False,
-            type=bool,
             help=(
                 "Infer a target's asset dependencies based on strings that look like Posix "
                 "filepaths, such as those given to `open` or `pkgutil.get_data`. To ignore any "
                 "false positives, put `!{bad_address}` in the `dependencies` field of your target."
             ),
         )
-        register(
+    asset_min_slashes = IntOption(
             "--asset-min-slashes",
             default=1,
-            type=int,
             help=(
                 "If --assets is True, treat valid-looking strings with at least this many forward "
                 "slash characters as potential assets. E.g. `'data/databases/prod.db'` will be "
                 "treated as a potential candidate if this option is set to 2 but not to 3."
             ),
         )
-        register(
-            "--inits",
-            default=False,
-            type=bool,
-            help=(
-                "Infer a target's dependencies on any `__init__.py` files in the packages "
-                "it is located in (recursively upward in the directory structure).\n\nEven if this "
-                "is disabled, Pants will still include any ancestor `__init__.py` files, only they "
-                "will not be 'proper' dependencies, e.g. they will not show up in "
-                "`./pants dependencies` and their own dependencies will not be used.\n\nIf you "
-                "have empty `__init__.py` files, it's safe to leave this option off; otherwise, "
-                "you should enable this option."
-            ),
-        )
-        register(
-            "--conftests",
-            default=True,
-            type=bool,
-            help=(
-                "Infer a test target's dependencies on any conftest.py files in the current "
-                "directory and ancestor directories."
-            ),
-        )
-        register(
-            "--entry-points",
-            default=True,
-            type=bool,
-            help=(
-                "Infer dependencies on targets' entry points, e.g. `pex_binary`'s "
-                "`entry_point` field, `python_awslambda`'s `handler` field and "
-                "`python_distribution`'s `entry_points` field."
-            ),
-        )
-        register(
-            "--unowned-dependency-behavior",
-            type=UnownedDependencyUsage,
-            default=UnownedDependencyUsage.DoNothing,
-            help=("How to handle inferred dependencies that don't have any owner."),
-        )
-
-    @property
-    def imports(self) -> bool:
-        return cast(bool, self.options.imports)
-
-    @property
-    def string_imports(self) -> bool:
-        return cast(bool, self.options.string_imports)
-
-    @property
-    def string_imports_min_dots(self) -> int:
-        return cast(int, self.options.string_imports_min_dots)
-
-    @property
-    def assets(self) -> bool:
-        return cast(bool, self.options.assets)
-
-    @property
-    def asset_min_slashes(self) -> int:
-        return cast(int, self.options.asset_min_slashes)
-
-    @property
-    def inits(self) -> bool:
-        return cast(bool, self.options.inits)
-
-    @property
-    def conftests(self) -> bool:
-        return cast(bool, self.options.conftests)
-
-    @property
-    def entry_points(self) -> bool:
-        return cast(bool, self.options.entry_points)
-
-    @property
-    def unowned_dependency_behavior(self) -> UnownedDependencyUsage:
-        return cast(UnownedDependencyUsage, self.options.unowned_dependency_behavior)
-=======
-    imports = BoolOption(
-        "--imports",
-        default=True,
-        help=("Infer a target's imported dependencies by parsing import statements from sources."),
-    )
-    string_imports = BoolOption(
-        "--string-imports",
-        default=False,
-        help=(
-            "Infer a target's dependencies based on strings that look like dynamic "
-            "dependencies, such as Django settings files expressing dependencies as strings. "
-            "To ignore any false positives, put `!{bad_address}` in the `dependencies` field "
-            "of your target."
-        ),
-    )
-    string_imports_min_dots = IntOption(
-        "--string-imports-min-dots",
-        default=2,
-        help=(
-            "If --string-imports is True, treat valid-looking strings with at least this many "
-            "dots in them as potential dynamic dependencies. E.g., `'foo.bar.Baz'` will be "
-            "treated as a potential dependency if this option is set to 2 but not if set to 3."
-        ),
-    )
     inits = BoolOption(
         "--inits",
         default=False,
@@ -266,7 +155,6 @@
         default=UnownedDependencyUsage.DoNothing,
         help=("How to handle inferred dependencies that don't have any owner."),
     )
->>>>>>> 30eb5fb4
 
 
 class InferPythonImportDependencies(InferDependenciesRequest):
