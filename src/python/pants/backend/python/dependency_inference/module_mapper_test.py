# Copyright 2020 Pants project contributors (see CONTRIBUTORS.md).
# Licensed under the Apache License, Version 2.0 (see LICENSE).

from __future__ import annotations

from pathlib import PurePath
from textwrap import dedent

import pytest
from packaging.utils import canonicalize_name as canonicalize_project_name

from pants.backend.codegen.protobuf.python import python_protobuf_module_mapper
from pants.backend.codegen.protobuf.target_types import ProtobufSourcesGeneratorTarget
from pants.backend.codegen.protobuf.target_types import rules as protobuf_target_type_rules
from pants.backend.python import target_types_rules
from pants.backend.python.dependency_inference.default_module_mapping import (
    DEFAULT_MODULE_MAPPING,
    DEFAULT_TYPE_STUB_MODULE_MAPPING,
)
from pants.backend.python.dependency_inference.module_mapper import (
    FirstPartyPythonModuleMapping,
    PythonModule,
    PythonModuleOwners,
    ThirdPartyPythonModuleMapping,
)
from pants.backend.python.dependency_inference.module_mapper import rules as module_mapper_rules
from pants.backend.python.target_types import PythonLibrary, PythonRequirementTarget
from pants.core.util_rules import stripped_source_files
from pants.engine.addresses import Address
from pants.testutil.rule_runner import QueryRule, RuleRunner
from pants.util.frozendict import FrozenDict


def test_default_module_mapping_is_normalized() -> None:
    for k in DEFAULT_MODULE_MAPPING:
        assert k == canonicalize_project_name(
            k
        ), "Please update `DEFAULT_MODULE_MAPPING` to use canonical project names"
    for k in DEFAULT_TYPE_STUB_MODULE_MAPPING:
        assert k == canonicalize_project_name(
            k
        ), "Please update `DEFAULT_TYPE_STUB_MODULE_MAPPING` to use canonical project names"


@pytest.mark.parametrize(
    "stripped_path,expected",
    [
        ("top_level.py", "top_level"),
        ("dir/subdir/__init__.py", "dir.subdir"),
        ("dir/subdir/app.py", "dir.subdir.app"),
        ("src/python/project/not_stripped.py", "src.python.project.not_stripped"),
    ],
)
def test_create_module_from_path(stripped_path: str, expected: str) -> None:
    assert PythonModule.create_from_stripped_path(PurePath(stripped_path)) == PythonModule(expected)


def test_first_party_modules_mapping() -> None:
    root_addr = Address("", relative_file_path="root.py")
    util_addr = Address("src/python/util", relative_file_path="strutil.py")
    util_stubs_addr = Address("src/python/util", relative_file_path="strutil.pyi")
    test_addr = Address("tests/python/project_test", relative_file_path="test.py")
    mapping = FirstPartyPythonModuleMapping(
        mapping=FrozenDict(
            {
                "root": (root_addr,),
                "util.strutil": (util_addr, util_stubs_addr),
                "project_test.test": (test_addr,),
            }
        ),
        ambiguous_modules=FrozenDict(
            {"ambiguous": (root_addr, util_addr), "util.ambiguous": (util_addr, test_addr)}
        ),
    )

    def assert_addresses(
        mod: str, expected: tuple[tuple[Address, ...], tuple[Address, ...]]
    ) -> None:
        assert mapping.addresses_for_module(mod) == expected

    unknown = ((), ())

    root = ((root_addr,), ())
    assert_addresses("root", root)
    assert_addresses("root.func", root)
    assert_addresses("root.submodule.func", unknown)

    util = ((util_addr, util_stubs_addr), ())
    assert_addresses("util.strutil", util)
    assert_addresses("util.strutil.ensure_text", util)
    assert_addresses("util", unknown)

    test = ((test_addr,), ())
    assert_addresses("project_test.test", test)
    assert_addresses("project_test.test.TestDemo", test)
    assert_addresses("project_test", unknown)
    assert_addresses("project.test", unknown)

    ambiguous = ((), (root_addr, util_addr))
    assert_addresses("ambiguous", ambiguous)
    assert_addresses("ambiguous.func", ambiguous)
    assert_addresses("ambiguous.submodule.func", unknown)

    util_ambiguous = ((), (util_addr, test_addr))
    assert_addresses("util.ambiguous", util_ambiguous)
    assert_addresses("util.ambiguous.Foo", util_ambiguous)
    assert_addresses("util.ambiguous.Foo.method", unknown)


def test_third_party_modules_mapping() -> None:
    colors_addr = Address("", target_name="ansicolors")
    colors_stubs_addr = Address("", target_name="types-ansicolors")
    pants_addr = Address("", target_name="pantsbuild")
    pants_testutil_addr = Address("", target_name="pantsbuild.testutil")
    submodule_addr = Address("", target_name="submodule")
    mapping = ThirdPartyPythonModuleMapping(
        mapping=FrozenDict(
            {
                "colors": (colors_addr, colors_stubs_addr),
                "pants": (pants_addr,),
                "req.submodule": (submodule_addr,),
                "pants.testutil": (pants_testutil_addr,),
            }
        ),
        ambiguous_modules=FrozenDict({"ambiguous": (colors_addr, pants_addr)}),
    )

    def assert_addresses(
        mod: str, expected: tuple[tuple[Address, ...], tuple[Address, ...]]
    ) -> None:
        assert mapping.addresses_for_module(mod) == expected

    unknown = ((), ())

    colors = ((colors_addr, colors_stubs_addr), ())
    assert_addresses("colors", colors)
    assert_addresses("colors.red", colors)

    pants = ((pants_addr,), ())
    assert_addresses("pants", pants)
    assert_addresses("pants.task", pants)
    assert_addresses("pants.task.task", pants)
    assert_addresses("pants.task.task.Task", pants)

    testutil = ((pants_testutil_addr,), ())
    assert_addresses("pants.testutil", testutil)
    assert_addresses("pants.testutil.foo", testutil)

    submodule = ((submodule_addr,), ())
    assert_addresses("req.submodule", submodule)
    assert_addresses("req.submodule.foo", submodule)
    assert_addresses("req.another", unknown)
    assert_addresses("req", unknown)

    assert_addresses("unknown", unknown)
    assert_addresses("unknown.pants", unknown)

    ambiguous = ((), (colors_addr, pants_addr))
    assert_addresses("ambiguous", ambiguous)
    assert_addresses("ambiguous.foo", ambiguous)
    assert_addresses("ambiguous.foo.bar", ambiguous)


@pytest.fixture
def rule_runner() -> RuleRunner:
    return RuleRunner(
        rules=[
            *stripped_source_files.rules(),
            *module_mapper_rules(),
            *python_protobuf_module_mapper.rules(),
            *target_types_rules.rules(),
            *protobuf_target_type_rules(),
            QueryRule(FirstPartyPythonModuleMapping, []),
            QueryRule(ThirdPartyPythonModuleMapping, []),
            QueryRule(PythonModuleOwners, [PythonModule]),
        ],
<<<<<<< HEAD
        target_types=[PythonLibrary, PythonRequirementTarget, ProtobufLibrary],
=======
        target_types=[PythonLibrary, PythonRequirementLibrary, ProtobufSourcesGeneratorTarget],
>>>>>>> d0cee46f
    )


def test_map_first_party_modules_to_addresses(rule_runner: RuleRunner) -> None:
    rule_runner.set_options(
        ["--source-root-patterns=['src/python', 'tests/python', 'build-support']"]
    )
    rule_runner.write_files(
        {
            "src/python/project/util/dirutil.py": "",
            "src/python/project/util/tarutil.py": "",
            "src/python/project/util/BUILD": "python_library()",
            # A module with two owners, meaning that neither should be resolved.
            "src/python/two_owners.py": "",
            "src/python/BUILD": "python_library()",
            "build-support/two_owners.py": "",
            "build-support/BUILD": "python_library()",
            # A module with two owners that are type stubs.
            "src/python/stub_ambiguity/f.pyi": "",
            "src/python/stub_ambiguity/BUILD": "python_library()",
            "build-support/stub_ambiguity/f.pyi": "",
            "build-support/stub_ambiguity/BUILD": "python_library()",
            # A package module.
            "tests/python/project_test/demo_test/__init__.py": "",
            "tests/python/project_test/demo_test/BUILD": "python_library()",
            # A module with both an implementation and a type stub. Even though the module is the
            # same, we special-case it to be legal for both file targets to be inferred.
            "src/python/stubs/stub.py": "",
            "src/python/stubs/stub.pyi": "",
            "src/python/stubs/BUILD": "python_library()",
            # Check that plugin mappings work. Note that we duplicate one of the files with a normal
            # python_library(), which means neither the Protobuf nor Python targets should be used.
            "src/python/protos/f1.proto": "",
            "src/python/protos/f2.proto": "",
            "src/python/protos/f2_pb2.py": "",
            "src/python/protos/BUILD": dedent(
                """\
                protobuf_library(name='protos')
                python_library(name='py')
                """
            ),
            # If a module is ambiguous within a particular implementation, which means that it's
            # not used in that implementation's final mapping, it should still trigger ambiguity
            # with another implementation. Here, we have ambiguity with the Protobuf targets, but
            # the Python file has no ambiguity with other Python files; the Protobuf ambiguity
            # needs to result in Python being ambiguous.
            "src/python/protos_ambiguous/f.proto": "",
            "src/python/protos_ambiguous/f_pb2.py": "",
            "src/python/protos_ambiguous/BUILD": dedent(
                """\
                protobuf_library(name='protos1')
                protobuf_library(name='protos2')
                python_library(name='py')
                """
            ),
        }
    )

    result = rule_runner.request(FirstPartyPythonModuleMapping, [])
    assert result == FirstPartyPythonModuleMapping(
        mapping=FrozenDict(
            {
                "project.util.dirutil": (
                    Address("src/python/project/util", relative_file_path="dirutil.py"),
                ),
                "project.util.tarutil": (
                    Address("src/python/project/util", relative_file_path="tarutil.py"),
                ),
                "project_test.demo_test": (
                    Address(
                        "tests/python/project_test/demo_test", relative_file_path="__init__.py"
                    ),
                ),
                "protos.f1_pb2": (
                    Address(
                        "src/python/protos", relative_file_path="f1.proto", target_name="protos"
                    ),
                ),
                "stubs.stub": (
                    Address("src/python/stubs", relative_file_path="stub.py"),
                    Address("src/python/stubs", relative_file_path="stub.pyi"),
                ),
            }
        ),
        ambiguous_modules=FrozenDict(
            {
                "protos.f2_pb2": (
                    Address(
                        "src/python/protos", relative_file_path="f2.proto", target_name="protos"
                    ),
                    Address("src/python/protos", relative_file_path="f2_pb2.py", target_name="py"),
                ),
                "protos_ambiguous.f_pb2": (
                    Address(
                        "src/python/protos_ambiguous",
                        relative_file_path="f.proto",
                        target_name="protos1",
                    ),
                    Address(
                        "src/python/protos_ambiguous",
                        relative_file_path="f.proto",
                        target_name="protos2",
                    ),
                    Address(
                        "src/python/protos_ambiguous",
                        relative_file_path="f_pb2.py",
                        target_name="py",
                    ),
                ),
                "stub_ambiguity.f": (
                    Address("build-support/stub_ambiguity", relative_file_path="f.pyi"),
                    Address("src/python/stub_ambiguity", relative_file_path="f.pyi"),
                ),
                "two_owners": (
                    Address("build-support", relative_file_path="two_owners.py"),
                    Address("src/python", relative_file_path="two_owners.py"),
                ),
            }
        ),
    )


def test_map_third_party_modules_to_addresses(rule_runner: RuleRunner) -> None:
    def req(
        tgt_name: str,
        req_str: str,
        *,
        module_mapping: dict[str, list[str]] | None = None,
        stubs_mapping: dict[str, list[str]] | None = None,
    ) -> str:
        return (
            f"python_requirement(name='{tgt_name}', requirements=['{req_str}'], "
            f"module_mapping={repr(module_mapping or {})},"
            f"type_stubs_module_mapping={repr(stubs_mapping or {})})"
        )

    build_file = "\n\n".join(
        [
            req("req1", "req1==1.2"),
            req("un_normalized", "Un-Normalized-Project>3"),
            req("file_dist", "file_dist@ file:///path/to/dist.whl"),
            req("vcs_dist", "vcs_dist@ git+https://github.com/vcs/dist.git"),
            req("module_mapping", "foo==1", module_mapping={"foo": ["mapped_module"]}),
            req(
                "module_mapping_un_normalized",
                "DiFFerent-than_Mapping",
                module_mapping={"different_THAN-mapping": ["module_mapping_un_normalized"]},
            ),
            # We extract the module from type stub dependencies.
            req("typed-dep1", "typed-dep1-types"),
            req("typed-dep2", "types-typed-dep2"),
            req("typed-dep3", "typed-dep3-stubs"),
            req("typed-dep4", "stubs-typed-dep4"),
            req("typed-dep5", "typed-dep5-foo", stubs_mapping={"typed-dep5-foo": ["typed_dep5"]}),
            # A 3rd-party dependency can have both a type stub and implementation.
            req("req2", "req2==1"),
            req("req2_types", "types-req2==1"),
            req("req3", "req3==1"),
            req("req3_types", "req3-types==1"),
            req("req4", "req4==1"),
            req("req4_types", "req4-stubs==1", stubs_mapping={"req4-stubs": ["req4"]}),
            # Ambiguous.
            req("ambiguous_t1", "ambiguous==1.2"),
            req("ambiguous_t2", "ambiguous==1.3"),
            req("ambiguous_stubs_t1", "ambiguous-stubs-types==1.3"),
            req("ambiguous_stubs_t2", "types-ambiguous-stubs==1.3"),
            # If there's ambiguity within type stubs or within implementations, then there should
            # be ambiguity with the other category too.
            req("ambiguous_again_t1", "ambiguous-again==1.2"),
            req("ambiguous_again_t2", "ambiguous-again==1.3"),
            req("ambiguous_again_t3", "ambiguous-again-types==1.3"),
            req("ambiguous_again_stubby_t1", "ambiguous-again-stubby-types==1.2"),
            req("ambiguous_again_stubby_t2", "types-ambiguous-again-stubby==1.3"),
            req("ambiguous_again_stubby_t3", "ambiguous-again-stubby==1.3"),
            # Only assume it's a type stubs dep if we are certain it's not an implementation.
            req(
                "looks_like_stubs",
                "looks-like-stubs-types",
                module_mapping={"looks-like-stubs-types": ["looks_like_stubs"]},
            ),
        ]
    )
    rule_runner.write_files({"BUILD": build_file})
    result = rule_runner.request(ThirdPartyPythonModuleMapping, [])
    assert result == ThirdPartyPythonModuleMapping(
        mapping=FrozenDict(
            {
                "file_dist": (Address("", target_name="file_dist"),),
                "looks_like_stubs": (Address("", target_name="looks_like_stubs"),),
                "mapped_module": (Address("", target_name="module_mapping"),),
                "module_mapping_un_normalized": (
                    Address("", target_name="module_mapping_un_normalized"),
                ),
                "req1": (Address("", target_name="req1"),),
                "req2": (Address("", target_name="req2"), Address("", target_name="req2_types")),
                "req3": (Address("", target_name="req3"), Address("", target_name="req3_types")),
                "req4": (Address("", target_name="req4"), Address("", target_name="req4_types")),
                "typed_dep1": (Address("", target_name="typed-dep1"),),
                "typed_dep2": (Address("", target_name="typed-dep2"),),
                "typed_dep3": (Address("", target_name="typed-dep3"),),
                "typed_dep4": (Address("", target_name="typed-dep4"),),
                "typed_dep5": (Address("", target_name="typed-dep5"),),
                "un_normalized_project": (Address("", target_name="un_normalized"),),
                "vcs_dist": (Address("", target_name="vcs_dist"),),
            }
        ),
        ambiguous_modules=FrozenDict(
            {
                "ambiguous": (
                    Address("", target_name="ambiguous_t1"),
                    Address("", target_name="ambiguous_t2"),
                ),
                "ambiguous_again": (
                    Address("", target_name="ambiguous_again_t1"),
                    Address("", target_name="ambiguous_again_t2"),
                    Address("", target_name="ambiguous_again_t3"),
                ),
                "ambiguous_again_stubby": (
                    Address("", target_name="ambiguous_again_stubby_t1"),
                    Address("", target_name="ambiguous_again_stubby_t2"),
                    Address("", target_name="ambiguous_again_stubby_t3"),
                ),
                "ambiguous_stubs": (
                    Address("", target_name="ambiguous_stubs_t1"),
                    Address("", target_name="ambiguous_stubs_t2"),
                ),
            }
        ),
    )


def test_map_module_to_address(rule_runner: RuleRunner) -> None:
    def assert_owners(
        module: str, expected: list[Address], expected_ambiguous: list[Address] | None = None
    ) -> None:
        owners = rule_runner.request(PythonModuleOwners, [PythonModule(module)])
        assert list(owners.unambiguous) == expected
        assert list(owners.ambiguous) == (expected_ambiguous or [])

    rule_runner.set_options(["--source-root-patterns=['root', '/']"])
    rule_runner.write_files(
        {
            # A root-level module.
            "script.py": "",
            "BUILD": dedent(
                """\
                python_library(name="script", sources=["script.py"])
                python_requirement(name="valid_dep", requirements=["valid_dep"])
                # Dependency with a type stub.
                python_requirement(name="dep_w_stub", requirements=["dep_w_stub"])
                python_requirement(name="dep_w_stub-types", requirements=["dep_w_stub-types"])
                """
            ),
            # Normal first-party module.
            "root/no_stub/app.py": "",
            "root/no_stub/BUILD": "python_library()",
            # First-party module with type stub.
            "root/stub/app.py": "",
            "root/stub/app.pyi": "",
            "root/stub/BUILD": "python_library()",
            # Package path.
            "root/package/subdir/__init__.py": "",
            "root/package/subdir/BUILD": "python_library()",
            # Third-party requirement with first-party type stub.
            "root/dep_with_stub.pyi": "",
            "root/BUILD": dedent(
                """\
                python_library()
                python_requirement(name="dep", requirements=["dep_with_stub"])
                """
            ),
            # Ambiguity.
            "root/ambiguous/f1.py": "",
            "root/ambiguous/f2.py": "",
            "root/ambiguous/f3.py": "",
            "root/ambiguous/f4.pyi": "",
            "root/ambiguous/BUILD": dedent(
                """\
                # Ambiguity purely within third-party deps.
                python_requirement(name='thirdparty1', requirements=['ambiguous_3rdparty'])
                python_requirement(name='thirdparty2', requirements=['ambiguous_3rdparty'])

                # Ambiguity purely within first-party deps.
                python_library(name="firstparty1", sources=["f1.py"])
                python_library(name="firstparty2", sources=["f1.py"])

                # Ambiguity within third-party, which should result in ambiguity for first-party
                # too. These all share the module `ambiguous.f2`.
                python_requirement(
                    name='thirdparty3', requirements=['bar'], module_mapping={'bar': ['ambiguous.f2']}
                )
                python_requirement(
                    name='thirdparty4', requirements=['bar'], module_mapping={'bar': ['ambiguous.f2']}
                )
                python_library(name="firstparty3", sources=["f2.py"])

                # Ambiguity within first-party, which should result in ambiguity for third-party
                # too. These all share the module `ambiguous.f3`.
                python_library(name="firstparty4", sources=["f3.py"])
                python_library(name="firstparty5", sources=["f3.py"])
                python_requirement(
                    name='thirdparty5', requirements=['baz'], module_mapping={'baz': ['ambiguous.f3']}
                )

                # You can only write a first-party type stub for a third-party requirement if
                # there are not third-party type stubs already.
                python_requirement(
                    name='ambiguous-stub',
                    requirements=['ambiguous-stub'],
                    module_mapping={"ambiguous-stub": ["ambiguous.f4"]},
                )
                python_requirement(
                    name='ambiguous-stub-types',
                    requirements=['ambiguous-stub-types'],
                    type_stubs_module_mapping={"ambiguous-stub-types": ["ambiguous.f4"]},
                )
                python_library(name='ambiguous-stub-1stparty', sources=['f4.pyi'])
                """
            ),
        }
    )

    assert_owners("pathlib", [])
    assert_owners("typing", [])
    assert_owners("valid_dep", [Address("", target_name="valid_dep")])
    assert_owners(
        "dep_w_stub",
        [Address("", target_name="dep_w_stub"), Address("", target_name="dep_w_stub-types")],
    )
    assert_owners(
        "script.Demo", [Address("", target_name="script", relative_file_path="script.py")]
    )
    assert_owners("no_stub.app", expected=[Address("root/no_stub", relative_file_path="app.py")])
    assert_owners(
        "stub.app",
        [
            Address("root/stub", relative_file_path="app.py"),
            Address("root/stub", relative_file_path="app.pyi"),
        ],
    )
    assert_owners(
        "package.subdir", [Address("root/package/subdir", relative_file_path="__init__.py")]
    )
    assert_owners(
        "dep_with_stub",
        [
            Address("root", target_name="dep"),
            Address("root", relative_file_path="dep_with_stub.pyi"),
        ],
    )

    assert_owners(
        "ambiguous_3rdparty",
        [],
        expected_ambiguous=[
            Address("root/ambiguous", target_name="thirdparty1"),
            Address("root/ambiguous", target_name="thirdparty2"),
        ],
    )
    assert_owners(
        "ambiguous.f1",
        [],
        expected_ambiguous=[
            Address("root/ambiguous", relative_file_path="f1.py", target_name="firstparty1"),
            Address("root/ambiguous", relative_file_path="f1.py", target_name="firstparty2"),
        ],
    )
    assert_owners(
        "ambiguous.f2",
        [],
        expected_ambiguous=[
            Address("root/ambiguous", target_name="thirdparty3"),
            Address("root/ambiguous", target_name="thirdparty4"),
            Address("root/ambiguous", relative_file_path="f2.py", target_name="firstparty3"),
        ],
    )
    assert_owners(
        "ambiguous.f3",
        [],
        expected_ambiguous=[
            Address("root/ambiguous", target_name="thirdparty5"),
            Address("root/ambiguous", relative_file_path="f3.py", target_name="firstparty4"),
            Address("root/ambiguous", relative_file_path="f3.py", target_name="firstparty5"),
        ],
    )
    assert_owners(
        "ambiguous.f4",
        [],
        expected_ambiguous=[
            Address("root/ambiguous", target_name="ambiguous-stub"),
            Address("root/ambiguous", target_name="ambiguous-stub-types"),
            Address(
                "root/ambiguous",
                relative_file_path="f4.pyi",
                target_name="ambiguous-stub-1stparty",
            ),
        ],
    )<|MERGE_RESOLUTION|>--- conflicted
+++ resolved
@@ -174,11 +174,7 @@
             QueryRule(ThirdPartyPythonModuleMapping, []),
             QueryRule(PythonModuleOwners, [PythonModule]),
         ],
-<<<<<<< HEAD
-        target_types=[PythonLibrary, PythonRequirementTarget, ProtobufLibrary],
-=======
-        target_types=[PythonLibrary, PythonRequirementLibrary, ProtobufSourcesGeneratorTarget],
->>>>>>> d0cee46f
+        target_types=[PythonLibrary, PythonRequirementTarget, ProtobufSourcesGeneratorTarget],
     )
 
 
