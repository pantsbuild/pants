--- conflicted
+++ resolved
@@ -2,13 +2,9 @@
 # Licensed under the Apache License, Version 2.0 (see LICENSE).
 
 python_sources(
-<<<<<<< HEAD
-    dependencies=["./scripts:dependency_parser",],
-=======
     dependencies=[
         "./scripts:dependency_parser",
     ],
->>>>>>> a914acc9
 )
 
 python_tests(
