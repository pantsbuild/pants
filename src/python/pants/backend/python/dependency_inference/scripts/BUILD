--- conflicted
+++ resolved
@@ -4,16 +4,6 @@
 resource(
     name="dependency_parser",
     source="dependency_parser_py",
-<<<<<<< HEAD
-    dependencies=[
-        ":init_py",
-    ],
-)
-resource(
-    name="init_py",
-    source="__init__.py",
-=======
->>>>>>> b54abfb1
 )
 
 # Also expose scripts as python sources so they get formatted/linted/checked.
