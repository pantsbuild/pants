# Copyright 2022 Pants project contributors (see CONTRIBUTORS.md).
# Licensed under the Apache License, Version 2.0 (see LICENSE).

<<<<<<< HEAD
resource(name="dependency_parser", source="dependency_parser_py", dependencies=[":init_py",])
resource(name="init_py", source="__init__.py",)
=======
resource(
    name="dependency_parser",
    source="dependency_parser_py",
    dependencies=[
        ":init_py",
    ],
)
resource(
    name="init_py",
    source="__init__.py",
)
>>>>>>> a914acc9

# Also expose scripts as python sources so they get formatted/linted/checked.
python_source(
    name="dependency_parser_source",
    source="dependency_parser_py",
    # This is run with Python 2.7 and 3.5+, so we shouldn't be running pyupgrade.
    # skip_pyupgrade=True,
)<|MERGE_RESOLUTION|>--- conflicted
+++ resolved
@@ -1,10 +1,6 @@
 # Copyright 2022 Pants project contributors (see CONTRIBUTORS.md).
 # Licensed under the Apache License, Version 2.0 (see LICENSE).
 
-<<<<<<< HEAD
-resource(name="dependency_parser", source="dependency_parser_py", dependencies=[":init_py",])
-resource(name="init_py", source="__init__.py",)
-=======
 resource(
     name="dependency_parser",
     source="dependency_parser_py",
@@ -16,7 +12,6 @@
     name="init_py",
     source="__init__.py",
 )
->>>>>>> a914acc9
 
 # Also expose scripts as python sources so they get formatted/linted/checked.
 python_source(
