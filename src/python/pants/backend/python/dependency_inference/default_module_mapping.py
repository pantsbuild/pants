--- conflicted
+++ resolved
@@ -113,9 +113,6 @@
     "beautifulsoup4": ("bs4",),
     "bitvector": ("BitVector",),
     "cattrs": ("cattr", "cattrs"),
-<<<<<<< HEAD
-    "django-activity-stream": ("actstream",),
-=======
     "cloud-sql-python-connector": ("google.cloud.sql.connector",),
     "databricks-sdk": ("databricks.sdk",),
     "databricks-sql-connector": (
@@ -123,7 +120,7 @@
         "databricks.sqlalchemy",
     ),
     "delta-spark": ("delta",),
->>>>>>> ddd47d74
+    "django-activity-stream": ("actstream",),
     "django-cors-headers": ("corsheaders",),
     "django-countries": ("django_countries",),
     "django-filter": ("django_filters",),
