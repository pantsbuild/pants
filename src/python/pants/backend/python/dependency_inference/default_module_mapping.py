--- conflicted
+++ resolved
@@ -169,11 +169,8 @@
     "lark-parser": ("lark",),
     "launchdarkly-server-sdk": ("ldclient",),
     "mail-parser": ("mailparser",),
-<<<<<<< HEAD
+    "matplotlib": ("matplotlib", "mpl_toolkits"),
     "matrix-nio": ("nio",),
-=======
-    "matplotlib": ("matplotlib", "mpl_toolkits"),
->>>>>>> d2124513
     "mysql-connector-python": ("mysql.connector",),
     "netcdf4": ("netCDF4",),
     "o365": ("O365",),
