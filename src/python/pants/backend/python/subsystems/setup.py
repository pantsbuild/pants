# Copyright 2014 Pants project contributors (see CONTRIBUTORS.md).
# Licensed under the Apache License, Version 2.0 (see LICENSE).

from __future__ import annotations

import enum
import logging
import os
from collections.abc import Iterable
from typing import Optional, TypeVar, cast

from packaging.utils import canonicalize_name

from pants.core.goals.generate_lockfiles import UnrecognizedResolveNamesError
from pants.option.errors import OptionsError
from pants.option.option_types import (
    BoolOption,
    DictOption,
    EnumOption,
    FileOption,
    StrListOption,
    StrOption,
)
from pants.option.subsystem import Subsystem
from pants.util.docutil import bin_name, doc_url
from pants.util.memo import memoized_method, memoized_property
from pants.util.strutil import softwrap

logger = logging.getLogger(__name__)


@enum.unique
class InvalidLockfileBehavior(enum.Enum):
    error = "error"
    ignore = "ignore"
    warn = "warn"


@enum.unique
class LockfileGenerator(enum.Enum):
    PEX = "pex"
    POETRY = "poetry"


RESOLVE_OPTION_KEY__DEFAULT = "__default__"

_T = TypeVar("_T")


class PythonSetup(Subsystem):
    options_scope = "python"
    help = "Options for Pants's Python backend."

    default_interpreter_universe = [
        "2.7",
        "3.5",
        "3.6",
        "3.7",
        "3.8",
        "3.9",
        "3.10",
        "3.11",
        "3.12",
        "3.13",
    ]

    _interpreter_constraints = StrListOption(
        default=None,
        help=softwrap(
            """
            The Python interpreters your codebase is compatible with.

            These constraints are used as the default value for the `interpreter_constraints`
            field of Python targets.

            Specify with requirement syntax, e.g. `'CPython>=2.7,<3'` (A CPython interpreter with
            version >=2.7 AND version <3) or `'PyPy'` (A pypy interpreter of any version). Multiple
            constraint strings will be ORed together.
            """
        ),
        metavar="<requirement>",
    )

    warn_on_python2_usage = BoolOption(
        default=True,
        advanced=True,
        help=softwrap(
            """\
            True if Pants should generate a deprecation warning when Python 2.x is used in interpreter constraints.

            As of Pants v2.24.x and later, Pants will no longer be tested regularly with Python 2.7.x. As such, going
            forward, Pants may or may not work with Python 2.7. This option allows disabling the deprecation
            warning announcing this policy change.
            """
        ),
    )

    @memoized_property
    def interpreter_constraints(self) -> tuple[str, ...]:
        if not self._interpreter_constraints:
            # TODO: This is a hacky affordance for Pants's own tests, dozens of which were
            #  written when Pants provided default ICs, and implicitly rely on that assumption.
            #  We'll probably want to find and modify all those tests to set an explicit IC, but
            #  that will take time.
            if "PYTEST_CURRENT_TEST" in os.environ:
                return (">=3.9,<3.14",)
            raise OptionsError(
                softwrap(
                    f"""\
                    You must explicitly specify the default Python interpreter versions your code
                    is intended to run against.

                    You specify these interpreter constraints using the `interpreter_constraints`
                    option in the `[python]` section of pants.toml.

                    We recommend constraining to a single interpreter minor version if you can,
                    e.g., `interpreter_constraints = ['==3.11.*']`, or at least a small number of
                    interpreter minor versions, e.g., `interpreter_constraints = ['>=3.10,<3.12']`.

                    Individual targets can override these default interpreter constraints,
                    if different parts of your codebase run against different python interpreter
                    versions in a single repo.

                    See {doc_url("docs/python/overview/interpreter-compatibility")} for details.
                    """
                ),
            )

        # Warn if Python 2.x is still in use. This warning should only be displayed once since this
        # function is memoized.
        if self.warn_on_python2_usage:
            # Side-step import cycle.
            from pants.backend.python.util_rules.interpreter_constraints import (
                warn_on_python2_usage_in_interpreter_constraints,
            )

            warn_on_python2_usage_in_interpreter_constraints(
                self._interpreter_constraints,
                description_of_origin="the `[python].interpreter_constraints` option",
            )

        return self._interpreter_constraints

    interpreter_versions_universe = StrListOption(
        default=default_interpreter_universe,
        help=softwrap(
            f"""
            All known Python major/minor interpreter versions that may be used by either
            your code or tools used by your code.

            This is used by Pants to robustly handle interpreter constraints, such as knowing
            when generating lockfiles which Python versions to check if your code is using.

            This does not control which interpreter your code will use. Instead, to set your
            interpreter constraints, update `[python].interpreter_constraints`, the
            `interpreter_constraints` field, and relevant tool options like
            `[isort].interpreter_constraints` to tell Pants which interpreters your code
            actually uses. See {doc_url("docs/python/overview/interpreter-compatibility")}.

            All elements must be the minor and major Python version, e.g. `'2.7'` or `'3.10'`. Do
            not include the patch version.
            """
        ),
        advanced=True,
    )
    enable_resolves = BoolOption(
        default=False,
        help=softwrap(
            """
            Set to true to enable lockfiles for user code. See `[python].resolves` for an
            explanation of this feature.

            This option is mutually exclusive with `[python].requirement_constraints`. We strongly
            recommend using this option because it:

              1. Uses `--hash` to validate that all downloaded files are expected, which reduces\
                the risk of supply chain attacks.
              2. Enforces that all transitive dependencies are in the lockfile, whereas\
                constraints allow you to leave off dependencies. This ensures your build is more\
                stable and reduces the risk of supply chain attacks.
              3. Allows you to have multiple lockfiles in your repository.
            """
        ),
        advanced=True,
        mutually_exclusive_group="lockfile",
    )
    resolves = DictOption[str](
        default={"python-default": "3rdparty/python/default.lock"},
        help=softwrap(
            f"""
            A mapping of logical names to lockfile paths used in your project.

            Many organizations only need a single resolve for their whole project, which is
            a good default and often the simplest thing to do. However, you may need multiple
            resolves, such as if you use two conflicting versions of a requirement in
            your repository.

            If you only need a single resolve, run `{bin_name()} generate-lockfiles` to
            generate the lockfile.

            If you need multiple resolves:

              1. Via this option, define multiple resolve names and their lockfile paths.\
                The names should be meaningful to your repository, such as `data-science` or\
                `pants-plugins`.
              2. Set the default with `[python].default_resolve`.
              3. Update your `python_requirement` targets with the `resolve` field to declare which\
                resolve they should be available in. They default to `[python].default_resolve`,\
                so you only need to update targets that you want in non-default resolves.\
                (Often you'll set this via the `python_requirements` or `poetry_requirements`\
                target generators)
              4. Run `{bin_name()} generate-lockfiles` to generate the lockfiles. If the results\
                aren't what you'd expect, adjust the prior step.
              5. Update any targets like `python_source` / `python_sources`,\
                `python_test` / `python_tests`, and `pex_binary` which need to set a non-default\
                resolve with the `resolve` field.

            If a target can work with multiple resolves, you can either use the `parametrize`
            mechanism or manually create a distinct target per resolve. See {doc_url("docs/using-pants/key-concepts/targets-and-build-files")}
            for information about `parametrize`.

            For example:

                python_sources(
                    resolve=parametrize("data-science", "web-app"),
                )

            You can name the lockfile paths what you would like; Pants does not expect a
            certain file extension or location.

            Only applies if `[python].enable_resolves` is true.
            """
        ),
        advanced=True,
    )
    default_resolve = StrOption(
        default="python-default",
        help=softwrap(
            """
            The default value used for the `resolve` field.

            The name must be defined as a resolve in `[python].resolves`.
            """
        ),
        advanced=True,
    )
<<<<<<< HEAD
    _default_to_resolve_interpreter_constraints = BoolOption(
        default=False,
        help=softwrap(
            """
            For Python targets with both `resolve` and `interpreter_constraints` fields, default to using the `interpreter_constraints` field of the resolve if `interpreter_constraints` is not set on the target itself.

            `[python].enable_resolves` must be `True` for this option to also be enabled.
            """
        ),
        advanced=True,
    )

    @memoized_property
    def default_to_resolve_interpreter_constraints(self) -> bool:
        if self._default_to_resolve_interpreter_constraints and not self.enable_resolves:
            raise OptionsError(
                softwrap(
                    """
                You cannot set `[python].default_to_resolve_interpreter_constraints = true` without setting `[python].enable_resolves = true`.

                Please either enable resolves or set `[python].default_to_resolve_interpreter_constraints = false` (the default setting).
                """
                )
            )
        return self._default_to_resolve_interpreter_constraints

=======
    separate_lockfile_metadata_file = BoolOption(
        advanced=True,
        default=False,
        help=softwrap(
            """
            If set, lockfile metadata will be written to a separate sibling file, rather than
            prepended as a header to the lockfile (which has various disadvantages).
            This will soon become True by default and eventually the header option will be
            deprecated and then removed.
            """
        ),
    )
>>>>>>> 8e7f71e5
    default_run_goal_use_sandbox = BoolOption(
        default=True,
        help=softwrap(
            """
            The default value used for the `run_goal_use_sandbox` field of Python targets. See the
            relevant field for more details.
            """
        ),
    )
    pip_version = StrOption(
        default="24.2",
        help=softwrap(
            f"""
            Use this version of Pip for resolving requirements and generating lockfiles.

            The value used here must be one of the Pip versions supported by the underlying PEX
            version. See {doc_url("docs/python/overview/pex")} for details.

            N.B.: The `latest` value selects the latest of the choices listed by PEX which is not
            necessarily the latest Pip version released on PyPI.
            """
        ),
        advanced=True,
    )
    _resolves_to_interpreter_constraints = DictOption[list[str]](
        help=softwrap(
            """
            Override the interpreter constraints to use when generating a resolve's lockfile
            with the `generate-lockfiles` goal.

            By default, each resolve from `[python].resolves` will use your
            global interpreter constraints set in `[python].interpreter_constraints`. With
            this option, you can override each resolve to use certain interpreter
            constraints, such as `{'data-science': ['==3.8.*']}`.

            Warning: this does NOT impact the interpreter constraints used by targets within the
            resolve, which is instead set by the option `[python].interpreter_constraints` and the
            `interpreter_constraints` field. It only impacts how the lockfile is generated.

            Pants will validate that the interpreter constraints of your code using a
            resolve are compatible with that resolve's own constraints. For example, if your
            code is set to use `['==3.9.*']` via the `interpreter_constraints` field, but it's
            using a resolve whose interpreter constraints are set to `['==3.7.*']`, then
            Pants will error explaining the incompatibility.

            The keys must be defined as resolves in `[python].resolves`.
            """
        ),
        advanced=True,
    )
    _resolves_to_constraints_file = DictOption[str](
        help=softwrap(
            f"""
            When generating a resolve's lockfile, use a constraints file to pin the version of
            certain requirements. This is particularly useful to pin the versions of transitive
            dependencies of your direct requirements.

            See https://pip.pypa.io/en/stable/user_guide/#constraints-files for more information on
            the format of constraint files and how constraints are applied in Pex and pip.

            Expects a dictionary of resolve names from `[python].resolves` and Python tools (e.g.
            `black` and `pytest`) to file paths for
            constraints files. For example,
            `{{'data-science': '3rdparty/data-science-constraints.txt'}}`.
            If a resolve is not set in the dictionary, it will not use a constraints file.

            You can use the key `{RESOLVE_OPTION_KEY__DEFAULT}` to set a default value for all
            resolves.
            """
        ),
        advanced=True,
    )
    _resolves_to_no_binary = DictOption[list[str]](
        help=softwrap(
            f"""
            When generating a resolve's lockfile, do not use binary packages (i.e. wheels) for
            these 3rdparty project names.

            Expects a dictionary of resolve names from `[python].resolves` and Python tools (e.g.
            `black` and `pytest`) to lists of project names. For example,
            `{{'data-science': ['requests', 'numpy']}}`. If a resolve is not set in the dictionary,
            it will have no restrictions on binary packages.

            You can use the key `{RESOLVE_OPTION_KEY__DEFAULT}` to set a default value for all
            resolves.

            For each resolve, you can also use the value `:all:` to disable all binary packages:
            `{{'data-science': [':all:']}}`.

            Note that some packages are tricky to compile and may fail to install when this option
            is used on them. See https://pip.pypa.io/en/stable/cli/pip_install/#install-no-binary
            for details.
            """
        ),
        advanced=True,
    )
    _resolves_to_only_binary = DictOption[list[str]](
        help=softwrap(
            f"""
            When generating a resolve's lockfile, do not use source packages (i.e. sdists) for
            these 3rdparty project names, e.g `['django', 'requests']`.

            Expects a dictionary of resolve names from `[python].resolves` and Python tools (e.g.
            `black` and `pytest`) to lists of project names. For example,
            `{{'data-science': ['requests', 'numpy']}}`. If a resolve is not set in the dictionary,
            it will have no restrictions on source packages.

            You can use the key `{RESOLVE_OPTION_KEY__DEFAULT}` to set a default value for all
            resolves.

            For each resolve you can use the value `:all:` to disable all source packages:
            `{{'data-science': [':all:']}}`.

            Packages without binary distributions will fail to install when this option is used on
            them. See https://pip.pypa.io/en/stable/cli/pip_install/#install-only-binary for
            details.
            """
        ),
        advanced=True,
    )
    _resolves_to_excludes = DictOption[list[str]](
        help=softwrap(
            """ Specifies requirements to exclude from a resolve and its
            lockfile.  Any distribution included in the PEX's resolve that
            matches the requirement is excluded from the built PEX along with
            all of its transitive dependencies that are not also required by
            other non-excluded distributions.  At runtime, the PEX will boot
            without checking the excluded dependencies are available.
            """
        ),
        advanced=True,
    )
    _resolves_to_overrides = DictOption[list[str]](
        help=softwrap(
            """ Specifies a transitive requirement to override in a resolve
            and its lockfile.  Overrides can either modify an existing
            dependency on a project name by changing extras, version
            constraints or markers or else they can completely swap out the
            dependency for a dependency on another project altogether. For the
            former, simply supply the requirement you wish. For example,
            specifying `--override cowsay==5.0` will override any transitive
            dependency on cowsay that has any combination of extras, version
            constraints or markers with the requirement `cowsay==5.0`. To
            completely replace cowsay with another library altogether, you can
            specify an override like `--override cowsay=my-cowsay>2`. This
            will replace any transitive dependency on cowsay that has any
            combination of extras, version constraints or markers with the
            requirement `my-cowsay>2`."""
        ),
        advanced=True,
    )

    invalid_lockfile_behavior = EnumOption(
        default=InvalidLockfileBehavior.error,
        help=softwrap(
            """
            The behavior when a lockfile has requirements or interpreter constraints that are
            not compatible with what the current build is using.

            We recommend keeping the default of `error` for CI builds.

            Note that `warn` will still expect a Pants lockfile header, it only won't error if
            the lockfile is stale and should be regenerated.

            Use `ignore` to avoid needing a lockfile header at all, e.g. if you are manually
            managing lockfiles rather than using the `generate-lockfiles` goal.
            """
        ),
        advanced=True,
    )
    resolves_generate_lockfiles = BoolOption(
        default=True,
        help=softwrap(
            """
            If False, Pants will not attempt to generate lockfiles for `[python].resolves` when
            running the `generate-lockfiles` goal.

            This is intended to allow you to manually generate lockfiles for your own code,
            rather than using Pex lockfiles. For example, when adopting Pants in a project already
            using Poetry, you can use `poetry export --dev` to create a requirements.txt-style
            lockfile understood by Pants, then point `[python].resolves` to the file.

            If you set this to False, Pants will not attempt to validate the metadata headers
            for your user lockfiles. This is useful so that you can keep
            `[python].invalid_lockfile_behavior` to `error` or `warn` if you'd like so that tool
            lockfiles continue to be validated, while user lockfiles are skipped.

            Warning: it will likely be slower to install manually generated user lockfiles than Pex
            ones because Pants cannot as efficiently extract the subset of requirements used for a
            particular task. See the option `[python].run_against_entire_lockfile`.
            """
        ),
        advanced=True,
    )
    run_against_entire_lockfile = BoolOption(
        default=False,
        help=softwrap(
            """
            If enabled, when running binaries, tests, and repls, Pants will use the entire
            lockfile file instead of just the relevant subset.

            If you are using Pex lockfiles, we generally do not recommend this. You will already
            get similar performance benefits to this option, without the downsides.

            Otherwise, this option can improve performance and reduce cache size.
            But it has two consequences:
            1) All cached test results will be invalidated if any requirement in the lockfile
               changes, rather than just those that depend on the changed requirement.
            2) Requirements unneeded by a test/run/repl will be present on the sys.path, which
               might in rare cases cause their behavior to change.

            This option does not affect packaging deployable artifacts, such as
            PEX files, wheels and cloud functions, which will still use just the exact
            subset of requirements needed.
            """
        ),
        advanced=True,
    )

    __constraints_deprecation_msg = softwrap(
        f"""
        We encourage instead migrating to `[python].enable_resolves` and `[python].resolves`,
        which is an improvement over this option. The `[python].resolves` feature ensures that
        your lockfiles are fully comprehensive, i.e. include all transitive dependencies;
        uses hashes for better supply chain security; and supports advanced features like VCS
        and local requirements, along with options `[python].resolves_to_only_binary`.

        To migrate, stop setting `[python].requirement_constraints` and
        `[python].resolve_all_constraints`, and instead set `[python].enable_resolves` to
        `true`. Then, run `{bin_name()} generate-lockfiles`.
        """
    )
    requirement_constraints = FileOption(
        default=None,
        help=softwrap(
            """
            When resolving third-party requirements for your own code (vs. tools you run),
            use this constraints file to determine which versions to use.

            Mutually exclusive with `[python].enable_resolves`, which we generally recommend as an
            improvement over constraints file.

            See https://pip.pypa.io/en/stable/user_guide/#constraints-files for more
            information on the format of constraint files and how constraints are applied in
            Pex and pip.

            This only applies when resolving user requirements, rather than tools you run
            like Black and Pytest. To constrain tools, set `[tool].lockfile`, e.g.
            `[black].lockfile`.
            """
        ),
        advanced=True,
        mutually_exclusive_group="lockfile",
        removal_version="3.0.0.dev0",
        removal_hint=__constraints_deprecation_msg,
    )
    _resolve_all_constraints = BoolOption(
        default=True,
        help=softwrap(
            """
            (Only relevant when using `[python].requirement_constraints.`) If enabled, when
            resolving requirements, Pants will first resolve your entire
            constraints file as a single global resolve. Then, if the code uses a subset of
            your constraints file, Pants will extract the relevant requirements from that
            global resolve so that only what's actually needed gets used. If disabled, Pants
            will not use a global resolve and will resolve each subset of your requirements
            independently.

            Usually this option should be enabled because it can result in far fewer resolves.
            """
        ),
        advanced=True,
        removal_version="3.0.0.dev0",
        removal_hint=__constraints_deprecation_msg,
    )
    resolver_manylinux = StrOption(
        default="manylinux2014",
        help=softwrap(
            """
            Whether to allow resolution of manylinux wheels when resolving requirements for
            foreign linux platforms. The value should be a manylinux platform upper bound,
            e.g. `'manylinux2010'`, or else the string `'no'` to disallow.
            """
        ),
        advanced=True,
    )

    tailor_source_targets = BoolOption(
        default=True,
        help=softwrap(
            """
            If true, add `python_sources`, `python_tests`, and `python_test_utils` targets with
            the `tailor` goal."""
        ),
        advanced=True,
    )
    tailor_ignore_empty_init_files = BoolOption(
        "--tailor-ignore-empty-init-files",
        default=True,
        help=softwrap(
            """
            If true, don't add `python_sources` targets for `__init__.py` files that are both empty
            and where there are no other Python files in the directory.

            Empty and solitary `__init__.py` files usually exist as import scaffolding rather than
            true library code, so it can be noisy to add BUILD files.

            Even if this option is set to true, Pants will still ensure the empty `__init__.py`
            files are included in the sandbox when running processes.

            If you set to false, you may also want to set `[python-infer].init_files = "always"`.
            """
        ),
        advanced=True,
    )
    tailor_requirements_targets = BoolOption(
        default=True,
        help=softwrap(
            """
            If true, add `python_requirements`, `poetry_requirements`, and `pipenv_requirements`
            target generators with the `tailor` goal.

            `python_requirements` targets are added for any file that matches the pattern
            `*requirements*.txt`. You will need to manually add `python_requirements` for different
            file names like `reqs.txt`.

            `poetry_requirements` targets are added for `pyproject.toml` files with `[tool.poetry`
            in them.
            """
        ),
        advanced=True,
    )
    tailor_pex_binary_targets = BoolOption(
        default=False,
        help=softwrap(
            """
            If true, add `pex_binary` targets for Python files named `__main__.py` or with a
            `__main__` clause with the `tailor` goal.
            """
        ),
        advanced=True,
    )
    tailor_py_typed_targets = BoolOption(
        default=True,
        help=softwrap(
            """
            If true, add `resource` targets for marker files named `py.typed` with the `tailor` goal.
            """
        ),
        advanced=True,
    )
    macos_big_sur_compatibility = BoolOption(
        default=False,
        help=softwrap(
            """
            If set, and if running on macOS Big Sur, use `macosx_10_16` as the platform
            when building wheels. Otherwise, the default of `macosx_11_0` will be used.
            This may be required for `pip` to be able to install the resulting distribution
            on Big Sur.
            """
        ),
        advanced=True,
    )
    enable_lockfile_targets = BoolOption(
        default=True,
        help=softwrap(
            """
            Create targets for all Python lockfiles defined in `[python].resolves`.

            The lockfile targets will then be used as dependencies to the `python_requirement`
            targets that use them, invalidating source targets per resolve when the lockfile
            changes.

            If another targets address is in conflict with the created lockfile target, it will
            shadow the lockfile target and it will not be available as a dependency for any
            `python_requirement` targets.
            """
        ),
        advanced=True,
    )
    repl_history = BoolOption(
        default=True,
        help="Whether to use the standard Python command history file when running a repl.",
    )

    @property
    def enable_synthetic_lockfiles(self) -> bool:
        return self.enable_resolves and self.enable_lockfile_targets

    @memoized_property
    def resolves_to_interpreter_constraints(self) -> dict[str, tuple[str, ...]]:
        result = {}
        unrecognized_resolves = []
        for resolve, ics in self._resolves_to_interpreter_constraints.items():
            if resolve not in self.resolves:
                unrecognized_resolves.append(resolve)
            if ics and self.warn_on_python2_usage:
                # Side-step import cycle.
                from pants.backend.python.util_rules.interpreter_constraints import (
                    warn_on_python2_usage_in_interpreter_constraints,
                )

                warn_on_python2_usage_in_interpreter_constraints(
                    ics,
                    description_of_origin=f"the `[python].resolves_to_interpreter_constraints` option for resolve {resolve}",
                )

            result[resolve] = tuple(ics)
        if unrecognized_resolves:
            raise UnrecognizedResolveNamesError(
                unrecognized_resolves,
                self.resolves.keys(),
                description_of_origin="the option `[python].resolves_to_interpreter_constraints`",
            )
        return result

    def _resolves_to_option_helper(
        self,
        option_value: dict[str, _T],
        option_name: str,
    ) -> dict[str, _T]:
        all_valid_resolves = set(self.resolves)
        unrecognized_resolves = set(option_value.keys()) - {
            RESOLVE_OPTION_KEY__DEFAULT,
            *all_valid_resolves,
        }
        if unrecognized_resolves:
            raise UnrecognizedResolveNamesError(
                sorted(unrecognized_resolves),
                {*all_valid_resolves, RESOLVE_OPTION_KEY__DEFAULT},
                description_of_origin=f"the option `[python].{option_name}`",
            )
        default_val = option_value.get(RESOLVE_OPTION_KEY__DEFAULT)
        if not default_val:
            return option_value
        return {resolve: option_value.get(resolve, default_val) for resolve in all_valid_resolves}

    @memoized_method
    def resolves_to_constraints_file(self) -> dict[str, str]:
        return self._resolves_to_option_helper(
            self._resolves_to_constraints_file,
            "resolves_to_constraints_file",
        )

    @memoized_method
    def resolves_to_no_binary(self) -> dict[str, list[str]]:
        return {
            resolve: [canonicalize_name(v) for v in vals]
            for resolve, vals in self._resolves_to_option_helper(
                self._resolves_to_no_binary,
                "resolves_to_no_binary",
            ).items()
        }

    @memoized_method
    def resolves_to_only_binary(self) -> dict[str, list[str]]:
        return {
            resolve: sorted([canonicalize_name(v) for v in vals])
            for resolve, vals in self._resolves_to_option_helper(
                self._resolves_to_only_binary,
                "resolves_to_only_binary",
            ).items()
        }

    @memoized_method
    def resolves_to_excludes(self) -> dict[str, list[str]]:
        return {
            resolve: sorted(vals)
            for resolve, vals in self._resolves_to_option_helper(
                self._resolves_to_excludes,
                "resolves_to_excludes",
            ).items()
        }

    @memoized_method
    def resolves_to_overrides(self) -> dict[str, list[str]]:
        return {
            resolve: sorted(vals)
            for resolve, vals in self._resolves_to_option_helper(
                self._resolves_to_overrides,
                "resolves_to_overrides",
            ).items()
        }

    @property
    def manylinux(self) -> str | None:
        manylinux = cast(Optional[str], self.resolver_manylinux)
        if manylinux is None or manylinux.lower() in ("false", "no", "none"):
            return None
        return manylinux

    @property
    def resolve_all_constraints(self) -> bool:
        if (
            self._resolve_all_constraints
            and not self.options.is_default("resolve_all_constraints")
            and not self.requirement_constraints
        ):
            raise ValueError(
                softwrap(
                    """
                    `[python].resolve_all_constraints` is enabled, so
                    `[python].requirement_constraints` must also be set.
                    """
                )
            )
        return self._resolve_all_constraints

    @property
    def scratch_dir(self):
        return os.path.join(self.options.pants_workdir, *self.options_scope.split("."))

    def compatibility_or_constraints(
        self, compatibility: Iterable[str] | None, resolve: str | None
    ) -> tuple[str, ...]:
        """Return either the given `compatibility` field or the global interpreter constraints.

        If interpreter constraints are supplied by the CLI flag, return those only.
        """
        if self.options.is_flagged("interpreter_constraints"):
            return self.interpreter_constraints
        if compatibility:
            return tuple(compatibility)
        if resolve and self.default_to_resolve_interpreter_constraints:
            return self.resolves_to_interpreter_constraints.get(
                resolve, self.interpreter_constraints
            )
        return self.interpreter_constraints<|MERGE_RESOLUTION|>--- conflicted
+++ resolved
@@ -244,7 +244,7 @@
         ),
         advanced=True,
     )
-<<<<<<< HEAD
+    
     _default_to_resolve_interpreter_constraints = BoolOption(
         default=False,
         help=softwrap(
@@ -271,7 +271,6 @@
             )
         return self._default_to_resolve_interpreter_constraints
 
-=======
     separate_lockfile_metadata_file = BoolOption(
         advanced=True,
         default=False,
@@ -284,7 +283,6 @@
             """
         ),
     )
->>>>>>> 8e7f71e5
     default_run_goal_use_sandbox = BoolOption(
         default=True,
         help=softwrap(
