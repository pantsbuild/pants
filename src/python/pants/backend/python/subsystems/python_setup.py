--- conflicted
+++ resolved
@@ -78,14 +78,11 @@
               'NOTE: this keyword is a temporary fix and will be reverted per: '
               'https://github.com/pantsbuild/pants/issues/5696. The long term '
               'solution is tracked by: https://github.com/pantsbuild/pex/issues/456.')
-<<<<<<< HEAD
     register('--build', advanced=True, type=bool, default=UnsetBool, fingerprint= True,
              help='Whether to allow building of distributions from source; Default: allow builds')
-=======
     register('--resolver-use-manylinux', advanced=True, type=bool, default=True, fingerprint=True,
              help='Whether to consider manylinux wheels when resolving requirements for linux '
                   'platforms.')
->>>>>>> 928be5de
 
   @property
   def interpreter_constraints(self):
@@ -136,7 +133,6 @@
     return self.get_options().resolver_blacklist
 
   @property
-<<<<<<< HEAD
   def build(self):
     return self.get_options().build
 
@@ -149,10 +145,10 @@
       no_allow_builds(precedence)
 
     return precedence
-=======
+
+  @property
   def use_manylinux(self):
     return self.get_options().resolver_use_manylinux
->>>>>>> 928be5de
 
   @property
   def artifact_cache_dir(self):
