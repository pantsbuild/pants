# Copyright 2020 Pants project contributors (see CONTRIBUTORS.md).
# Licensed under the Apache License, Version 2.0 (see LICENSE).

from pants.base.deprecated import deprecated_module
from pants.python.python_setup import PythonSetup


deprecated_module('1.27.0.dev0', 'Import from pants.python.python_setup instead.')


<<<<<<< HEAD
logger = logging.getLogger(__name__)


class PythonSetup(Subsystem):
  """A python environment."""
  options_scope = 'python-setup'

  _DEFAULT_MANYLINUX_UPPER_BOUND = 'manylinux2014'

  @classmethod
  def register_options(cls, register):
    super().register_options(register)
    register('--interpreter-constraints', advanced=True, fingerprint=True, type=list,
             default=['CPython>=3.6'],
             metavar='<requirement>',
             help="Constrain the selected Python interpreter.  Specify with requirement syntax, "
                  "e.g. 'CPython>=2.7,<3' (A CPython interpreter with version >=2.7 AND version <3)"
                  "or 'PyPy' (A pypy interpreter of any version). Multiple constraint strings will "
                  "be ORed together. These constraints are applied in addition to any "
                  "compatibilities required by the relevant targets.")
    register('--platforms', advanced=True, type=list, metavar='<platform>', default=['current'],
             fingerprint=True,
             help='A list of platforms to be supported by this python environment. Each platform'
                  'is a string, as returned by pkg_resources.get_supported_platform().')
    register('--interpreter-cache-dir', advanced=True, default=None, metavar='<dir>',
             help='The parent directory for the interpreter cache. '
                  'If unspecified, a standard path under the workdir is used.')
    register('--chroot-cache-dir', advanced=True, default=None, metavar='<dir>',
             help='The parent directory for the chroot cache. '
                  'If unspecified, a standard path under the workdir is used.')
    register('--resolver-cache-dir', advanced=True, default=None, metavar='<dir>',
             help='The parent directory for the requirement resolver cache. '
                  'If unspecified, a standard path under the workdir is used.')
    register('--resolver-allow-prereleases', advanced=True, type=bool, default=UnsetBool,
             fingerprint=True, help='Whether to include pre-releases when resolving requirements.')
    register('--artifact-cache-dir', advanced=True, default=None, metavar='<dir>',
             help='The parent directory for the python artifact cache. '
                  'If unspecified, a standard path under the workdir is used.')
    register('--interpreter-search-paths', advanced=True, type=list,
             default=['<PEXRC>', '<PATH>'], metavar='<binary-paths>',
             help='A list of paths to search for python interpreters. The following special '
                  'strings are supported: '
                  '"<PATH>" (the contents of the PATH env var), '
                  '"<PEXRC>" (paths in the PEX_PYTHON_PATH variable in a pexrc file), '
                  '"<PYENV>" (all python versions under $(pyenv root)/versions).')
    register('--resolver-use-manylinux', advanced=True, type=bool, default=False, fingerprint=True,
             removal_version='1.27.0.dev2',
             removal_hint='Use --resolver-manylinux=<manylinux spec upper bound> instead.',
             help='Whether to consider manylinux wheels when resolving requirements for foreign'
                  'linux platforms.')
    register('--resolver-manylinux', advanced=True, type=str,
             default=cls._DEFAULT_MANYLINUX_UPPER_BOUND, fingerprint=True,
             help='Whether to allow resolution of manylinux wheels when resolving requirements for '
                  'foreign linux platforms. The value should be a manylinux platform upper bound, '
                  'e.g.: manylinux2010, or else [Ff]alse, [Nn]o or [Nn]one to disallow.')
    register('--resolver-jobs', type=int, default=None, advanced=True, fingerprint=True,
             help='The maximum number of concurrent jobs to resolve wheels with.')

  @property
  def interpreter_constraints(self) -> Tuple[str, ...]:
    return tuple(self.get_options().interpreter_constraints)

  @memoized_property
  def interpreter_search_paths(self):
    return self.expand_interpreter_search_paths(self.get_options().interpreter_search_paths)

  @property
  def platforms(self):
    return self.get_options().platforms

  @property
  def interpreter_cache_dir(self):
    return (self.get_options().interpreter_cache_dir or
            os.path.join(self.scratch_dir, 'interpreters'))

  @property
  def chroot_cache_dir(self):
    return (self.get_options().chroot_cache_dir or
            os.path.join(self.scratch_dir, 'chroots'))

  @property
  def resolver_cache_dir(self):
    return (self.get_options().resolver_cache_dir or
            os.path.join(self.scratch_dir, 'resolved_requirements'))

  @property
  def resolver_allow_prereleases(self):
    return self.get_options().resolver_allow_prereleases

  @property
  def manylinux(self):
    if self.get_options().resolver_manylinux:
      manylinux = self.get_options().resolver_manylinux
      if manylinux.lower() in ('false', 'no', 'none'):
        if self.get_options().resolver_use_manylinux:
          logger.warning('The [{scope}] manylinux option is explicitly set to {manylinux} '
                         'over-riding the [{scope}] use_manylinux option.'.
                         format(scope=self.options_scope, manylinux=manylinux))
        return None
      return manylinux
    elif self.get_options().resolver_use_manylinux:
      return self._DEFAULT_MANYLINUX_UPPER_BOUND
    else:
      return None

  @property
  def resolver_jobs(self):
    return self.get_options().resolver_jobs

  @property
  def artifact_cache_dir(self):
    """Note that this is unrelated to the general pants artifact cache."""
    return (self.get_options().artifact_cache_dir or
            os.path.join(self.scratch_dir, 'artifacts'))

  @property
  def scratch_dir(self):
    return os.path.join(self.get_options().pants_workdir, *self.options_scope.split('.'))

  def compatibility_or_constraints(self, compatibility):
    """
    Return either the given compatibility, or the interpreter constraints. If interpreter
    constraints are supplied by the CLI flag, return those only.

    :param compatibility: Optional[List[str]], e.g. None or ['CPython>3'].
    """
    if self.get_options().is_flagged('interpreter_constraints'):
      return tuple(self.interpreter_constraints)
    return tuple(compatibility or self.interpreter_constraints)

  @classmethod
  def expand_interpreter_search_paths(cls, interpreter_search_paths, pyenv_root_func=None):
    special_strings = {
      '<PEXRC>': cls.get_pex_python_paths,
      '<PATH>': cls.get_environment_paths,
      '<PYENV>': lambda: cls.get_pyenv_paths(pyenv_root_func=pyenv_root_func)
    }
    expanded = []
    from_pexrc = None
    for s in interpreter_search_paths:
      if s in special_strings:
        special_paths = special_strings[s]()
        if s == '<PEXRC>':
          from_pexrc = special_paths
        expanded.extend(special_paths)
      else:
        expanded.append(s)
    # Some special-case logging to avoid misunderstandings.
    if from_pexrc and len(expanded) > len(from_pexrc):
      logger.info('pexrc interpreters requested and found, but other paths were also specified, '
                  'so interpreters may not be restricted to the pexrc ones. Full search path is: '
                  '{}'.format(':'.join(expanded)))
    return expanded

  @staticmethod
  def get_environment_paths():
    """Returns a list of paths specified by the PATH env var."""
    pathstr = os.getenv('PATH')
    if pathstr:
      return pathstr.split(os.pathsep)
    return []

  @staticmethod
  def get_pex_python_paths():
    """Returns a list of paths to Python interpreters as defined in a pexrc file.

    These are provided by a PEX_PYTHON_PATH in either of '/etc/pexrc', '~/.pexrc'.
    PEX_PYTHON_PATH defines a colon-separated list of paths to interpreters
    that a pex can be built and run against.
    """
    ppp = Variables.from_rc().get('PEX_PYTHON_PATH')
    if ppp:
      return ppp.split(os.pathsep)
    else:
      return []

  @staticmethod
  def get_pyenv_paths(pyenv_root_func=None):
    """Returns a list of paths to Python interpreters managed by pyenv.

    :param pyenv_root_func: A no-arg function that returns the pyenv root. Defaults to
                            running `pyenv root`, but can be overridden for testing.
    """
    pyenv_root_func = pyenv_root_func or get_pyenv_root
    pyenv_root = pyenv_root_func()
    if pyenv_root is None:
      return []
    versions_dir = os.path.join(pyenv_root, 'versions')
    paths = []
    for version in sorted(os.listdir(versions_dir)):
      path = os.path.join(versions_dir, version, 'bin')
      if os.path.isdir(path):
        paths.append(path)
    return paths


def get_pyenv_root():
  try:
    return subprocess.check_output(['pyenv', 'root']).decode().strip()
  except (OSError, subprocess.CalledProcessError):
    logger.info('No pyenv binary found. Will not use pyenv interpreters.')
  return None
=======
PythonSetup = PythonSetup
>>>>>>> 9e033e30
<|MERGE_RESOLUTION|>--- conflicted
+++ resolved
@@ -8,209 +8,4 @@
 deprecated_module('1.27.0.dev0', 'Import from pants.python.python_setup instead.')
 
 
-<<<<<<< HEAD
-logger = logging.getLogger(__name__)
-
-
-class PythonSetup(Subsystem):
-  """A python environment."""
-  options_scope = 'python-setup'
-
-  _DEFAULT_MANYLINUX_UPPER_BOUND = 'manylinux2014'
-
-  @classmethod
-  def register_options(cls, register):
-    super().register_options(register)
-    register('--interpreter-constraints', advanced=True, fingerprint=True, type=list,
-             default=['CPython>=3.6'],
-             metavar='<requirement>',
-             help="Constrain the selected Python interpreter.  Specify with requirement syntax, "
-                  "e.g. 'CPython>=2.7,<3' (A CPython interpreter with version >=2.7 AND version <3)"
-                  "or 'PyPy' (A pypy interpreter of any version). Multiple constraint strings will "
-                  "be ORed together. These constraints are applied in addition to any "
-                  "compatibilities required by the relevant targets.")
-    register('--platforms', advanced=True, type=list, metavar='<platform>', default=['current'],
-             fingerprint=True,
-             help='A list of platforms to be supported by this python environment. Each platform'
-                  'is a string, as returned by pkg_resources.get_supported_platform().')
-    register('--interpreter-cache-dir', advanced=True, default=None, metavar='<dir>',
-             help='The parent directory for the interpreter cache. '
-                  'If unspecified, a standard path under the workdir is used.')
-    register('--chroot-cache-dir', advanced=True, default=None, metavar='<dir>',
-             help='The parent directory for the chroot cache. '
-                  'If unspecified, a standard path under the workdir is used.')
-    register('--resolver-cache-dir', advanced=True, default=None, metavar='<dir>',
-             help='The parent directory for the requirement resolver cache. '
-                  'If unspecified, a standard path under the workdir is used.')
-    register('--resolver-allow-prereleases', advanced=True, type=bool, default=UnsetBool,
-             fingerprint=True, help='Whether to include pre-releases when resolving requirements.')
-    register('--artifact-cache-dir', advanced=True, default=None, metavar='<dir>',
-             help='The parent directory for the python artifact cache. '
-                  'If unspecified, a standard path under the workdir is used.')
-    register('--interpreter-search-paths', advanced=True, type=list,
-             default=['<PEXRC>', '<PATH>'], metavar='<binary-paths>',
-             help='A list of paths to search for python interpreters. The following special '
-                  'strings are supported: '
-                  '"<PATH>" (the contents of the PATH env var), '
-                  '"<PEXRC>" (paths in the PEX_PYTHON_PATH variable in a pexrc file), '
-                  '"<PYENV>" (all python versions under $(pyenv root)/versions).')
-    register('--resolver-use-manylinux', advanced=True, type=bool, default=False, fingerprint=True,
-             removal_version='1.27.0.dev2',
-             removal_hint='Use --resolver-manylinux=<manylinux spec upper bound> instead.',
-             help='Whether to consider manylinux wheels when resolving requirements for foreign'
-                  'linux platforms.')
-    register('--resolver-manylinux', advanced=True, type=str,
-             default=cls._DEFAULT_MANYLINUX_UPPER_BOUND, fingerprint=True,
-             help='Whether to allow resolution of manylinux wheels when resolving requirements for '
-                  'foreign linux platforms. The value should be a manylinux platform upper bound, '
-                  'e.g.: manylinux2010, or else [Ff]alse, [Nn]o or [Nn]one to disallow.')
-    register('--resolver-jobs', type=int, default=None, advanced=True, fingerprint=True,
-             help='The maximum number of concurrent jobs to resolve wheels with.')
-
-  @property
-  def interpreter_constraints(self) -> Tuple[str, ...]:
-    return tuple(self.get_options().interpreter_constraints)
-
-  @memoized_property
-  def interpreter_search_paths(self):
-    return self.expand_interpreter_search_paths(self.get_options().interpreter_search_paths)
-
-  @property
-  def platforms(self):
-    return self.get_options().platforms
-
-  @property
-  def interpreter_cache_dir(self):
-    return (self.get_options().interpreter_cache_dir or
-            os.path.join(self.scratch_dir, 'interpreters'))
-
-  @property
-  def chroot_cache_dir(self):
-    return (self.get_options().chroot_cache_dir or
-            os.path.join(self.scratch_dir, 'chroots'))
-
-  @property
-  def resolver_cache_dir(self):
-    return (self.get_options().resolver_cache_dir or
-            os.path.join(self.scratch_dir, 'resolved_requirements'))
-
-  @property
-  def resolver_allow_prereleases(self):
-    return self.get_options().resolver_allow_prereleases
-
-  @property
-  def manylinux(self):
-    if self.get_options().resolver_manylinux:
-      manylinux = self.get_options().resolver_manylinux
-      if manylinux.lower() in ('false', 'no', 'none'):
-        if self.get_options().resolver_use_manylinux:
-          logger.warning('The [{scope}] manylinux option is explicitly set to {manylinux} '
-                         'over-riding the [{scope}] use_manylinux option.'.
-                         format(scope=self.options_scope, manylinux=manylinux))
-        return None
-      return manylinux
-    elif self.get_options().resolver_use_manylinux:
-      return self._DEFAULT_MANYLINUX_UPPER_BOUND
-    else:
-      return None
-
-  @property
-  def resolver_jobs(self):
-    return self.get_options().resolver_jobs
-
-  @property
-  def artifact_cache_dir(self):
-    """Note that this is unrelated to the general pants artifact cache."""
-    return (self.get_options().artifact_cache_dir or
-            os.path.join(self.scratch_dir, 'artifacts'))
-
-  @property
-  def scratch_dir(self):
-    return os.path.join(self.get_options().pants_workdir, *self.options_scope.split('.'))
-
-  def compatibility_or_constraints(self, compatibility):
-    """
-    Return either the given compatibility, or the interpreter constraints. If interpreter
-    constraints are supplied by the CLI flag, return those only.
-
-    :param compatibility: Optional[List[str]], e.g. None or ['CPython>3'].
-    """
-    if self.get_options().is_flagged('interpreter_constraints'):
-      return tuple(self.interpreter_constraints)
-    return tuple(compatibility or self.interpreter_constraints)
-
-  @classmethod
-  def expand_interpreter_search_paths(cls, interpreter_search_paths, pyenv_root_func=None):
-    special_strings = {
-      '<PEXRC>': cls.get_pex_python_paths,
-      '<PATH>': cls.get_environment_paths,
-      '<PYENV>': lambda: cls.get_pyenv_paths(pyenv_root_func=pyenv_root_func)
-    }
-    expanded = []
-    from_pexrc = None
-    for s in interpreter_search_paths:
-      if s in special_strings:
-        special_paths = special_strings[s]()
-        if s == '<PEXRC>':
-          from_pexrc = special_paths
-        expanded.extend(special_paths)
-      else:
-        expanded.append(s)
-    # Some special-case logging to avoid misunderstandings.
-    if from_pexrc and len(expanded) > len(from_pexrc):
-      logger.info('pexrc interpreters requested and found, but other paths were also specified, '
-                  'so interpreters may not be restricted to the pexrc ones. Full search path is: '
-                  '{}'.format(':'.join(expanded)))
-    return expanded
-
-  @staticmethod
-  def get_environment_paths():
-    """Returns a list of paths specified by the PATH env var."""
-    pathstr = os.getenv('PATH')
-    if pathstr:
-      return pathstr.split(os.pathsep)
-    return []
-
-  @staticmethod
-  def get_pex_python_paths():
-    """Returns a list of paths to Python interpreters as defined in a pexrc file.
-
-    These are provided by a PEX_PYTHON_PATH in either of '/etc/pexrc', '~/.pexrc'.
-    PEX_PYTHON_PATH defines a colon-separated list of paths to interpreters
-    that a pex can be built and run against.
-    """
-    ppp = Variables.from_rc().get('PEX_PYTHON_PATH')
-    if ppp:
-      return ppp.split(os.pathsep)
-    else:
-      return []
-
-  @staticmethod
-  def get_pyenv_paths(pyenv_root_func=None):
-    """Returns a list of paths to Python interpreters managed by pyenv.
-
-    :param pyenv_root_func: A no-arg function that returns the pyenv root. Defaults to
-                            running `pyenv root`, but can be overridden for testing.
-    """
-    pyenv_root_func = pyenv_root_func or get_pyenv_root
-    pyenv_root = pyenv_root_func()
-    if pyenv_root is None:
-      return []
-    versions_dir = os.path.join(pyenv_root, 'versions')
-    paths = []
-    for version in sorted(os.listdir(versions_dir)):
-      path = os.path.join(versions_dir, version, 'bin')
-      if os.path.isdir(path):
-        paths.append(path)
-    return paths
-
-
-def get_pyenv_root():
-  try:
-    return subprocess.check_output(['pyenv', 'root']).decode().strip()
-  except (OSError, subprocess.CalledProcessError):
-    logger.info('No pyenv binary found. Will not use pyenv interpreters.')
-  return None
-=======
-PythonSetup = PythonSetup
->>>>>>> 9e033e30
+PythonSetup = PythonSetup