# Copyright 2017 Pants project contributors (see CONTRIBUTORS.md).
# Licensed under the Apache License, Version 2.0 (see LICENSE).

from collections import defaultdict

<<<<<<< HEAD
from pex.pex_builder import PEXBuilder
from pex.resolver import resolve_multi
from pex.util import DistributionHelper
=======
>>>>>>> 9e033e30
from twitter.common.collections import OrderedSet

from pants.backend.python.targets.python_binary import PythonBinary
from pants.backend.python.targets.python_distribution import PythonDistribution
from pants.backend.python.targets.python_library import PythonLibrary
from pants.backend.python.targets.python_requirement_library import PythonRequirementLibrary
from pants.backend.python.targets.python_tests import PythonTests
from pants.build_graph.files import Files
from pants.build_graph.target import Target
<<<<<<< HEAD
from pants.python.python_repos import PythonRepos
from pants.subsystem.subsystem import Subsystem
from pants.util.contextutil import temporary_file
=======
>>>>>>> 9e033e30


def is_python_target(tgt: Target) -> bool:
  # We'd like to take all PythonTarget subclasses, but currently PythonThriftLibrary and
  # PythonAntlrLibrary extend PythonTarget, and until we fix that (which we can't do until
  # we remove the old python pipeline entirely) we want to ignore those target types here.
  return isinstance(tgt, (PythonLibrary, PythonTests, PythonBinary))


def has_python_sources(tgt: Target) -> bool:
  return is_python_target(tgt) and tgt.has_sources()


def is_local_python_dist(tgt: Target) -> bool:
  return isinstance(tgt, PythonDistribution)


def has_resources(tgt: Target) -> bool:
  return isinstance(tgt, Files) and tgt.has_sources()


def has_python_requirements(tgt: Target) -> bool:
  return isinstance(tgt, PythonRequirementLibrary)


def always_uses_default_python_platform(tgt: Target) -> bool:
  return isinstance(tgt, PythonTests)


def may_have_explicit_python_platform(tgt: Target) -> bool:
  return isinstance(tgt, PythonBinary)


def targets_by_platform(targets, python_setup):
  targets_requiring_default_platforms = []
  explicit_platform_settings = defaultdict(OrderedSet)
  for target in targets:
    if always_uses_default_python_platform(target):
      targets_requiring_default_platforms.append(target)
    elif may_have_explicit_python_platform(target):
      for platform in target.platforms if target.platforms else python_setup.platforms:
        explicit_platform_settings[platform].add(target)
  # There are currently no tests for this because they're super platform specific and it's hard for
  # us to express that on CI, but https://github.com/pantsbuild/pants/issues/7616 has an excellent
  # repro case for why this is necessary.
  for target in targets_requiring_default_platforms:
    for platform in python_setup.platforms:
      explicit_platform_settings[platform].add(target)
<<<<<<< HEAD
  return dict(explicit_platform_settings)


def identify_missing_init_files(sources: Sequence[str]) -> Set[str]:
  """Return the list of paths that would need to be added to ensure that every package has
  an __init__.py. """
  packages: Set[str] = set()
  for source in sources:
    if source.endswith('.py'):
      pkg_dir = os.path.dirname(source)
      if pkg_dir and pkg_dir not in packages:
        package = ''
        for component in pkg_dir.split(os.sep):
          package = os.path.join(package, component)
          packages.add(package)

  return {os.path.join(package, '__init__.py') for package in packages} - set(sources)


def _create_source_dumper(builder: PEXBuilder, tgt: Target) -> Callable[[str], None]:
  buildroot = get_buildroot()

  def get_chroot_path(relpath: str) -> str:
    if type(tgt) == Files:
      # Loose `Files`, as opposed to `Resources` or `PythonTarget`s, have no (implied) package
      # structure and so we chroot them relative to the build root so that they can be accessed
      # via the normal Python filesystem APIs just as they would be accessed outside the
      # chrooted environment. NB: This requires we mark the pex as not zip safe so
      # these `Files` can still be accessed in the context of a built pex distribution.
      builder.info.zip_safe = False
      return relpath
    return str(Path(relpath).relative_to(tgt.target_base))

  def dump_source(relpath: str) -> None:
    source_path = str(Path(buildroot, relpath))
    dest_path = get_chroot_path(relpath)
    if has_resources(tgt):
      builder.add_resource(filename=source_path, env_filename=dest_path)
    else:
      builder.add_source(filename=source_path, env_filename=dest_path)

  return dump_source


class PexBuilderWrapper:
  """Wraps PEXBuilder to provide an API that consumes targets and other BUILD file entities."""

  class Factory(Subsystem):
    options_scope = 'pex-builder-wrapper'

    @classmethod
    def register_options(cls, register):
      super(PexBuilderWrapper.Factory, cls).register_options(register)
      register('--setuptools-version', advanced=True, default='44.0.0',
               help='The setuptools version to include in the pex if namespace packages need to be '
                    'injected.')

    @classmethod
    def subsystem_dependencies(cls):
      return super(PexBuilderWrapper.Factory, cls).subsystem_dependencies() + (
        PythonRepos,
        PythonSetup,
      )

    @classmethod
    def create(cls, builder, log=None):
      options = cls.global_instance().get_options()
      setuptools_requirement = f'setuptools=={options.setuptools_version}'

      log = log or logging.getLogger(__name__)

      return PexBuilderWrapper(builder=builder,
                               python_repos_subsystem=PythonRepos.global_instance(),
                               python_setup_subsystem=PythonSetup.global_instance(),
                               setuptools_requirement=PythonRequirement(setuptools_requirement),
                               log=log)

  def __init__(self,
               builder,
               python_repos_subsystem,
               python_setup_subsystem,
               setuptools_requirement,
               log):
    assert isinstance(builder, PEXBuilder)
    assert isinstance(python_repos_subsystem, PythonRepos)
    assert isinstance(python_setup_subsystem, PythonSetup)
    assert isinstance(setuptools_requirement, PythonRequirement)
    assert log is not None

    self._builder = builder
    self._python_repos_subsystem = python_repos_subsystem
    self._python_setup_subsystem = python_setup_subsystem
    self._setuptools_requirement = setuptools_requirement
    self._log = log

    self._distributions = {}
    self._frozen = False

  def add_requirement_libs_from(self, req_libs, platforms=None):
    """Multi-platform dependency resolution for PEX files.

    :param req_libs: A list of :class:`PythonRequirementLibrary` targets to resolve.
    :param platforms: A list of :class:`Platform`s to resolve requirements for.
                      Defaults to the platforms specified by PythonSetup.
    """
    reqs = [req for req_lib in req_libs for req in req_lib.requirements]
    self.add_resolved_requirements(reqs, platforms=platforms)

  def resolve_distributions(self, reqs, platforms=None):
    """Multi-platform dependency resolution.

    :param reqs: A list of :class:`PythonRequirement` to resolve.
    :param platforms: A list of platform strings to resolve requirements for.
                      Defaults to the platforms specified by PythonSetup.
    :returns: List of :class:`pex.resolver.ResolvedDistribution` instances meeting requirements for
              the given platforms.
    """
    deduped_reqs = OrderedSet(reqs)
    find_links = OrderedSet()
    for req in deduped_reqs:
      if req.repository:
        find_links.add(req.repository)

    return self._resolve_multi(deduped_reqs, platforms=platforms, find_links=find_links)

  def add_resolved_requirements(self, reqs, platforms=None):
    """Multi-platform dependency resolution for PEX files.

    :param reqs: A list of :class:`PythonRequirement`s to resolve.
    :param platforms: A list of platform strings to resolve requirements for.
                      Defaults to the platforms specified by PythonSetup.
    """
    for resolved_dist in self.resolve_distributions(reqs, platforms=platforms):
      requirement = resolved_dist.requirement
      self._log.debug(f'  Dumping requirement: {requirement}')
      self._builder.add_requirement(str(requirement))

      distribution = resolved_dist.distribution
      self._log.debug(f'  Dumping distribution: .../{os.path.basename(distribution.location)}')
      self.add_distribution(distribution)

  def _resolve_multi(self, requirements, platforms=None, find_links=None):
    python_setup = self._python_setup_subsystem
    python_repos = self._python_repos_subsystem
    platforms = platforms or python_setup.platforms
    find_links = list(find_links) if find_links else []
    find_links.extend(python_repos.repos)

    return resolve_multi(
      requirements=[str(req.requirement) for req in requirements],
      interpreters=[self._builder.interpreter],
      indexes=python_repos.indexes,
      find_links=find_links,
      platforms=platforms,
      cache=python_setup.resolver_cache_dir,
      allow_prereleases=python_setup.resolver_allow_prereleases,
      manylinux=python_setup.manylinux,
      max_parallel_jobs=python_setup.resolver_jobs)

  def add_sources_from(self, tgt: Target) -> None:
    dump_source = _create_source_dumper(self._builder, tgt)
    self._log.debug(f'  Dumping sources: {tgt}')
    for relpath in tgt.sources_relative_to_buildroot():
      try:
        dump_source(relpath)
      except OSError:
        self._log.error(f'Failed to copy {relpath} for target {tgt.address.spec}')
        raise

    if (getattr(tgt, '_resource_target_specs', None) or
      getattr(tgt, '_synthetic_resources_target', None)):
      # No one should be on old-style resources any more.  And if they are,
      # switching to the new python pipeline will be a great opportunity to fix that.
      raise TaskError(
        f'Old-style resources not supported for target {tgt.address.spec}. Depend on resources() '
        'targets instead.'
      )

  def _prepare_inits(self) -> Set[str]:
    chroot = self._builder.chroot()
    sources = chroot.get('source') | chroot.get('resource')
    missing_init_files = identify_missing_init_files(sources)
    if missing_init_files:
      with temporary_file(permissions=0o644) as ns_package:
        ns_package.write(b'__import__("pkg_resources").declare_namespace(__name__)  # type: ignore[attr-defined]')
        ns_package.flush()
        for missing_init_file in missing_init_files:
          self._builder.add_source(filename=ns_package.name, env_filename=missing_init_file)
    return missing_init_files

  def set_emit_warnings(self, emit_warnings):
    self._builder.info.emit_warnings = emit_warnings

  def freeze(self) -> None:
    if self._frozen:
      return
    if self._prepare_inits():
      dist = self._distributions.get('setuptools')
      if not dist:
        self.add_resolved_requirements([self._setuptools_requirement])
    self._builder.freeze(bytecode_compile=False)
    self._frozen = True

  def set_entry_point(self, entry_point):
    self._builder.set_entry_point(entry_point)

  def build(self, safe_path):
    self.freeze()
    self._builder.build(safe_path, bytecode_compile=False, deterministic_timestamp=True)

  def set_shebang(self, shebang):
    self._builder.set_shebang(shebang)

  def add_interpreter_constraint(self, constraint):
    self._builder.add_interpreter_constraint(constraint)

  def add_interpreter_constraints_from(self, constraint_tgts):
    # TODO this would be a great place to validate the constraints and present a good error message
    # if they are incompatible because all the sources of the constraints are available.
    # See: https://github.com/pantsbuild/pex/blob/584b6e367939d24bc28aa9fa36eb911c8297dac8/pex/interpreter_constraints.py
    constraint_tuples = {
      self._python_setup_subsystem.compatibility_or_constraints(tgt.compatibility)
      for tgt in constraint_tgts
    }
    for constraint_tuple in constraint_tuples:
      for constraint in constraint_tuple:
        self.add_interpreter_constraint(constraint)

  def add_direct_requirements(self, reqs):
    for req in reqs:
      self._builder.add_requirement(str(req))

  def add_distribution(self, dist):
    self._builder.add_distribution(dist)
    self._register_distribution(dist)

  def add_dist_location(self, location):
    self._builder.add_dist_location(location)
    dist = DistributionHelper.distribution_from_path(location)
    self._register_distribution(dist)

  def _register_distribution(self, dist):
    self._distributions[dist.key] = dist

  def set_script(self, script):
    self._builder.set_script(script)
=======
  return dict(explicit_platform_settings)
>>>>>>> 9e033e30
<|MERGE_RESOLUTION|>--- conflicted
+++ resolved
@@ -3,12 +3,6 @@
 
 from collections import defaultdict
 
-<<<<<<< HEAD
-from pex.pex_builder import PEXBuilder
-from pex.resolver import resolve_multi
-from pex.util import DistributionHelper
-=======
->>>>>>> 9e033e30
 from twitter.common.collections import OrderedSet
 
 from pants.backend.python.targets.python_binary import PythonBinary
@@ -18,12 +12,6 @@
 from pants.backend.python.targets.python_tests import PythonTests
 from pants.build_graph.files import Files
 from pants.build_graph.target import Target
-<<<<<<< HEAD
-from pants.python.python_repos import PythonRepos
-from pants.subsystem.subsystem import Subsystem
-from pants.util.contextutil import temporary_file
-=======
->>>>>>> 9e033e30
 
 
 def is_python_target(tgt: Target) -> bool:
@@ -37,12 +25,12 @@
   return is_python_target(tgt) and tgt.has_sources()
 
 
+def has_resources(tgt: Target) -> bool:
+  return isinstance(tgt, Files) and tgt.has_sources()
+
+
 def is_local_python_dist(tgt: Target) -> bool:
   return isinstance(tgt, PythonDistribution)
-
-
-def has_resources(tgt: Target) -> bool:
-  return isinstance(tgt, Files) and tgt.has_sources()
 
 
 def has_python_requirements(tgt: Target) -> bool:
@@ -72,253 +60,4 @@
   for target in targets_requiring_default_platforms:
     for platform in python_setup.platforms:
       explicit_platform_settings[platform].add(target)
-<<<<<<< HEAD
-  return dict(explicit_platform_settings)
-
-
-def identify_missing_init_files(sources: Sequence[str]) -> Set[str]:
-  """Return the list of paths that would need to be added to ensure that every package has
-  an __init__.py. """
-  packages: Set[str] = set()
-  for source in sources:
-    if source.endswith('.py'):
-      pkg_dir = os.path.dirname(source)
-      if pkg_dir and pkg_dir not in packages:
-        package = ''
-        for component in pkg_dir.split(os.sep):
-          package = os.path.join(package, component)
-          packages.add(package)
-
-  return {os.path.join(package, '__init__.py') for package in packages} - set(sources)
-
-
-def _create_source_dumper(builder: PEXBuilder, tgt: Target) -> Callable[[str], None]:
-  buildroot = get_buildroot()
-
-  def get_chroot_path(relpath: str) -> str:
-    if type(tgt) == Files:
-      # Loose `Files`, as opposed to `Resources` or `PythonTarget`s, have no (implied) package
-      # structure and so we chroot them relative to the build root so that they can be accessed
-      # via the normal Python filesystem APIs just as they would be accessed outside the
-      # chrooted environment. NB: This requires we mark the pex as not zip safe so
-      # these `Files` can still be accessed in the context of a built pex distribution.
-      builder.info.zip_safe = False
-      return relpath
-    return str(Path(relpath).relative_to(tgt.target_base))
-
-  def dump_source(relpath: str) -> None:
-    source_path = str(Path(buildroot, relpath))
-    dest_path = get_chroot_path(relpath)
-    if has_resources(tgt):
-      builder.add_resource(filename=source_path, env_filename=dest_path)
-    else:
-      builder.add_source(filename=source_path, env_filename=dest_path)
-
-  return dump_source
-
-
-class PexBuilderWrapper:
-  """Wraps PEXBuilder to provide an API that consumes targets and other BUILD file entities."""
-
-  class Factory(Subsystem):
-    options_scope = 'pex-builder-wrapper'
-
-    @classmethod
-    def register_options(cls, register):
-      super(PexBuilderWrapper.Factory, cls).register_options(register)
-      register('--setuptools-version', advanced=True, default='44.0.0',
-               help='The setuptools version to include in the pex if namespace packages need to be '
-                    'injected.')
-
-    @classmethod
-    def subsystem_dependencies(cls):
-      return super(PexBuilderWrapper.Factory, cls).subsystem_dependencies() + (
-        PythonRepos,
-        PythonSetup,
-      )
-
-    @classmethod
-    def create(cls, builder, log=None):
-      options = cls.global_instance().get_options()
-      setuptools_requirement = f'setuptools=={options.setuptools_version}'
-
-      log = log or logging.getLogger(__name__)
-
-      return PexBuilderWrapper(builder=builder,
-                               python_repos_subsystem=PythonRepos.global_instance(),
-                               python_setup_subsystem=PythonSetup.global_instance(),
-                               setuptools_requirement=PythonRequirement(setuptools_requirement),
-                               log=log)
-
-  def __init__(self,
-               builder,
-               python_repos_subsystem,
-               python_setup_subsystem,
-               setuptools_requirement,
-               log):
-    assert isinstance(builder, PEXBuilder)
-    assert isinstance(python_repos_subsystem, PythonRepos)
-    assert isinstance(python_setup_subsystem, PythonSetup)
-    assert isinstance(setuptools_requirement, PythonRequirement)
-    assert log is not None
-
-    self._builder = builder
-    self._python_repos_subsystem = python_repos_subsystem
-    self._python_setup_subsystem = python_setup_subsystem
-    self._setuptools_requirement = setuptools_requirement
-    self._log = log
-
-    self._distributions = {}
-    self._frozen = False
-
-  def add_requirement_libs_from(self, req_libs, platforms=None):
-    """Multi-platform dependency resolution for PEX files.
-
-    :param req_libs: A list of :class:`PythonRequirementLibrary` targets to resolve.
-    :param platforms: A list of :class:`Platform`s to resolve requirements for.
-                      Defaults to the platforms specified by PythonSetup.
-    """
-    reqs = [req for req_lib in req_libs for req in req_lib.requirements]
-    self.add_resolved_requirements(reqs, platforms=platforms)
-
-  def resolve_distributions(self, reqs, platforms=None):
-    """Multi-platform dependency resolution.
-
-    :param reqs: A list of :class:`PythonRequirement` to resolve.
-    :param platforms: A list of platform strings to resolve requirements for.
-                      Defaults to the platforms specified by PythonSetup.
-    :returns: List of :class:`pex.resolver.ResolvedDistribution` instances meeting requirements for
-              the given platforms.
-    """
-    deduped_reqs = OrderedSet(reqs)
-    find_links = OrderedSet()
-    for req in deduped_reqs:
-      if req.repository:
-        find_links.add(req.repository)
-
-    return self._resolve_multi(deduped_reqs, platforms=platforms, find_links=find_links)
-
-  def add_resolved_requirements(self, reqs, platforms=None):
-    """Multi-platform dependency resolution for PEX files.
-
-    :param reqs: A list of :class:`PythonRequirement`s to resolve.
-    :param platforms: A list of platform strings to resolve requirements for.
-                      Defaults to the platforms specified by PythonSetup.
-    """
-    for resolved_dist in self.resolve_distributions(reqs, platforms=platforms):
-      requirement = resolved_dist.requirement
-      self._log.debug(f'  Dumping requirement: {requirement}')
-      self._builder.add_requirement(str(requirement))
-
-      distribution = resolved_dist.distribution
-      self._log.debug(f'  Dumping distribution: .../{os.path.basename(distribution.location)}')
-      self.add_distribution(distribution)
-
-  def _resolve_multi(self, requirements, platforms=None, find_links=None):
-    python_setup = self._python_setup_subsystem
-    python_repos = self._python_repos_subsystem
-    platforms = platforms or python_setup.platforms
-    find_links = list(find_links) if find_links else []
-    find_links.extend(python_repos.repos)
-
-    return resolve_multi(
-      requirements=[str(req.requirement) for req in requirements],
-      interpreters=[self._builder.interpreter],
-      indexes=python_repos.indexes,
-      find_links=find_links,
-      platforms=platforms,
-      cache=python_setup.resolver_cache_dir,
-      allow_prereleases=python_setup.resolver_allow_prereleases,
-      manylinux=python_setup.manylinux,
-      max_parallel_jobs=python_setup.resolver_jobs)
-
-  def add_sources_from(self, tgt: Target) -> None:
-    dump_source = _create_source_dumper(self._builder, tgt)
-    self._log.debug(f'  Dumping sources: {tgt}')
-    for relpath in tgt.sources_relative_to_buildroot():
-      try:
-        dump_source(relpath)
-      except OSError:
-        self._log.error(f'Failed to copy {relpath} for target {tgt.address.spec}')
-        raise
-
-    if (getattr(tgt, '_resource_target_specs', None) or
-      getattr(tgt, '_synthetic_resources_target', None)):
-      # No one should be on old-style resources any more.  And if they are,
-      # switching to the new python pipeline will be a great opportunity to fix that.
-      raise TaskError(
-        f'Old-style resources not supported for target {tgt.address.spec}. Depend on resources() '
-        'targets instead.'
-      )
-
-  def _prepare_inits(self) -> Set[str]:
-    chroot = self._builder.chroot()
-    sources = chroot.get('source') | chroot.get('resource')
-    missing_init_files = identify_missing_init_files(sources)
-    if missing_init_files:
-      with temporary_file(permissions=0o644) as ns_package:
-        ns_package.write(b'__import__("pkg_resources").declare_namespace(__name__)  # type: ignore[attr-defined]')
-        ns_package.flush()
-        for missing_init_file in missing_init_files:
-          self._builder.add_source(filename=ns_package.name, env_filename=missing_init_file)
-    return missing_init_files
-
-  def set_emit_warnings(self, emit_warnings):
-    self._builder.info.emit_warnings = emit_warnings
-
-  def freeze(self) -> None:
-    if self._frozen:
-      return
-    if self._prepare_inits():
-      dist = self._distributions.get('setuptools')
-      if not dist:
-        self.add_resolved_requirements([self._setuptools_requirement])
-    self._builder.freeze(bytecode_compile=False)
-    self._frozen = True
-
-  def set_entry_point(self, entry_point):
-    self._builder.set_entry_point(entry_point)
-
-  def build(self, safe_path):
-    self.freeze()
-    self._builder.build(safe_path, bytecode_compile=False, deterministic_timestamp=True)
-
-  def set_shebang(self, shebang):
-    self._builder.set_shebang(shebang)
-
-  def add_interpreter_constraint(self, constraint):
-    self._builder.add_interpreter_constraint(constraint)
-
-  def add_interpreter_constraints_from(self, constraint_tgts):
-    # TODO this would be a great place to validate the constraints and present a good error message
-    # if they are incompatible because all the sources of the constraints are available.
-    # See: https://github.com/pantsbuild/pex/blob/584b6e367939d24bc28aa9fa36eb911c8297dac8/pex/interpreter_constraints.py
-    constraint_tuples = {
-      self._python_setup_subsystem.compatibility_or_constraints(tgt.compatibility)
-      for tgt in constraint_tgts
-    }
-    for constraint_tuple in constraint_tuples:
-      for constraint in constraint_tuple:
-        self.add_interpreter_constraint(constraint)
-
-  def add_direct_requirements(self, reqs):
-    for req in reqs:
-      self._builder.add_requirement(str(req))
-
-  def add_distribution(self, dist):
-    self._builder.add_distribution(dist)
-    self._register_distribution(dist)
-
-  def add_dist_location(self, location):
-    self._builder.add_dist_location(location)
-    dist = DistributionHelper.distribution_from_path(location)
-    self._register_distribution(dist)
-
-  def _register_distribution(self, dist):
-    self._distributions[dist.key] = dist
-
-  def set_script(self, script):
-    self._builder.set_script(script)
-=======
-  return dict(explicit_platform_settings)
->>>>>>> 9e033e30
+  return dict(explicit_platform_settings)