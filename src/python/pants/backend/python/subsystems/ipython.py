--- conflicted
+++ resolved
@@ -10,10 +10,6 @@
     options_scope = "ipython"
     default_version = "ipython==7.16.1"  # The last version to support Python 3.6.
     default_entry_point = "IPython:start_ipython"
-<<<<<<< HEAD
-    register_interpreter_constraints = False
-=======
->>>>>>> 9aec06fa
 
     @classmethod
     def register_options(cls, register):
