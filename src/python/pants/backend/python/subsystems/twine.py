--- conflicted
+++ resolved
@@ -11,17 +11,14 @@
 from pants.backend.python.subsystems.python_tool_base import PythonToolBase
 from pants.backend.python.target_types import ConsoleScript
 from pants.core.util_rules.config_files import ConfigFilesRequest
-<<<<<<< HEAD
 from pants.engine.fs import CreateDigest, FileContent
-=======
 from pants.engine.rules import collect_rules, rule
 from pants.engine.unions import UnionRule
->>>>>>> 8e63390a
 from pants.option.custom_types import file_option, shell_str
 from pants.util.docutil import git_url
 
 
-class Twine(PythonToolBase):
+class TwineSubsystem(PythonToolBase):
     options_scope = "twine"
     help = "The utility for publishing Python distributions to PyPi and other Python repositories."
 
@@ -116,7 +113,6 @@
             check_existence=[".pypirc"],
         )
 
-<<<<<<< HEAD
     def ca_certs_digest_request(self, default_ca_certs_path: str | None) -> CreateDigest | None:
         ca_certs_path: str | None = self.options.ca_certs_path
         if ca_certs_path == "<inherit>":
@@ -129,17 +125,16 @@
         ca_certs_content = Path(ca_certs_path).read_bytes()
         chrooted_ca_certs_path = os.path.basename(ca_certs_path)
         return CreateDigest((FileContent(chrooted_ca_certs_path, ca_certs_content),))
-=======
+
 
 class TwineLockfileSentinel(PythonToolLockfileSentinel):
-    options_scope = Twine.options_scope
+    options_scope = TwineSubsystem.options_scope
 
 
 @rule
-def setup_twine_lockfile(_: TwineLockfileSentinel, twine: Twine) -> PythonLockfileRequest:
+def setup_twine_lockfile(_: TwineLockfileSentinel, twine: TwineSubsystem) -> PythonLockfileRequest:
     return PythonLockfileRequest.from_tool(twine)
 
 
 def rules():
-    return (*collect_rules(), UnionRule(PythonToolLockfileSentinel, TwineLockfileSentinel))
->>>>>>> 8e63390a
+    return (*collect_rules(), UnionRule(PythonToolLockfileSentinel, TwineLockfileSentinel))