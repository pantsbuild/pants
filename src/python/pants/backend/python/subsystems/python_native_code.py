--- conflicted
+++ resolved
@@ -14,18 +14,11 @@
 from pants.backend.native.subsystems.native_toolchain import NativeToolchain
 from pants.backend.native.subsystems.xcode_cli_tools import MIN_OSX_VERSION_ARG
 from pants.backend.native.targets.native_library import NativeLibrary
-<<<<<<< HEAD
+from pants.backend.python.python_requirement import PythonRequirement
 from pants.backend.python.subsystems.python_repos import PythonRepos
 from pants.backend.python.subsystems.python_setup import PythonSetup
 from pants.backend.python.targets.python_binary import PythonBinary
 from pants.backend.python.targets.python_distribution import PythonDistribution
-from pants.backend.python.tasks.pex_build_util import PexBuildUtil
-=======
-from pants.backend.python.python_requirement import PythonRequirement
-from pants.backend.python.subsystems.python_setup import PythonSetup
-from pants.backend.python.targets.python_binary import PythonBinary
-from pants.backend.python.targets.python_distribution import PythonDistribution
->>>>>>> 882d8ce8
 from pants.base.exceptions import IncompatiblePlatformsError
 from pants.binaries.executable_pex_tool import ExecutablePexTool
 from pants.subsystem.subsystem import Subsystem
@@ -55,16 +48,13 @@
   def subsystem_dependencies(cls):
     return super(PythonNativeCode, cls).subsystem_dependencies() + (
       NativeToolchain.scoped(cls),
-<<<<<<< HEAD
-      PythonSetup.scoped(cls),
+      # TODO nh add dep on exec pex tool
       PythonRepos,
-=======
       # We generally have to use PythonSetup's global instance, as methods such as
       # `dump_requirements` will use it directly.
       # TODO: when subsystems are more easily requestable from the v2 engine, this restriction could
       # be removed!
       PythonSetup,
->>>>>>> 882d8ce8
     )
 
   @memoized_property
@@ -180,40 +170,6 @@
   """
 
 
-<<<<<<< HEAD
-class SetupRequiresSiteDir(datatype(['site_dir'])): pass
-
-
-# TODO: This could be formulated as an @rule if targets and `PythonInterpreter` are made available
-# to the v2 engine.
-def ensure_setup_requires_site_dir(reqs_to_resolve, interpreter, site_dir,
-                                   platforms=None):
-  if not reqs_to_resolve:
-    return None
-
-  pex_build_util = PexBuildUtil(PythonRepos.global_instance(), PythonSetup.global_instance())
-  setup_requires_dists = pex_build_util.resolve_multi(interpreter, reqs_to_resolve, platforms, None)
-
-  # FIXME: there's no description of what this does or why it's necessary.
-  overrides = {
-    'purelib': site_dir,
-    'headers': os.path.join(site_dir, 'headers'),
-    'scripts': os.path.join(site_dir, 'bin'),
-    'platlib': site_dir,
-    'data': site_dir
-  }
-
-  # The `python_dist` target builds for the current platform only.
-  # FIXME: why does it build for the current platform only?
-  for obj in setup_requires_dists['current']:
-    wf = WheelFile(obj.location)
-    wf.install(overrides=overrides, force=True)
-
-  return SetupRequiresSiteDir(site_dir)
-
-
-=======
->>>>>>> 882d8ce8
 # TODO: It might be pretty useful to have an Optional TypeConstraint.
 class SetupPyExecutionEnvironment(datatype([
     # If None, don't set PYTHONPATH in the setup.py environment.
