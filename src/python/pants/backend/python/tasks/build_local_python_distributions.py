# coding=utf-8
# Copyright 2017 Pants project contributors (see CONTRIBUTORS.md).
# Licensed under the Apache License, Version 2.0 (see LICENSE).

from __future__ import (absolute_import, division, generators, nested_scopes, print_function,
                        unicode_literals, with_statement)

import glob
import os
import shutil
from contextlib import contextmanager

from pex.interpreter import PythonInterpreter

from pants.backend.native.subsystems.native_toolchain import NativeToolchain
from pants.backend.python.python_requirement import PythonRequirement
from pants.backend.python.targets.python_distribution import PythonDistribution
from pants.backend.python.targets.python_requirement_library import PythonRequirementLibrary
from pants.backend.python.tasks.setup_py import SetupPyRunner
from pants.base.build_environment import get_buildroot
from pants.base.exceptions import TargetDefinitionException, TaskError
from pants.base.fingerprint_strategy import DefaultFingerprintStrategy
from pants.build_graph.address import Address
from pants.task.task import Task
from pants.util.contextutil import environment_as, get_joined_path
from pants.util.dirutil import safe_mkdir
from pants.util.memo import memoized_method


class BuildLocalPythonDistributions(Task):
  """Create python distributions (.whl) from python_dist targets."""

  options_scope = 'python-create-distributions'

  @classmethod
  def product_types(cls):
    # Note that we don't actually place the products in the product map. We stitch
    # them into the build graph instead.  This is just to force the round engine
    # to run this task when dists need to be built.
    return [PythonRequirementLibrary]

  @classmethod
  def prepare(cls, options, round_manager):
    round_manager.require_data(PythonInterpreter)

  @classmethod
  def implementation_version(cls):
    return super(BuildLocalPythonDistributions, cls).implementation_version() + [('BuildLocalPythonDistributions', 1)]

  @classmethod
  def subsystem_dependencies(cls):
    return super(BuildLocalPythonDistributions, cls).subsystem_dependencies() + (NativeToolchain.scoped(cls),)

  @memoized_method
  def _native_toolchain_instance(self):
    return NativeToolchain.scoped_instance(self)

  @property
  def cache_target_dirs(self):
    return True

  @staticmethod
  def filter_target(tgt):
    return type(tgt) is PythonDistribution

  def execute(self):
<<<<<<< HEAD
    dist_targets = self.context.targets(self.filter_target)
    build_graph = self.context.build_graph
=======
    dist_targets = self.context.targets(is_local_python_dist)
>>>>>>> 648bd7be

    if dist_targets:
      with self.invalidated(dist_targets,
                            fingerprint_strategy=DefaultFingerprintStrategy(),
                            invalidate_dependents=True) as invalidation_check:
        interpreter = self.context.products.get_data(PythonInterpreter)

        for vt in invalidation_check.invalid_vts:
          if vt.target.dependencies:
            raise TargetDefinitionException(
              vt.target, 'The `dependencies` field is disallowed on `python_dist` targets. '
                         'List any 3rd party requirements in the install_requirements argument '
                         'of your setup function.'
            )
          self._create_dist(vt.target, vt.results_dir, interpreter)

        for vt in invalidation_check.all_vts:
          dist = self._get_whl_from_dir(os.path.join(vt.results_dir, 'dist'))
          req_lib_addr = Address.parse('{}__req_lib'.format(vt.target.address.spec))
          self._inject_synthetic_dist_requirements(dist, req_lib_addr)
          # Make any target that depends on the dist depend on the synthetic req_lib,
          # for downstream consumption.
          for dependent in self.context.build_graph.dependents_of(vt.target.address):
            self.context.build_graph.inject_dependency(dependent, req_lib_addr)

  def _copy_sources(self, dist_tgt, dist_target_dir):
    # Copy sources and setup.py over to vt results directory for packaging.
    # NB: The directory structure of the destination directory needs to match 1:1
    # with the directory structure that setup.py expects.
    all_sources = list(dist_tgt.sources_relative_to_target_base())
    for src_relative_to_target_base in all_sources:
      src_rel_to_results_dir = os.path.join(dist_target_dir, src_relative_to_target_base)
      safe_mkdir(os.path.dirname(src_rel_to_results_dir))
      abs_src_path = os.path.join(get_buildroot(),
                                  dist_tgt.address.spec_path,
                                  src_relative_to_target_base)
      shutil.copyfile(abs_src_path, src_rel_to_results_dir)

  # FIXME(cosmicexplorer): We should be isolating the path to just our provided
  # toolchain, but this causes errors in Travis because distutils looks for
  # "x86_64-linux-gnu-gcc" when linking native extensions. We almost definitely
  # will need to introduce a subclass of UnixCCompiler and expose it to the
  # setup.py to be able to invoke our toolchain on hosts that already have a
  # compiler installed. Right now we just put our tools at the end of the PATH.
  @contextmanager
  def _setup_py_invocation_environment(self):
    native_toolchain = self._native_toolchain_instance()
    native_toolchain_path_entries = native_toolchain.path_entries()
    appended_native_toolchain_path = get_joined_path(
      native_toolchain_path_entries, os.environ.copy())
    with environment_as(PATH=appended_native_toolchain_path):
      yield

  def _create_dist(self, dist_tgt, dist_target_dir, interpreter):
    """Create a .whl file for the specified python_distribution target."""
    self._copy_sources(dist_tgt, dist_target_dir)

    # TODO(cosmicexplorer): don't invoke the native toolchain unless the current
    # dist_tgt.has_native_sources? Would need some way to check whether the
    # toolchain is invoked in an integration test.
    with self._setup_py_invocation_environment():
      # Build a whl using SetupPyRunner and return its absolute path.
      setup_runner = SetupPyRunner(dist_target_dir, 'bdist_wheel', interpreter=interpreter)
      setup_runner.run()

  def _inject_synthetic_dist_requirements(self, dist, req_lib_addr):
    """Inject a synthetic requirements library that references a local wheel.

    :param dist: Path of the locally built wheel to reference.
    :param req_lib_addr:  :class: `Address` to give to the synthetic target.
    :return: a :class: `PythonRequirementLibrary` referencing the locally-built wheel.
    """
    base = os.path.basename(dist)
    whl_dir = os.path.dirname(dist)
    whl_metadata = base.split('-')
    req_name = '=='.join([whl_metadata[0], whl_metadata[1]])
    req = PythonRequirement(req_name, repository=whl_dir)
    self.context.build_graph.inject_synthetic_target(req_lib_addr, PythonRequirementLibrary,
                                                     requirements=[req])

  @staticmethod
  def _get_whl_from_dir(install_dir):
    """Return the absolute path of the whl in a setup.py install directory."""
    dists = glob.glob(os.path.join(install_dir, '*.whl'))
    if len(dists) == 0:
      raise TaskError('No distributions were produced by python_create_distribution task.')
    if len(dists) > 1:
      raise TaskError('Ambiguous local python distributions found: {}'.format(dists))
    return dists[0]<|MERGE_RESOLUTION|>--- conflicted
+++ resolved
@@ -64,12 +64,7 @@
     return type(tgt) is PythonDistribution
 
   def execute(self):
-<<<<<<< HEAD
     dist_targets = self.context.targets(self.filter_target)
-    build_graph = self.context.build_graph
-=======
-    dist_targets = self.context.targets(is_local_python_dist)
->>>>>>> 648bd7be
 
     if dist_targets:
       with self.invalidated(dist_targets,
