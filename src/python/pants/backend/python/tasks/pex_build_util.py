# coding=utf-8
# Copyright 2017 Pants project contributors (see CONTRIBUTORS.md).
# Licensed under the Apache License, Version 2.0 (see LICENSE).

from __future__ import (absolute_import, division, generators, nested_scopes, print_function,
                        unicode_literals, with_statement)

import os
<<<<<<< HEAD
=======
from builtins import str

>>>>>>> 1e6ae97f
from pex.fetcher import Fetcher
from pex.resolver import resolve
from twitter.common.collections import OrderedSet

from pants.backend.python.pex_util import get_local_platform
from pants.backend.python.subsystems.python_repos import PythonRepos
from pants.backend.python.subsystems.python_setup import PythonSetup
from pants.backend.python.targets.python_binary import PythonBinary
from pants.backend.python.targets.python_distribution import PythonDistribution
from pants.backend.python.targets.python_library import PythonLibrary
from pants.backend.python.targets.python_requirement_library import PythonRequirementLibrary
from pants.backend.python.targets.python_tests import PythonTests
from pants.base.build_environment import get_buildroot
from pants.base.exceptions import TaskError
from pants.build_graph.files import Files


def is_python_target(tgt):
  # We'd like to take all PythonTarget subclasses, but currently PythonThriftLibrary and
  # PythonAntlrLibrary extend PythonTarget, and until we fix that (which we can't do until
  # we remove the old python pipeline entirely) we want to ignore those target types here.
  return isinstance(tgt, (PythonLibrary, PythonTests, PythonBinary))


def has_python_sources(tgt):
  return is_python_target(tgt) and tgt.has_sources()


def is_local_python_dist(tgt):
  return isinstance(tgt, PythonDistribution)


def has_resources(tgt):
  return isinstance(tgt, Files) and tgt.has_sources()


def has_python_requirements(tgt):
  return isinstance(tgt, PythonRequirementLibrary)


def _create_source_dumper(builder, tgt):
  if type(tgt) == Files:
    # Loose `Files` as opposed to `Resources` or `PythonTarget`s have no (implied) package structure
    # and so we chroot them relative to the build root so that they can be accessed via the normal
    # python filesystem APIs just as they would be accessed outside the chrooted environment.
    # NB: This requires we mark the pex as not zip safe so these `Files` can still be accessed in
    # the context of a built pex distribution.
    chroot_path = lambda relpath: relpath
    builder.info.zip_safe = False
  else:
    chroot_path = lambda relpath: os.path.relpath(relpath, tgt.target_base)

  dump = builder.add_resource if has_resources(tgt) else builder.add_source
  buildroot = get_buildroot()
  return lambda relpath: dump(os.path.join(buildroot, relpath), chroot_path(relpath))


def dump_sources(builder, tgt, log):
  dump_source = _create_source_dumper(builder, tgt)
  log.debug('  Dumping sources: {}'.format(tgt))
  for relpath in tgt.sources_relative_to_buildroot():
    try:
      dump_source(relpath)
    except OSError:
      log.error('Failed to copy {} for target {}'.format(relpath, tgt.address.spec))
      raise

  if (getattr(tgt, '_resource_target_specs', None) or
      getattr(tgt, '_synthetic_resources_target', None)):
    # No one should be on old-style resources any more.  And if they are,
    # switching to the new python pipeline will be a great opportunity to fix that.
    raise TaskError('Old-style resources not supported for target {}.  '
                    'Depend on resources() targets instead.'.format(tgt.address.spec))


def dump_requirement_libs(builder, interpreter, req_libs, log, platforms=None, precedence=None):
  """Multi-platform dependency resolution for PEX files.

  :param builder: Dump the requirements into this builder.
  :param interpreter: The :class:`PythonInterpreter` to resolve requirements for.
  :param req_libs: A list of :class:`PythonRequirementLibrary` targets to resolve.
  :param log: Use this logger.
  :param platforms: A list of :class:`Platform`s to resolve requirements for.
                    Defaults to the platforms specified by PythonSetup.
  """
  reqs = [req for req_lib in req_libs for req in req_lib.requirements]
  dump_requirements(builder, interpreter, reqs, log, platforms=platforms, precedence=precedence)


def dump_requirements(builder, interpreter, reqs, log, platforms=None, precedence=None):
  """Multi-platform dependency resolution for PEX files.

  :param builder: Dump the requirements into this builder.
  :param interpreter: The :class:`PythonInterpreter` to resolve requirements for.
  :param reqs: A list of :class:`PythonRequirement` to resolve.
  :param log: Use this logger.
  :param platforms: A list of :class:`Platform`s to resolve requirements for.
                    Defaults to the platforms specified by PythonSetup.
  :param precedence: An ordered list of allowable :class:`Package` classes
                     to be used for producing distributions.
  """
  deduped_reqs = OrderedSet(reqs)
  find_links = OrderedSet()
  blacklist = PythonSetup.global_instance().resolver_blacklist
  precedence = precedence or PythonSetup.global_instance().resolver_precedence
  for req in deduped_reqs:
    log.debug('  Dumping requirement: {}'.format(req))
    if not (req.key in blacklist and interpreter.identity.matches(blacklist[req.key])):
      builder.add_requirement(req.requirement)
    if req.repository:
      find_links.add(req.repository)
  # Resolve the requirements into distributions.
<<<<<<< HEAD
  distributions = _resolve_multi(interpreter, deduped_reqs, platforms, find_links, precedence)
=======
  distributions = resolve_multi(interpreter, deduped_reqs, platforms, find_links)
>>>>>>> 1e6ae97f
  locations = set()
  for platform, dists in distributions.items():
    for dist in dists:
      if dist.location not in locations:
        log.debug('  Dumping distribution: .../{}'.format(os.path.basename(dist.location)))
        builder.add_distribution(dist)
      locations.add(dist.location)


<<<<<<< HEAD
def _resolve_multi(interpreter, requirements, platforms, find_links, precedence):
=======
def resolve_multi(interpreter, requirements, platforms, find_links):
>>>>>>> 1e6ae97f
  """Multi-platform dependency resolution for PEX files.

  Returns a list of distributions that must be included in order to satisfy a set of requirements.
  That may involve distributions for multiple platforms.

  :param interpreter: The :class:`PythonInterpreter` to resolve for.
  :param requirements: A list of :class:`PythonRequirement` objects to resolve.
  :param platforms: A list of :class:`Platform`s to resolve for.
  :param find_links: Additional paths to search for source packages during resolution.
  :param precedence: An ordered list of allowable :class:`Package` classes
                     to be used for producing distributions.
  :return: Map of platform name -> list of :class:`pkg_resources.Distribution` instances needed
           to satisfy the requirements on that platform.
  """
  python_setup = PythonSetup.global_instance()
  python_repos = PythonRepos.global_instance()
  platforms = platforms or python_setup.platforms
  find_links = find_links or []
  distributions = {}
  fetchers = python_repos.get_fetchers()
  fetchers.extend(Fetcher([path]) for path in find_links)
  for platform in platforms:
    requirements_cache_dir = os.path.join(python_setup.resolver_cache_dir,
                                          str(interpreter.identity))
    distributions[platform] = resolve(
      requirements=[req.requirement for req in requirements],
      interpreter=interpreter,
      fetchers=fetchers,
      platform=get_local_platform() if platform == 'current' else platform,
      context=python_repos.get_network_context(),
      precedence=precedence,
      cache=requirements_cache_dir,
      cache_ttl=python_setup.resolver_cache_ttl,
      allow_prereleases=python_setup.resolver_allow_prereleases,
      pkg_blacklist=python_setup.resolver_blacklist,
      use_manylinux=python_setup.use_manylinux)
  return distributions<|MERGE_RESOLUTION|>--- conflicted
+++ resolved
@@ -6,11 +6,8 @@
                         unicode_literals, with_statement)
 
 import os
-<<<<<<< HEAD
-=======
 from builtins import str
 
->>>>>>> 1e6ae97f
 from pex.fetcher import Fetcher
 from pex.resolver import resolve
 from twitter.common.collections import OrderedSet
@@ -123,11 +120,7 @@
     if req.repository:
       find_links.add(req.repository)
   # Resolve the requirements into distributions.
-<<<<<<< HEAD
-  distributions = _resolve_multi(interpreter, deduped_reqs, platforms, find_links, precedence)
-=======
-  distributions = resolve_multi(interpreter, deduped_reqs, platforms, find_links)
->>>>>>> 1e6ae97f
+  distributions = resolve_multi(interpreter, deduped_reqs, platforms, find_links, precedence)
   locations = set()
   for platform, dists in distributions.items():
     for dist in dists:
@@ -137,11 +130,7 @@
       locations.add(dist.location)
 
 
-<<<<<<< HEAD
-def _resolve_multi(interpreter, requirements, platforms, find_links, precedence):
-=======
-def resolve_multi(interpreter, requirements, platforms, find_links):
->>>>>>> 1e6ae97f
+def resolve_multi(interpreter, requirements, platforms, find_links, precedence):
   """Multi-platform dependency resolution for PEX files.
 
   Returns a list of distributions that must be included in order to satisfy a set of requirements.
