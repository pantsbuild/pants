--- conflicted
+++ resolved
@@ -113,32 +113,12 @@
   :param platforms: A list of :class:`Platform`s to resolve requirements for.
                     Defaults to the platforms specified by PythonSetup.
   """
-<<<<<<< HEAD
   deprecated('1.11.0.dev0',
     'This function has been moved onto the PexBuildUtil class.')
   pex_build_util = PexBuildUtil(
     PythonRepos.global_instance(),
     PythonSetup.global_instance())
   pex_build_util.dump_requirements(builder, interpreter, reqs, log, platforms)
-=======
-  deduped_reqs = OrderedSet(reqs)
-  find_links = OrderedSet()
-  for req in deduped_reqs:
-    log.debug('  Dumping requirement: {}'.format(req))
-    builder.add_requirement(req.requirement)
-    if req.repository:
-      find_links.add(req.repository)
-
-  # Resolve the requirements into distributions.
-  distributions = resolve_multi(interpreter, deduped_reqs, platforms, find_links)
-  locations = set()
-  for platform, dists in distributions.items():
-    for dist in dists:
-      if dist.location not in locations:
-        log.debug('  Dumping distribution: .../{}'.format(os.path.basename(dist.location)))
-        builder.add_distribution(dist)
-      locations.add(dist.location)
->>>>>>> 882d8ce8
 
 
 def resolve_multi(interpreter, requirements, platforms, find_links):
@@ -158,7 +138,6 @@
     'This function has been moved onto the PexBuildUtil class.')
   python_setup = PythonSetup.global_instance()
   python_repos = PythonRepos.global_instance()
-<<<<<<< HEAD
   pex_build_util = PexBuildUtil(python_repos, python_setup)
   return pex_build_util.resolve_multi(interpreter, requirements, platforms, find_links)
 
@@ -195,11 +174,9 @@
     """
     deduped_reqs = OrderedSet(reqs)
     find_links = OrderedSet()
-    blacklist = self._python_setup_subsystem.resolver_blacklist
     for req in deduped_reqs:
       log.debug('  Dumping requirement: {}'.format(req))
-      if not (req.key in blacklist and interpreter.identity.matches(blacklist[req.key])):
-        builder.add_requirement(req.requirement)
+      builder.add_requirement(req.requirement)
       if req.repository:
         find_links.add(req.repository)
 
@@ -236,41 +213,17 @@
 
     for platform in platforms:
       requirements_cache_dir = os.path.join(python_setup.resolver_cache_dir,
-                                            str(interpreter.identity))
-      distributions[platform] = resolve(
+        str(interpreter.identity))
+      resolved_dists = resolve(
         requirements=[req.requirement for req in requirements],
         interpreter=interpreter,
         fetchers=fetchers,
-        platform=expand_and_maybe_adjust_platform(interpreter=interpreter, platform=platform),
+        platform=platform,
         context=python_repos.get_network_context(),
         cache=requirements_cache_dir,
         cache_ttl=python_setup.resolver_cache_ttl,
         allow_prereleases=python_setup.resolver_allow_prereleases,
-        pkg_blacklist=python_setup.resolver_blacklist,
         use_manylinux=python_setup.use_manylinux)
-
-    return distributions
-=======
-  platforms = platforms or python_setup.platforms
-  find_links = find_links or []
-  distributions = {}
-  fetchers = python_repos.get_fetchers()
-  fetchers.extend(Fetcher([path]) for path in find_links)
-
-  for platform in platforms:
-    requirements_cache_dir = os.path.join(python_setup.resolver_cache_dir,
-                                          str(interpreter.identity))
-    resolved_dists = resolve(
-      requirements=[req.requirement for req in requirements],
-      interpreter=interpreter,
-      fetchers=fetchers,
-      platform=platform,
-      context=python_repos.get_network_context(),
-      cache=requirements_cache_dir,
-      cache_ttl=python_setup.resolver_cache_ttl,
-      allow_prereleases=python_setup.resolver_allow_prereleases,
-      use_manylinux=python_setup.use_manylinux)
-    distributions[platform] = [resolved_dist.distribution for resolved_dist in resolved_dists]
-
-  return distributions
->>>>>>> 882d8ce8
+      distributions[platform] = [resolved_dist.distribution for resolved_dist in resolved_dists]
+
+    return distributions