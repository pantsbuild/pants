--- conflicted
+++ resolved
@@ -96,10 +96,7 @@
     """Generates a merged pex at path."""
     pex_paths = [pex.path() for pex in pexes if pex]
     if pex_paths:
-<<<<<<< HEAD
-=======
       pex_info = pex_info.copy()
->>>>>>> bc58220f
       pex_info.merge_pex_path(':'.join(pex_paths))
 
     with safe_concurrent_creation(path) as safe_path:
