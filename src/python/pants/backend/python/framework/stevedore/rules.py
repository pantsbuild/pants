--- conflicted
+++ resolved
@@ -56,48 +56,7 @@
             lambda tgt, ns, ep_name: True,
         ),
     )
-<<<<<<< HEAD
-
-    # arrange in sibling groups
-    stevedore_extensions_by_path: dict[str, list[ResolvedPythonDistributionEntryPoints]] = (
-        defaultdict(list)
-    )
-    for resolved_ep, paths in zip(all_resolved_entry_points, resolved_paths):
-        path = paths.dirs[0]  # just take the first match
-        stevedore_extensions_by_path[path].append(resolved_ep)
-
-    entry_points_txt_files = []
-    for module_path, resolved_eps in stevedore_extensions_by_path.items():
-        namespace_sections = {}
-
-        for resolved_ep in resolved_eps:
-            namespace: str
-            entry_points: FrozenDict[str, PythonDistributionEntryPoint]
-            for namespace, entry_points in resolved_ep.val.items():
-                if not entry_points or namespace not in requested_namespaces.value:
-                    continue
-
-                entry_points_txt_section = f"[{namespace}]\n"
-                for entry_point_name, ep in sorted(entry_points.items()):
-                    entry_points_txt_section += f"{entry_point_name} = {ep.entry_point.spec}\n"
-                entry_points_txt_section += "\n"
-                namespace_sections[namespace] = entry_points_txt_section
-
-        # consistent sorting
-        entry_points_txt_contents = "".join(
-            namespace_sections[ns] for ns in sorted(namespace_sections)
-        )
-
-        entry_points_txt_path = f"{module_path}.egg-info/entry_points.txt"
-        entry_points_txt_files.append(
-            FileContent(entry_points_txt_path, entry_points_txt_contents.encode("utf-8"))
-        )
-
-    digest = await Get(Digest, CreateDigest(entry_points_txt_files))
-    return PytestPluginSetup(digest)
-=======
     return PytestPluginSetup(entry_points_txt.digest)
->>>>>>> 627d533e
 
 
 def rules():
