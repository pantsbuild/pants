# Copyright 2020 Pants project contributors (see CONTRIBUTORS.md).
# Licensed under the Apache License, Version 2.0 (see LICENSE).

import collections.abc
from dataclasses import dataclass
from textwrap import dedent
from typing import Iterable, Optional, Tuple, Union, cast

from pkg_resources import Requirement

from pants.backend.python.macros.python_artifact import PythonArtifact
from pants.backend.python.subsystems.pytest import PyTest
from pants.core.goals.package import OutputPathField
from pants.engine.addresses import Address
from pants.engine.target import (
    COMMON_TARGET_FIELDS,
    AsyncFieldMixin,
    BoolField,
    Dependencies,
    DictStringToStringSequenceField,
    Field,
    IntField,
    InvalidFieldException,
    InvalidFieldTypeException,
    ProvidesField,
    ScalarField,
    Sources,
    SpecialCasedDependencies,
    StringField,
    StringSequenceField,
    Target,
)
from pants.option.subsystem import Subsystem
from pants.python.python_setup import PythonSetup

# -----------------------------------------------------------------------------------------------
# Common fields
# -----------------------------------------------------------------------------------------------


class PythonSources(Sources):
    expected_file_extensions = (".py", ".pyi")


class InterpreterConstraintsField(StringSequenceField):
    """The Python interpreters this code is compatible with.

    Each element should be written in pip-style format, e.g. 'CPython==2.7.*' or 'CPython>=3.6,<4'.
    You can leave off `CPython` as a shorthand, e.g. '>=2.7' will be expanded to 'CPython>=2.7'.

    Specify more than one element to OR the constraints, e.g. `['PyPy==3.7.*', 'CPython==3.7.*']`
    means either PyPy 3.7 _or_ CPython 3.7.

    If the field is not set, it will default to the option
    `[python-setup].interpreter_constraints]`.

    See https://www.pantsbuild.org/docs/python-interpreter-compatibility.
    """

    alias = "interpreter_constraints"

    def value_or_global_default(self, python_setup: PythonSetup) -> Tuple[str, ...]:
        """Return either the given `compatibility` field or the global interpreter constraints.

        If interpreter constraints are supplied by the CLI flag, return those only.
        """
        return python_setup.compatibility_or_constraints(self.value)


# -----------------------------------------------------------------------------------------------
# `pex_binary` target
# -----------------------------------------------------------------------------------------------


class PexBinaryDefaults(Subsystem):
    """Default settings for creating PEX executables."""

    options_scope = "pex-binary-defaults"

    @classmethod
    def register_options(cls, register):
        super().register_options(register)
        register(
            "--infer-dependencies",
            advanced=True,
            type=bool,
            default=True,
            help="Infer a dependency on the module specified by the `entry_point` field.",
        )
        register(
            "--emit-warnings",
            advanced=True,
            type=bool,
            default=True,
            help=(
                "Whether built PEX binaries should emit PEX warnings at runtime by default. "
                "Can be overridden by specifying the `emit_warnings` parameter of individual "
                "`pex_binary` targets"
            ),
        )

    @property
    def infer_dependencies(self) -> bool:
        return cast(bool, self.options.infer_dependencies)

    @property
    def emit_warnings(self) -> bool:
        return cast(bool, self.options.emit_warnings)


class PexBinarySources(PythonSources):
    """A single file containing the executable, such as ['app.py'].

    You can leave this off if you include the executable file in one of this target's
    `dependencies` and explicitly set this target's `entry_point`.

    This must have 0 or 1 files, but no more. If you depend on more files, put them in a
    `python_library` target and include that target in the `dependencies` field.
    """

    expected_num_files = range(0, 2)


# See `target_types_rules.py` for a dependency injection rule.
class PexBinaryDependencies(Dependencies):
    supports_transitive_excludes = True


class PexEntryPointField(StringField, AsyncFieldMixin):
    """The entry point for the binary, i.e. what gets run when executing `./my_binary.pex`.

    If omitted, Pants will use the module name from the `sources` field, e.g. `project/app.py` will
    become the entry point `project.app` .

    You can set `entry_point='<none>'` to leave off an entry point from the built PEX.
    """

    alias = "entry_point"


# See `target_types_rules.py` for the `ResolvePexEntryPointRequest -> ResolvedPexEntryPoint` rule.
@dataclass(frozen=True)
class ResolvedPexEntryPoint:
    val: Optional[str]


@dataclass(frozen=True)
class ResolvePexEntryPointRequest:
    """Determine the `entry_point` for a `pex_binary` after applying all syntactic sugar."""

    entry_point_field: PexEntryPointField
    sources: PexBinarySources


<<<<<<< HEAD
class PexPlatformsField(StringOrStringSequenceField):
=======
@rule
async def resolve_pex_entry_point(request: ResolvePexEntryPointRequest) -> ResolvedPexEntryPoint:
    entry_point_value = request.entry_point_field.value
    if entry_point_value and not entry_point_value.startswith(":"):
        if entry_point_value in ("<none>", "<None>"):
            return ResolvedPexEntryPoint(None)
        return ResolvedPexEntryPoint(entry_point_value)
    binary_source_paths = await Get(
        Paths, PathGlobs, request.sources.path_globs(FilesNotFoundBehavior.error)
    )
    if len(binary_source_paths.files) != 1:
        instructions_url = "https://www.pantsbuild.org/docs/python-package-goal#creating-a-pex-file-from-a-pex_binary-target"
        if not entry_point_value:
            raise InvalidFieldException(
                "Both the `entry_point` and `sources` fields are not set for the target "
                f"{request.sources.address}, so Pants cannot determine an entry point. Please "
                "either explicitly set the `entry_point` field and/or the `sources` field to "
                "exactly one file. You can set `entry_point='<none>' to leave off the entry point."
                f"See {instructions_url}."
            )
        else:
            raise InvalidFieldException(
                f"The `entry_point` field for the target {request.sources.address} is set to "
                f"the short-hand value {repr(entry_point_value)}, but the `sources` field is not "
                "set. Pants requires the `sources` field to expand the entry point to the "
                f"normalized form `path.to.module:{entry_point_value}`. Please either set the "
                "`sources` field to exactly one file or use a full value for `entry_point`. See "
                f"{instructions_url}."
            )
    entry_point_path = binary_source_paths.files[0]
    source_root = await Get(
        SourceRoot,
        SourceRootRequest,
        SourceRootRequest.for_file(entry_point_path),
    )
    stripped_source_path = os.path.relpath(entry_point_path, source_root.path)
    module_base, _ = os.path.splitext(stripped_source_path)
    normalized_path = module_base.replace(os.path.sep, ".")
    return ResolvedPexEntryPoint(
        f"{normalized_path}{entry_point_value}" if entry_point_value else normalized_path
    )


class PexPlatformsField(StringSequenceField):
>>>>>>> 1b4251b4
    """The platforms the built PEX should be compatible with.

    This defaults to the current platform, but can be overridden to different platforms. You can
    give a list of multiple platforms to create a multiplatform PEX.

    To use wheels for specific interpreter/platform tags, you can append them to the platform with
    hyphens like: PLATFORM-IMPL-PYVER-ABI (e.g. "linux_x86_64-cp-27-cp27mu",
    "macosx_10.12_x86_64-cp-36-cp36m"). PLATFORM is the host platform e.g. "linux-x86_64",
    "macosx-10.12-x86_64", etc". IMPL is the Python implementation abbreviation
    (e.g. "cp", "pp", "jp"). PYVER is a two-digit string representing the python version
    (e.g. "27", "36"). ABI is the ABI tag (e.g. "cp36m", "cp27mu", "abi3", "none").
    """

    alias = "platforms"


class PexInheritPathField(StringField):
    """Whether to inherit the `sys.path` of the environment that the binary runs in.

    Use `false` to not inherit `sys.path`; use `fallback` to inherit `sys.path` after packaged
    dependencies; and use `prefer` to inherit `sys.path` before packaged dependencies.
    """

    alias = "inherit_path"
    valid_choices = ("false", "fallback", "prefer")

    # TODO(#9388): deprecate allowing this to be a `bool`.
    @classmethod
    def compute_value(
        cls, raw_value: Optional[Union[str, bool]], *, address: Address
    ) -> Optional[str]:
        if isinstance(raw_value, bool):
            return "prefer" if raw_value else "false"
        return super().compute_value(raw_value, address=address)


class PexZipSafeField(BoolField):
    """Whether or not this binary is safe to run in compacted (zip-file) form.

    If the PEX is not zip safe, it will be written to disk prior to execution. You may need to mark
    `zip_safe=False` if you're having issues loading your code.
    """

    alias = "zip_safe"
    default = True
    value: bool


class PexAlwaysWriteCacheField(BoolField):
    """Whether PEX should always write the .deps cache of the .pex file to disk or not.

    This can use less memory in RAM constrained environments.
    """

    alias = "always_write_cache"
    default = False
    value: bool


class PexIgnoreErrorsField(BoolField):
    """Should we ignore when PEX cannot resolve dependencies?"""

    alias = "ignore_errors"
    default = False
    value: bool


class PexShebangField(StringField):
    """Set the generated PEX to use this shebang, rather than the default of PEX choosing a shebang
    based on the interpreter constraints.

    This influences the behavior of running `./result.pex`. You can ignore the shebang by instead
    running `/path/to/python_interpreter ./result.pex`.
    """

    alias = "shebang"


class PexEmitWarningsField(BoolField):
    """Whether or not to emit PEX warnings at runtime.

    The default is determined by the option `emit_warnings` in the `[pex-binary-defaults]` scope.
    """

    alias = "emit_warnings"

    def value_or_global_default(self, pex_binary_defaults: PexBinaryDefaults) -> bool:
        if self.value is None:
            return pex_binary_defaults.emit_warnings
        return self.value


class PexBinary(Target):
    """A Python target that can be converted into an executable PEX file.

    PEX files are self-contained executable files that contain a complete Python environment capable
    of running the target. For more information, see https://www.pantsbuild.org/docs/pex-files.
    """

    alias = "pex_binary"
    core_fields = (
        *COMMON_TARGET_FIELDS,
        InterpreterConstraintsField,
        OutputPathField,
        PexBinarySources,
        PexBinaryDependencies,
        PexEntryPointField,
        PexPlatformsField,
        PexInheritPathField,
        PexZipSafeField,
        PexAlwaysWriteCacheField,
        PexIgnoreErrorsField,
        PexShebangField,
        PexEmitWarningsField,
    )


# -----------------------------------------------------------------------------------------------
# `python_tests` target
# -----------------------------------------------------------------------------------------------


class PythonTestsSources(PythonSources):
    default = (
        "test_*.py",
        "*_test.py",
        "tests.py",
        "conftest.py",
        "test_*.pyi",
        "*_test.pyi",
        "tests.pyi",
    )


class PythonTestsDependencies(Dependencies):
    supports_transitive_excludes = True


class PythonRuntimePackageDependencies(SpecialCasedDependencies):
    """Addresses to targets that can be built with the `./pants package` goal and whose resulting
    assets should be included in the test run.

    Pants will build the assets as if you had run `./pants package`. It will include the
    results in your archive using the same name they would normally have, but without the
    `--distdir` prefix (e.g. `dist/`).

    You can include anything that can be built by `./pants package`, e.g. a `pex_binary`,
    `python_awslambda`, or an `archive`.
    """

    alias = "runtime_package_dependencies"


class PythonTestsTimeout(IntField):
    """A timeout (in seconds) which covers the total runtime of all tests in this target.

    This only applies if the option `--pytest-timeouts` is set to True.
    """

    alias = "timeout"

    @classmethod
    def compute_value(cls, raw_value: Optional[int], *, address: Address) -> Optional[int]:
        value = super().compute_value(raw_value, address=address)
        if value is not None and value < 1:
            raise InvalidFieldException(
                f"The value for the `timeout` field in target {address} must be > 0, but was "
                f"{value}."
            )
        return value

    def calculate_from_global_options(self, pytest: PyTest) -> Optional[int]:
        """Determine the timeout (in seconds) after applying global `pytest` options."""
        if not pytest.timeouts_enabled:
            return None
        if self.value is None:
            if pytest.timeout_default is None:
                return None
            result = pytest.timeout_default
        else:
            result = self.value
        if pytest.timeout_maximum is not None:
            return min(result, pytest.timeout_maximum)
        return result


class PythonTests(Target):
    """Python tests.

    These may be written in either Pytest-style or unittest style.

    All test util code, other than `conftest.py`, should go into a dedicated `python_library()`
    target and then be included in the `dependencies` field.

    See https://www.pantsbuild.org/docs/python-test-goal.
    """

    alias = "python_tests"
    core_fields = (
        *COMMON_TARGET_FIELDS,
        InterpreterConstraintsField,
        PythonTestsSources,
        PythonTestsDependencies,
        PythonRuntimePackageDependencies,
        PythonTestsTimeout,
    )


# -----------------------------------------------------------------------------------------------
# `python_library` target
# -----------------------------------------------------------------------------------------------


class PythonLibrarySources(PythonSources):
    default = ("*.py", "*.pyi") + tuple(f"!{pat}" for pat in PythonTestsSources.default)


class PythonLibrary(Target):
    """Python source code.

    A `python_library` does not necessarily correspond to a distribution you publish (see
    `python_distribution` and `pex_binary` for that); multiple `python_library` targets may be
    packaged into a distribution or binary.
    """

    alias = "python_library"
    core_fields = (
        *COMMON_TARGET_FIELDS,
        InterpreterConstraintsField,
        Dependencies,
        PythonLibrarySources,
    )


# -----------------------------------------------------------------------------------------------
# `python_requirement_library` target
# -----------------------------------------------------------------------------------------------


def format_invalid_requirement_string_error(
    value: str, e: Exception, *, description_of_origin: str
) -> str:
    prefix = f"Invalid requirement '{value}' in {description_of_origin}: {e}"
    # We check if they're using Pip-style VCS requirements, and redirect them to instead use PEP
    # 440 direct references. See https://pip.pypa.io/en/stable/reference/pip_install/#vcs-support.
    recognized_vcs = {"git", "hg", "svn", "bzr"}
    if all(f"{vcs}+" not in value for vcs in recognized_vcs):
        return prefix
    return dedent(
        f"""\
        {prefix}

        It looks like you're trying to use a pip VCS-style requirement?
        Instead, use a direct reference (PEP 440).

        Instead of this style:

            git+https://github.com/django/django.git#egg=Django
            git+https://github.com/django/django.git@stable/2.1.x#egg=Django
            git+https://github.com/django/django.git@fd209f62f1d83233cc634443cfac5ee4328d98b8#egg=Django

        Use this style, where the first value is the name of the dependency:

            Django@ git+https://github.com/django/django.git
            Django@ git+https://github.com/django/django.git@stable/2.1.x
            Django@ git+https://github.com/django/django.git@fd209f62f1d83233cc634443cfac5ee4328d98b8
        """
    )


class PythonRequirementsField(Field):
    """A sequence of pip-style requirement strings, e.g. ['foo==1.8', 'bar<=3 ;
    python_version<'3']."""

    alias = "requirements"
    required = True
    value: Tuple[Requirement, ...]

    @classmethod
    def compute_value(
        cls, raw_value: Optional[Iterable[str]], *, address: Address
    ) -> Tuple[Requirement, ...]:
        value = super().compute_value(raw_value, address=address)
        invalid_type_error = InvalidFieldTypeException(
            address,
            cls.alias,
            value,
            expected_type="an iterable of pip-style requirement strings (e.g. a list)",
        )
        if isinstance(value, str) or not isinstance(value, collections.abc.Iterable):
            raise invalid_type_error
        result = []
        for v in value:
            # We allow passing a pre-parsed `Requirement`. This is intended for macros which might
            # have already parsed so that we can avoid parsing multiple times.
            if isinstance(v, Requirement):
                result.append(v)
            elif isinstance(v, str):
                try:
                    parsed = Requirement.parse(v)
                except Exception as e:
                    raise InvalidFieldException(
                        format_invalid_requirement_string_error(
                            v,
                            e,
                            description_of_origin=(
                                f"the '{cls.alias}' field for the target {address}"
                            ),
                        )
                    )
                result.append(parsed)
            else:
                raise invalid_type_error
        return tuple(result)


class ModuleMappingField(DictStringToStringSequenceField):
    """A mapping of requirement names to a list of the modules they provide.

    For example, `{"ansicolors": ["colors"]}`. Any unspecified requirements will use the
    requirement name as the default module, e.g. "Django" will default to ["django"]`.

    This is used for Pants to be able to infer dependencies in BUILD files.
    """

    alias = "module_mapping"


class PythonRequirementLibrary(Target):
    """Python requirements installable by pip.

    This target is useful when you want to declare Python requirements inline in a BUILD file. If
    you have a `requirements.txt` file already, you can instead use the macro
    `python_requirements()` to convert each requirement into a `python_requirement_library()` target
    automatically.

    See https://www.pantsbuild.org/docs/python-third-party-dependencies.
    """

    alias = "python_requirement_library"
    core_fields = (*COMMON_TARGET_FIELDS, Dependencies, PythonRequirementsField, ModuleMappingField)


# -----------------------------------------------------------------------------------------------
# `_python_requirements_file` target
# -----------------------------------------------------------------------------------------------


class PythonRequirementsFileSources(Sources):
    pass


class PythonRequirementsFile(Target):
    """A private, helper target type for requirements.txt files."""

    alias = "_python_requirements_file"
    core_fields = (*COMMON_TARGET_FIELDS, PythonRequirementsFileSources)


# -----------------------------------------------------------------------------------------------
# `python_distribution` target
# -----------------------------------------------------------------------------------------------


# See `target_types_rules.py` for a dependency injection rule.
class PythonDistributionDependencies(Dependencies):
    supports_transitive_excludes = True


class PythonProvidesField(ScalarField, ProvidesField):
    """The setup.py kwargs for the external artifact built from this target.

    See https://www.pantsbuild.org/docs/python-setup-py-goal.
    """

    expected_type = PythonArtifact
    expected_type_description = "setup_py(name='my-dist', **kwargs)"
    value: PythonArtifact
    required = True

    @classmethod
    def compute_value(
        cls, raw_value: Optional[PythonArtifact], *, address: Address
    ) -> PythonArtifact:
        return cast(PythonArtifact, super().compute_value(raw_value, address=address))


class SetupPyCommandsField(StringSequenceField):
    """The runtime commands to invoke setup.py with to create the distribution.

    E.g., ["bdist_wheel", "--python-tag=py36.py37", "sdist"]

    If empty or unspecified, will just create a chroot with a setup() function.

    See https://www.pantsbuild.org/docs/python-setup-py-goal.
    """

    alias = "setup_py_commands"
    expected_type_description = (
        "an iterable of string commands to invoke setup.py with, or "
        "an empty list to just create a chroot with a setup() function."
    )


class PythonDistribution(Target):
    """A publishable Python setuptools distribution (e.g. an sdist or wheel)."""

    alias = "python_distribution"
    core_fields = (
        *COMMON_TARGET_FIELDS,
        PythonDistributionDependencies,
        PythonProvidesField,
        SetupPyCommandsField,
    )<|MERGE_RESOLUTION|>--- conflicted
+++ resolved
@@ -152,54 +152,7 @@
     sources: PexBinarySources
 
 
-<<<<<<< HEAD
-class PexPlatformsField(StringOrStringSequenceField):
-=======
-@rule
-async def resolve_pex_entry_point(request: ResolvePexEntryPointRequest) -> ResolvedPexEntryPoint:
-    entry_point_value = request.entry_point_field.value
-    if entry_point_value and not entry_point_value.startswith(":"):
-        if entry_point_value in ("<none>", "<None>"):
-            return ResolvedPexEntryPoint(None)
-        return ResolvedPexEntryPoint(entry_point_value)
-    binary_source_paths = await Get(
-        Paths, PathGlobs, request.sources.path_globs(FilesNotFoundBehavior.error)
-    )
-    if len(binary_source_paths.files) != 1:
-        instructions_url = "https://www.pantsbuild.org/docs/python-package-goal#creating-a-pex-file-from-a-pex_binary-target"
-        if not entry_point_value:
-            raise InvalidFieldException(
-                "Both the `entry_point` and `sources` fields are not set for the target "
-                f"{request.sources.address}, so Pants cannot determine an entry point. Please "
-                "either explicitly set the `entry_point` field and/or the `sources` field to "
-                "exactly one file. You can set `entry_point='<none>' to leave off the entry point."
-                f"See {instructions_url}."
-            )
-        else:
-            raise InvalidFieldException(
-                f"The `entry_point` field for the target {request.sources.address} is set to "
-                f"the short-hand value {repr(entry_point_value)}, but the `sources` field is not "
-                "set. Pants requires the `sources` field to expand the entry point to the "
-                f"normalized form `path.to.module:{entry_point_value}`. Please either set the "
-                "`sources` field to exactly one file or use a full value for `entry_point`. See "
-                f"{instructions_url}."
-            )
-    entry_point_path = binary_source_paths.files[0]
-    source_root = await Get(
-        SourceRoot,
-        SourceRootRequest,
-        SourceRootRequest.for_file(entry_point_path),
-    )
-    stripped_source_path = os.path.relpath(entry_point_path, source_root.path)
-    module_base, _ = os.path.splitext(stripped_source_path)
-    normalized_path = module_base.replace(os.path.sep, ".")
-    return ResolvedPexEntryPoint(
-        f"{normalized_path}{entry_point_value}" if entry_point_value else normalized_path
-    )
-
-
 class PexPlatformsField(StringSequenceField):
->>>>>>> 1b4251b4
     """The platforms the built PEX should be compatible with.
 
     This defaults to the current platform, but can be overridden to different platforms. You can
