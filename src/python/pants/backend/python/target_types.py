# Copyright 2020 Pants project contributors (see CONTRIBUTORS.md).
# Licensed under the Apache License, Version 2.0 (see LICENSE).

import collections.abc
import os.path
from textwrap import dedent
from typing import Iterable, Optional, Tuple, Union, cast

from pkg_resources import Requirement

from pants.backend.python.macros.python_artifact import PythonArtifact
from pants.backend.python.subsystems.pytest import PyTest
from pants.base.deprecated import warn_or_error
from pants.engine.addresses import Address, AddressInput
from pants.engine.rules import Get, MultiGet, collect_rules, rule
from pants.engine.target import (
    COMMON_TARGET_FIELDS,
    BoolField,
    Dependencies,
    DictStringToStringSequenceField,
    InjectDependenciesRequest,
    InjectedDependencies,
    IntField,
    InvalidFieldException,
    InvalidFieldTypeException,
    PrimitiveField,
    ProvidesField,
    ScalarField,
    Sources,
    StringField,
    StringOrStringSequenceField,
    StringSequenceField,
    Target,
    WrappedTarget,
)
from pants.option.subsystem import Subsystem
from pants.python.python_requirement import PythonRequirement
from pants.python.python_setup import PythonSetup

# -----------------------------------------------------------------------------------------------
# Common fields
# -----------------------------------------------------------------------------------------------


class PythonSources(Sources):
    expected_file_extensions = (".py",)


class PythonInterpreterCompatibility(StringOrStringSequenceField):
    """A string for Python interpreter constraints on this target.

    This should be written in Requirement-style format, e.g. `CPython==2.7.*` or `CPython>=3.6,<4`.
    As a shortcut, you can leave off `CPython`, e.g. `>=2.7` will be expanded to `CPython>=2.7`.

    If this is left off, this will default to the option `interpreter_constraints` in the
    [python-setup] scope.

    See https://www.pantsbuild.org/docs/python-interpreter-compatibility.
    """

    alias = "compatibility"

    def value_or_global_default(self, python_setup: PythonSetup) -> Tuple[str, ...]:
        """Return either the given `compatibility` field or the global interpreter constraints.

        If interpreter constraints are supplied by the CLI flag, return those only.
        """
        return python_setup.compatibility_or_constraints(self.value)


COMMON_PYTHON_FIELDS = (*COMMON_TARGET_FIELDS, PythonInterpreterCompatibility)


# -----------------------------------------------------------------------------------------------
# `python_binary` target
# -----------------------------------------------------------------------------------------------


class PythonBinaryDefaults(Subsystem):
    """Default settings for creating Python executables."""

    options_scope = "python-binary"

    @classmethod
    def register_options(cls, register):
        super().register_options(register)
        register(
            "--pex-emit-warnings",
            advanced=True,
            type=bool,
            default=True,
            help=(
                "Whether built PEX binaries should emit pex warnings at runtime by default. "
                "Can be over-ridden by specifying the `emit_warnings` parameter of individual "
                "`python_binary` targets"
            ),
        )

    @property
    def pex_emit_warnings(self) -> bool:
        return cast(bool, self.options.pex_emit_warnings)


class PythonBinarySources(PythonSources):
    """A single file containing the executable, such as ['app.py'].

    You can leave this off if you include the executable file in one of this target's
    `dependencies` and explicitly set this target's `entry_point`.

    This must have 0 or 1 files, but no more. If you depend on more files, put them in a
    `python_library` target and include that target in the `dependencies` field.
    """

    expected_num_files = range(0, 2)

    @staticmethod
    def translate_source_file_to_entry_point(stripped_source_path: str) -> str:
        module_base, _ = os.path.splitext(stripped_source_path)
        return module_base.replace(os.path.sep, ".")


class PythonBinaryDependencies(Dependencies):
    supports_transitive_excludes = True


class PythonEntryPoint(StringField):
    """The default entry point for the binary.

    If omitted, Pants will use the module name from the `sources` field, e.g. `project/app.py` will
    become the entry point `project.app` .
    """

    alias = "entry_point"


class PythonPlatforms(StringOrStringSequenceField):
    """The platforms the built PEX should be compatible with.

    This defaults to the current platform, but can be overridden to different platforms. You can
    give a list of multiple platforms to create a multiplatform PEX.

    To use wheels for specific interpreter/platform tags, you can append them to the platform with
    hyphens like: PLATFORM-IMPL-PYVER-ABI (e.g. "linux_x86_64-cp-27-cp27mu",
    "macosx_10.12_x86_64-cp-36-cp36m"). PLATFORM is the host platform e.g. "linux-x86_64",
    "macosx-10.12-x86_64", etc". IMPL is the Python implementation abbreviation
    (e.g. "cp", "pp", "jp"). PYVER is a two-digit string representing the python version
    (e.g. "27", "36"). ABI is the ABI tag (e.g. "cp36m", "cp27mu", "abi3", "none").
    """

    alias = "platforms"


class PexInheritPath(StringField):
    """Whether to inherit the `sys.path` of the environment that the binary runs in.

    Use `false` to not inherit `sys.path`; use `fallback` to inherit `sys.path` after packaged
    dependencies; and use `prefer` to inherit `sys.path` before packaged dependencies.
    """

    alias = "inherit_path"
    valid_choices = ("false", "fallback", "prefer")

    # TODO(#9388): deprecate allowing this to be a `bool`.
    @classmethod
    def compute_value(
        cls, raw_value: Optional[Union[str, bool]], *, address: Address
    ) -> Optional[str]:
        if isinstance(raw_value, bool):
            return "prefer" if raw_value else "false"
        return super().compute_value(raw_value, address=address)


class PexZipSafe(BoolField):
    """Whether or not this binary is safe to run in compacted (zip-file) form.

    If they are not zip safe, they will be written to disk prior to execution. iff
    """

    alias = "zip_safe"
    default = True
    value: bool


class PexAlwaysWriteCache(BoolField):
    """Whether PEX should always write the .deps cache of the .pex file to disk or not.

    This can use less memory in RAM constrained environments.
    """

    alias = "always_write_cache"
    default = False
    value: bool


class PexIgnoreErrors(BoolField):
    """Should we ignore when PEX cannot resolve dependencies?"""

    alias = "ignore_errors"
    default = False
    value: bool


class PexShebang(StringField):
    """For the generated PEX, use this shebang."""

    alias = "shebang"


class PexEmitWarnings(BoolField):
    """Whether or not to emit PEX warnings at runtime.

    The default is determined by the option `pex_runtime_warnings` in the `[python-binary]` scope.
    """

    alias = "emit_warnings"

    def value_or_global_default(self, python_binary_defaults: PythonBinaryDefaults) -> bool:
        if self.value is None:
            return python_binary_defaults.pex_emit_warnings
        return self.value


class PythonBinary(Target):
    """A Python target that can be converted into an executable PEX file.

    PEX files are self-contained executable files that contain a complete Python environment capable
<<<<<<< HEAD
    of running the target. For more information about PEX files, see https://www.pantsbuild.org/docs
    /pex-files.
=======
    of running the target. For more information, see https://www.pantsbuild.org/docs/pex-files.
>>>>>>> 9aec06fa
    """

    alias = "python_binary"
    core_fields = (
        *COMMON_PYTHON_FIELDS,
        PythonBinarySources,
        PythonBinaryDependencies,
        PythonEntryPoint,
        PythonPlatforms,
        PexInheritPath,
        PexZipSafe,
        PexAlwaysWriteCache,
        PexIgnoreErrors,
        PexShebang,
        PexEmitWarnings,
    )


# -----------------------------------------------------------------------------------------------
# `python_tests` target
# -----------------------------------------------------------------------------------------------


class PythonTestsSources(PythonSources):
    default = ("test_*.py", "*_test.py", "tests.py", "conftest.py")


class PythonTestsDependencies(Dependencies):
    supports_transitive_excludes = True


class PythonRuntimeBinaryDependencies(StringSequenceField):
    """Addresses to binary targets that will be built and included in this target at runtime.

    These binary targets do not necessarily need to be `python_binary` targets; they can be any
    targets accepted by `./pants binary`
    """

    alias = "runtime_binary_dependencies"


class PythonTestsTimeout(IntField):
    """A timeout (in seconds) which covers the total runtime of all tests in this target.

    This only applies if the option `--pytest-timeouts` is set to True.
    """

    alias = "timeout"

    @classmethod
    def compute_value(cls, raw_value: Optional[int], *, address: Address) -> Optional[int]:
        value = super().compute_value(raw_value, address=address)
        if value is not None and value < 1:
            raise InvalidFieldException(
                f"The value for the `timeout` field in target {address} must be > 0, but was "
                f"{value}."
            )
        return value

    def calculate_from_global_options(self, pytest: PyTest) -> Optional[int]:
        """Determine the timeout (in seconds) after applying global `pytest` options."""
        if not pytest.timeouts_enabled:
            return None
        if self.value is None:
            if pytest.timeout_default is None:
                return None
            result = pytest.timeout_default
        else:
            result = self.value
        if pytest.timeout_maximum is not None:
            return min(result, pytest.timeout_maximum)
        return result


class PythonTests(Target):
    """Python tests.

    These may be written in either Pytest-style or unittest style.

    All test util code, other than `conftest.py`, should go into a dedicated `python_library()`
    target and then be included in the `dependencies` field.

    See https://www.pantsbuild.org/docs/python-test-goal.
    """

    alias = "python_tests"
    core_fields = (
        *COMMON_PYTHON_FIELDS,
        PythonTestsSources,
        PythonTestsDependencies,
        PythonRuntimeBinaryDependencies,
        PythonTestsTimeout,
    )


# -----------------------------------------------------------------------------------------------
# `python_library` target
# -----------------------------------------------------------------------------------------------


class PythonLibrarySources(PythonSources):
    default = ("*.py",) + tuple(f"!{pat}" for pat in PythonTestsSources.default)


class PythonLibrary(Target):
    """A Python library that may be imported by other targets."""

    alias = "python_library"
    core_fields = (*COMMON_PYTHON_FIELDS, Dependencies, PythonLibrarySources)


# -----------------------------------------------------------------------------------------------
# `python_requirement_library` target
# -----------------------------------------------------------------------------------------------


def format_invalid_requirement_string_error(
    value: str, e: Exception, *, description_of_origin: str
) -> str:
    prefix = f"Invalid requirement '{value}' in {description_of_origin}: {e}"
    # We check if they're using Pip-style VCS requirements, and redirect them to instead use PEP
    # 440 direct references. See https://pip.pypa.io/en/stable/reference/pip_install/#vcs-support.
    recognized_vcs = {"git", "hg", "svn", "bzr"}
    if all(f"{vcs}+" not in value for vcs in recognized_vcs):
        return prefix
    return dedent(
        f"""\
        {prefix}

        It looks like you're trying to use a pip VCS-style requirement?
        Instead, use a direct reference (PEP 440).

        Instead of this style:

            git+https://github.com/django/django.git#egg=Django
            git+https://github.com/django/django.git@stable/2.1.x#egg=Django
            git+https://github.com/django/django.git@fd209f62f1d83233cc634443cfac5ee4328d98b8#egg=Django

        Use this style, where the first value is the name of the dependency:

            Django@ git+https://github.com/django/django.git
            Django@ git+https://github.com/django/django.git@stable/2.1.x
            Django@ git+https://github.com/django/django.git@fd209f62f1d83233cc634443cfac5ee4328d98b8
        """
    )


class PythonRequirementsField(PrimitiveField):
    """A sequence of pip-style requirement strings, e.g. ['foo==1.8', 'bar<=3 ;
    python_version<'3']."""

    alias = "requirements"
    required = True
    value: Tuple[Requirement, ...]

    @classmethod
    def compute_value(
        cls, raw_value: Optional[Iterable[str]], *, address: Address
    ) -> Tuple[Requirement, ...]:
        value = super().compute_value(raw_value, address=address)
        invalid_type_error = InvalidFieldTypeException(
            address,
            cls.alias,
            value,
            expected_type="an iterable of pip-style requirement strings (e.g. a list)",
        )
        if isinstance(value, (str, PythonRequirement)) or not isinstance(
            value, collections.abc.Iterable
        ):
            raise invalid_type_error
        result = []
        for v in value:
            # We allow passing a pre-parsed `Requirement`. This is intended for macros which might
            # have already parsed so that we can avoid parsing multiple times.
            if isinstance(v, Requirement):
                result.append(v)
            elif isinstance(v, str):
                try:
                    parsed = Requirement.parse(v)
                except Exception as e:
                    raise InvalidFieldException(
                        format_invalid_requirement_string_error(
                            v,
                            e,
                            description_of_origin=(
                                f"the '{cls.alias}' field for the target {address}"
                            ),
                        )
                    )
                result.append(parsed)
            elif isinstance(v, PythonRequirement):
                extra_suggestions = ""
                if v.repository:
                    extra_suggestions += (
                        f"\n\nInstead of setting 'repository={v.repository}`, add this to the "
                        "option `repos` in the `[python-repos]` options scope."
                    )
                warn_or_error(
                    removal_version="2.1.0.dev0",
                    deprecated_entity_description="Using `pants_requirement`",
                    hint=(
                        f"In the '{cls.alias}' field for {address}, use '{str(v.requirement)}' "
                        f"instead of 'pants_requirement('{str(v.requirement)}').{extra_suggestions}"
                    ),
                )
                result.append(v.requirement)
            else:
                raise invalid_type_error
        return tuple(result)


class ModuleMappingField(DictStringToStringSequenceField):
    """A mapping of requirement names to a list of the modules they provide.

    For example, `{"ansicolors": ["colors"]}`. Any unspecified requirements will use the
    requirement name as the default module, e.g. "Django" will default to ["django"]`.

    This is used for Pants to be able to infer dependencies in BUILD files.
    """

    alias = "module_mapping"


class PythonRequirementLibrary(Target):
    """A set of Pip requirements.

    This target is useful when you want to declare Python requirements inline in a BUILD file. If
    you have a `requirements.txt` file already, you can instead use the macro
    `python_requirements()` to convert each requirement into a `python_requirement_library()` target
    automatically.

    See https://www.pantsbuild.org/docs/python-third-party-dependencies.
    """

    alias = "python_requirement_library"
    core_fields = (*COMMON_TARGET_FIELDS, Dependencies, PythonRequirementsField, ModuleMappingField)


# -----------------------------------------------------------------------------------------------
# `_python_requirements_file` target
# -----------------------------------------------------------------------------------------------


class PythonRequirementsFileSources(Sources):
    pass


class PythonRequirementsFile(Target):
    """A private, helper target type for requirements.txt files."""

    alias = "_python_requirements_file"
    core_fields = (*COMMON_TARGET_FIELDS, PythonRequirementsFileSources)


# -----------------------------------------------------------------------------------------------
# `python_distribution` target
# -----------------------------------------------------------------------------------------------


class PythonDistributionDependencies(Dependencies):
    supports_transitive_excludes = True


class PythonProvidesField(ScalarField, ProvidesField):
    """The`setup.py` kwargs for the external artifact built from this target.

    See https://www.pantsbuild.org/docs/python-setup-py-goal.
    """

    expected_type = PythonArtifact
    expected_type_description = "setup_py(name='my-dist', **kwargs)"
    value: PythonArtifact
    required = True

    @classmethod
    def compute_value(
        cls, raw_value: Optional[PythonArtifact], *, address: Address
    ) -> PythonArtifact:
        return cast(PythonArtifact, super().compute_value(raw_value, address=address))


class PythonDistribution(Target):
    """A publishable Python distribution."""

    alias = "python_distribution"
    core_fields = (*COMMON_TARGET_FIELDS, PythonDistributionDependencies, PythonProvidesField)


class InjectPythonDistributionDependencies(InjectDependenciesRequest):
    inject_for = PythonDistributionDependencies


@rule
async def inject_dependencies(
    request: InjectPythonDistributionDependencies,
) -> InjectedDependencies:
    """Inject any `.with_binaries()` values, as it would be redundant to have to include in the
    `dependencies` field."""
    original_tgt = await Get(WrappedTarget, Address, request.dependencies_field.address)
    with_binaries = original_tgt.target[PythonProvidesField].value.binaries
    if not with_binaries:
        return InjectedDependencies()
    # Note that we don't validate that these are all `python_binary` targets; we don't care about
    # that here. `setup_py.py` will do that validation.
    addresses = await MultiGet(
        Get(
            Address,
            AddressInput,
            AddressInput.parse(addr, relative_to=request.dependencies_field.address.spec_path),
        )
        for addr in with_binaries.values()
    )
    return InjectedDependencies(addresses)


def rules():
    return collect_rules()<|MERGE_RESOLUTION|>--- conflicted
+++ resolved
@@ -224,12 +224,7 @@
     """A Python target that can be converted into an executable PEX file.
 
     PEX files are self-contained executable files that contain a complete Python environment capable
-<<<<<<< HEAD
-    of running the target. For more information about PEX files, see https://www.pantsbuild.org/docs
-    /pex-files.
-=======
     of running the target. For more information, see https://www.pantsbuild.org/docs/pex-files.
->>>>>>> 9aec06fa
     """
 
     alias = "python_binary"
