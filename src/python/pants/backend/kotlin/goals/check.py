# Copyright 2022 Pants project contributors (see CONTRIBUTORS.md).
# Licensed under the Apache License, Version 2.0 (see LICENSE).

from __future__ import annotations

import logging

from pants.backend.kotlin.target_types import KotlinFieldSet
from pants.core.goals.check import CheckRequest, CheckResult, CheckResults
from pants.engine.addresses import Addresses
from pants.engine.rules import Get, MultiGet, collect_rules, rule
from pants.engine.target import CoarsenedTargets
from pants.engine.unions import UnionRule
from pants.jvm.compile import (
    ClasspathEntryRequest,
    ClasspathEntryRequestFactory,
    FallibleClasspathEntry,
)
from pants.jvm.resolve.key import CoursierResolveKey
from pants.util.logging import LogLevel

logger = logging.getLogger(__name__)


class KotlincCheckRequest(CheckRequest):
    field_set_type = KotlinFieldSet
    tool_name = "kotlinc"


@rule(desc="Check compilation for Kotlin", level=LogLevel.DEBUG)
async def kotlinc_check(
    request: KotlincCheckRequest,
    classpath_entry_request: ClasspathEntryRequestFactory,
) -> CheckResults:
<<<<<<< HEAD
=======
    if kotlinc.skip:
        return CheckResults([], checker_name=request.tool_name)

>>>>>>> 50d4551b
    coarsened_targets = await Get(
        CoarsenedTargets, Addresses(field_set.address for field_set in request.field_sets)
    )

    # NB: Each root can have an independent resolve, because there is no inherent relation
    # between them other than that they were on the commandline together.
    resolves = await MultiGet(
        Get(CoursierResolveKey, CoarsenedTargets([t])) for t in coarsened_targets
    )

    results = await MultiGet(
        Get(
            FallibleClasspathEntry,
            ClasspathEntryRequest,
            classpath_entry_request.for_targets(component=target, resolve=resolve),
        )
        for target, resolve in zip(coarsened_targets, resolves)
    )

    # NB: We don't pass stdout/stderr as it will have already been rendered as streaming.
    exit_code = next((result.exit_code for result in results if result.exit_code != 0), 0)
    return CheckResults([CheckResult(exit_code, "", "")], checker_name=request.tool_name)


def rules():
    return (*collect_rules(), UnionRule(CheckRequest, KotlincCheckRequest))<|MERGE_RESOLUTION|>--- conflicted
+++ resolved
@@ -32,12 +32,6 @@
     request: KotlincCheckRequest,
     classpath_entry_request: ClasspathEntryRequestFactory,
 ) -> CheckResults:
-<<<<<<< HEAD
-=======
-    if kotlinc.skip:
-        return CheckResults([], checker_name=request.tool_name)
-
->>>>>>> 50d4551b
     coarsened_targets = await Get(
         CoarsenedTargets, Addresses(field_set.address for field_set in request.field_sets)
     )
