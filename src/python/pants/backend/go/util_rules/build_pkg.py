# Copyright 2021 Pants project contributors (see CONTRIBUTORS.md).
# Licensed under the Apache License, Version 2.0 (see LICENSE).
from __future__ import annotations

import os.path
from dataclasses import dataclass
from typing import Optional

from pants.backend.go.target_types import (
    GoFirstPartyPackageSubpathField,
    GoImportPathField,
    GoThirdPartyModulePathField,
    GoThirdPartyModuleVersionField,
    is_first_party_package_target,
    is_third_party_package_target,
)
from pants.backend.go.util_rules.assembly import (
    AssemblyPostCompilation,
    AssemblyPostCompilationRequest,
    AssemblyPreCompilation,
    AssemblyPreCompilationRequest,
)
from pants.backend.go.util_rules.compile import CompiledGoSources, CompileGoSourcesRequest
from pants.backend.go.util_rules.first_party_pkg import FirstPartyPkgInfo, FirstPartyPkgInfoRequest
from pants.backend.go.util_rules.go_mod import (
    GoModInfo,
    GoModInfoRequest,
    OwningGoMod,
    OwningGoModRequest,
)
from pants.backend.go.util_rules.import_analysis import ImportConfig, ImportConfigRequest
from pants.backend.go.util_rules.third_party_pkg import ThirdPartyPkgInfo, ThirdPartyPkgInfoRequest
from pants.build_graph.address import Address
from pants.engine.engine_aware import EngineAwareParameter
from pants.engine.fs import AddPrefix, Digest, MergeDigests
from pants.engine.rules import Get, MultiGet, collect_rules, rule
from pants.engine.target import Dependencies, DependenciesRequest, UnexpandedTargets, WrappedTarget
from pants.util.frozendict import FrozenDict
from pants.util.strutil import path_safe


@dataclass(frozen=True)
class BuildGoPackageRequest(EngineAwareParameter):
    """Build a package and its dependencies as `__pkg__.a` files."""

    address: Address
    is_main: bool = False

    def debug_hint(self) -> Optional[str]:
        return str(self.address)


@dataclass(frozen=True)
class BuiltGoPackage:
    """A package and its dependencies compiled as `__pkg__.a` files.

    The packages are arranged into `__pkgs__/{path_safe(import_path)}/__pkg__.a`.
    """

    digest: Digest
    import_paths_to_pkg_a_files: FrozenDict[str, str]


@rule
async def build_go_package(request: BuildGoPackageRequest) -> BuiltGoPackage:
    wrapped_target = await Get(WrappedTarget, Address, request.address)
    target = wrapped_target.target
    original_import_path = target[GoImportPathField].value

    if is_first_party_package_target(target):
        _first_party_pkg_info = await Get(
            FirstPartyPkgInfo, FirstPartyPkgInfoRequest(address=target.address)
        )
<<<<<<< HEAD
        source_files_digest = _internal_pkg_info.digest
        source_files_subpath = os.path.join(
            target.address.spec_path, target[GoInternalPackageSubpathField].value
        )
        go_files = _internal_pkg_info.go_files
        s_files = _internal_pkg_info.s_files
=======
        source_files_digest = _first_party_pkg_info.digest
        source_files_subpath = target[GoFirstPartyPackageSubpathField].value
        go_files = _first_party_pkg_info.go_files
        s_files = _first_party_pkg_info.s_files
>>>>>>> 2b1a6e39

    elif is_third_party_package_target(target):
        _module_path = target[GoThirdPartyModulePathField].value
        source_files_subpath = original_import_path[len(_module_path) :]

        _owning_go_mod = await Get(OwningGoMod, OwningGoModRequest(target.address))
        _go_mod_info = await Get(GoModInfo, GoModInfoRequest(_owning_go_mod.address))
        _third_party_pkg_info = await Get(
            ThirdPartyPkgInfo,
            ThirdPartyPkgInfoRequest(
                import_path=original_import_path,
                module_path=_module_path,
                version=target[GoThirdPartyModuleVersionField].value,
                go_mod_stripped_digest=_go_mod_info.stripped_digest,
            ),
        )

        source_files_digest = _third_party_pkg_info.digest
        go_files = _third_party_pkg_info.go_files
        s_files = _third_party_pkg_info.s_files

    else:
        raise AssertionError(f"Unknown how to build target at address {request.address} with Go.")

    import_path = "main" if request.is_main else original_import_path

    # TODO: If you use `Targets` here, then we replace the direct dep on the `go_mod` with all
    #  of its generated targets...Figure this out.
    _all_dependencies = await Get(UnexpandedTargets, DependenciesRequest(target[Dependencies]))
    _buildable_dependencies = [
        dep
        for dep in _all_dependencies
        if is_first_party_package_target(dep) or is_third_party_package_target(dep)
    ]
    built_deps = await MultiGet(
        Get(BuiltGoPackage, BuildGoPackageRequest(tgt.address)) for tgt in _buildable_dependencies
    )

    import_paths_to_pkg_a_files: dict[str, str] = {}
    dep_digests = []
    for dep in built_deps:
        import_paths_to_pkg_a_files.update(dep.import_paths_to_pkg_a_files)
        dep_digests.append(dep.digest)

    merged_deps_digest, import_config = await MultiGet(
        Get(Digest, MergeDigests(dep_digests)),
        Get(ImportConfig, ImportConfigRequest(FrozenDict(import_paths_to_pkg_a_files))),
    )
    input_digest = await Get(
        Digest, MergeDigests([merged_deps_digest, import_config.digest, source_files_digest])
    )

    assembly_digests = None
    symabis_path = None
    if s_files:
        assembly_setup = await Get(
            AssemblyPreCompilation,
            AssemblyPreCompilationRequest(input_digest, s_files, source_files_subpath),
        )
        input_digest = assembly_setup.merged_compilation_input_digest
        assembly_digests = assembly_setup.assembly_digests
        symabis_path = "./symabis"

    result = await Get(
        CompiledGoSources,
        CompileGoSourcesRequest(
            digest=input_digest,
            sources=tuple(
                f"./{source_files_subpath}/{name}" if source_files_subpath else f"./{name}"
                for name in go_files
            ),
            import_path=import_path,
            description=f"Compile Go package: {import_path}",
            import_config_path=import_config.CONFIG_PATH,
            symabis_path=symabis_path,
        ),
    )
    compilation_digest = result.output_digest
    if assembly_digests:
        assembly_result = await Get(
            AssemblyPostCompilation,
            AssemblyPostCompilationRequest(
                compilation_digest,
                assembly_digests,
                s_files,
                source_files_subpath,
            ),
        )
        compilation_digest = assembly_result.merged_output_digest

    _path_prefix = os.path.join("__pkgs__", path_safe(import_path))
    import_paths_to_pkg_a_files[import_path] = os.path.join(_path_prefix, "__pkg__.a")
    _output_digest = await Get(Digest, AddPrefix(compilation_digest, _path_prefix))
    merged_result_digest = await Get(Digest, MergeDigests([*dep_digests, _output_digest]))

    return BuiltGoPackage(merged_result_digest, FrozenDict(import_paths_to_pkg_a_files))


def rules():
    return collect_rules()<|MERGE_RESOLUTION|>--- conflicted
+++ resolved
@@ -71,19 +71,12 @@
         _first_party_pkg_info = await Get(
             FirstPartyPkgInfo, FirstPartyPkgInfoRequest(address=target.address)
         )
-<<<<<<< HEAD
-        source_files_digest = _internal_pkg_info.digest
+        source_files_digest = _first_party_pkg_info.digest
         source_files_subpath = os.path.join(
-            target.address.spec_path, target[GoInternalPackageSubpathField].value
+            target.address.spec_path, target[GoFirstPartyPackageSubpathField].value
         )
-        go_files = _internal_pkg_info.go_files
-        s_files = _internal_pkg_info.s_files
-=======
-        source_files_digest = _first_party_pkg_info.digest
-        source_files_subpath = target[GoFirstPartyPackageSubpathField].value
         go_files = _first_party_pkg_info.go_files
         s_files = _first_party_pkg_info.s_files
->>>>>>> 2b1a6e39
 
     elif is_third_party_package_target(target):
         _module_path = target[GoThirdPartyModulePathField].value
