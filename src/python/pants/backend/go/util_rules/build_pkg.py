# Copyright 2021 Pants project contributors (see CONTRIBUTORS.md).
# Licensed under the Apache License, Version 2.0 (see LICENSE).
from __future__ import annotations

<<<<<<< HEAD
import dataclasses
=======
import json
>>>>>>> 2652bfaf
import os.path
from dataclasses import dataclass
from typing import Iterable, Mapping

from pants.backend.go.util_rules.assembly import (
    AssemblyPostCompilation,
    AssemblyPostCompilationRequest,
    AssemblyPreCompilationRequest,
    FallibleAssemblyPreCompilation,
)
from pants.backend.go.util_rules.import_analysis import ImportConfig, ImportConfigRequest
from pants.backend.go.util_rules.sdk import GoSdkProcess
from pants.engine.engine_aware import EngineAwareParameter, EngineAwareReturnType
from pants.engine.fs import EMPTY_DIGEST, AddPrefix, CreateDigest, Digest, FileContent, MergeDigests
from pants.engine.process import FallibleProcessResult
from pants.engine.rules import Get, MultiGet, collect_rules, rule
from pants.util.frozendict import FrozenDict
from pants.util.logging import LogLevel
from pants.util.meta import frozen_after_init
from pants.util.strutil import path_safe


class BuildGoPackageRequest(EngineAwareParameter):
    def __init__(
        self,
        *,
        import_path: str,
        digest: Digest,
        subpath: str,
        go_file_names: tuple[str, ...],
        s_file_names: tuple[str, ...],
        direct_dependencies: tuple[BuildGoPackageRequest, ...],
        minimum_go_version: str | None,
        for_tests: bool = False,
        embed_config: EmbedConfig | None = None,
    ) -> None:
        """Build a package and its dependencies as `__pkg__.a` files.

        Instances of this class form a structure-shared DAG, and so a hashcode is pre-computed for
        the recursive portion.
        """

        self.import_path = import_path
        self.digest = digest
        self.subpath = subpath
        self.go_file_names = go_file_names
        self.s_file_names = s_file_names
        self.direct_dependencies = direct_dependencies
        self.minimum_go_version = minimum_go_version
        self.for_tests = for_tests
        self.embed_config = embed_config
        self._hashcode = hash(
            (
                self.import_path,
                self.digest,
                self.subpath,
                self.go_file_names,
                self.s_file_names,
                self.direct_dependencies,
                self.minimum_go_version,
                self.for_tests,
                self.embed_config,
            )
        )

    def __repr__(self) -> str:
        # NB: We must override the default `__repr__` so that `direct_dependencies` does not
        # traverse into transitive dependencies, which was pathologically slow.
        return (
            f"{self.__class__}("
            f"import_path={repr(self.import_path)}, "
            f"digest={self.digest}, "
            f"subpath={self.subpath}, "
            f"go_file_names={self.go_file_names}, "
            f"go_file_names={self.s_file_names}, "
            f"direct_dependencies={[dep.import_path for dep in self.direct_dependencies]}, "
            f"minimum_go_version={self.minimum_go_version}, "
            f"for_tests={self.for_tests}, "
            f"embed_config={self.embed_config}"
            ")"
        )

    def __hash__(self) -> int:
        return self._hashcode

    def __eq__(self, other):
        if not isinstance(other, self.__class__):
            return NotImplemented
        return (
            self._hashcode == other._hashcode
            and self.import_path == other.import_path
            and self.digest == other.digest
            and self.subpath == other.subpath
            and self.go_file_names == other.go_file_names
            and self.s_file_names == other.s_file_names
            and self.minimum_go_version == other.minimum_go_version
            and self.for_tests == other.for_tests
            and self.embed_config == other.embed_config
            # TODO: Use a recursive memoized __eq__ if this ever shows up in profiles.
            and self.direct_dependencies == other.direct_dependencies
        )

    def debug_hint(self) -> str | None:
        return self.import_path


@dataclass(frozen=True)
class FallibleBuildGoPackageRequest(EngineAwareParameter, EngineAwareReturnType):
    """Request to build a package, but fallible if determining the request metadata failed.

    When creating "synthetic" packages, use `GoPackageRequest` directly. This type is only intended
    for determining the package metadata of user code, which may fail to be analyzed.
    """

    request: BuildGoPackageRequest | None
    import_path: str
    exit_code: int = 0
    stderr: str | None = None
    dependency_failed: bool = False

    def level(self) -> LogLevel:
        return (
            LogLevel.ERROR if self.exit_code != 0 and not self.dependency_failed else LogLevel.DEBUG
        )

    def message(self) -> str:
        message = self.import_path
        message += (
            " succeeded." if self.exit_code == 0 else f" failed (exit code {self.exit_code})."
        )
        if self.stderr:
            message += f"\n{self.stderr}"
        return message

    def cacheable(self) -> bool:
        # Failed compile outputs should be re-rendered in every run.
        return self.exit_code == 0


@dataclass(frozen=True)
class FallibleBuiltGoPackage(EngineAwareReturnType):
    """Fallible version of `BuiltGoPackage` with error details."""

    output: BuiltGoPackage | None
    import_path: str
    exit_code: int = 0
    stdout: str | None = None
    stderr: str | None = None
    dependency_failed: bool = False

    def level(self) -> LogLevel:
        return (
            LogLevel.ERROR if self.exit_code != 0 and not self.dependency_failed else LogLevel.DEBUG
        )

    def message(self) -> str:
        message = self.import_path
        message += (
            " succeeded." if self.exit_code == 0 else f" failed (exit code {self.exit_code})."
        )
        if self.stdout:
            message += f"\n{self.stdout}"
        if self.stderr:
            message += f"\n{self.stderr}"
        return message

    def cacheable(self) -> bool:
        # Failed compile outputs should be re-rendered in every run.
        return self.exit_code == 0


@dataclass(frozen=True)
class BuiltGoPackage:
    """A package and its dependencies compiled as `__pkg__.a` files.

    The packages are arranged into `__pkgs__/{path_safe(import_path)}/__pkg__.a`.
    """

    digest: Digest
    import_paths_to_pkg_a_files: FrozenDict[str, str]


@dataclass(unsafe_hash=True)
@frozen_after_init
class EmbedConfig:
    patterns: FrozenDict[str, tuple[str, ...]]
    files: FrozenDict[str, str]

    def __init__(self, patterns: Mapping[str, Iterable[str]], files: Mapping[str, str]) -> None:
        """Configuration passed to the Go compiler to configure file embedding. The compiler relies
        entirely on the caller to map embed patterns to actual filesystem paths. All embed patterns
        contained in the package must be mapped. Consult
        `FirstPartyPkgInfo.{EmbedPatterns,TestEmbedPatterns,XTestEmbedPatterns}` for the embed
        patterns obtained from analysis.

        :param patterns: Maps each pattern provided via a //go:embed directive to a list of file paths relative to
        the package directory for files to embed for that pattern. When the embedded variable is an `embed.FS`,
        those relative file paths define the virtual directory hierarchy exposed by the embed.FS filesystem
        abstraction. The relative file paths are resolved to actual filesystem paths for their content by consulting
        the `files` dictionary.

        :param files: Maps each virtual, relative file path used as a value in the `patterns` dictionary to the actual
        filesystem path with that file's content.
        """
        self.patterns = FrozenDict({k: tuple(v) for k, v in patterns.items()})
        self.files = FrozenDict(files)

    def to_embedcfg(self) -> bytes:
        data = {
            "Patterns": self.patterns,
            "Files": self.files,
        }
        return json.dumps(data).encode("utf-8")


@dataclass(frozen=True)
class RenderEmbedConfigRequest:
    embed_config: EmbedConfig | None


@dataclass(frozen=True)
class RenderedEmbedConfig:
    digest: Digest
    PATH = "./embedcfg"


# NB: We must have a description for the streaming of this rule to work properly
# (triggered by `FallibleBuiltGoPackage` subclassing `EngineAwareReturnType`).
@rule(desc="Compile with Go", level=LogLevel.DEBUG)
async def build_go_package(request: BuildGoPackageRequest) -> FallibleBuiltGoPackage:
    maybe_built_deps = await MultiGet(
        Get(FallibleBuiltGoPackage, BuildGoPackageRequest, build_request)
        for build_request in request.direct_dependencies
    )

    import_paths_to_pkg_a_files: dict[str, str] = {}
    dep_digests = []
    for maybe_dep in maybe_built_deps:
        if maybe_dep.output is None:
            return dataclasses.replace(
                maybe_dep, import_path=request.import_path, dependency_failed=True
            )
        dep = maybe_dep.output
        import_paths_to_pkg_a_files.update(dep.import_paths_to_pkg_a_files)
        dep_digests.append(dep.digest)

    merged_deps_digest, import_config, embedcfg = await MultiGet(
        Get(Digest, MergeDigests(dep_digests)),
        Get(ImportConfig, ImportConfigRequest(FrozenDict(import_paths_to_pkg_a_files))),
        Get(RenderedEmbedConfig, RenderEmbedConfigRequest(request.embed_config)),
    )

    input_digest = await Get(
        Digest,
        MergeDigests([merged_deps_digest, import_config.digest, embedcfg.digest, request.digest]),
    )

    assembly_digests = None
    symabis_path = None
    if request.s_file_names:
        assembly_setup = await Get(
            FallibleAssemblyPreCompilation,
            AssemblyPreCompilationRequest(input_digest, request.s_file_names, request.subpath),
        )
        if assembly_setup.result is None:
            return FallibleBuiltGoPackage(
                None,
                request.import_path,
                assembly_setup.exit_code,
                stdout=assembly_setup.stdout,
                stderr=assembly_setup.stderr,
            )
        input_digest = assembly_setup.result.merged_compilation_input_digest
        assembly_digests = assembly_setup.result.assembly_digests
        symabis_path = "./symabis"

    compile_args = [
        "tool",
        "compile",
        "-o",
        "__pkg__.a",
        "-pack",
        "-p",
        request.import_path,
        "-importcfg",
        import_config.CONFIG_PATH,
        # See https://github.com/golang/go/blob/f229e7031a6efb2f23241b5da000c3b3203081d6/src/cmd/go/internal/work/gc.go#L79-L100
        # for why Go sets the default to 1.16.
        f"-lang=go{request.minimum_go_version or '1.16'}",
    ]

    if symabis_path:
        compile_args.extend(["-symabis", symabis_path])

    if embedcfg.digest != EMPTY_DIGEST:
        compile_args.extend(["-embedcfg", RenderedEmbedConfig.PATH])

    if not request.s_file_names:
        # If there are no non-Go sources, then pass -complete flag which tells the compiler that the provided
        # Go files are the entire package.
        compile_args.append("-complete")

    relativized_sources = (
        f"./{request.subpath}/{name}" if request.subpath else f"./{name}"
        for name in request.go_file_names
    )
    compile_args.extend(["--", *relativized_sources])
    compile_result = await Get(
        FallibleProcessResult,
        GoSdkProcess(
            input_digest=input_digest,
            command=tuple(compile_args),
            description=f"Compile Go package: {request.import_path}",
            output_files=("__pkg__.a",),
        ),
    )
    if compile_result.exit_code != 0:
        return FallibleBuiltGoPackage(
            None,
            request.import_path,
            compile_result.exit_code,
            stdout=compile_result.stdout.decode("utf-8"),
            stderr=compile_result.stderr.decode("utf-8"),
        )

    compilation_digest = compile_result.output_digest
    if assembly_digests:
        assembly_result = await Get(
            AssemblyPostCompilation,
            AssemblyPostCompilationRequest(
                compilation_digest,
                assembly_digests,
                request.s_file_names,
                request.subpath,
            ),
        )
        if assembly_result.result.exit_code != 0:
            return FallibleBuiltGoPackage(
                None,
                request.import_path,
                assembly_result.result.exit_code,
                stdout=assembly_result.result.stdout.decode("utf-8"),
                stderr=assembly_result.result.stderr.decode("utf-8"),
            )
        assert assembly_result.merged_output_digest
        compilation_digest = assembly_result.merged_output_digest

    path_prefix = os.path.join("__pkgs__", path_safe(request.import_path))
    import_paths_to_pkg_a_files[request.import_path] = os.path.join(path_prefix, "__pkg__.a")
    output_digest = await Get(Digest, AddPrefix(compilation_digest, path_prefix))
    merged_result_digest = await Get(Digest, MergeDigests([*dep_digests, output_digest]))

    output = BuiltGoPackage(merged_result_digest, FrozenDict(import_paths_to_pkg_a_files))
    return FallibleBuiltGoPackage(output, request.import_path)


@rule
def required_built_go_package(fallible_result: FallibleBuiltGoPackage) -> BuiltGoPackage:
    if fallible_result.output is not None:
        return fallible_result.output
    raise Exception(
        f"Failed to compile {fallible_result.import_path}:\n"
        f"{fallible_result.stdout}\n{fallible_result.stderr}"
    )


@rule
async def render_embed_config(request: RenderEmbedConfigRequest) -> RenderedEmbedConfig:
    digest = EMPTY_DIGEST
    if request.embed_config:
        digest = await Get(
            Digest,
            CreateDigest(
                [FileContent(RenderedEmbedConfig.PATH, request.embed_config.to_embedcfg())]
            ),
        )
    return RenderedEmbedConfig(digest)


def rules():
    return collect_rules()<|MERGE_RESOLUTION|>--- conflicted
+++ resolved
@@ -2,11 +2,8 @@
 # Licensed under the Apache License, Version 2.0 (see LICENSE).
 from __future__ import annotations
 
-<<<<<<< HEAD
 import dataclasses
-=======
 import json
->>>>>>> 2652bfaf
 import os.path
 from dataclasses import dataclass
 from typing import Iterable, Mapping
