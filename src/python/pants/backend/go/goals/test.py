# Copyright 2021 Pants project contributors (see CONTRIBUTORS.md).
# Licensed under the Apache License, Version 2.0 (see LICENSE).

from __future__ import annotations

import dataclasses
import json
import logging
import os
from collections import deque
from collections.abc import Iterable, Sequence
from dataclasses import dataclass
from typing import Any

from pants.backend.go.subsystems.gotest import GoTestSubsystem
from pants.backend.go.target_type_rules import (
    GoImportPathMappingRequest,
    map_import_paths_to_packages,
)
from pants.backend.go.target_types import (
    GoPackageSourcesField,
    GoTestExtraEnvVarsField,
    GoTestTimeoutField,
    SkipGoTestsField,
)
from pants.backend.go.util_rules.build_opts import (
    GoBuildOptionsFromTargetRequest,
    go_extract_build_options_from_target,
)
from pants.backend.go.util_rules.build_pkg import (
    BuildGoPackageRequest,
    build_go_package,
    required_built_go_package,
)
from pants.backend.go.util_rules.build_pkg_target import (
    BuildGoPackageRequestForStdlibRequest,
    BuildGoPackageTargetRequest,
    setup_build_go_package_target_request,
    setup_build_go_package_target_request_for_stdlib,
)
from pants.backend.go.util_rules.coverage import (
    GenerateCoverageSetupCodeRequest,
    GenerateCoverageSetupCodeResult,
    GoCoverageConfig,
    GoCoverageData,
    GoCoverMode,
    generate_go_coverage_setup_code,
)
from pants.backend.go.util_rules.first_party_pkg import (
    FirstPartyPkgAnalysis,
    FirstPartyPkgAnalysisRequest,
    FirstPartyPkgDigest,
    FirstPartyPkgDigestRequest,
    analyze_first_party_package,
    setup_first_party_pkg_digest,
)
from pants.backend.go.util_rules.go_mod import OwningGoModRequest, find_owning_go_mod
from pants.backend.go.util_rules.goroot import GoRoot
from pants.backend.go.util_rules.import_analysis import (
    GoStdLibPackagesRequest,
    analyze_go_stdlib_packages,
)
from pants.backend.go.util_rules.link import LinkGoBinaryRequest, link_go_binary
from pants.backend.go.util_rules.pkg_analyzer import PackageAnalyzerSetup
from pants.backend.go.util_rules.tests_analysis import (
    GeneratedTestMain,
    GenerateTestMainRequest,
    generate_testmain,
)
from pants.build_graph.address import Address
from pants.core.goals.test import TestExtraEnv, TestFieldSet, TestRequest, TestResult, TestSubsystem
from pants.core.target_types import FileSourceField
from pants.core.util_rules.env_vars import environment_vars_subset
from pants.core.util_rules.source_files import SourceFilesRequest, determine_source_files
from pants.engine.env_vars import EnvironmentVarsRequest
from pants.engine.fs import EMPTY_FILE_DIGEST, AddPrefix, Digest, MergeDigests
from pants.engine.internals.graph import resolve_targets
from pants.engine.internals.native_engine import EMPTY_DIGEST, Snapshot
<<<<<<< HEAD
from pants.engine.internals.platform_rules import environment_vars_subset
from pants.engine.intrinsics import (
    add_prefix,
    digest_to_snapshot,
    execute_process_with_retry,
    merge_digests,
)
=======
from pants.engine.intrinsics import add_prefix, digest_to_snapshot, merge_digests
>>>>>>> e31ea78b
from pants.engine.process import (
    Process,
    ProcessCacheScope,
    ProcessWithRetries,
    execute_process_or_raise,
)
from pants.engine.rules import collect_rules, concurrently, implicitly, rule
from pants.engine.target import Dependencies, DependenciesRequest, SourcesField, Target
from pants.util.logging import LogLevel
from pants.util.ordered_set import FrozenOrderedSet

logger = logging.getLogger(__name__)

# Known options to Go test binaries. Only these options will be transformed by `transform_test_args`.
# The bool value represents whether the option is expected to take a value or not.
# To regenerate this list, run `go run ./gentestflags.go` and copy the output below.
TEST_FLAGS = {
    "bench": True,
    "benchmem": False,
    "benchtime": True,
    "blockprofile": True,
    "blockprofilerate": True,
    "count": True,
    "coverprofile": True,
    "cpu": True,
    "cpuprofile": True,
    "failfast": False,
    "fullpath": False,
    "fuzz": True,
    "fuzzminimizetime": True,
    "fuzztime": True,
    "list": True,
    "memprofile": True,
    "memprofilerate": True,
    "mutexprofile": True,
    "mutexprofilefraction": True,
    "outputdir": True,
    "parallel": True,
    "run": True,
    "short": False,
    "shuffle": True,
    "skip": True,
    "timeout": True,
    "trace": True,
    "v": False,
}


@dataclass(frozen=True)
class GoTestFieldSet(TestFieldSet):
    required_fields = (GoPackageSourcesField,)

    sources: GoPackageSourcesField
    dependencies: Dependencies
    timeout: GoTestTimeoutField
    extra_env_vars: GoTestExtraEnvVarsField

    @classmethod
    def opt_out(cls, tgt: Target) -> bool:
        return tgt.get(SkipGoTestsField).value


class GoTestRequest(TestRequest):
    tool_subsystem = GoTestSubsystem
    field_set_type = GoTestFieldSet


@dataclass(frozen=True)
class PrepareGoTestBinaryCoverageConfig:
    coverage_mode: GoCoverMode
    coverage_packages: tuple[str, ...]


@dataclass(frozen=True)
class PrepareGoTestBinaryRequest:
    field_set: GoTestFieldSet
    coverage: PrepareGoTestBinaryCoverageConfig | None


@dataclass(frozen=True)
class PrepareGoTestBinaryResult:
    test_binary_digest: Digest
    test_binary_path: str
    import_path: str
    pkg_digest: FirstPartyPkgDigest
    pkg_analysis: FirstPartyPkgAnalysis


@dataclass(frozen=True)
class FalliblePrepareGoTestBinaryResult:
    binary: PrepareGoTestBinaryResult | None
    stdout: str
    stderr: str
    exit_code: int


def transform_test_args(args: Sequence[str], timeout_field_value: int | None) -> tuple[str, ...]:
    result = []
    i = 0
    next_arg_is_option_value = False
    timeout_is_set = False
    while i < len(args):
        arg = args[i]
        i += 1

        # If this argument is an option value, then append it to the result and continue to next
        # argument.
        if next_arg_is_option_value:
            result.append(arg)
            next_arg_is_option_value = False
            continue

        # Non-arguments stop option processing.
        if arg[0] != "-":
            result.append(arg)
            break

        # Stop processing since "-" is a non-argument and "--" is terminator.
        if arg == "-" or arg == "--":
            result.append(arg)
            break

        start_index = 2 if arg[1] == "-" else 1
        equals_index = arg.find("=", start_index)
        if equals_index != -1:
            arg_name = arg[start_index:equals_index]
            option_value = arg[equals_index:]
        else:
            arg_name = arg[start_index:]
            option_value = ""

        if arg_name in TEST_FLAGS:
            if arg_name == "timeout":
                timeout_is_set = True

            rewritten_arg = f"{arg[0:start_index]}test.{arg_name}{option_value}"
            result.append(rewritten_arg)

            no_opt_provided = TEST_FLAGS[arg_name] and option_value == ""
            if no_opt_provided:
                next_arg_is_option_value = True
        else:
            result.append(arg)

    if not timeout_is_set and timeout_field_value is not None:
        result.append(f"-test.timeout={timeout_field_value}s")

    result.extend(args[i:])
    return tuple(result)


def _lift_build_requests_with_coverage(
    roots: Iterable[BuildGoPackageRequest],
) -> list[BuildGoPackageRequest]:
    result: list[BuildGoPackageRequest] = []

    queue: deque[BuildGoPackageRequest] = deque()
    seen: set[BuildGoPackageRequest] = set()
    queue.extend(roots)
    seen.update(roots)

    while queue:
        build_request = queue.popleft()
        if build_request.with_coverage:
            result.append(build_request)
        unseen = [dd for dd in build_request.direct_dependencies if dd not in seen]
        queue.extend(unseen)
        seen.update(unseen)

    return result


@rule(desc="Prepare Go test binary", level=LogLevel.DEBUG)
async def prepare_go_test_binary(
    request: PrepareGoTestBinaryRequest,
    analyzer: PackageAnalyzerSetup,
) -> FalliblePrepareGoTestBinaryResult:
    go_mod_addr = await find_owning_go_mod(
        OwningGoModRequest(request.field_set.address), **implicitly()
    )
    package_mapping, build_opts = await concurrently(
        map_import_paths_to_packages(
            GoImportPathMappingRequest(go_mod_addr.address), **implicitly()
        ),
        go_extract_build_options_from_target(
            GoBuildOptionsFromTargetRequest(request.field_set.address), **implicitly()
        ),
    )

    maybe_pkg_analysis, maybe_pkg_digest, dependencies = await concurrently(
        analyze_first_party_package(
            FirstPartyPkgAnalysisRequest(request.field_set.address, build_opts=build_opts),
            **implicitly(),
        ),
        setup_first_party_pkg_digest(
            FirstPartyPkgDigestRequest(request.field_set.address, build_opts=build_opts)
        ),
        resolve_targets(**implicitly(DependenciesRequest(request.field_set.dependencies))),
    )

    def compilation_failure(
        exit_code: int, stdout: str | None, stderr: str | None
    ) -> FalliblePrepareGoTestBinaryResult:
        return FalliblePrepareGoTestBinaryResult(
            binary=None,
            stdout=stdout or "",
            stderr=stderr or "",
            exit_code=exit_code,
        )

    if maybe_pkg_analysis.analysis is None:
        assert maybe_pkg_analysis.stderr is not None
        return compilation_failure(maybe_pkg_analysis.exit_code, None, maybe_pkg_analysis.stderr)
    if maybe_pkg_digest.pkg_digest is None:
        assert maybe_pkg_digest.stderr is not None
        return compilation_failure(maybe_pkg_digest.exit_code, None, maybe_pkg_digest.stderr)

    pkg_analysis = maybe_pkg_analysis.analysis
    pkg_digest = maybe_pkg_digest.pkg_digest
    import_path = pkg_analysis.import_path

    with_coverage = False
    if request.coverage is not None:
        with_coverage = True
        build_opts = dataclasses.replace(
            build_opts,
            coverage_config=GoCoverageConfig(
                cover_mode=request.coverage.coverage_mode,
                import_path_include_patterns=request.coverage.coverage_packages,
            ),
        )

    testmain = await generate_testmain(
        GenerateTestMainRequest(
            digest=pkg_digest.digest,
            test_paths=FrozenOrderedSet(
                os.path.join(pkg_analysis.dir_path, name) for name in pkg_analysis.test_go_files
            ),
            xtest_paths=FrozenOrderedSet(
                os.path.join(pkg_analysis.dir_path, name) for name in pkg_analysis.xtest_go_files
            ),
            import_path=import_path,
            register_cover=with_coverage,
            address=request.field_set.address,
        ),
    )

    if testmain.failed_exit_code_and_stderr is not None:
        _exit_code, _stderr = testmain.failed_exit_code_and_stderr
        return compilation_failure(_exit_code, None, _stderr)

    if not testmain.has_tests and not testmain.has_xtests:
        return FalliblePrepareGoTestBinaryResult(
            binary=None,
            stdout="",
            stderr="",
            exit_code=0,
        )

    testmain_analysis_input_digest = await merge_digests(
        MergeDigests([testmain.digest, analyzer.digest])
    )

    testmain_analysis = await execute_process_or_raise(
        **implicitly(
            Process(
                (analyzer.path, "."),
                input_digest=testmain_analysis_input_digest,
                description=f"Determine metadata for testmain for {request.field_set.address}",
                level=LogLevel.DEBUG,
                env={
                    "CGO_ENABLED": "1" if build_opts.cgo_enabled else "0",
                },
            ),
        )
    )
    testmain_analysis_json = json.loads(testmain_analysis.stdout.decode())

    stdlib_packages = await analyze_go_stdlib_packages(
        GoStdLibPackagesRequest(
            with_race_detector=build_opts.with_race_detector,
            cgo_enabled=build_opts.cgo_enabled,
        ),
    )

    inferred_dependencies: set[Address] = set()
    stdlib_build_request_gets = []
    for dep_import_path in testmain_analysis_json.get("Imports", []):
        if dep_import_path == import_path:
            continue  # test pkg dep added manually later

        if dep_import_path in stdlib_packages:
            stdlib_build_request_gets.append(
                setup_build_go_package_target_request_for_stdlib(
                    BuildGoPackageRequestForStdlibRequest(
                        import_path=dep_import_path,
                        build_opts=build_opts,
                    ),
                    **implicitly(),
                )
            )
            continue

        candidate_packages = package_mapping.mapping.get(dep_import_path)
        if candidate_packages:
            if candidate_packages.infer_all:
                inferred_dependencies.update(candidate_packages.addresses)
            else:
                if len(candidate_packages.addresses) > 1:
                    # TODO(#12761): Use ExplicitlyProvidedDependencies for disambiguation.
                    logger.warning(
                        f"Ambiguous mapping for import path {dep_import_path} on packages at addresses: {candidate_packages}"
                    )
                elif len(candidate_packages.addresses) == 1:
                    inferred_dependencies.add(candidate_packages.addresses[0])
                else:
                    logger.debug(
                        f"Unable to infer dependency for import path '{dep_import_path}' "
                        f"in go_package at address '{request.field_set.address}'."
                    )
        else:
            logger.debug(
                f"Unable to infer dependency for import path '{dep_import_path}' "
                f"in go_package at address '{request.field_set.address}'."
            )

    fallible_testmain_import_build_requests = await concurrently(
        setup_build_go_package_target_request(
            BuildGoPackageTargetRequest(
                address=address,
                build_opts=build_opts,
            ),
            **implicitly(),
        )
        for address in sorted(inferred_dependencies)
    )

    testmain_import_build_requests: list[BuildGoPackageRequest] = []
    for build_request in fallible_testmain_import_build_requests:
        if build_request.request is None:
            return compilation_failure(build_request.exit_code, None, build_request.stderr)
        testmain_import_build_requests.append(build_request.request)

    stdlib_build_requests = await concurrently(stdlib_build_request_gets)
    for build_request in stdlib_build_requests:
        assert build_request.request is not None
        testmain_import_build_requests.append(build_request.request)

    # Construct the build request for the package under test.
    maybe_test_pkg_build_request = await setup_build_go_package_target_request(
        BuildGoPackageTargetRequest(
            request.field_set.address,
            for_tests=True,
            with_coverage=with_coverage,
            build_opts=build_opts,
        ),
        **implicitly(),
    )
    if maybe_test_pkg_build_request.request is None:
        assert maybe_test_pkg_build_request.stderr is not None
        return compilation_failure(
            maybe_test_pkg_build_request.exit_code, None, maybe_test_pkg_build_request.stderr
        )
    test_pkg_build_request = maybe_test_pkg_build_request.request

    # Determine the direct dependencies of the generated main package. The test package itself is always a
    # dependency. Add the xtests package as well if any xtests exist.
    main_direct_deps = [test_pkg_build_request, *testmain_import_build_requests]
    if testmain.has_xtests:
        # Build a synthetic package for xtests where the import path is the same as the package under test
        # but with "_test" appended.
        maybe_xtest_pkg_build_request = await setup_build_go_package_target_request(
            BuildGoPackageTargetRequest(
                request.field_set.address,
                for_xtests=True,
                with_coverage=with_coverage,
                build_opts=build_opts,
            ),
            **implicitly(),
        )
        if maybe_xtest_pkg_build_request.request is None:
            assert maybe_xtest_pkg_build_request.stderr is not None
            return compilation_failure(
                maybe_xtest_pkg_build_request.exit_code, None, maybe_xtest_pkg_build_request.stderr
            )
        xtest_pkg_build_request = maybe_xtest_pkg_build_request.request
        main_direct_deps.append(xtest_pkg_build_request)

    # Generate coverage setup code for the test main if coverage is enabled.
    #
    # Note: Go coverage analysis is a form of codegen. It rewrites the Go source code at issue to include explicit
    # references to "coverage variables" which contain the statement counts for coverage analysis. The test main
    # generated for a Go test binary has to explicitly reference the coverage variables generated by this codegen and
    # register them with the coverage runtime.
    coverage_setup_digest = EMPTY_DIGEST
    coverage_setup_files = []
    if with_coverage:
        # Scan the tree of BuildGoPackageRequest's and lift any packages with coverage enabled to be direct
        # dependencies of the generated main package. This facilitates registration of the code coverage
        # setup functions.
        coverage_transitive_deps = _lift_build_requests_with_coverage(main_direct_deps)
        coverage_transitive_deps.sort(key=lambda build_req: build_req.import_path)
        main_direct_deps.extend(coverage_transitive_deps)

        # Build the `main_direct_deps` when in coverage mode to obtain the "coverage variables" for those packages.
        built_main_direct_deps = await concurrently(
            required_built_go_package(**implicitly({build_req: BuildGoPackageRequest}))
            for build_req in main_direct_deps
        )
        coverage_metadata = [
            pkg.coverage_metadata for pkg in built_main_direct_deps if pkg.coverage_metadata
        ]
        coverage_setup_result = await generate_go_coverage_setup_code(
            GenerateCoverageSetupCodeRequest(
                packages=FrozenOrderedSet(coverage_metadata),
                cover_mode=request.coverage.coverage_mode,  # type: ignore[union-attr] # gated on with_coverage
            ),
        )
        coverage_setup_digest = coverage_setup_result.digest
        coverage_setup_files = [GenerateCoverageSetupCodeResult.PATH]

    testmain_input_digest = await merge_digests(
        MergeDigests([testmain.digest, coverage_setup_digest])
    )

    # Generate the synthetic main package which imports the test and/or xtest packages.
    maybe_built_main_pkg = await build_go_package(
        BuildGoPackageRequest(
            import_path="main",
            pkg_name="main",
            digest=testmain_input_digest,
            dir_path="",
            build_opts=build_opts,
            go_files=(GeneratedTestMain.TEST_MAIN_FILE, *coverage_setup_files),
            s_files=(),
            direct_dependencies=tuple(main_direct_deps),
            minimum_go_version=pkg_analysis.minimum_go_version,
        ),
        **implicitly(),
    )
    if maybe_built_main_pkg.output is None:
        assert maybe_built_main_pkg.stderr is not None
        return compilation_failure(
            maybe_built_main_pkg.exit_code, maybe_built_main_pkg.stdout, maybe_built_main_pkg.stderr
        )
    built_main_pkg = maybe_built_main_pkg.output

    main_pkg_a_file_path = built_main_pkg.import_paths_to_pkg_a_files["main"]

    binary = await link_go_binary(
        LinkGoBinaryRequest(
            input_digest=built_main_pkg.digest,
            archives=(main_pkg_a_file_path,),
            build_opts=build_opts,
            import_paths_to_pkg_a_files=built_main_pkg.import_paths_to_pkg_a_files,
            output_filename="./test_runner",  # TODO: Name test binary the way that `go` does?
            description=f"Link Go test binary for {request.field_set.address}",
        ),
        **implicitly(),
    )

    return FalliblePrepareGoTestBinaryResult(
        binary=PrepareGoTestBinaryResult(
            test_binary_digest=binary.digest,
            test_binary_path="./test_runner",
            import_path=import_path,
            pkg_digest=pkg_digest,
            pkg_analysis=pkg_analysis,
        ),
        stdout="",
        stderr="",
        exit_code=0,
    )


_PROFILE_OPTIONS: dict[str, str] = {
    "blockprofile": "--go-test-block-profile",
    "coverprofile": "--test-use-coverage",
    "cpuprofie": "--go-test-cpu-profile",
    "memprofile": "--go-test-mem-profile",
    "mutexprofile": "--go-test-mutex-profile",
    "trace": "--go-test-trace",
}


def _ensure_no_profile_options(args: Sequence[str]) -> None:
    for arg in args:
        # Non-arguments stop option processing.
        if arg[0] != "-":
            break

        # Stop processing since "-" is a non-argument and "--" is terminator.
        if arg == "-" or arg == "--":
            break

        for go_name, pants_name in _PROFILE_OPTIONS.items():
            if arg == f"-test.{go_name}" or arg.startswith(f"-test.{go_name}="):
                raise ValueError(
                    f"The `[go-test].args` option contains the Go test option `-{go_name}`. "
                    "This is not supported because Pants needs to manage that option in order to know to "
                    "extract the applicable output file from the execution sandbox. "
                    f"Please use the Pants `{pants_name}` option instead."
                )


@rule(desc="Test with Go", level=LogLevel.DEBUG)
async def run_go_tests(
    batch: GoTestRequest.Batch[GoTestFieldSet, Any],
    test_subsystem: TestSubsystem,
    go_test_subsystem: GoTestSubsystem,
    test_extra_env: TestExtraEnv,
    goroot: GoRoot,
) -> TestResult:
    field_set = batch.single_element

    coverage: PrepareGoTestBinaryCoverageConfig | None = None
    if test_subsystem.use_coverage:
        coverage = PrepareGoTestBinaryCoverageConfig(
            coverage_mode=go_test_subsystem.coverage_mode,
            coverage_packages=go_test_subsystem.coverage_packages,
        )

    fallible_test_binary = await prepare_go_test_binary(
        PrepareGoTestBinaryRequest(field_set=field_set, coverage=coverage), **implicitly()
    )

    if fallible_test_binary.exit_code != 0:
        return TestResult(
            exit_code=fallible_test_binary.exit_code,
            stdout_bytes=fallible_test_binary.stdout.encode(),
            stderr_bytes=fallible_test_binary.stderr.encode(),
            stdout_digest=EMPTY_FILE_DIGEST,
            stderr_digest=EMPTY_FILE_DIGEST,
            addresses=(field_set.address,),
            output_setting=test_subsystem.output,
            result_metadata=None,
        )

    test_binary = fallible_test_binary.binary
    if test_binary is None:
        return TestResult.no_tests_found(field_set.address, output_setting=test_subsystem.output)

    # To emulate Go's test runner, we set the working directory to the path of the `go_package`.
    # This allows tests to open dependencies on `file` targets regardless of where they are
    # located. See https://dave.cheney.net/2016/05/10/test-fixtures-in-go.
    working_dir = field_set.address.spec_path
    field_set_extra_env, dependencies, binary_with_prefix = await concurrently(
        environment_vars_subset(
            EnvironmentVarsRequest(field_set.extra_env_vars.value or ()), **implicitly()
        ),
        resolve_targets(**implicitly(DependenciesRequest(field_set.dependencies))),
        add_prefix(AddPrefix(test_binary.test_binary_digest, working_dir)),
    )
    files_sources = await determine_source_files(
        SourceFilesRequest(
            (dep.get(SourcesField) for dep in dependencies),
            for_sources_types=(FileSourceField,),
            enable_codegen=True,
        )
    )
    test_input_digest = await merge_digests(
        MergeDigests((binary_with_prefix, files_sources.snapshot.digest))
    )

    extra_env = {
        **test_extra_env.env,
        # NOTE: field_set_extra_env intentionally after `test_extra_env` to allow overriding within
        # `go_package`.
        **field_set_extra_env,
    }

    # Add $GOROOT/bin to the PATH just as `go test` does.
    # See https://github.com/golang/go/blob/master/src/cmd/go/internal/test/test.go#L1384
    goroot_bin_path = os.path.join(goroot.path, "bin")
    if "PATH" in extra_env:
        extra_env["PATH"] = f"{goroot_bin_path}:{extra_env['PATH']}"
    else:
        extra_env["PATH"] = goroot_bin_path

    cache_scope = (
        ProcessCacheScope.PER_SESSION if test_subsystem.force else ProcessCacheScope.SUCCESSFUL
    )

    test_flags = transform_test_args(
        go_test_subsystem.args,
        field_set.timeout.calculate_from_global_options(test_subsystem),
    )

    _ensure_no_profile_options(test_flags)

    output_files = []
    maybe_profile_args = []
    output_test_binary = go_test_subsystem.output_test_binary

    if test_subsystem.use_coverage:
        maybe_profile_args.append("-test.coverprofile=cover.out")
        output_files.append("cover.out")

    if go_test_subsystem.block_profile:
        maybe_profile_args.append("-test.blockprofile=block.out")
        output_files.append("block.out")
        output_test_binary = True

    if go_test_subsystem.cpu_profile:
        maybe_profile_args.append("-test.cpuprofile=cpu.out")
        output_files.append("cpu.out")
        output_test_binary = True

    if go_test_subsystem.mem_profile:
        maybe_profile_args.append("-test.memprofile=mem.out")
        output_files.append("mem.out")
        output_test_binary = True

    if go_test_subsystem.mutex_profile:
        maybe_profile_args.append("-test.mutexprofile=mutex.out")
        output_files.append("mutex.out")
        output_test_binary = True

    if go_test_subsystem.trace:
        maybe_profile_args.append("-test.trace=trace.out")
        output_files.append("trace.out")

    go_test_process = Process(
        argv=(
            test_binary.test_binary_path,
            *test_flags,
            *maybe_profile_args,
        ),
        env=extra_env,
        input_digest=test_input_digest,
        description=f"Run Go tests: {field_set.address}",
        cache_scope=cache_scope,
        working_directory=working_dir,
        output_files=output_files,
        level=LogLevel.DEBUG,
    )
    results = await execute_process_with_retry(
        ProcessWithRetries(go_test_process, test_subsystem.attempts_default)
    )

    coverage_data: GoCoverageData | None = None
    if test_subsystem.use_coverage:
        coverage_data = GoCoverageData(
            coverage_digest=results.last.output_digest,
            import_path=test_binary.import_path,
            sources_digest=test_binary.pkg_digest.digest,
            sources_dir_path=test_binary.pkg_analysis.dir_path,
            pkg_target_address=field_set.address,
        )

    output_files = [x for x in output_files if x != "cover.out"]
    extra_output: Snapshot | None = None
    if output_files or output_test_binary:
        output_digest = results.last.output_digest
        if output_test_binary:
            output_digest = await merge_digests(
                MergeDigests([output_digest, test_binary.test_binary_digest])
            )
        extra_output = await digest_to_snapshot(output_digest)

    return TestResult.from_fallible_process_result(
        process_results=results.results,
        address=field_set.address,
        output_setting=test_subsystem.output,
        coverage_data=coverage_data,
        extra_output=extra_output,
        log_extra_output=True,
    )


def rules():
    return [
        *collect_rules(),
        *GoTestRequest.rules(),
    ]<|MERGE_RESOLUTION|>--- conflicted
+++ resolved
@@ -76,17 +76,12 @@
 from pants.engine.fs import EMPTY_FILE_DIGEST, AddPrefix, Digest, MergeDigests
 from pants.engine.internals.graph import resolve_targets
 from pants.engine.internals.native_engine import EMPTY_DIGEST, Snapshot
-<<<<<<< HEAD
-from pants.engine.internals.platform_rules import environment_vars_subset
 from pants.engine.intrinsics import (
     add_prefix,
     digest_to_snapshot,
     execute_process_with_retry,
     merge_digests,
 )
-=======
-from pants.engine.intrinsics import add_prefix, digest_to_snapshot, merge_digests
->>>>>>> e31ea78b
 from pants.engine.process import (
     Process,
     ProcessCacheScope,
