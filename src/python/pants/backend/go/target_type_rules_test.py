--- conflicted
+++ resolved
@@ -4,16 +4,11 @@
 
 import pytest
 
-<<<<<<< HEAD
-from pants.backend.go import module, pkg, sdk, target_type_rules
+from pants.backend.go import target_type_rules
 from pants.backend.go.target_type_rules import (
     GenerateGoExternalPackageTargetsRequest,
     InferGoPackageDependenciesRequest,
 )
-=======
-from pants.backend.go import target_type_rules
-from pants.backend.go.target_type_rules import InferGoPackageDependenciesRequest
->>>>>>> 3f387cf0
 from pants.backend.go.target_types import (
     GoExternalModulePathField,
     GoExternalModuleVersionField,
@@ -148,10 +143,8 @@
         InferredDependencies, [InferGoPackageDependenciesRequest(target2[GoPackageSources])]
     )
     assert inferred_deps_2.dependencies == FrozenOrderedSet(
-<<<<<<< HEAD
         [Address("foo", generated_name="github.com/google/go-cmp/cmp")]
     )
-    assert not inferred_deps_2.sibling_dependencies_inferrable
 
 
 # -----------------------------------------------------------------------------------------------
@@ -241,8 +234,4 @@
         },
     )
     assert list(generated.keys()) == list(expected.keys())
-    assert generated == expected
-=======
-        [Address("foo", target_name="github.com_google_go-cmp_0.4.0-_cmp")]
-    )
->>>>>>> 3f387cf0
+    assert generated == expected