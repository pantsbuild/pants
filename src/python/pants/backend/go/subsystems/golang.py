--- conflicted
+++ resolved
@@ -44,31 +44,7 @@
             """
         ),
     )
-<<<<<<< HEAD
-    expected_version = StrOption(
-        default="1.17",
-        help=softwrap(
-            """
-            The Go version you are using, such as `1.17`.
-
-            Pants will only use Go distributions from `--go-search-paths` that have the
-            expected version, and it will error if none are found.
-
-            Do not include the patch version.
-            """
-        ),
-        removal_version="2.14.0.dev1",
-        removal_hint=(
-            "Use `[golang].minimum_expected_version` instead, which is more flexible. Pants will "
-            "now work if your local Go binary is newer than the expected minimum version; e.g. Go "
-            "1.18 works with the version set to `1.17`."
-        ),
-    )
     minimum_expected_version = StrOption(
-=======
-    minimum_version = StrOption(
-        "--minimum-expected-version",
->>>>>>> 04a9db01
         default="1.17",
         help=softwrap(
             """
@@ -266,7 +242,7 @@
 
         logger.debug(
             f"Go binary at {binary_path.path} has version {version}, but this "
-            f"repository expects at least {golang_subsystem.minimum_version} "
+            f"repository expects at least {golang_subsystem.minimum_expected_version} "
             "(set by `[golang].expected_minimum_version`). Ignoring."
         )
 
