# Copyright 2023 Pants project contributors (see CONTRIBUTORS.md).
# Licensed under the Apache License, Version 2.0 (see LICENSE).
from __future__ import annotations

import re
from dataclasses import dataclass
from typing import ClassVar, Iterable

from pants.backend.javascript import install_node_package
from pants.backend.javascript.install_node_package import (
    InstalledNodePackageRequest,
    InstalledNodePackageWithSource,
)
from pants.backend.javascript.nodejs_project_environment import NodeJsProjectEnvironmentProcess
from pants.backend.javascript.package_json import (
    NodeBuildScript,
    NodeBuildScriptEntryPointField,
    NodeBuildScriptExtraCaches,
    NodeBuildScriptOutputDirectoriesField,
    NodeBuildScriptOutputFilesField,
    NodeBuildScriptSourcesField,
    NodePackageNameField,
    NodePackageVersionField,
    NPMDistributionTarget,
    PackageJsonSourceField,
)
from pants.build_graph.address import Address
from pants.core.goals.package import (
    BuiltPackage,
    BuiltPackageArtifact,
    OutputPathField,
    PackageFieldSet,
)
from pants.core.target_types import ResourceSourceField
from pants.engine.internals.native_engine import AddPrefix, Digest, Snapshot
from pants.engine.internals.selectors import Get
from pants.engine.process import ProcessResult
from pants.engine.rules import Rule, collect_rules, rule
from pants.engine.target import GeneratedSources, GenerateSourcesRequest
from pants.engine.unions import UnionRule
from pants.util.frozendict import FrozenDict
from pants.util.logging import LogLevel
from pants.util.strutil import softwrap


@dataclass(frozen=True)
class NodePackageTarFieldSet(PackageFieldSet):
    required_fields = (PackageJsonSourceField, OutputPathField)
    source: PackageJsonSourceField
    output_path: OutputPathField


@dataclass(frozen=True)
class NodeBuildScriptPackageFieldSet(PackageFieldSet):
    required_fields = (
        NodeBuildScriptSourcesField,
        OutputPathField,
        NodeBuildScriptEntryPointField,
        NodeBuildScriptOutputFilesField,
        NodeBuildScriptOutputDirectoriesField,
        NodeBuildScriptExtraCaches,
    )
    source: NodeBuildScriptSourcesField
    output_path: OutputPathField
    script_name: NodeBuildScriptEntryPointField
    output_directories: NodeBuildScriptOutputDirectoriesField
    output_files: NodeBuildScriptOutputFilesField
    extra_caches: NodeBuildScriptExtraCaches


@dataclass(frozen=True)
class GenerateResourcesFromNodeBuildScriptRequest(GenerateSourcesRequest):
    input = NodeBuildScriptSourcesField
    output = ResourceSourceField

    exportable: ClassVar[bool] = True


@rule
async def pack_node_package_into_tgz_for_publication(
    field_set: NodePackageTarFieldSet,
) -> BuiltPackage:
    installation = await Get(
        InstalledNodePackageWithSource, InstalledNodePackageRequest(field_set.address)
    )
<<<<<<< HEAD
    node_package = installation.project_env.ensure_target()
    name = node_package.get(NodePackageNameField).value
    version = node_package.get(NodePackageVersionField).value
    if version is None:
        raise ValueError(
            f"{field_set.source.file_path}#version must be set in order to package a {NPMDistributionTarget.alias}."
        )
    archive_file = f"{name}-{version}.tgz"
=======
    archive_file = installation.project_env.project.pack_archive_format.format(
        field_set.name.value, field_set.version.value
    )
>>>>>>> d12d7e20
    result = await Get(
        ProcessResult,
        NodeJsProjectEnvironmentProcess(
            installation.project_env,
            args=("pack",),
            description=f"Packaging .tgz archive for {name}@{version}",
            input_digest=installation.digest,
            output_files=(installation.join_relative_workspace_directory(archive_file),),
            level=LogLevel.INFO,
        ),
    )
    if field_set.output_path.value:
        digest = await Get(Digest, AddPrefix(result.output_digest, field_set.output_path.value))
    else:
        digest = result.output_digest

    return BuiltPackage(
        digest, (BuiltPackageArtifact(archive_file, tuple(result.stderr.decode().splitlines())),)
    )


_NOT_ALPHANUMERIC = re.compile("[^0-9a-zA-Z]+")


@dataclass(frozen=True)
class NodeBuildScriptResult:
    process: ProcessResult
    project_directory: str


@dataclass(frozen=True)
class NodeBuildScriptRequest:
    address: Address
    output_files: tuple[str, ...]
    output_directories: tuple[str, ...]
    script_name: str
    extra_caches: tuple[str, ...]

    def __post_init__(self) -> None:
        if not (self.output_directories or self.output_files):
            raise ValueError(
                softwrap(
                    f"""
                    Neither the {NodeBuildScriptOutputDirectoriesField.alias} nor the
                    {NodeBuildScriptOutputFilesField.alias} field was provided.

                    One of the fields have to be set, or else the `{NodeBuildScript.alias}`
                    output will not be captured for further use in the build.
                    """
                )
            )

    @classmethod
    def from_generate_request(
        cls, req: GenerateResourcesFromNodeBuildScriptRequest
    ) -> NodeBuildScriptRequest:
        return cls(
            address=req.protocol_target.address,
            output_files=req.protocol_target[NodeBuildScriptOutputFilesField].value or (),
            output_directories=req.protocol_target[NodeBuildScriptOutputDirectoriesField].value
            or (),
            script_name=req.protocol_target[NodeBuildScriptEntryPointField].value,
            extra_caches=req.protocol_target[NodeBuildScriptExtraCaches].value or (),
        )

    @classmethod
    def from_package_request(cls, req: NodeBuildScriptPackageFieldSet) -> NodeBuildScriptRequest:
        return cls(
            address=req.address,
            output_files=req.output_files.value or (),
            output_directories=req.output_directories.value or (),
            script_name=req.script_name.value,
            extra_caches=req.extra_caches.value or (),
        )

    def get_paths(self) -> Iterable[str]:
        yield from self.output_directories
        yield from self.output_files


@rule
async def run_node_build_script(req: NodeBuildScriptRequest) -> NodeBuildScriptResult:
    installation = await Get(
        InstalledNodePackageWithSource, InstalledNodePackageRequest(req.address)
    )
    output_files = req.output_files
    output_dirs = req.output_directories
    script_name = req.script_name
    extra_caches = req.extra_caches

    def cache_name(cache_path: str) -> str:
        parts = (installation.project_env.package_dir(), script_name, cache_path)
        return "_".join(_NOT_ALPHANUMERIC.sub("_", part) for part in parts if part)

    args = ("run", script_name)
    result = await Get(
        ProcessResult,
        NodeJsProjectEnvironmentProcess(
            installation.project_env,
            args=filter(None, args),
            description=f"Running node build script '{script_name}'.",
            input_digest=installation.digest,
            output_files=tuple(
                installation.join_relative_workspace_directory(file) for file in output_files or ()
            ),
            output_directories=tuple(
                installation.join_relative_workspace_directory(directory)
                for directory in output_dirs or ()
            ),
            level=LogLevel.INFO,
            per_package_caches=FrozenDict(
                {cache_name(extra_cache): extra_cache for extra_cache in extra_caches or ()}
            ),
        ),
    )

    return NodeBuildScriptResult(result, installation.project_dir)


@rule
async def generate_resources_from_node_build_script(
    req: GenerateResourcesFromNodeBuildScriptRequest,
) -> GeneratedSources:
    result = await Get(NodeBuildScriptResult, NodeBuildScriptRequest.from_generate_request(req))
    return GeneratedSources(
        await Get(Snapshot, AddPrefix(result.process.output_digest, result.project_directory))
    )


@rule
async def generate_package_artifact_from_node_build_script(
    req: NodeBuildScriptPackageFieldSet,
) -> BuiltPackage:
    request = NodeBuildScriptRequest.from_package_request(req)
    result = await Get(NodeBuildScriptResult, NodeBuildScriptRequest, request)
    if req.output_path.value:
        digest = await Get(Digest, AddPrefix(result.process.output_digest, req.output_path.value))
    else:
        digest = result.process.output_digest
    artifacts = tuple(BuiltPackageArtifact(path) for path in request.get_paths())
    return BuiltPackage(digest, artifacts)


def rules() -> Iterable[Rule | UnionRule]:
    return [
        *collect_rules(),
        *install_node_package.rules(),
        UnionRule(PackageFieldSet, NodePackageTarFieldSet),
        UnionRule(PackageFieldSet, NodeBuildScriptPackageFieldSet),
        UnionRule(GenerateSourcesRequest, GenerateResourcesFromNodeBuildScriptRequest),
    ]<|MERGE_RESOLUTION|>--- conflicted
+++ resolved
@@ -83,7 +83,6 @@
     installation = await Get(
         InstalledNodePackageWithSource, InstalledNodePackageRequest(field_set.address)
     )
-<<<<<<< HEAD
     node_package = installation.project_env.ensure_target()
     name = node_package.get(NodePackageNameField).value
     version = node_package.get(NodePackageVersionField).value
@@ -91,12 +90,9 @@
         raise ValueError(
             f"{field_set.source.file_path}#version must be set in order to package a {NPMDistributionTarget.alias}."
         )
-    archive_file = f"{name}-{version}.tgz"
-=======
     archive_file = installation.project_env.project.pack_archive_format.format(
-        field_set.name.value, field_set.version.value
-    )
->>>>>>> d12d7e20
+        name, version
+    )
     result = await Get(
         ProcessResult,
         NodeJsProjectEnvironmentProcess(
