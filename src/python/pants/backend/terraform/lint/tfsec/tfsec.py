--- conflicted
+++ resolved
@@ -11,11 +11,14 @@
 from pants.core.util_rules.partitions import PartitionerType
 from pants.engine.platform import Platform
 from pants.engine.target import BoolField, Target
-<<<<<<< HEAD
-from pants.option.option_types import ArgsListOption, BoolOption, FileOption, SkipOption, StrOption
-=======
-from pants.option.option_types import ArgsListOption, BoolOption, DirOption, FileOption, SkipOption
->>>>>>> 0db4bc1c
+from pants.option.option_types import (
+    ArgsListOption,
+    BoolOption,
+    DirOption,
+    FileOption,
+    SkipOption,
+    StrOption,
+)
 from pants.util.strutil import softwrap
 
 logger = logging.getLogger(__name__)
