# Copyright 2023 Pants project contributors (see CONTRIBUTORS.md).
# Licensed under the Apache License, Version 2.0 (see LICENSE).
from textwrap import dedent

from pants.backend.terraform import tool
from pants.backend.terraform.lint.tffmt.tffmt import PartitionMetadata
from pants.backend.terraform.lint.tfsec.rules import rules as tfsec_rules
from pants.backend.terraform.lint.tfsec.tfsec import TfSecRequest
from pants.backend.terraform.target_types import (
    TerraformDeploymentTarget,
    TerraformFieldSet,
    TerraformModuleTarget,
)
from pants.core.goals.lint import LintResult
from pants.core.util_rules import source_files
from pants.engine.internals.native_engine import EMPTY_DIGEST, Address
from pants.engine.rules import QueryRule
from pants.testutil.rule_runner import RuleRunner

TFSEC_CUSTOM_ERROR_CODE = "CUS001"
TFSEC_CUSTOM_CHECK = f"""\
checks:
  - code: {TFSEC_CUSTOM_ERROR_CODE}
    description: Custom check taken from the docs, lightly adapted to apply to this test case
    impact: By not having CostCentre we can't keep track of billing
    resolution: Add the CostCentre tag
    requiredTypes:
      - resource
    requiredLabels:
      - aws_s3_bucket
    severity: ERROR
    matchSpec:
      name: tags
      action: contains
      value: CostCentre
    errorMessage: The required CostCentre tag was missing
    relatedLinks:
      - https://aquasecurity.github.io/tfsec/latest/guides/configuration/custom-checks/
"""


def set_up_rule_runner(tfsec_args: list[str]) -> RuleRunner:
    rule_runner = RuleRunner(
        target_types=[TerraformModuleTarget, TerraformDeploymentTarget],
        rules=[
            *tfsec_rules(),
            *tool.rules(),
            *source_files.rules(),
            QueryRule(LintResult, (TfSecRequest.Batch,)),
        ],
        bootstrap_args=["--pants-ignore=['!/.tfsec/']"],
    )

    rule_runner.set_options(
        [
            "--terraform-tfsec-args='--no-colour'",
<<<<<<< HEAD
            "--terraform-tfsec-config=.tfsec_config.json",  # changing the config since changing pants_ignore isn't possible with the rule_runner
            *tfsec_args,
=======
            "--terraform-tfsec-config=.tfsec_config.json",  # the config dir is readable, but we're testing the extra setting
>>>>>>> 0db4bc1c
        ]
    )

    rule_runner.write_files(
        {
            "BUILD": dedent(
                """\
                terraform_deployment(name="tgt_good", root_module=":good")
                terraform_module(name="good", sources=["main.tf"])
                """
            ),
            "main.tf": dedent(
                """\
                resource "aws_s3_bucket" "my-bucket" {
                  bucket = "foobar"
                  acl    = "private"
                }
                """
            ),
            ".tfsec_config.json": '{"exclude":["aws-s3-block-public-acls"]}',
            ".tfsec/custom_tfchecks.yaml": TFSEC_CUSTOM_CHECK,  # this is the default, config discovery should still work even though we've specified a value for the config itself
        }
    )

    return rule_runner


def test_run_tfsec():
    rule_runner = set_up_rule_runner([])

    target = rule_runner.get_target(Address("", target_name="good"))

    result = rule_runner.request(
        LintResult,
        [TfSecRequest.Batch("tfsec", (TerraformFieldSet.create(target),), PartitionMetadata(""))],
    )

    assert result.exit_code == 1
    assert "1 ignored" in result.stdout, "Error wasn't ignored, did we pull in the config file?"
    assert (
        "\x1b[1m" not in result.stdout
    ), "Found colour control code in ouput, are extra-args being passed?"
<<<<<<< HEAD


def test_run_tfsec_with_report():
    rule_runner = set_up_rule_runner(
        [
            "--terraform-tfsec-report-name=tfsec.txt",
        ]
    )

    target = rule_runner.get_target(Address("", target_name="good"))

    result = rule_runner.request(
        LintResult,
        [TfSecRequest.Batch("tfsec", (TerraformFieldSet.create(target),), PartitionMetadata(""))],
    )

    assert result.exit_code == 1
    assert (
        "1 file(s) written: reports/tfsec.txt" in result.stderr
    ), "No file was written, are extra args being passed?"
    assert result.report != EMPTY_DIGEST
    assert "1 ignored" in result.stdout, "Error wasn't ignored, did we pull in the config file?"
    assert (
        "\x1b[1m" not in result.stdout
    ), "Found colour control code in ouput, are extra-args being passed?"
=======
    assert (
        TFSEC_CUSTOM_ERROR_CODE.lower() in result.stdout
    ), "Custom check code wasn't found in output, did we pull in our custom config (all files in .tfsec folder)?"
>>>>>>> 0db4bc1c
<|MERGE_RESOLUTION|>--- conflicted
+++ resolved
@@ -54,12 +54,8 @@
     rule_runner.set_options(
         [
             "--terraform-tfsec-args='--no-colour'",
-<<<<<<< HEAD
-            "--terraform-tfsec-config=.tfsec_config.json",  # changing the config since changing pants_ignore isn't possible with the rule_runner
+            "--terraform-tfsec-config=.tfsec_config.json",  # the config dir is readable, but we're testing the extra setting
             *tfsec_args,
-=======
-            "--terraform-tfsec-config=.tfsec_config.json",  # the config dir is readable, but we're testing the extra setting
->>>>>>> 0db4bc1c
         ]
     )
 
@@ -102,7 +98,9 @@
     assert (
         "\x1b[1m" not in result.stdout
     ), "Found colour control code in ouput, are extra-args being passed?"
-<<<<<<< HEAD
+    assert (
+        TFSEC_CUSTOM_ERROR_CODE.lower() in result.stdout
+    ), "Custom check code wasn't found in output, did we pull in our custom config (all files in .tfsec folder)?"
 
 
 def test_run_tfsec_with_report():
@@ -127,9 +125,4 @@
     assert "1 ignored" in result.stdout, "Error wasn't ignored, did we pull in the config file?"
     assert (
         "\x1b[1m" not in result.stdout
-    ), "Found colour control code in ouput, are extra-args being passed?"
-=======
-    assert (
-        TFSEC_CUSTOM_ERROR_CODE.lower() in result.stdout
-    ), "Custom check code wasn't found in output, did we pull in our custom config (all files in .tfsec folder)?"
->>>>>>> 0db4bc1c
+    ), "Found colour control code in ouput, are extra-args being passed?"