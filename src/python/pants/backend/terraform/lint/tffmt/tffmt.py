# Copyright 2021 Pants project contributors (see CONTRIBUTORS.md).
# Licensed under the Apache License, Version 2.0 (see LICENSE).
from __future__ import annotations

import logging
from typing import cast

from pants.backend.terraform.partition import partition_files_by_directory
from pants.backend.terraform.target_types import TerraformFieldSet
from pants.backend.terraform.tool import TerraformProcess
from pants.backend.terraform.tool import rules as tool_rules
from pants.core.goals.fmt import FmtResult, FmtTargetsRequest, Partitions
from pants.core.util_rules import external_tool
from pants.core.util_rules.source_files import SourceFiles, SourceFilesRequest
from pants.engine.fs import Digest
from pants.engine.internals.native_engine import Snapshot
from pants.engine.internals.selectors import Get
from pants.engine.process import ProcessResult
from pants.engine.rules import collect_rules, rule
from pants.option.option_types import SkipOption
from pants.option.subsystem import Subsystem
from pants.util.strutil import pluralize

logger = logging.getLogger(__name__)


class TfFmtSubsystem(Subsystem):
    options_scope = "terraform-fmt"
    name = "`terraform fmt`"
    help = "Terraform fmt options."

    skip = SkipOption("fmt", "lint")


class TffmtRequest(FmtTargetsRequest):
    field_set_type = TerraformFieldSet
    tool_name = TfFmtSubsystem.options_scope


@rule
async def partition_tffmt(
    request: TffmtRequest.PartitionRequest, tffmt: TfFmtSubsystem
) -> Partitions:
    if tffmt.skip:
        return Partitions()

    source_files = await Get(
        SourceFiles, SourceFilesRequest([field_set.sources for field_set in request.field_sets])
    )

    return Partitions(
        (directory, tuple(files))
        for directory, files in partition_files_by_directory(source_files.files).items()
    )


@rule(desc="Format with `terraform fmt`")
async def tffmt_fmt(request: TffmtRequest.SubPartition, tffmt: TfFmtSubsystem) -> FmtResult:
    directory = cast(str, request.key)
    result = await Get(
        ProcessResult,
        TerraformProcess(
            args=("fmt", directory),
            input_digest=request.snapshot.digest,
            output_files=request.files,
            description=f"Run `terraform fmt` on {pluralize(len(request.files), 'file')}.",
        ),
    )

    output = await Get(Snapshot, Digest, result.output_digest)

<<<<<<< HEAD
    return FmtResult.create(result, snapshot, output, formatter_name=TffmtRequest.tool_name)
=======
    return FmtResult.create(result, request.snapshot, output, formatter_name=TffmtRequest.name)
>>>>>>> 61701de5


def rules():
    return [
        *collect_rules(),
        *external_tool.rules(),
        *tool_rules(),
        *TffmtRequest.registration_rules(),
    ]<|MERGE_RESOLUTION|>--- conflicted
+++ resolved
@@ -69,11 +69,7 @@
 
     output = await Get(Snapshot, Digest, result.output_digest)
 
-<<<<<<< HEAD
-    return FmtResult.create(result, snapshot, output, formatter_name=TffmtRequest.tool_name)
-=======
-    return FmtResult.create(result, request.snapshot, output, formatter_name=TffmtRequest.name)
->>>>>>> 61701de5
+    return FmtResult.create(result, request.snapshot, output, formatter_name=TffmtRequest.tool_name)
 
 
 def rules():
