--- conflicted
+++ resolved
@@ -27,23 +27,11 @@
     options_scope = "terraform-fmt"
     help = "Terraform fmt options."
 
-<<<<<<< HEAD
     skip = BoolOption(
         "--skip",
         default=False,
-        help=("Don't use `terraform fmt` when running `./pants fmt` and `./pants lint`."),
+        help=f"Don't use `terraform fmt` when running `{bin_name()} fmt` and `{bin_name()} lint`.",
     )
-=======
-    @classmethod
-    def register_options(cls, register):
-        super().register_options(register)
-        register(
-            "--skip",
-            type=bool,
-            default=False,
-            help=f"Don't use `terraform fmt` when running `{bin_name()} fmt` and `{bin_name()} lint`.",
-        )
->>>>>>> d1220ecd
 
 
 class TffmtRequest(FmtRequest):
