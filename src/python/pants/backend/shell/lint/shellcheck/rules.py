# Copyright 2021 Pants project contributors (see CONTRIBUTORS.md).
# Licensed under the Apache License, Version 2.0 (see LICENSE).

from dataclasses import dataclass

from pants.backend.shell.lint.shellcheck.skip_field import SkipShellcheckField
from pants.backend.shell.lint.shellcheck.subsystem import Shellcheck
from pants.backend.shell.target_types import ShellDependenciesField, ShellSourceField
from pants.core.goals.lint import LintResult, LintTargetsRequest, TargetPartitions
from pants.core.util_rules.config_files import ConfigFiles, ConfigFilesRequest
from pants.core.util_rules.external_tool import DownloadedExternalTool, ExternalToolRequest
from pants.core.util_rules.source_files import SourceFiles, SourceFilesRequest
from pants.engine.fs import Digest, MergeDigests
from pants.engine.platform import Platform
from pants.engine.process import FallibleProcessResult, Process
from pants.engine.rules import Get, MultiGet, collect_rules, rule
from pants.engine.target import DependenciesRequest, FieldSet, SourcesField, Target, Targets
from pants.util.logging import LogLevel
from pants.util.strutil import pluralize


@dataclass(frozen=True)
class ShellcheckFieldSet(FieldSet):
    required_fields = (ShellSourceField,)

    sources: ShellSourceField
    dependencies: ShellDependenciesField

    @classmethod
    def opt_out(cls, tgt: Target) -> bool:
        return tgt.get(SkipShellcheckField).value


class ShellcheckRequest(LintTargetsRequest):
    field_set_type = ShellcheckFieldSet
    name = Shellcheck.options_scope


<<<<<<< HEAD
@rule
async def partition_shellcheck(
    request: ShellcheckRequest.PartitionRequest[ShellcheckFieldSet], shellcheck: Shellcheck
) -> TargetPartitions[None]:
=======
@rule(desc="Lint with Shellcheck", level=LogLevel.DEBUG)
async def run_shellcheck(
    request: ShellcheckRequest, shellcheck: Shellcheck, platform: Platform
) -> LintResults:
>>>>>>> 2168bb3b
    if shellcheck.skip:
        return TargetPartitions()

    return TargetPartitions.from_field_set_partitions([request.field_sets])


@rule(desc="Lint with Shellcheck", level=LogLevel.DEBUG)
async def run_shellcheck(
    request: ShellcheckRequest.Batch[ShellcheckFieldSet, None], shellcheck: Shellcheck
) -> LintResult:
    # Shellcheck looks at direct dependencies to make sure that every symbol is defined, so we must
    # include those in the run.
    all_dependencies = await MultiGet(
        Get(Targets, DependenciesRequest(field_set.dependencies))
        for field_set in request.field_sets
    )
    direct_sources_get = Get(
        SourceFiles,
        SourceFilesRequest(
            (field_set.sources for field_set in request.field_sets),
            for_sources_types=(ShellSourceField,),
            enable_codegen=True,
        ),
    )
    dependency_sources_get = Get(
        SourceFiles,
        SourceFilesRequest(
            (tgt.get(SourcesField) for dependencies in all_dependencies for tgt in dependencies),
            for_sources_types=(ShellSourceField,),
            enable_codegen=True,
        ),
    )

    download_shellcheck_get = Get(
        DownloadedExternalTool, ExternalToolRequest, shellcheck.get_request(platform)
    )

    direct_sources, dependency_sources, downloaded_shellcheck = await MultiGet(
        direct_sources_get, dependency_sources_get, download_shellcheck_get
    )

    config_files = await Get(
        ConfigFiles, ConfigFilesRequest, shellcheck.config_request(direct_sources.snapshot.dirs)
    )

    input_digest = await Get(
        Digest,
        MergeDigests(
            (
                direct_sources.snapshot.digest,
                dependency_sources.snapshot.digest,
                downloaded_shellcheck.digest,
                config_files.snapshot.digest,
            )
        ),
    )

    process_result = await Get(
        FallibleProcessResult,
        Process(
            argv=[downloaded_shellcheck.exe, *shellcheck.args, *direct_sources.snapshot.files],
            input_digest=input_digest,
            description=f"Run Shellcheck on {pluralize(len(request.field_sets), 'file')}.",
            level=LogLevel.DEBUG,
        ),
    )
    result = LintResult.from_fallible_process_result(
        process_result, linter_name=Shellcheck.options_scope
    )
    return result


def rules():
    return [*collect_rules(), *ShellcheckRequest.registration_rules()]<|MERGE_RESOLUTION|>--- conflicted
+++ resolved
@@ -36,17 +36,10 @@
     name = Shellcheck.options_scope
 
 
-<<<<<<< HEAD
 @rule
 async def partition_shellcheck(
     request: ShellcheckRequest.PartitionRequest[ShellcheckFieldSet], shellcheck: Shellcheck
 ) -> TargetPartitions[None]:
-=======
-@rule(desc="Lint with Shellcheck", level=LogLevel.DEBUG)
-async def run_shellcheck(
-    request: ShellcheckRequest, shellcheck: Shellcheck, platform: Platform
-) -> LintResults:
->>>>>>> 2168bb3b
     if shellcheck.skip:
         return TargetPartitions()
 
@@ -55,7 +48,9 @@
 
 @rule(desc="Lint with Shellcheck", level=LogLevel.DEBUG)
 async def run_shellcheck(
-    request: ShellcheckRequest.Batch[ShellcheckFieldSet, None], shellcheck: Shellcheck
+    request: ShellcheckRequest.Batch[ShellcheckFieldSet, None],
+    shellcheck: Shellcheck,
+    platform: Platform,
 ) -> LintResult:
     # Shellcheck looks at direct dependencies to make sure that every symbol is defined, so we must
     # include those in the run.
