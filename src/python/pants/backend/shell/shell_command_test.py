--- conflicted
+++ resolved
@@ -11,13 +11,8 @@
 from pants.backend.shell.shell_command import GenerateFilesFromShellCommandRequest
 from pants.backend.shell.shell_command import rules as shell_command_rules
 from pants.backend.shell.target_types import ShellCommand, ShellSourcesGeneratorTarget
-<<<<<<< HEAD
-from pants.core.target_types import FilesGeneratorTarget
+from pants.core.target_types import ArchiveTarget, FilesGeneratorTarget, FileSourcesField
 from pants.core.target_types import rules as core_target_type_rules
-=======
-from pants.core.target_types import ArchiveTarget, Files, FilesSources
-from pants.core.target_types import rules as target_type_rules
->>>>>>> b6dd96a9
 from pants.core.util_rules.archive import rules as archive_rules
 from pants.core.util_rules.source_files import SourceFiles, SourceFilesRequest
 from pants.core.util_rules.source_files import rules as source_files_rules
@@ -44,11 +39,12 @@
             QueryRule(TransitiveTargets, [TransitiveTargetsRequest]),
             QueryRule(SourceFiles, [SourceFilesRequest]),
         ],
-<<<<<<< HEAD
-        target_types=[ShellCommand, ShellSourcesGeneratorTarget, FilesGeneratorTarget],
-=======
-        target_types=[ShellCommand, ShellSourcesGeneratorTarget, ArchiveTarget, Files],
->>>>>>> b6dd96a9
+        target_types=[
+            ShellCommand,
+            ShellSourcesGeneratorTarget,
+            ArchiveTarget,
+            FilesGeneratorTarget,
+        ],
     )
     rule_runner.set_options([], env_inherit={"PATH"})
     return rule_runner
@@ -271,7 +267,7 @@
             SourceFilesRequest(
                 (src_contents[Sources],),
                 enable_codegen=True,
-                for_sources_types=(FilesSources,),
+                for_sources_types=(FileSourcesField,),
             )
         ],
     )
