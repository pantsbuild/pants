--- conflicted
+++ resolved
@@ -522,10 +522,6 @@
     return [
         *collect_rules(),
         UnionRule(GenerateSourcesRequest, GenerateFilesFromShellCommandRequest),
-<<<<<<< HEAD
         UnionRule(GenerateSourcesRequest, GenerateFilesFromRunInSandboxRequest),
-        UnionRule(RunFieldSet, RunShellCommand),
-=======
         *RunShellCommand.rules(),
->>>>>>> d25a74ce
     ]