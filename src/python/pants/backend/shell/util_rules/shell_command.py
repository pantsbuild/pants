--- conflicted
+++ resolved
@@ -116,12 +116,10 @@
         transitive_targets.dependencies
     )
 
-    outputs = shell_command.get(ShellCommandOutputsField).value or ()
-    output_files = tuple(f for f in outputs if not f.endswith("/"))
-    output_directories = tuple(d for d in outputs if d.endswith("/"))
+    output_files, output_directories = _parse_outputs_from_command(shell_command, description)
 
     return ShellCommandProcessRequest(
-        description=f"the `{shell_command.alias}` at `{shell_command.address}`",
+        description=description,
         interactive=interactive,
         working_directory=working_directory,
         command=command,
@@ -159,24 +157,7 @@
         Digest, MergeDigests([sources.snapshot.digest, *(pkg.digest for pkg in packages)])
     )
 
-<<<<<<< HEAD
-    output_files, output_directories = _parse_outputs_from_command(shell_command, description)
-
-    return ShellCommandProcessRequest(
-        description=description,
-        interactive=interactive,
-        working_directory=working_directory,
-        command=command,
-        timeout=shell_command.get(ShellCommandTimeoutField).value,
-        tools=shell_command.get(ShellCommandToolsField, default_raw_value=()).value or (),
-        input_digest=dependencies_digest,
-        output_files=output_files,
-        output_directories=output_directories,
-        extra_env_vars=shell_command.get(ShellCommandExtraEnvVarsField).value or (),
-    )
-=======
     return dependencies_digest
->>>>>>> a96c8860
 
 
 def _parse_outputs_from_command(shell_command, description):
