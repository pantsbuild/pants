# Copyright 2021 Pants project contributors (see CONTRIBUTORS.md).
# Licensed under the Apache License, Version 2.0 (see LICENSE).

from __future__ import annotations

import dataclasses
import itertools
import logging
import os
import re
import shlex
from dataclasses import dataclass
from textwrap import dedent  # noqa: PNT20

from pants.backend.shell.subsystems.shell_setup import ShellSetup
from pants.backend.shell.target_types import (
    RunInSandboxArgumentsField,
    RunInSandboxRunnableField,
    RunInSandboxSourcesField,
    ShellCommandCommandField,
    ShellCommandExecutionDependenciesField,
    ShellCommandExtraEnvVarsField,
    ShellCommandIsInteractiveField,
    ShellCommandLogOutputField,
    ShellCommandOutputDependenciesField,
    ShellCommandOutputDirectoriesField,
    ShellCommandOutputFilesField,
    ShellCommandOutputsField,
    ShellCommandSourcesField,
    ShellCommandTimeoutField,
    ShellCommandToolsField,
    ShellCommandWorkdirField,
)
from pants.backend.shell.util_rules.builtin import BASH_BUILTIN_COMMANDS
from pants.base.deprecated import warn_or_error
from pants.build_graph.address import Address, AddressInput
from pants.core.goals.package import BuiltPackage, PackageFieldSet
from pants.core.goals.run import RunFieldSet, RunInSandboxBehavior, RunInSandboxRequest, RunRequest
from pants.core.target_types import FileSourceField
from pants.core.util_rules.environments import EnvironmentNameRequest
from pants.core.util_rules.source_files import SourceFiles, SourceFilesRequest
from pants.core.util_rules.system_binaries import (
    BashBinary,
    BinaryNotFoundError,
    BinaryPathRequest,
    BinaryPaths,
)
from pants.engine.addresses import Addresses, UnparsedAddressInputs
from pants.engine.env_vars import EnvironmentVars, EnvironmentVarsRequest
from pants.engine.environment import EnvironmentName
from pants.engine.fs import EMPTY_DIGEST, CreateDigest, Digest, Directory, MergeDigests, Snapshot
from pants.engine.process import FallibleProcessResult, Process, ProcessResult, ProductDescription
from pants.engine.rules import Get, MultiGet, collect_rules, rule, rule_helper
from pants.engine.target import (
    FieldSetsPerTarget,
    FieldSetsPerTargetRequest,
    GeneratedSources,
    GenerateSourcesRequest,
    SourcesField,
    Target,
    Targets,
    TransitiveTargets,
    TransitiveTargetsRequest,
    WrappedTarget,
    WrappedTargetRequest,
)
from pants.engine.unions import UnionRule
from pants.util.frozendict import FrozenDict
from pants.util.logging import LogLevel

logger = logging.getLogger(__name__)


class GenerateFilesFromShellCommandRequest(GenerateSourcesRequest):
    input = ShellCommandSourcesField
    output = FileSourceField


class GenerateFilesFromRunInSandboxRequest(GenerateSourcesRequest):
    input = RunInSandboxSourcesField
    output = FileSourceField


@dataclass(frozen=True)
class ShellCommandProcessRequest:
    description: str
    interactive: bool
    working_directory: str | None
    command: str
    timeout: int | None
    tools: tuple[str, ...]
    input_digest: Digest
    append_only_caches: FrozenDict[str, str] | None
    output_files: tuple[str, ...]
    output_directories: tuple[str, ...]
    fetch_env_vars: tuple[str, ...]
    supplied_env_var_values: FrozenDict[str, str] | None


@dataclass(frozen=True)
class ShellCommandProcessFromTargetRequest:
    target: Target


@rule_helper
async def _prepare_process_request_from_target(shell_command: Target) -> ShellCommandProcessRequest:
    description = f"the `{shell_command.alias}` at `{shell_command.address}`"

    interactive = shell_command.has_field(ShellCommandIsInteractiveField)
    working_directory = _parse_working_directory(
        shell_command[ShellCommandWorkdirField].value or "", shell_command.address
    )

    if interactive and not working_directory:
        working_directory = "."

    command = shell_command[ShellCommandCommandField].value
    if not command:
        raise ValueError(f"Missing `command` line in `{description}.")

    dependencies_digest = await _execution_environment_from_dependencies(shell_command)

    output_files, output_directories = _parse_outputs_from_command(shell_command, description)

    return ShellCommandProcessRequest(
        description=description,
        interactive=interactive,
        working_directory=working_directory,
        command=command,
        timeout=shell_command.get(ShellCommandTimeoutField).value,
        tools=shell_command.get(ShellCommandToolsField, default_raw_value=()).value or (),
        input_digest=dependencies_digest,
        output_files=output_files,
        output_directories=output_directories,
        fetch_env_vars=shell_command.get(ShellCommandExtraEnvVarsField).value or (),
        append_only_caches=None,
        supplied_env_var_values=None,
    )


@rule_helper
async def _execution_environment_from_dependencies(shell_command: Target) -> Digest:

    runtime_dependencies_defined = (
        shell_command.get(ShellCommandExecutionDependenciesField).value is not None
    )

    any_dependencies_defined = (
        shell_command.get(ShellCommandOutputDependenciesField).value is not None
    )

    # If we're specifying the `dependencies` as relevant to the execution environment, then include
    # this command as a root for the transitive dependency search for execution dependencies.
    maybe_this_target = (shell_command.address,) if not runtime_dependencies_defined else ()

    # Always include the execution dependencies that were specified
    if runtime_dependencies_defined:
        runtime_dependencies = await Get(
            Addresses,
            UnparsedAddressInputs,
            shell_command.get(ShellCommandExecutionDependenciesField).to_unparsed_address_inputs(),
        )
    elif any_dependencies_defined:
        runtime_dependencies = Addresses()
        warn_or_error(
            "2.17.0.dev0",
            (
                "Using `dependencies` to specify execution-time dependencies for "
                "`experimental_shell_command` "
            ),
            (
                "To clear this warning, use the `output_dependencies` and `execution_dependencies`"
                "fields. Set `execution_dependencies=()` if you have no execution-time "
                "dependencies."
            ),
            print_warning=True,
        )
    else:
        runtime_dependencies = Addresses()

    transitive = await Get(
        TransitiveTargets,
        TransitiveTargetsRequest(itertools.chain(maybe_this_target, runtime_dependencies)),
    )

    all_dependencies = (
        *(i for i in transitive.roots if i is not shell_command),
        *transitive.dependencies,
    )

    sources, pkgs_per_target = await MultiGet(
        Get(
            SourceFiles,
            SourceFilesRequest(
                sources_fields=[tgt.get(SourcesField) for tgt in all_dependencies],
                for_sources_types=(SourcesField, FileSourceField),
                enable_codegen=True,
            ),
        ),
        Get(
            FieldSetsPerTarget,
            FieldSetsPerTargetRequest(PackageFieldSet, all_dependencies),
        ),
    )

    packages = await MultiGet(
        Get(BuiltPackage, PackageFieldSet, field_set) for field_set in pkgs_per_target.field_sets
    )

    dependencies_digest = await Get(
        Digest, MergeDigests([sources.snapshot.digest, *(pkg.digest for pkg in packages)])
    )

    return dependencies_digest


def _parse_outputs_from_command(
    shell_command: Target, description: str
) -> tuple[tuple[str, ...], tuple[str, ...]]:
    outputs = shell_command.get(ShellCommandOutputsField).value or ()
    output_files = shell_command.get(ShellCommandOutputFilesField).value or ()
    output_directories = shell_command.get(ShellCommandOutputDirectoriesField).value or ()
    if outputs and (output_files or output_directories):
        raise ValueError(
            "Both new-style `output_files` or `output_directories` and old-style `outputs` were "
            f"specified in {description}. To fix, move all values from `outputs` to "
            "`output_files` or `output_directories`."
        )
    elif outputs:
        output_files = tuple(f for f in outputs if not f.endswith("/"))
        output_directories = tuple(d for d in outputs if d.endswith("/"))
    return output_files, output_directories


@rule
async def prepare_process_request_from_target(
    request: ShellCommandProcessFromTargetRequest,
) -> Process:
    scpr = await _prepare_process_request_from_target(request.target)
    return await Get(Process, ShellCommandProcessRequest, scpr)


class RunShellCommand(RunFieldSet):
    required_fields = (
        ShellCommandCommandField,
        ShellCommandWorkdirField,
    )
    run_in_sandbox_behavior = RunInSandboxBehavior.NOT_SUPPORTED


@rule(desc="Running shell command", level=LogLevel.DEBUG)
async def run_shell_command(
    request: GenerateFilesFromShellCommandRequest,
) -> GeneratedSources:
    shell_command = request.protocol_target
    environment_name = await Get(
        EnvironmentName, EnvironmentNameRequest, EnvironmentNameRequest.from_target(shell_command)
    )

    fallible_result = await Get(
        FallibleProcessResult,
        {
            environment_name: EnvironmentName,
            ShellCommandProcessFromTargetRequest(
                shell_command
            ): ShellCommandProcessFromTargetRequest,
        },
    )

    if fallible_result.exit_code == 127:
        logger.error(
            f"`{shell_command.alias}` requires the names of any external commands used by this "
            f"shell command to be specified in the `{ShellCommandToolsField.alias}` field. If "
            f"`bash` cannot find a tool, add it to the `{ShellCommandToolsField.alias}` field."
        )

    result = await Get(
        ProcessResult,
        {
            fallible_result: FallibleProcessResult,
            ProductDescription(
                f"the `{shell_command.alias}` at `{shell_command.address}`"
            ): ProductDescription,
        },
    )

    if shell_command[ShellCommandLogOutputField].value:
        if result.stdout:
            logger.info(result.stdout.decode())
        if result.stderr:
            logger.warning(result.stderr.decode())

    output = await Get(Snapshot, Digest, result.output_digest)
    return GeneratedSources(output)


@rule(desc="Running run_in_sandbox target", level=LogLevel.DEBUG)
async def run_in_sandbox_request(
    request: GenerateFilesFromRunInSandboxRequest,
) -> GeneratedSources:
    shell_command = request.protocol_target
    description = f"the `{shell_command.alias}` at {shell_command.address}"
    environment_name = await Get(
        EnvironmentName, EnvironmentNameRequest, EnvironmentNameRequest.from_target(shell_command)
    )

    runnable_address_str = shell_command[RunInSandboxRunnableField].value
    if not runnable_address_str:
        raise Exception(f"Must supply a value for `runnable` for {description}.")

    runnable_address = await Get(
        Address,
        AddressInput,
        AddressInput.parse(
            runnable_address_str,
            relative_to=shell_command.address.spec_path,
            description_of_origin=f"The `{RunInSandboxRunnableField.alias}` field of {description}",
        ),
    )

    addresses = Addresses((runnable_address,))
    addresses.expect_single()

    runnable_targets = await Get(Targets, Addresses, addresses)
    field_sets = await Get(
        FieldSetsPerTarget, FieldSetsPerTargetRequest(RunFieldSet, runnable_targets)
    )
    run_field_set: RunFieldSet = field_sets.field_sets[0]

    working_directory = _parse_working_directory(
        shell_command[ShellCommandWorkdirField].value or "", shell_command.address
    )

    # Must be run in target environment so that the binaries/envvars match the execution
    # environment when we actually run the process.
    run_request = await Get(
        RunInSandboxRequest, {environment_name: EnvironmentName, run_field_set: RunFieldSet}
    )

    dependencies_digest = await _execution_environment_from_dependencies(shell_command)

    input_digest = await Get(Digest, MergeDigests((dependencies_digest, run_request.digest)))

    output_files, output_directories = _parse_outputs_from_command(shell_command, description)

    extra_args = shell_command.get(RunInSandboxArgumentsField).value or ()

    process_request = ShellCommandProcessRequest(
        description=description,
        interactive=False,
        working_directory=working_directory,
        command=" ".join(shlex.quote(arg) for arg in (run_request.args + extra_args)),
        timeout=None,
        tools=(),
        input_digest=input_digest,
        append_only_caches=FrozenDict(run_request.append_only_caches or {}),
        output_files=output_files,
        output_directories=output_directories,
        fetch_env_vars=(),
        supplied_env_var_values=FrozenDict(**run_request.extra_env),
    )

    result = await Get(
        ProcessResult,
        {
            environment_name: EnvironmentName,
            process_request: ShellCommandProcessRequest,
        },
    )

    if shell_command[ShellCommandLogOutputField].value:
        if result.stdout:
            logger.info(result.stdout.decode())
        if result.stderr:
            logger.warning(result.stderr.decode())

    output = await Get(Snapshot, Digest, result.output_digest)
    return GeneratedSources(output)


def _shell_tool_safe_env_name(tool_name: str) -> str:
    """Replace any characters not suitable in an environment variable name with `_`."""
    return re.sub(r"\W", "_", tool_name)


@rule_helper
async def _shell_command_tools(
    shell_setup: ShellSetup.EnvironmentAware, tools: tuple[str, ...], rationale: str
) -> dict[str, str]:

    search_path = shell_setup.executable_search_path
    tool_requests = [
        BinaryPathRequest(
            binary_name=tool,
            search_path=search_path,
        )
        for tool in sorted({*tools, *["mkdir", "ln"]})
        if tool not in BASH_BUILTIN_COMMANDS
    ]
    tool_paths = await MultiGet(
        Get(BinaryPaths, BinaryPathRequest, request) for request in tool_requests
    )

    paths: dict[str, str] = {}

    for binary, tool_request in zip(tool_paths, tool_requests):
        if binary.first_path:
            paths[_shell_tool_safe_env_name(tool_request.binary_name)] = binary.first_path.path
        else:
            raise BinaryNotFoundError.from_request(
                tool_request,
                rationale=rationale,
            )

    return paths


@rule
async def prepare_shell_command_process(
    shell_setup: ShellSetup.EnvironmentAware,
    shell_command: ShellCommandProcessRequest,
    bash: BashBinary,
) -> Process:

    description = shell_command.description
    interactive = shell_command.interactive
    working_directory = shell_command.working_directory
    command = shell_command.command
    timeout: int | None = shell_command.timeout
    tools = shell_command.tools
    output_files = shell_command.output_files
    output_directories = shell_command.output_directories
    fetch_env_vars = shell_command.fetch_env_vars
    supplied_env_vars = shell_command.supplied_env_var_values or FrozenDict()
    append_only_caches = shell_command.append_only_caches or FrozenDict()

    if interactive:
        command_env = {
            "CHROOT": "{chroot}",
        }
    else:
        resolved_tools = await _shell_command_tools(shell_setup, tools, f"execute {description}")
        tools = tuple(tool for tool in sorted(resolved_tools))

        command_env = {"TOOLS": " ".join(tools), **resolved_tools}

    extra_env = await Get(EnvironmentVars, EnvironmentVarsRequest(fetch_env_vars))
    command_env.update(extra_env)

    if supplied_env_vars:
        command_env.update(supplied_env_vars)

    input_snapshot = await Get(Snapshot, Digest, shell_command.input_digest)

    if interactive or not working_directory or working_directory in input_snapshot.dirs:
        # Needed to ensure that underlying filesystem does not change during run
        work_dir = EMPTY_DIGEST
    else:
        work_dir = await Get(Digest, CreateDigest([Directory(working_directory)]))

    input_digest = await Get(Digest, MergeDigests([shell_command.input_digest, work_dir]))

    if interactive:
        _working_directory = working_directory or "."
        relpath = os.path.relpath(
            _working_directory or ".", start="/" if os.path.isabs(_working_directory) else "."
        )
        boot_script = f"cd {shlex.quote(relpath)}; " if relpath != "." else ""
    else:
        # Setup bin_relpath dir with symlinks to all requested tools, so that we can use PATH, force
        # symlinks to avoid issues with repeat runs using the __run.sh script in the sandbox.
        bin_relpath = ".bin"
        boot_script = ";".join(
            dedent(
                f"""\
                $mkdir -p {bin_relpath}
                for tool in $TOOLS; do $ln -sf ${{!tool}} {bin_relpath}; done
                export PATH="$PWD/{bin_relpath}"
                """
            ).split("\n")
        )

    proc = Process(
        argv=(bash.path, "-c", boot_script + command),
        description=f"Running {description}",
        env=command_env,
        input_digest=input_digest,
        output_directories=output_directories,
        output_files=output_files,
        timeout_seconds=timeout,
        working_directory=working_directory,
        append_only_caches=append_only_caches,
    )

    if not interactive:
        return _output_at_build_root(proc, bash)
    else:
        # `InteractiveProcess`es don't need to be wrapped since files aren't being captured.
        return proc


def _output_at_build_root(process: Process, bash: BashBinary) -> Process:

    working_directory = process.working_directory or ""

    output_directories = process.output_directories
    output_files = process.output_files
    if working_directory:
        output_directories = tuple(os.path.join(working_directory, d) for d in output_directories)
        output_files = tuple(os.path.join(working_directory, d) for d in output_files)

    cd = f"cd {shlex.quote(working_directory)} && " if working_directory else ""
    shlexed_argv = " ".join(shlex.quote(arg) for arg in process.argv)
    new_argv = (bash.path, "-c", f"{cd}{shlexed_argv}")

    return dataclasses.replace(
        process,
        argv=new_argv,
        working_directory=None,
        output_directories=output_directories,
        output_files=output_files,
    )

<<<<<<< HEAD

def _parse_working_directory(workdir_in: str, address: Address) -> str:
    """Convert the `workdir` field into something that can be understood by `Process`."""

    reldir = address.spec_path

    def florp() -> str:
        if workdir_in == ".":
            return reldir
        elif workdir_in.startswith("./"):
            return os.path.join(reldir, workdir_in[2:])
        elif workdir_in.startswith("/"):
            return workdir_in[1:]
        else:
            return workdir_in

    out = florp()
    logger.warning(f"{workdir_in=} {reldir=} {out=}")

    return out

=======
>>>>>>> 80502a69

@rule
async def run_shell_command_request(shell_command: RunShellCommand) -> RunRequest:
    wrapped_tgt = await Get(
        WrappedTarget,
        WrappedTargetRequest(shell_command.address, description_of_origin="<infallible>"),
    )
    process = await Get(
        Process,
        ShellCommandProcessFromTargetRequest(wrapped_tgt.target),
    )
    return RunRequest(
        digest=process.input_digest,
        args=process.argv,
        extra_env=process.env,
    )


def rules():
    return [
        *collect_rules(),
        UnionRule(GenerateSourcesRequest, GenerateFilesFromShellCommandRequest),
        UnionRule(GenerateSourcesRequest, GenerateFilesFromRunInSandboxRequest),
        *RunShellCommand.rules(),
    ]<|MERGE_RESOLUTION|>--- conflicted
+++ resolved
@@ -521,30 +521,21 @@
         output_files=output_files,
     )
 
-<<<<<<< HEAD
 
 def _parse_working_directory(workdir_in: str, address: Address) -> str:
     """Convert the `workdir` field into something that can be understood by `Process`."""
 
     reldir = address.spec_path
 
-    def florp() -> str:
-        if workdir_in == ".":
-            return reldir
-        elif workdir_in.startswith("./"):
-            return os.path.join(reldir, workdir_in[2:])
-        elif workdir_in.startswith("/"):
-            return workdir_in[1:]
-        else:
-            return workdir_in
-
-    out = florp()
-    logger.warning(f"{workdir_in=} {reldir=} {out=}")
-
-    return out
-
-=======
->>>>>>> 80502a69
+    if workdir_in == ".":
+        return reldir
+    elif workdir_in.startswith("./"):
+        return os.path.join(reldir, workdir_in[2:])
+    elif workdir_in.startswith("/"):
+        return workdir_in[1:]
+    else:
+        return workdir_in
+
 
 @rule
 async def run_shell_command_request(shell_command: RunShellCommand) -> RunRequest:
