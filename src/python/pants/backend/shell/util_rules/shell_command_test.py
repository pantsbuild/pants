--- conflicted
+++ resolved
@@ -4,10 +4,7 @@
 from __future__ import annotations
 
 import logging
-<<<<<<< HEAD
 import os
-=======
->>>>>>> 80502a69
 import shlex
 from textwrap import dedent
 
@@ -134,7 +131,7 @@
                   output_files=["message.txt"],
                   output_directories=["res"],
                   command="./script.sh",
-                  workdir=f"{build_file_dir()}",
+                  workdir=".",
                 )
 
                 files(
@@ -241,7 +238,7 @@
                   tools=["echo"],
                   output_files=["msg"],
                   command="echo 'shell_command:a' > msg",
-                  workdir=f"{build_file_dir()}",
+                  workdir=".",
                 )
                 """
             ),
@@ -253,7 +250,7 @@
                   output_files=["msg"],
                   command="cp ../a/msg . ; echo 'shell_command:b' >> msg",
                   execution_dependencies=["src/a:msg"],
-                  workdir=f"{build_file_dir()}",
+                  workdir=".",
                 )
                 """
             ),
@@ -591,6 +588,7 @@
                     "python3.8",
                   ],
                   command="./command.script",
+                  workdir=".",
                 )
                 """
             ),
@@ -734,7 +732,7 @@
                   name="run_fruitcake",
                   runnable=":fruitcake",
                   output_files=["fruitcake.txt"],
-                  workdir=f"{build_file_dir()}",
+                  workdir=".",
                 )
                 """
             ),
@@ -758,6 +756,7 @@
                   tools=["echo"],
                   command='echo foosh > ../foosh.txt',
                   output_files=["../foosh.txt"],
+                  workdir=".",
                 )
                 """
             ),
@@ -781,6 +780,7 @@
                   tools=["echo"],
                   command='echo foosh > ../newdir/foosh.txt',
                   output_files=["../newdir/foosh.txt"],
+                  workdir=".",
                 )
                 """
             ),
@@ -804,6 +804,7 @@
                   tools=["echo"],
                   command='echo foosh > ../../invalid.txt',
                   output_files=["../../invalid.txt"],
+                  workdir=".",
                 )
                 """
             ),
@@ -815,7 +816,6 @@
             rule_runner,
             Address("src", target_name="quotes"),
             expected_contents={"../../invalid.txt": "foosh\n"},
-<<<<<<< HEAD
         )
 
 
@@ -864,7 +864,4 @@
         rule_runner,
         Address("src", target_name="run_fruitcake"),
         expected_contents={os.path.join(file_location, "fruitcake.txt"): "fruitcake\n"},
-    )
-=======
-        )
->>>>>>> 80502a69
+    )