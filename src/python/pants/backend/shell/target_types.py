--- conflicted
+++ resolved
@@ -262,9 +262,6 @@
 class ShellCommandSourcesField(Sources):
     # We solely register this field for codegen to work.
     alias = "_sources"
-<<<<<<< HEAD
-    expected_num_files = 0
-=======
     uses_source_roots = False
     expected_num_files = 0
 
@@ -283,7 +280,6 @@
                 f"{value}."
             )
         return value
->>>>>>> b6dd96a9
 
 
 class ShellCommandToolsField(StringSequenceField):
@@ -311,12 +307,8 @@
         ShellCommandCommandField,
         ShellCommandLogOutputField,
         ShellCommandOutputsField,
-<<<<<<< HEAD
         ShellCommandSourcesField,
-=======
-        ShellCommandSources,
         ShellCommandTimeout,
->>>>>>> b6dd96a9
         ShellCommandToolsField,
     )
     help = (
