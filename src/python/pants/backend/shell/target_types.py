# Copyright 2021 Pants project contributors (see CONTRIBUTORS.md).
# Licensed under the Apache License, Version 2.0 (see LICENSE).

from __future__ import annotations

import re
from enum import Enum

from pants.backend.adhoc.target_types import (
    AdhocToolDependenciesField,
    AdhocToolExecutionDependenciesField,
    AdhocToolExtraEnvVarsField,
    AdhocToolLogOutputField,
    AdhocToolOutputDependenciesField,
    AdhocToolOutputDirectoriesField,
    AdhocToolOutputFilesField,
    AdhocToolOutputRootDirField,
    AdhocToolTimeoutField,
    AdhocToolWorkdirField,
)
from pants.backend.shell.subsystems.shell_setup import ShellSetup
from pants.core.goals.test import RuntimePackageDependenciesField, TestTimeoutField
from pants.core.util_rules.environments import EnvironmentField
from pants.core.util_rules.system_binaries import BinaryPathTest
from pants.engine.rules import collect_rules, rule
from pants.engine.target import (
    COMMON_TARGET_FIELDS,
    BoolField,
    MultipleSourcesField,
    OverridesField,
    SingleSourceField,
    StringField,
    StringSequenceField,
    Target,
    TargetFilesGenerator,
    TargetFilesGeneratorSettings,
    TargetFilesGeneratorSettingsRequest,
    generate_file_based_overrides_field_help_message,
    generate_multiple_sources_field_help_message,
)
from pants.engine.unions import UnionRule
from pants.util.enums import match
from pants.util.strutil import help_text, softwrap


class ShellDependenciesField(AdhocToolDependenciesField):
    pass


class ShellSourceField(SingleSourceField):
    # Normally, we would add `expected_file_extensions = ('.sh',)`, but Bash scripts don't need a
    # file extension, so we don't use this.
    uses_source_roots = False


class ShellGeneratingSourcesBase(MultipleSourcesField):
    uses_source_roots = False


class ShellGeneratorSettingsRequest(TargetFilesGeneratorSettingsRequest):
    pass


@rule
def generator_settings(
    _: ShellGeneratorSettingsRequest,
    shell_setup: ShellSetup,
) -> TargetFilesGeneratorSettings:
    return TargetFilesGeneratorSettings(
        add_dependencies_on_all_siblings=not shell_setup.dependency_inference
    )


# -----------------------------------------------------------------------------------------------
# `shunit2_test` target
# -----------------------------------------------------------------------------------------------


class Shunit2Shell(Enum):
    sh = "sh"
    bash = "bash"
    dash = "dash"
    ksh = "ksh"
    pdksh = "pdksh"
    zsh = "zsh"

    @classmethod
    def parse_shebang(cls, shebang: bytes) -> Shunit2Shell | None:
        if not shebang:
            return None
        first_line = shebang.splitlines()[0]
        matches = re.match(rb"^#! *[/\w]*/(?P<program>\w+) *(?P<arg>\w*)", first_line)
        if not matches:
            return None
        program = matches.group("program")
        if program == b"env":
            program = matches.group("arg")
        try:
            return cls(program.decode())
        except ValueError:
            return None

    @property
    def binary_path_test(self) -> BinaryPathTest | None:
        arg = match(  # type: ignore[misc]
            self,
            {
                self.sh: None,
                self.bash: "--version",
                self.dash: None,
                self.ksh: "--version",
                self.pdksh: None,
                self.zsh: "--version",
            },
        )
        if not arg:
            return None
        return BinaryPathTest((arg,))


class Shunit2TestDependenciesField(ShellDependenciesField):
    supports_transitive_excludes = True


class Shunit2TestTimeoutField(TestTimeoutField):
    pass


class SkipShunit2TestsField(BoolField):
    alias = "skip_tests"
    default = False
    help = "If true, don't run this target's tests."


class Shunit2TestSourceField(ShellSourceField):
    pass


class Shunit2ShellField(StringField):
    alias = "shell"
    valid_choices = Shunit2Shell
    help = "Which shell to run the tests with. If unspecified, Pants will look for a shebang line."


class Shunit2TestTarget(Target):
    alias = "shunit2_test"
    core_fields = (
        *COMMON_TARGET_FIELDS,
        Shunit2TestSourceField,
        Shunit2TestDependenciesField,
        Shunit2TestTimeoutField,
        SkipShunit2TestsField,
        Shunit2ShellField,
        RuntimePackageDependenciesField,
    )
    help = help_text(
        f"""
        A single test file for Bourne-based shell scripts using the shunit2 test framework.

        To use, add tests to your file per https://github.com/kward/shunit2/. Specify the shell
        to run with by either setting the field `{Shunit2ShellField.alias}` or including a
        shebang. To test the same file with multiple shells, create multiple `shunit2_tests`
        targets, one for each shell.

        Pants will automatically download the `shunit2` bash script and add
        `source ./shunit2` to your test for you. If you already have `source ./shunit2`,
        Pants will overwrite it to use the correct relative path.
        """
    )


# -----------------------------------------------------------------------------------------------
# `shunit2_tests` target generator
# -----------------------------------------------------------------------------------------------


class Shunit2TestsGeneratorSourcesField(ShellGeneratingSourcesBase):
    default = ("*_test.sh", "test_*.sh", "tests.sh")
    help = generate_multiple_sources_field_help_message(
        "Example: `sources=['test.sh', 'test_*.sh', '!test_ignore.sh']`"
    )


class Shunit2TestsOverrideField(OverridesField):
    help = generate_file_based_overrides_field_help_message(
        Shunit2TestTarget.alias,
        """
        overrides={
            "foo_test.sh": {"timeout": 120},
            "bar_test.sh": {"timeout": 200},
            ("foo_test.sh", "bar_test.sh"): {"tags": ["slow_tests"]},
        }
        """,
    )


class Shunit2TestsGeneratorTarget(TargetFilesGenerator):
    alias = "shunit2_tests"
    core_fields = (
        *COMMON_TARGET_FIELDS,
        Shunit2TestsGeneratorSourcesField,
        Shunit2TestsOverrideField,
    )
    generated_target_cls = Shunit2TestTarget
    copied_fields = COMMON_TARGET_FIELDS
    moved_fields = (
        Shunit2TestDependenciesField,
        Shunit2TestTimeoutField,
        SkipShunit2TestsField,
        Shunit2ShellField,
        RuntimePackageDependenciesField,
    )
    help = "Generate a `shunit2_test` target for each file in the `sources` field."


# -----------------------------------------------------------------------------------------------
# `shell_source` and `shell_sources` targets
# -----------------------------------------------------------------------------------------------


class ShellSourceTarget(Target):
    alias = "shell_source"
    core_fields = (*COMMON_TARGET_FIELDS, ShellDependenciesField, ShellSourceField)
    help = "A single Bourne-based shell script, e.g. a Bash script."


class ShellSourcesGeneratingSourcesField(ShellGeneratingSourcesBase):
    default = ("*.sh",) + tuple(f"!{pat}" for pat in Shunit2TestsGeneratorSourcesField.default)
    help = generate_multiple_sources_field_help_message(
        "Example: `sources=['example.sh', 'new_*.sh', '!old_ignore.sh']`"
    )


class ShellSourcesOverridesField(OverridesField):
    help = generate_file_based_overrides_field_help_message(
        ShellSourceTarget.alias,
        """
        overrides={
            "foo.sh": {"skip_shellcheck": True]},
            "bar.sh": {"skip_shfmt": True]},
            ("foo.sh", "bar.sh"): {"tags": ["linter_disabled"]},
        }
        """,
    )


class ShellSourcesGeneratorTarget(TargetFilesGenerator):
    alias = "shell_sources"
    core_fields = (
        *COMMON_TARGET_FIELDS,
        ShellSourcesGeneratingSourcesField,
        ShellSourcesOverridesField,
    )
    generated_target_cls = ShellSourceTarget
    copied_fields = COMMON_TARGET_FIELDS
    moved_fields = (ShellDependenciesField,)
    help = "Generate a `shell_source` target for each file in the `sources` field."


# -----------------------------------------------------------------------------------------------
# `shell_command` target
# -----------------------------------------------------------------------------------------------


class ShellCommandCommandField(StringField):
    alias = "command"
    required = True
    help = "Shell command to execute.\n\nThe command is executed as 'bash -c <command>' by default."


<<<<<<< HEAD
=======
class RunInSandboxRunnableField(StringField):
    alias = "runnable"
    required = True
    help = help_text(
        """
        Address to a target that can be invoked by the `run` goal (and does not set
        `run_in_sandbox_behavior=NOT_SUPPORTED`). This will be executed along with any arguments
        specified by `argv`, in a sandbox with that target's transitive dependencies, along with
        the transitive dependencies specified by `execution_dependencies`.
        """
    )


>>>>>>> 4d612a50
class ShellCommandOutputsField(StringSequenceField):
    alias = "outputs"
    help = help_text(
        """
        Specify the shell command output files and directories, relative to the value of `workdir`.

        Use a trailing slash on directory names, i.e. `my_dir/`.

        Relative paths (including `..`) may be used, as long as the path does not ascend further
        than the build root.
        """
    )
    removal_hint = "To fix, use `output_files` and `output_directories` instead."
    removal_version = "2.17.0.dev0"


<<<<<<< HEAD
class ShellCommandOutputFilesField(AdhocToolOutputFilesField):
    pass

=======
class ShellCommandOutputFilesField(StringSequenceField):
    alias = "output_files"
    required = False
    default = ()
    help = help_text(
        """
        Specify the shell command's output files to capture, relative to the value of `workdir`.

        For directories, use `output_directories`. At least one of `output_files` and
        `output_directories` must be specified.

        Relative paths (including `..`) may be used, as long as the path does not ascend further
        than the build root.
        """
    )


class ShellCommandOutputDirectoriesField(StringSequenceField):
    alias = "output_directories"
    required = False
    default = ()
    help = help_text(
        """
        Specify full directories (including recursive descendants) of output to capture from the
        shell command, relative to the value of `workdir`.

        For individual files, use `output_files`. At least one of `output_files` and
        `output_directories` must be specified.

        Relative paths (including `..`) may be used, as long as the path does not ascend further
        than the build root.
        """
    )


class ShellCommandOutputDependenciesField(ShellDependenciesField):
    supports_transitive_excludes = True
    alias = "output_dependencies"
    deprecated_alias = "dependencies"
    deprecated_alias_removal_version = "2.17.0.dev0"

    help = lambda: softwrap(
        f"""
        Any dependencies that the output artifacts require in order to be effectively consumed.

        To enable legacy use cases, if `{ShellCommandExecutionDependenciesField.alias}` is `None`, these dependencies will
        be materialized in the command execution sandbox. This behavior is deprecated, and will be
        removed in version 2.17.0.dev0.
        """
    )
>>>>>>> 4d612a50

class ShellCommandOutputDirectoriesField(AdhocToolOutputDirectoriesField):
    pass


<<<<<<< HEAD
class ShellCommandOutputDependenciesField(AdhocToolOutputDependenciesField):
    pass
=======
    help = help_text(
        """
        The execution dependencies for this shell command.
>>>>>>> 4d612a50


class ShellCommandExecutionDependenciesField(AdhocToolExecutionDependenciesField):
    pass


class ShellCommandSourcesField(MultipleSourcesField):
    # We solely register this field for codegen to work.
    alias = "_sources"
    uses_source_roots = False
    expected_num_files = 0


class ShellCommandTimeoutField(AdhocToolTimeoutField):
    pass


class ShellCommandToolsField(StringSequenceField):
    alias = "tools"
    default = ()
    help = help_text(
        """
        Specify required executable tools that might be used.

        Only the tools explicitly provided will be available on the search PATH,
        and these tools must be found on the paths provided by
        [shell-setup].executable_search_paths (which defaults to the system PATH).
        """
    )


<<<<<<< HEAD
class ShellCommandExtraEnvVarsField(AdhocToolExtraEnvVarsField):
    pass
=======
class ShellCommandExtraEnvVarsField(StringSequenceField):
    alias = "extra_env_vars"
    help = help_text(
        """
        Additional environment variables to include in the shell process.
        Entries are strings in the form `ENV_VAR=value` to use explicitly; or just
        `ENV_VAR` to copy the value of a variable in Pants's own environment.
        """
    )
>>>>>>> 4d612a50


class ShellCommandLogOutputField(AdhocToolLogOutputField):
    pass


<<<<<<< HEAD
class ShellCommandWorkdirField(AdhocToolWorkdirField):
    pass
=======
class ShellCommandWorkdirField(StringField):
    alias = "workdir"
    default = "."
    help = help_text(
        "Sets the current working directory of the command. \n\n"
        "Values are relative to the build root, except in the following cases:\n\n"
        "* `.` specifies the location of the `BUILD` file.\n"
        "* Values beginning with `./` are relative to the location of the `BUILD` file.\n"
        "* `/` or the empty string specifies the build root.\n"
        "* Values beginning with `/` are also relative to the build root."
    )
>>>>>>> 4d612a50


class RunShellCommandWorkdirField(StringField):
    alias = "workdir"
    default = "."
    help = help_text(
        "Sets the current working directory of the command that is `run`. Values that begin with "
        "`.` are relative to the directory you are running Pants from. Values that begin with `/` "
        "are from your project root."
    )


<<<<<<< HEAD
class ShellCommandOutputRootDirField(AdhocToolOutputRootDirField):
    pass
=======
class ShellCommandOutputRootDirField(StringField):
    alias = "root_output_directory"
    default = "/"
    help = help_text(
        "Adjusts the location of files output by this command, when consumed as a dependency.\n\n"
        "Values are relative to the build root, except in the following cases:\n\n"
        "* `.` specifies the location of the `BUILD` file.\n"
        "* Values beginning with `./` are relative to the location of the `BUILD` file.\n"
        "* `/` or the empty string specifies the build root.\n"
        "* Values beginning with `/` are also relative to the build root."
    )
>>>>>>> 4d612a50


class ShellCommandTestDependenciesField(ShellCommandExecutionDependenciesField):
    pass


class SkipShellCommandTestsField(BoolField):
    alias = "skip_tests"
    default = False
    help = "If true, don't run this tests for target."


class ShellCommandTarget(Target):
    alias = "experimental_shell_command"
    core_fields = (
        *COMMON_TARGET_FIELDS,
        ShellCommandOutputDependenciesField,
        ShellCommandExecutionDependenciesField,
        ShellCommandCommandField,
        ShellCommandLogOutputField,
        ShellCommandOutputsField,
        ShellCommandOutputFilesField,
        ShellCommandOutputDirectoriesField,
        ShellCommandSourcesField,
        ShellCommandTimeoutField,
        ShellCommandToolsField,
        ShellCommandExtraEnvVarsField,
        ShellCommandWorkdirField,
        ShellCommandOutputRootDirField,
        EnvironmentField,
    )
    help = help_text(
        """
        Execute any external tool for its side effects.

        Example BUILD file:

            experimental_shell_command(
                command="./my-script.sh --flag",
                tools=["tar", "curl", "cat", "bash", "env"],
                execution_dependencies=[":scripts"],
                output_files=["logs/my-script.log"],
                output_directories=["results"],
            )

            shell_sources(name="scripts")

        Remember to add this target to the dependencies of each consumer, such as your
        `python_tests` or `docker_image`. When relevant, Pants will run your `command` and
        insert the `outputs` into that consumer's context.

        The command may be retried and/or cancelled, so ensure that it is idempotent.
        """
    )


<<<<<<< HEAD
=======
class ShellRunInSandboxTarget(Target):
    alias = "experimental_run_in_sandbox"
    core_fields = (
        *COMMON_TARGET_FIELDS,
        RunInSandboxRunnableField,
        RunInSandboxArgumentsField,
        ShellCommandExecutionDependenciesField,
        ShellCommandOutputDependenciesField,
        ShellCommandLogOutputField,
        ShellCommandOutputFilesField,
        ShellCommandOutputDirectoriesField,
        RunInSandboxSourcesField,
        ShellCommandTimeoutField,
        ShellCommandToolsField,
        ShellCommandExtraEnvVarsField,
        ShellCommandWorkdirField,
        ShellCommandOutputRootDirField,
        RunInSandboxStdoutFilenameField,
        RunInSandboxStderrFilenameField,
        EnvironmentField,
    )
    help = help_text(
        """
        Execute any runnable target for its side effects.

        Example BUILD file:

            experimental_run_in_sandbox(
                runnable=":python_source",
                argv=[""],
                tools=["tar", "curl", "cat", "bash", "env"],
                execution_dependencies=[":scripts"],
                outputs=["results/", "logs/my-script.log"],
            )

            shell_sources(name="scripts")
        """
    )


>>>>>>> 4d612a50
class ShellCommandRunTarget(Target):
    alias = "experimental_run_shell_command"
    core_fields = (
        *COMMON_TARGET_FIELDS,
        ShellCommandExecutionDependenciesField,
        ShellCommandCommandField,
        RunShellCommandWorkdirField,
    )
    help = help_text(
        """
        Run a script in the workspace, with all dependencies packaged/copied into a chroot.

        Example BUILD file:

            experimental_run_shell_command(
                command="./scripts/my-script.sh --data-files-dir={chroot}",
                execution_dependencies=["src/project/files:data"],
            )

        The `command` may use either `{chroot}` on the command line, or the `$CHROOT`
        environment variable to get the root directory for where any dependencies are located.

        In contrast to the `experimental_shell_command`, in addition to `workdir` you only have
        the `command` and `execution_dependencies` fields as the `tools` you are going to use are
        already on the PATH which is inherited from the Pants environment. Also, the `outputs` does
        not apply, as any output files produced will end up directly in your project tree.
        """
    )


class ShellCommandTestTarget(Target):
    alias = "experimental_test_shell_command"
    core_fields = (
        *COMMON_TARGET_FIELDS,
        ShellCommandTestDependenciesField,
        ShellCommandCommandField,
        ShellCommandLogOutputField,
        ShellCommandSourcesField,
        ShellCommandTimeoutField,
        ShellCommandToolsField,
        ShellCommandExtraEnvVarsField,
        EnvironmentField,
        SkipShellCommandTestsField,
        ShellCommandWorkdirField,
    )
    help = help_text(
        """
        Run a script as a test via the `test` goal, with all dependencies packaged/copied available in the chroot.

        Example BUILD file:

            experimental_test_shell_command(
                name="test",
                tools=["test"],
                command="test -r $CHROOT/some-data-file.txt",
                execution_dependencies=["src/project/files:data"],
            )

        The `command` may use either `{chroot}` on the command line, or the `$CHROOT`
        environment variable to get the root directory for where any dependencies are located.

        In contrast to the `experimental_run_shell_command`, this target is intended to run shell commands as tests
        and will only run them via the `test` goal.
        """
    )


def rules():
    return [
        *collect_rules(),
        UnionRule(TargetFilesGeneratorSettingsRequest, ShellGeneratorSettingsRequest),
    ]<|MERGE_RESOLUTION|>--- conflicted
+++ resolved
@@ -40,7 +40,7 @@
 )
 from pants.engine.unions import UnionRule
 from pants.util.enums import match
-from pants.util.strutil import help_text, softwrap
+from pants.util.strutil import help_text
 
 
 class ShellDependenciesField(AdhocToolDependenciesField):
@@ -268,22 +268,6 @@
     help = "Shell command to execute.\n\nThe command is executed as 'bash -c <command>' by default."
 
 
-<<<<<<< HEAD
-=======
-class RunInSandboxRunnableField(StringField):
-    alias = "runnable"
-    required = True
-    help = help_text(
-        """
-        Address to a target that can be invoked by the `run` goal (and does not set
-        `run_in_sandbox_behavior=NOT_SUPPORTED`). This will be executed along with any arguments
-        specified by `argv`, in a sandbox with that target's transitive dependencies, along with
-        the transitive dependencies specified by `execution_dependencies`.
-        """
-    )
-
-
->>>>>>> 4d612a50
 class ShellCommandOutputsField(StringSequenceField):
     alias = "outputs"
     help = help_text(
@@ -300,75 +284,16 @@
     removal_version = "2.17.0.dev0"
 
 
-<<<<<<< HEAD
 class ShellCommandOutputFilesField(AdhocToolOutputFilesField):
     pass
 
-=======
-class ShellCommandOutputFilesField(StringSequenceField):
-    alias = "output_files"
-    required = False
-    default = ()
-    help = help_text(
-        """
-        Specify the shell command's output files to capture, relative to the value of `workdir`.
-
-        For directories, use `output_directories`. At least one of `output_files` and
-        `output_directories` must be specified.
-
-        Relative paths (including `..`) may be used, as long as the path does not ascend further
-        than the build root.
-        """
-    )
-
-
-class ShellCommandOutputDirectoriesField(StringSequenceField):
-    alias = "output_directories"
-    required = False
-    default = ()
-    help = help_text(
-        """
-        Specify full directories (including recursive descendants) of output to capture from the
-        shell command, relative to the value of `workdir`.
-
-        For individual files, use `output_files`. At least one of `output_files` and
-        `output_directories` must be specified.
-
-        Relative paths (including `..`) may be used, as long as the path does not ascend further
-        than the build root.
-        """
-    )
-
-
-class ShellCommandOutputDependenciesField(ShellDependenciesField):
-    supports_transitive_excludes = True
-    alias = "output_dependencies"
-    deprecated_alias = "dependencies"
-    deprecated_alias_removal_version = "2.17.0.dev0"
-
-    help = lambda: softwrap(
-        f"""
-        Any dependencies that the output artifacts require in order to be effectively consumed.
-
-        To enable legacy use cases, if `{ShellCommandExecutionDependenciesField.alias}` is `None`, these dependencies will
-        be materialized in the command execution sandbox. This behavior is deprecated, and will be
-        removed in version 2.17.0.dev0.
-        """
-    )
->>>>>>> 4d612a50
 
 class ShellCommandOutputDirectoriesField(AdhocToolOutputDirectoriesField):
     pass
 
 
-<<<<<<< HEAD
 class ShellCommandOutputDependenciesField(AdhocToolOutputDependenciesField):
     pass
-=======
-    help = help_text(
-        """
-        The execution dependencies for this shell command.
->>>>>>> 4d612a50
 
 
 class ShellCommandExecutionDependenciesField(AdhocToolExecutionDependenciesField):
@@ -400,42 +325,16 @@
     )
 
 
-<<<<<<< HEAD
 class ShellCommandExtraEnvVarsField(AdhocToolExtraEnvVarsField):
     pass
-=======
-class ShellCommandExtraEnvVarsField(StringSequenceField):
-    alias = "extra_env_vars"
-    help = help_text(
-        """
-        Additional environment variables to include in the shell process.
-        Entries are strings in the form `ENV_VAR=value` to use explicitly; or just
-        `ENV_VAR` to copy the value of a variable in Pants's own environment.
-        """
-    )
->>>>>>> 4d612a50
 
 
 class ShellCommandLogOutputField(AdhocToolLogOutputField):
     pass
 
 
-<<<<<<< HEAD
 class ShellCommandWorkdirField(AdhocToolWorkdirField):
     pass
-=======
-class ShellCommandWorkdirField(StringField):
-    alias = "workdir"
-    default = "."
-    help = help_text(
-        "Sets the current working directory of the command. \n\n"
-        "Values are relative to the build root, except in the following cases:\n\n"
-        "* `.` specifies the location of the `BUILD` file.\n"
-        "* Values beginning with `./` are relative to the location of the `BUILD` file.\n"
-        "* `/` or the empty string specifies the build root.\n"
-        "* Values beginning with `/` are also relative to the build root."
-    )
->>>>>>> 4d612a50
 
 
 class RunShellCommandWorkdirField(StringField):
@@ -448,22 +347,8 @@
     )
 
 
-<<<<<<< HEAD
 class ShellCommandOutputRootDirField(AdhocToolOutputRootDirField):
     pass
-=======
-class ShellCommandOutputRootDirField(StringField):
-    alias = "root_output_directory"
-    default = "/"
-    help = help_text(
-        "Adjusts the location of files output by this command, when consumed as a dependency.\n\n"
-        "Values are relative to the build root, except in the following cases:\n\n"
-        "* `.` specifies the location of the `BUILD` file.\n"
-        "* Values beginning with `./` are relative to the location of the `BUILD` file.\n"
-        "* `/` or the empty string specifies the build root.\n"
-        "* Values beginning with `/` are also relative to the build root."
-    )
->>>>>>> 4d612a50
 
 
 class ShellCommandTestDependenciesField(ShellCommandExecutionDependenciesField):
@@ -520,49 +405,6 @@
     )
 
 
-<<<<<<< HEAD
-=======
-class ShellRunInSandboxTarget(Target):
-    alias = "experimental_run_in_sandbox"
-    core_fields = (
-        *COMMON_TARGET_FIELDS,
-        RunInSandboxRunnableField,
-        RunInSandboxArgumentsField,
-        ShellCommandExecutionDependenciesField,
-        ShellCommandOutputDependenciesField,
-        ShellCommandLogOutputField,
-        ShellCommandOutputFilesField,
-        ShellCommandOutputDirectoriesField,
-        RunInSandboxSourcesField,
-        ShellCommandTimeoutField,
-        ShellCommandToolsField,
-        ShellCommandExtraEnvVarsField,
-        ShellCommandWorkdirField,
-        ShellCommandOutputRootDirField,
-        RunInSandboxStdoutFilenameField,
-        RunInSandboxStderrFilenameField,
-        EnvironmentField,
-    )
-    help = help_text(
-        """
-        Execute any runnable target for its side effects.
-
-        Example BUILD file:
-
-            experimental_run_in_sandbox(
-                runnable=":python_source",
-                argv=[""],
-                tools=["tar", "curl", "cat", "bash", "env"],
-                execution_dependencies=[":scripts"],
-                outputs=["results/", "logs/my-script.log"],
-            )
-
-            shell_sources(name="scripts")
-        """
-    )
-
-
->>>>>>> 4d612a50
 class ShellCommandRunTarget(Target):
     alias = "experimental_run_shell_command"
     core_fields = (
