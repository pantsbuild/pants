# Copyright 2021 Pants project contributors (see CONTRIBUTORS.md).
# Licensed under the Apache License, Version 2.0 (see LICENSE).

from __future__ import annotations

import re
from enum import Enum

from pants.backend.adhoc.target_types import (
    AdhocToolCacheScopeField,
    AdhocToolDependenciesField,
    AdhocToolExecutionDependenciesField,
    AdhocToolExtraEnvVarsField,
    AdhocToolLogOutputField,
    AdhocToolNamedCachesField,
    AdhocToolOutputDependenciesField,
    AdhocToolOutputDirectoriesField,
    AdhocToolOutputFilesField,
    AdhocToolOutputRootDirField,
    AdhocToolOutputsMatchMode,
    AdhocToolPathEnvModifyModeField,
    AdhocToolRunnableDependenciesField,
    AdhocToolTimeoutField,
    AdhocToolWorkdirField,
    AdhocToolWorkspaceInvalidationSourcesField,
)
from pants.backend.shell.subsystems.shell_setup import ShellSetup
from pants.core.goals.test import RuntimePackageDependenciesField, TestTimeoutField
from pants.core.util_rules.environments import EnvironmentField
from pants.core.util_rules.system_binaries import BinaryPathTest
from pants.engine.rules import collect_rules, rule
from pants.engine.target import (
    COMMON_TARGET_FIELDS,
    BoolField,
    MultipleSourcesField,
    OverridesField,
    SingleSourceField,
    StringField,
    StringSequenceField,
    Target,
    TargetFilesGenerator,
    TargetFilesGeneratorSettings,
    TargetFilesGeneratorSettingsRequest,
    generate_file_based_overrides_field_help_message,
    generate_multiple_sources_field_help_message,
)
from pants.engine.unions import UnionRule
from pants.util.enums import match
from pants.util.strutil import help_text


class ShellDependenciesField(AdhocToolDependenciesField):
    pass


class ShellSourceField(SingleSourceField):
    # Normally, we would add `expected_file_extensions = ('.sh',)`, but Bash scripts don't need a
    # file extension, so we don't use this.
    uses_source_roots = False


class ShellGeneratingSourcesBase(MultipleSourcesField):
    uses_source_roots = False


class ShellGeneratorSettingsRequest(TargetFilesGeneratorSettingsRequest):
    pass


@rule
def generator_settings(
    _: ShellGeneratorSettingsRequest,
    shell_setup: ShellSetup,
) -> TargetFilesGeneratorSettings:
    return TargetFilesGeneratorSettings(
        add_dependencies_on_all_siblings=not shell_setup.dependency_inference
    )


# -----------------------------------------------------------------------------------------------
# `shunit2_test` target
# -----------------------------------------------------------------------------------------------


class Shunit2Shell(Enum):
    sh = "sh"
    bash = "bash"
    dash = "dash"
    ksh = "ksh"
    pdksh = "pdksh"
    zsh = "zsh"

    @classmethod
    def parse_shebang(cls, shebang: bytes) -> Shunit2Shell | None:
        if not shebang:
            return None
        first_line = shebang.splitlines()[0]
        matches = re.match(rb"^#! *[/\w]*/(?P<program>\w+) *(?P<arg>\w*)", first_line)
        if not matches:
            return None
        program = matches.group("program")
        if program == b"env":
            program = matches.group("arg")
        try:
            return cls(program.decode())
        except ValueError:
            return None

    @property
    def binary_path_test(self) -> BinaryPathTest | None:
        arg = match(  # type: ignore[misc]
            self,
            {
                self.sh: None,
                self.bash: "--version",
                self.dash: None,
                self.ksh: "--version",
                self.pdksh: None,
                self.zsh: "--version",
            },
        )
        if not arg:
            return None
        return BinaryPathTest((arg,))


class Shunit2TestDependenciesField(ShellDependenciesField):
    supports_transitive_excludes = True


class Shunit2TestTimeoutField(TestTimeoutField):
    pass


class SkipShunit2TestsField(BoolField):
    alias = "skip_tests"
    default = False
    help = "If true, don't run this target's tests."


class Shunit2TestSourceField(ShellSourceField):
    pass


class Shunit2ShellField(StringField):
    alias = "shell"
    valid_choices = Shunit2Shell
    help = "Which shell to run the tests with. If unspecified, Pants will look for a shebang line."


class Shunit2TestTarget(Target):
    alias = "shunit2_test"
    core_fields = (
        *COMMON_TARGET_FIELDS,
        Shunit2TestSourceField,
        Shunit2TestDependenciesField,
        Shunit2TestTimeoutField,
        SkipShunit2TestsField,
        Shunit2ShellField,
        RuntimePackageDependenciesField,
    )
    help = help_text(
        f"""
        A single test file for Bourne-based shell scripts using the shunit2 test framework.

        To use, add tests to your file per https://github.com/kward/shunit2/. Specify the shell
        to run with by either setting the field `{Shunit2ShellField.alias}` or including a
        shebang. To test the same file with multiple shells, create multiple `shunit2_tests`
        targets, one for each shell.

        Pants will automatically download the `shunit2` bash script and add
        `source ./shunit2` to your test for you. If you already have `source ./shunit2`,
        Pants will overwrite it to use the correct relative path.
        """
    )


# -----------------------------------------------------------------------------------------------
# `shunit2_tests` target generator
# -----------------------------------------------------------------------------------------------


class Shunit2TestsGeneratorSourcesField(ShellGeneratingSourcesBase):
    default = ("*_test.sh", "test_*.sh", "tests.sh")
    help = generate_multiple_sources_field_help_message(
        "Example: `sources=['test.sh', 'test_*.sh', '!test_ignore.sh']`"
    )


class Shunit2TestsOverrideField(OverridesField):
    help = generate_file_based_overrides_field_help_message(
        Shunit2TestTarget.alias,
        """
        overrides={
            "foo_test.sh": {"timeout": 120},
            "bar_test.sh": {"timeout": 200},
            ("foo_test.sh", "bar_test.sh"): {"tags": ["slow_tests"]},
        }
        """,
    )


class Shunit2TestsGeneratorTarget(TargetFilesGenerator):
    alias = "shunit2_tests"
    core_fields = (
        *COMMON_TARGET_FIELDS,
        Shunit2TestsGeneratorSourcesField,
        Shunit2TestsOverrideField,
    )
    generated_target_cls = Shunit2TestTarget
    copied_fields = COMMON_TARGET_FIELDS
    moved_fields = (
        Shunit2TestDependenciesField,
        Shunit2TestTimeoutField,
        SkipShunit2TestsField,
        Shunit2ShellField,
        RuntimePackageDependenciesField,
    )
    help = "Generate a `shunit2_test` target for each file in the `sources` field."


# -----------------------------------------------------------------------------------------------
# `shell_source` and `shell_sources` targets
# -----------------------------------------------------------------------------------------------


class ShellSourceTarget(Target):
    alias = "shell_source"
    core_fields = (*COMMON_TARGET_FIELDS, ShellDependenciesField, ShellSourceField)
    help = "A single Bourne-based shell script, e.g. a Bash script."


class ShellSourcesGeneratingSourcesField(ShellGeneratingSourcesBase):
    default = ("*.sh",) + tuple(f"!{pat}" for pat in Shunit2TestsGeneratorSourcesField.default)
    help = generate_multiple_sources_field_help_message(
        "Example: `sources=['example.sh', 'new_*.sh', '!old_ignore.sh']`"
    )


class ShellSourcesOverridesField(OverridesField):
    help = generate_file_based_overrides_field_help_message(
        ShellSourceTarget.alias,
        """
        overrides={
            "foo.sh": {"skip_shellcheck": True]},
            "bar.sh": {"skip_shfmt": True]},
            ("foo.sh", "bar.sh"): {"tags": ["linter_disabled"]},
        }
        """,
    )


class ShellSourcesGeneratorTarget(TargetFilesGenerator):
    alias = "shell_sources"
    core_fields = (
        *COMMON_TARGET_FIELDS,
        ShellSourcesGeneratingSourcesField,
        ShellSourcesOverridesField,
    )
    generated_target_cls = ShellSourceTarget
    copied_fields = COMMON_TARGET_FIELDS
    moved_fields = (ShellDependenciesField,)
    help = "Generate a `shell_source` target for each file in the `sources` field."


# -----------------------------------------------------------------------------------------------
# `shell_command` target
# -----------------------------------------------------------------------------------------------


class ShellCommandCommandField(StringField):
    alias = "command"
    required = True
    help = help_text(
        """
        Shell command to execute.

        The command is executed as `'bash -c <command>'` by default. If you want to invoke a binary
        use `exec -a $0 <binary> <args>` as the command so that the binary gets the correct `argv[0]`
        set.
        """
    )


class ShellCommandOutputFilesField(AdhocToolOutputFilesField):
    pass


class ShellCommandOutputDirectoriesField(AdhocToolOutputDirectoriesField):
    pass


class ShellCommandOutputDependenciesField(AdhocToolOutputDependenciesField):
    pass


class ShellCommandExecutionDependenciesField(AdhocToolExecutionDependenciesField):
    pass


class RunShellCommandExecutionDependenciesField(ShellCommandExecutionDependenciesField):
    help = help_text(
        lambda: f"""
        The execution dependencies for this command.

        Dependencies specified here are those required to make the command complete successfully
        (e.g. file inputs, packages compiled from other targets, etc), but NOT required to make
        the outputs of the command useful.

        See also `{RunShellCommandRunnableDependenciesField.alias}`.
        """
    )


class ShellCommandRunnableDependenciesField(AdhocToolRunnableDependenciesField):
    pass


class RunShellCommandRunnableDependenciesField(ShellCommandRunnableDependenciesField):
    help = help_text(
        lambda: f"""
        The runnable dependencies for this command.

        Dependencies specified here are those required to exist on the `PATH` to make the command
        complete successfully (interpreters specified in a `#!` command, etc). Note that these
        dependencies will be made available on the `PATH` with the name of the target.

        See also `{RunShellCommandExecutionDependenciesField.alias}`.
        """
    )


class ShellCommandSourcesField(MultipleSourcesField):
    # We solely register this field for codegen to work.
    alias = "_sources"
    uses_source_roots = False
    expected_num_files = 0


class ShellCommandTimeoutField(AdhocToolTimeoutField):
    pass


class ShellCommandToolsField(StringSequenceField):
    alias = "tools"
    default = ()
    help = help_text(
        """
        Specify required executable tools that might be used.

        Only the tools explicitly provided will be available on the search PATH,
        and these tools must be found on the paths provided by
        `[shell-setup].executable_search_paths` (which defaults to the system PATH).
        """
    )


class ShellCommandExtraEnvVarsField(AdhocToolExtraEnvVarsField):
    pass


class ShellCommandLogOutputField(AdhocToolLogOutputField):
    pass


class ShellCommandWorkdirField(AdhocToolWorkdirField):
    pass


class RunShellCommandWorkdirField(AdhocToolWorkdirField):
    pass


class ShellCommandOutputRootDirField(AdhocToolOutputRootDirField):
    pass


class ShellCommandTestDependenciesField(ShellCommandExecutionDependenciesField):
    pass


class ShellCommandNamedCachesField(AdhocToolNamedCachesField):
    pass


class ShellCommandWorkspaceInvalidationSourcesField(AdhocToolWorkspaceInvalidationSourcesField):
    pass


class ShellCommandPathEnvModifyModeField(AdhocToolPathEnvModifyModeField):
    pass


<<<<<<< HEAD
class ShellCommandCacheScopeField(AdhocToolCacheScopeField):
=======
class ShellCommandOutputsMatchMode(AdhocToolOutputsMatchMode):
>>>>>>> 6812d9ea
    pass


class SkipShellCommandTestsField(BoolField):
    alias = "skip_tests"
    default = False
    help = "If true, don't run this tests for target."


class ShellCommandTarget(Target):
    alias = "shell_command"
    core_fields = (
        *COMMON_TARGET_FIELDS,
        ShellCommandOutputDependenciesField,
        ShellCommandExecutionDependenciesField,
        ShellCommandRunnableDependenciesField,
        ShellCommandCommandField,
        ShellCommandLogOutputField,
        ShellCommandOutputFilesField,
        ShellCommandOutputDirectoriesField,
        ShellCommandSourcesField,
        ShellCommandTimeoutField,
        ShellCommandToolsField,
        ShellCommandExtraEnvVarsField,
        ShellCommandWorkdirField,
        ShellCommandNamedCachesField,
        ShellCommandOutputRootDirField,
        ShellCommandWorkspaceInvalidationSourcesField,
        ShellCommandPathEnvModifyModeField,
<<<<<<< HEAD
        ShellCommandCacheScopeField,
=======
        ShellCommandOutputsMatchMode,
>>>>>>> 6812d9ea
        EnvironmentField,
    )
    help = help_text(
        """
        Execute any external tool for its side effects.

        Example BUILD file:

            shell_command(
                command="./my-script.sh --flag",
                tools=["tar", "curl", "cat", "bash", "env"],
                execution_dependencies=[":scripts"],
                output_files=["logs/my-script.log"],
                output_directories=["results"],
            )

            shell_sources(name="scripts")

        Remember to add this target to the dependencies of each consumer, such as your
        `python_tests` or `docker_image`. When relevant, Pants will run your `command` and
        insert the `outputs` into that consumer's context.

        The command may be retried and/or cancelled, so ensure that it is idempotent.
        """
    )


class ShellCommandRunTarget(Target):
    alias = "run_shell_command"
    core_fields = (
        *COMMON_TARGET_FIELDS,
        RunShellCommandExecutionDependenciesField,
        RunShellCommandRunnableDependenciesField,
        ShellCommandCommandField,
        RunShellCommandWorkdirField,
    )
    help = help_text(
        """
        Run a script in the workspace, with all dependencies packaged/copied into a chroot.

        Example BUILD file:

            run_shell_command(
                command="./scripts/my-script.sh --data-files-dir={chroot}",
                execution_dependencies=["src/project/files:data"],
            )

        The `command` may use either `{chroot}` on the command line, or the `$CHROOT`
        environment variable to get the root directory for where any dependencies are located.

        In contrast to the `shell_command`, in addition to `workdir` you only have
        the `command` and `execution_dependencies` fields as the `tools` you are going to use are
        already on the PATH which is inherited from the Pants environment. Also, the `outputs` does
        not apply, as any output files produced will end up directly in your project tree.
        """
    )


class ShellCommandTestTarget(Target):
    alias = "experimental_test_shell_command"
    core_fields = (
        *COMMON_TARGET_FIELDS,
        ShellCommandTestDependenciesField,
        ShellCommandCommandField,
        ShellCommandLogOutputField,
        ShellCommandSourcesField,
        ShellCommandTimeoutField,
        ShellCommandToolsField,
        ShellCommandExtraEnvVarsField,
        ShellCommandPathEnvModifyModeField,
        EnvironmentField,
        SkipShellCommandTestsField,
        ShellCommandWorkdirField,
    )
    help = help_text(
        """
        Run a script as a test via the `test` goal, with all dependencies packaged/copied available in the chroot.

        Example BUILD file:

            experimental_test_shell_command(
                name="test",
                tools=["test"],
                command="test -r $CHROOT/some-data-file.txt",
                execution_dependencies=["src/project/files:data"],
            )

        The `command` may use either `{chroot}` on the command line, or the `$CHROOT`
        environment variable to get the root directory for where any dependencies are located.

        In contrast to the `run_shell_command`, this target is intended to run shell commands as tests
        and will only run them via the `test` goal.
        """
    )


def rules():
    return [
        *collect_rules(),
        UnionRule(TargetFilesGeneratorSettingsRequest, ShellGeneratorSettingsRequest),
    ]<|MERGE_RESOLUTION|>--- conflicted
+++ resolved
@@ -391,11 +391,11 @@
     pass
 
 
-<<<<<<< HEAD
 class ShellCommandCacheScopeField(AdhocToolCacheScopeField):
-=======
+    pass
+
+
 class ShellCommandOutputsMatchMode(AdhocToolOutputsMatchMode):
->>>>>>> 6812d9ea
     pass
 
 
@@ -425,11 +425,8 @@
         ShellCommandOutputRootDirField,
         ShellCommandWorkspaceInvalidationSourcesField,
         ShellCommandPathEnvModifyModeField,
-<<<<<<< HEAD
         ShellCommandCacheScopeField,
-=======
         ShellCommandOutputsMatchMode,
->>>>>>> 6812d9ea
         EnvironmentField,
     )
     help = help_text(
