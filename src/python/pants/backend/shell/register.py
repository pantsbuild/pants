# Copyright 2021 Pants project contributors (see CONTRIBUTORS.md).
# Licensed under the Apache License, Version 2.0 (see LICENSE).

<<<<<<< HEAD
from pants.backend.shell import dependency_inference, shunit2_test_runner, tailor
from pants.backend.shell.target_types import (
    ShellSourcesGeneratorTarget,
    Shunit2TestsGeneratorTarget,
)
=======
from pants.backend.shell import dependency_inference, shell_command, shunit2_test_runner, tailor
from pants.backend.shell.target_types import ShellCommand, ShellLibrary, Shunit2Tests
>>>>>>> 6452af1f
from pants.backend.shell.target_types import rules as target_types_rules


def target_types():
<<<<<<< HEAD
    return [ShellSourcesGeneratorTarget, Shunit2TestsGeneratorTarget]
=======
    return [ShellCommand, ShellLibrary, Shunit2Tests]
>>>>>>> 6452af1f


def rules():
    return [
        *dependency_inference.rules(),
        *shell_command.rules(),
        *shunit2_test_runner.rules(),
        *tailor.rules(),
        *target_types_rules(),
    ]<|MERGE_RESOLUTION|>--- conflicted
+++ resolved
@@ -1,25 +1,17 @@
 # Copyright 2021 Pants project contributors (see CONTRIBUTORS.md).
 # Licensed under the Apache License, Version 2.0 (see LICENSE).
 
-<<<<<<< HEAD
-from pants.backend.shell import dependency_inference, shunit2_test_runner, tailor
+from pants.backend.shell import dependency_inference, shell_command, shunit2_test_runner, tailor
 from pants.backend.shell.target_types import (
+    ShellCommand,
     ShellSourcesGeneratorTarget,
     Shunit2TestsGeneratorTarget,
 )
-=======
-from pants.backend.shell import dependency_inference, shell_command, shunit2_test_runner, tailor
-from pants.backend.shell.target_types import ShellCommand, ShellLibrary, Shunit2Tests
->>>>>>> 6452af1f
 from pants.backend.shell.target_types import rules as target_types_rules
 
 
 def target_types():
-<<<<<<< HEAD
-    return [ShellSourcesGeneratorTarget, Shunit2TestsGeneratorTarget]
-=======
-    return [ShellCommand, ShellLibrary, Shunit2Tests]
->>>>>>> 6452af1f
+    return [ShellCommand, ShellSourcesGeneratorTarget, Shunit2TestsGeneratorTarget]
 
 
 def rules():
