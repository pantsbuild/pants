--- conflicted
+++ resolved
@@ -14,17 +14,14 @@
 
 
 def target_types():
-<<<<<<< HEAD
-    return [ShellCommand, ShellCommandRun, ShellSourcesGeneratorTarget, Shunit2TestsGeneratorTarget]
-=======
     return [
         ShellCommand,
+        ShellCommandRun,
         ShellSourcesGeneratorTarget,
         Shunit2TestsGeneratorTarget,
         ShellSourceTarget,
         Shunit2TestTarget,
     ]
->>>>>>> e2afe178
 
 
 def rules():
