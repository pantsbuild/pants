--- conflicted
+++ resolved
@@ -25,35 +25,6 @@
 async def create_scala_repl_request(
     request: ScalaRepl, bash: BashBinary, jdk: InternalJdk, scala_subsystem: ScalaSubsystem
 ) -> ReplRequest:
-<<<<<<< HEAD
-    user_classpath, tool_classpath = await MultiGet(
-        Get(Classpath, Addresses, request.addresses),
-        Get(
-            ToolClasspath,
-            ToolClasspathRequest(
-                prefix="__toolcp",
-                artifact_requirements=ArtifactRequirements.from_coordinates(
-                    [
-                        Coordinate(
-                            group="org.scala-lang",
-                            artifact="scala-compiler",
-                            version=scala_subsystem.version,
-                        ),
-                        Coordinate(
-                            group="org.scala-lang",
-                            artifact="scala-library",
-                            version=scala_subsystem.version,
-                        ),
-                        Coordinate(
-                            group="org.scala-lang",
-                            artifact="scala-reflect",
-                            version=scala_subsystem.version,
-                        ),
-                    ]
-                ),
-=======
-    jdk = jdk_setup.jdk
-
     user_classpath = await Get(Classpath, Addresses, request.addresses)
     scala_version = scala_subsystem.version_for_resolve(user_classpath.resolve.name)
     tool_classpath = await Get(
@@ -78,7 +49,6 @@
                         version=scala_version,
                     ),
                 ]
->>>>>>> 11fd5ee4
             ),
         ),
     )
