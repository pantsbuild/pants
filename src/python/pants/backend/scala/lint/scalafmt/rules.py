--- conflicted
+++ resolved
@@ -32,20 +32,12 @@
 from pants.jvm.goals import lockfile
 from pants.jvm.goals.lockfile import JvmLockfileRequest
 from pants.jvm.jdk_rules import JdkSetup
-<<<<<<< HEAD
 from pants.jvm.resolve.coursier_fetch import (
     CoursierResolvedLockfile,
     MaterializedClasspath,
     MaterializedClasspathRequest,
 )
-from pants.jvm.resolve.jvm_tool import (
-    JvmToolLockfileRequest,
-    JvmToolLockfileSentinel,
-    ValidatedJvmToolLockfileRequest,
-)
-=======
-from pants.jvm.resolve.coursier_fetch import MaterializedClasspath, MaterializedClasspathRequest
->>>>>>> 37993141
+from pants.jvm.resolve.jvm_tool import ValidatedJvmToolLockfileRequest
 from pants.util.frozendict import FrozenDict
 from pants.util.logging import LogLevel
 from pants.util.strutil import pluralize
