--- conflicted
+++ resolved
@@ -150,15 +150,10 @@
 @rule
 async def setup_scalafmt_partition(
     request: SetupScalafmtPartition,
-<<<<<<< HEAD
-    jdk_setup: JdkSetup,  # Should fmt tool jdk depend on the source files' jdk version? unclear?
+    jdk_setup: JdkSetup,  # TODO: Should fmt tool jdk depend on the source files' jdk version? unclear?
 ) -> Partition:
     jdk = jdk_setup.jdk
 
-=======
-    jdk_setup: JdkSetup,  # TODO(#13995) Calculate this explicitly based on input targets.
-) -> Partition:
->>>>>>> 6c4d3d5b
     sources_digest = await Get(
         Digest,
         DigestSubset(
@@ -184,11 +179,7 @@
     args.extend(request.files)
 
     process = JvmProcess(
-<<<<<<< HEAD
         jdk=jdk,
-=======
-        jdk=jdk_setup.jdk,
->>>>>>> 6c4d3d5b
         argv=args,
         classpath_entries=request.classpath_entries,
         input_digest=sources_digest,
