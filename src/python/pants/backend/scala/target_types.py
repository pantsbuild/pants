--- conflicted
+++ resolved
@@ -203,11 +203,7 @@
         *COMMON_TARGET_FIELDS,
         Dependencies,
         JvmCompatibleResolvesField,
-<<<<<<< HEAD
-        JvmProvidesTypesField,
-        JvmJdkField,
-=======
->>>>>>> 6bbd9d8c
+        JvmJdkField,
     )
     moved_fields = (JvmProvidesTypesField,)
     settings_request_cls = ScalaSettingsRequest
