# Copyright 2020 Pants project contributors (see CONTRIBUTORS.md).
# Licensed under the Apache License, Version 2.0 (see LICENSE).

from __future__ import annotations

from dataclasses import dataclass

from pants.engine.rules import collect_rules, rule
from pants.engine.target import (
    COMMON_TARGET_FIELDS,
    Dependencies,
    FieldSet,
    MultipleSourcesField,
    SingleSourceField,
    StringField,
    Target,
    TargetFilesGenerator,
    TargetFilesGeneratorSettings,
    TargetFilesGeneratorSettingsRequest,
)
from pants.engine.unions import UnionRule
<<<<<<< HEAD
from pants.jvm.target_types import (
    JunitTestSourceField,
    JvmCompatibleResolvesField,
    JvmJdkField,
    JvmProvidesTypesField,
    JvmResolveField,
)
=======
from pants.jvm.target_types import JunitTestSourceField, JvmProvidesTypesField, JvmResolveField
>>>>>>> 2d3bb35e


class ScalaSettingsRequest(TargetFilesGeneratorSettingsRequest):
    pass


@rule
def scala_settings_request(_: ScalaSettingsRequest) -> TargetFilesGeneratorSettings:
    # TODO: See https://github.com/pantsbuild/pants/issues/14382.
    return TargetFilesGeneratorSettings(add_dependencies_on_all_siblings=True)


class ScalaSourceField(SingleSourceField):
    expected_file_extensions = (".scala",)


class ScalaGeneratorSourcesField(MultipleSourcesField):
    expected_file_extensions = (".scala",)


@dataclass(frozen=True)
class ScalaFieldSet(FieldSet):
    required_fields = (ScalaSourceField,)

    sources: ScalaSourceField


@dataclass(frozen=True)
class ScalaGeneratorFieldSet(FieldSet):
    required_fields = (ScalaGeneratorSourcesField,)

    sources: ScalaGeneratorSourcesField


# -----------------------------------------------------------------------------------------------
# `scalatest_tests`
# -----------------------------------------------------------------------------------------------


class ScalatestTestSourceField(ScalaSourceField):
    pass


class ScalatestTestTarget(Target):
    alias = "scalatest_test"
    core_fields = (
        *COMMON_TARGET_FIELDS,
        Dependencies,
        ScalatestTestSourceField,
        JvmResolveField,
        JvmProvidesTypesField,
        JvmJdkField,
    )
    help = "A single Scala test, run with Scalatest."


class ScalatestTestsGeneratorSourcesField(ScalaGeneratorSourcesField):
    default = ("*Spec.scala", "*Suite.scala")


class ScalatestTestsGeneratorTarget(TargetFilesGenerator):
    alias = "scalatest_tests"
    core_fields = (
        *COMMON_TARGET_FIELDS,
        ScalatestTestsGeneratorSourcesField,
        Dependencies,
    )
    generated_target_cls = ScalatestTestTarget
    copied_fields = (
        *COMMON_TARGET_FIELDS,
        Dependencies,
    )
    moved_fields = (
        JvmResolveField,
        JvmProvidesTypesField,
        JvmJdkField,
    )
    settings_request_cls = ScalaSettingsRequest
    help = (
        "Generate a `scalatest_test` target for each file in the `sources` field (defaults to "
        f"all files in the directory matching {ScalatestTestsGeneratorSourcesField.default})."
    )


# -----------------------------------------------------------------------------------------------
# `scala_junit_tests`
# -----------------------------------------------------------------------------------------------


class ScalaJunitTestSourceField(ScalaSourceField, JunitTestSourceField):
    pass


class ScalaJunitTestTarget(Target):
    alias = "scala_junit_test"
    core_fields = (
        *COMMON_TARGET_FIELDS,
        Dependencies,
        ScalaJunitTestSourceField,
        JvmResolveField,
        JvmProvidesTypesField,
        JvmJdkField,
    )
    help = "A single Scala test, run with JUnit."


class ScalaJunitTestsGeneratorSourcesField(ScalaGeneratorSourcesField):
    default = ("*Test.scala",)


class ScalaJunitTestsGeneratorTarget(TargetFilesGenerator):
    alias = "scala_junit_tests"
    core_fields = (
        *COMMON_TARGET_FIELDS,
        ScalaJunitTestsGeneratorSourcesField,
        Dependencies,
    )
    generated_target_cls = ScalaJunitTestTarget
    copied_fields = (
        *COMMON_TARGET_FIELDS,
        Dependencies,
    )
    moved_fields = (
        JvmResolveField,
        JvmProvidesTypesField,
        JvmJdkField,
    )
    settings_request_cls = ScalaSettingsRequest
    help = "Generate a `scala_junit_test` target for each file in the `sources` field."


# -----------------------------------------------------------------------------------------------
# `scala_source` target
# -----------------------------------------------------------------------------------------------


class ScalaSourceTarget(Target):
    alias = "scala_source"
    core_fields = (
        *COMMON_TARGET_FIELDS,
        Dependencies,
        ScalaSourceField,
        JvmResolveField,
        JvmProvidesTypesField,
        JvmJdkField,
    )
    help = "A single Scala source file containing application or library code."


# -----------------------------------------------------------------------------------------------
# `scala_sources` target generator
# -----------------------------------------------------------------------------------------------


class ScalaSourcesGeneratorSourcesField(ScalaGeneratorSourcesField):
    default = tuple(
        (
            "*.scala",
            *(f"!{pat}" for pat in (ScalaJunitTestsGeneratorSourcesField.default)),
            *(f"!{pat}" for pat in (ScalatestTestsGeneratorSourcesField.default)),
        )
    )


class ScalaSourcesGeneratorTarget(TargetFilesGenerator):
    alias = "scala_sources"
    core_fields = (
        *COMMON_TARGET_FIELDS,
        Dependencies,
        ScalaSourcesGeneratorSourcesField,
    )
    generated_target_cls = ScalaSourceTarget
    copied_fields = (
        *COMMON_TARGET_FIELDS,
        Dependencies,
<<<<<<< HEAD
        JvmCompatibleResolvesField,
        JvmJdkField,
=======
>>>>>>> 2d3bb35e
    )
    moved_fields = (
        JvmResolveField,
        JvmProvidesTypesField,
    )
    settings_request_cls = ScalaSettingsRequest
    help = "Generate a `scala_source` target for each file in the `sources` field."


# -----------------------------------------------------------------------------------------------
# `scalac_plugin` target
# -----------------------------------------------------------------------------------------------


class ScalacPluginArtifactField(StringField):
    alias = "artifact"
    required = True
    help = "The address of a `jvm_artifact` that defines a plugin for `scalac`."


class ScalacPluginNameField(StringField):
    alias = "plugin_name"
    help = (
        "The name that `scalac` should use to load the plugin.\n\n"
        "If not set, the plugin name defaults to the target name."
    )


class ScalacPluginTarget(Target):
    alias = "scalac_plugin"
    core_fields = (
        *COMMON_TARGET_FIELDS,
        ScalacPluginArtifactField,
        ScalacPluginNameField,
    )
    help = (
        "A plugin for `scalac`.\n\n"
        "Currently only thirdparty plugins are supported. To enable a plugin, define this "
        "target type, and set the `artifact=` field to the address of a `jvm_artifact` that "
        "provides the plugin.\n\n"
        "If the `scalac`-loaded name of the plugin does not match the target's name, "
        "additionally set the `plugin_name=` field."
    )


def rules():
    return (
        *collect_rules(),
        UnionRule(TargetFilesGeneratorSettingsRequest, ScalaSettingsRequest),
    )<|MERGE_RESOLUTION|>--- conflicted
+++ resolved
@@ -19,17 +19,12 @@
     TargetFilesGeneratorSettingsRequest,
 )
 from pants.engine.unions import UnionRule
-<<<<<<< HEAD
 from pants.jvm.target_types import (
     JunitTestSourceField,
-    JvmCompatibleResolvesField,
     JvmJdkField,
     JvmProvidesTypesField,
     JvmResolveField,
 )
-=======
-from pants.jvm.target_types import JunitTestSourceField, JvmProvidesTypesField, JvmResolveField
->>>>>>> 2d3bb35e
 
 
 class ScalaSettingsRequest(TargetFilesGeneratorSettingsRequest):
@@ -205,14 +200,10 @@
     copied_fields = (
         *COMMON_TARGET_FIELDS,
         Dependencies,
-<<<<<<< HEAD
-        JvmCompatibleResolvesField,
-        JvmJdkField,
-=======
->>>>>>> 2d3bb35e
     )
     moved_fields = (
         JvmResolveField,
+        JvmJdkField,
         JvmProvidesTypesField,
     )
     settings_request_cls = ScalaSettingsRequest
