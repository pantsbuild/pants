--- conflicted
+++ resolved
@@ -65,13 +65,8 @@
     core_fields = (
         *COMMON_TARGET_FIELDS,
         Dependencies,
-<<<<<<< HEAD
-        ScalaTestSourceField,
-        JvmResolveField,
-=======
         ScalatestTestSourceField,
-        JvmCompatibleResolvesField,
->>>>>>> 67e23545
+        JvmResolveField,
         JvmProvidesTypesField,
     )
     help = "A single Scala test, run with Scalatest."
@@ -87,7 +82,7 @@
         *COMMON_TARGET_FIELDS,
         ScalatestTestsGeneratorSourcesField,
         Dependencies,
-        JvmCompatibleResolvesField,
+        JvmResolveField,
         JvmProvidesTypesField,
     )
     help = (
@@ -132,7 +127,7 @@
         *COMMON_TARGET_FIELDS,
         Dependencies,
         ScalaJunitTestSourceField,
-        JvmCompatibleResolvesField,
+        JvmResolveField,
         JvmProvidesTypesField,
     )
     help = "A single Scala test, run with JUnit."
@@ -148,14 +143,10 @@
         *COMMON_TARGET_FIELDS,
         ScalaJunitTestsGeneratorSourcesField,
         Dependencies,
-<<<<<<< HEAD
-        JvmResolveField,
-=======
-        JvmCompatibleResolvesField,
->>>>>>> 67e23545
-        JvmProvidesTypesField,
-    )
-    help = "Generate a `junit_test` target for each file in the `sources` field."
+        JvmResolveField,
+        JvmProvidesTypesField,
+    )
+    help = "Generate a `scala_junit_test` target for each file in the `sources` field."
 
 
 class GenerateTargetsFromScalaJunitTests(GenerateTargetsRequest):
