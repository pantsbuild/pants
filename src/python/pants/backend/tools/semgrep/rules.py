--- conflicted
+++ resolved
@@ -13,9 +13,19 @@
 from pants.backend.python.util_rules.pex import VenvPexProcess, create_venv_pex
 from pants.core.goals.lint import LintResult, LintTargetsRequest
 from pants.core.util_rules.partitions import Partition, Partitions
-from pants.core.util_rules.source_files import SourceFilesRequest, determine_source_files
+from pants.core.util_rules.source_files import (
+    SourceFilesRequest,
+    determine_source_files,
+)
 from pants.engine.addresses import Address
-from pants.engine.fs import CreateDigest, FileContent, MergeDigests, PathGlobs, Paths, Snapshot
+from pants.engine.fs import (
+    CreateDigest,
+    FileContent,
+    MergeDigests,
+    PathGlobs,
+    Paths,
+    Snapshot,
+)
 from pants.engine.intrinsics import (
     create_digest_to_digest,
     digest_to_snapshot,
@@ -93,7 +103,6 @@
 
 
 @rule
-<<<<<<< HEAD
 async def find_all_semgrep_configs(semgrep: SemgrepSubsystem) -> AllSemgrepConfigs:
     config_file_globs: tuple[str, ...] = ()
     config_dir_globs: tuple[str, ...] = ()
@@ -112,20 +121,13 @@
             f"**/{semgrep.config_name}/**/*.yml",
         )
 
-    all_config_files = await Get(Paths, PathGlobs(config_file_globs))
-    all_config_dir_files = await Get(Paths, PathGlobs(config_dir_globs))
+    all_config_files = await path_globs_to_paths(config_file_globs)
+    all_config_dir_files = await path_globs_to_paths(config_dir_globs)
     return _group_by_semgrep_dir(
         all_config_files,
         all_config_dir_files,
         (semgrep.config_name or _DEFAULT_SEMGREP_CONFIG_DIR),
     )
-=======
-async def find_all_semgrep_configs() -> AllSemgrepConfigs:
-    all_paths = await path_globs_to_paths(
-        PathGlobs([f"**/{file_glob}" for file_glob in _RULES_FILES_GLOBS])
-    )
-    return _group_by_semgrep_dir(all_paths)
->>>>>>> 00a0bd70
 
 
 @dataclass(frozen=True)
@@ -141,19 +143,9 @@
 async def infer_relevant_semgrep_configs(
     request: RelevantSemgrepConfigsRequest, all_semgrep: AllSemgrepConfigs
 ) -> RelevantSemgrepConfigs:
-<<<<<<< HEAD
     return RelevantSemgrepConfigs(
         all_semgrep.ancestor_configs(request.field_set.address)
     )
-=======
-    return RelevantSemgrepConfigs(all_semgrep.ancestor_configs(request.field_set.address))
-
-
-@rule
-async def all_semgrep_ignore_files() -> SemgrepIgnoreFiles:
-    snapshot = await digest_to_snapshot(**implicitly(PathGlobs([f"**/{_IGNORE_FILE_NAME}"])))
-    return SemgrepIgnoreFiles(snapshot)
->>>>>>> 00a0bd70
 
 
 @rule
@@ -165,7 +157,9 @@
         return Partitions()
 
     all_configs = await concurrently(
-        infer_relevant_semgrep_configs(RelevantSemgrepConfigsRequest(field_set), **implicitly())
+        infer_relevant_semgrep_configs(
+            RelevantSemgrepConfigsRequest(field_set), **implicitly()
+        )
         for field_set in request.field_sets
     )
 
@@ -196,27 +190,11 @@
     semgrep: SemgrepSubsystem,
     global_options: GlobalOptions,
 ) -> LintResult:
-<<<<<<< HEAD
-    config_files, semgrep_pex, input_files, settings = await MultiGet(
-        Get(
-            Snapshot, PathGlobs(str(s) for s in request.partition_metadata.config_files)
-        ),
-        Get(VenvPex, PexRequest, semgrep.to_pex_request()),
-        Get(
-            SourceFiles,
-            SourceFilesRequest(field_set.source for field_set in request.elements),
-        ),
-        Get(Digest, CreateDigest([_DEFAULT_SETTINGS])),
-    )
-
-    ignore_files = await Get(Snapshot, PathGlobs([_SEMGREPIGNORE_FILE_NAME]))
-
-    input_digest = await Get(
-        Digest,
-=======
     config_files, semgrep_pex, input_files, settings = await concurrently(
         digest_to_snapshot(
-            **implicitly(PathGlobs(str(s) for s in request.partition_metadata.config_files))
+            **implicitly(
+                PathGlobs(str(s) for s in request.partition_metadata.config_files)
+            )
         ),
         create_venv_pex(**implicitly(semgrep.to_pex_request())),
         determine_source_files(
@@ -224,9 +202,9 @@
         ),
         create_digest_to_digest(CreateDigest([_DEFAULT_SETTINGS])),
     )
+    ignore_files = await Get(Snapshot, PathGlobs([_SEMGREPIGNORE_FILE_NAME]))
 
     input_digest = await merge_digests_request_to_digest(
->>>>>>> 00a0bd70
         MergeDigests(
             (
                 input_files.snapshot.digest,
