{
  "allow_builds": true,
  "allow_prereleases": false,
  "allow_wheels": true,
  "build_isolation": true,
  "constraints": [],
  "elide_unused_requires_dist": false,
  "excluded": [],
  "locked_resolves": [
    {
      "locked_requirements": [
        {
          "artifacts": [
            {
              "algorithm": "sha256",
              "hash": "a0d503e138a4c123b27490a4f7beda6a01c6f288df0e4a8b79c7eb0dc7b4cc08",
              "url": "https://files.pythonhosted.org/packages/cc/20/ff623b09d963f88bfde16306a54e12ee5ea43e9b597108672ff3a408aad6/pathspec-0.12.1-py3-none-any.whl"
            },
            {
              "algorithm": "sha256",
              "hash": "a482d51503a1ab33b1c67a6c3813a26953dbdc71c31dacaef9a838c4e29f5712",
              "url": "https://files.pythonhosted.org/packages/ca/bc/f35b8446f4531a7cb215605d100cd88b7ac6f44ab3fc94870c120ab3adbf/pathspec-0.12.1.tar.gz"
            }
          ],
          "project_name": "pathspec",
          "requires_dists": [],
          "requires_python": ">=3.8",
          "version": "0.12.1"
        },
        {
          "artifacts": [
            {
              "algorithm": "sha256",
              "hash": "27c0abcb4a5dac13684a37f76e701e054692a9b2d3064b70f5e4eb54810553d7",
              "url": "https://files.pythonhosted.org/packages/dd/62/71c27c94f457cf4418ef8ccc71735324c549f7e3ea9d34aba50874563561/pyyaml-6.0.3-cp39-cp39-musllinux_1_2_x86_64.whl"
            },
            {
              "algorithm": "sha256",
              "hash": "b3bc83488de33889877a0f2543ade9f70c67d66d9ebb4ac959502e12de895788",
              "url": "https://files.pythonhosted.org/packages/02/9e/e5e9b168be58564121efb3de6859c452fccde0ab093d8438905899a3a483/pyyaml-6.0.3-cp314-cp314-manylinux2014_s390x.manylinux_2_17_s390x.manylinux_2_28_s390x.whl"
            },
            {
              "algorithm": "sha256",
              "hash": "02ea2dfa234451bbb8772601d7b8e426c2bfa197136796224e50e35a78777956",
              "url": "https://files.pythonhosted.org/packages/05/14/52d505b5c59ce73244f59c7a50ecf47093ce4765f116cdb98286a71eeca2/pyyaml-6.0.3-cp310-cp310-macosx_11_0_arm64.whl"
            },
            {
              "algorithm": "sha256",
              "hash": "d76623373421df22fb4cf8817020cbb7ef15c725b9d5e45f17e189bfc384190f",
              "url": "https://files.pythonhosted.org/packages/05/8e/961c0007c59b8dd7729d542c61a4d537767a59645b82a0b521206e1e25c2/pyyaml-6.0.3.tar.gz"
            },
            {
              "algorithm": "sha256",
              "hash": "8dc52c23056b9ddd46818a57b78404882310fb473d63f17b07d5c40421e47f8e",
              "url": "https://files.pythonhosted.org/packages/05/c0/b3be26a015601b822b97d9149ff8cb5ead58c66f981e04fedf4e762f4bd4/pyyaml-6.0.3-cp312-cp312-musllinux_1_2_aarch64.whl"
            },
            {
              "algorithm": "sha256",
              "hash": "10892704fc220243f5305762e276552a0395f7beb4dbf9b14ec8fd43b57f126c",
              "url": "https://files.pythonhosted.org/packages/0c/62/d2eb46264d4b157dae1275b573017abec435397aa59cbcdab6fc978a8af4/pyyaml-6.0.3-cp311-cp311-manylinux2014_aarch64.manylinux_2_17_aarch64.manylinux_2_28_aarch64.whl"
            },
            {
              "algorithm": "sha256",
              "hash": "850774a7879607d3a6f50d36d04f00ee69e7fc816450e5f7e58d7f17f1ae5c00",
              "url": "https://files.pythonhosted.org/packages/10/cb/16c3f2cf3266edd25aaa00d6c4350381c8b012ed6f5276675b9eba8d9ff4/pyyaml-6.0.3-cp311-cp311-manylinux2014_s390x.manylinux_2_17_s390x.manylinux_2_28_s390x.whl"
            },
            {
              "algorithm": "sha256",
              "hash": "652cb6edd41e718550aad172851962662ff2681490a8a711af6a4d288dd96824",
              "url": "https://files.pythonhosted.org/packages/16/19/13de8e4377ed53079ee996e1ab0a9c33ec2faf808a4647b7b4c0d46dd239/pyyaml-6.0.3-cp311-cp311-macosx_11_0_arm64.whl"
            },
            {
              "algorithm": "sha256",
              "hash": "5e0b74767e5f8c593e8c9b5912019159ed0533c70051e9cce3e8b6aa699fcd69",
              "url": "https://files.pythonhosted.org/packages/1f/15/2bc9c8faf6450a8b3c9fc5448ed869c599c0a74ba2669772b1f3a0040180/pyyaml-6.0.3-cp310-cp310-musllinux_1_2_x86_64.whl"
            },
            {
              "algorithm": "sha256",
              "hash": "66291b10affd76d76f54fad28e22e51719ef9ba22b29e1d7d03d6777a9174198",
              "url": "https://files.pythonhosted.org/packages/2f/3a/61b9db1d28f00f8fd0ae760459a5c4bf1b941baf714e207b6eb0657d2578/pyyaml-6.0.3-cp310-cp310-manylinux2014_s390x.manylinux_2_17_s390x.manylinux_2_28_s390x.whl"
            },
            {
              "algorithm": "sha256",
              "hash": "eda16858a3cab07b80edaf74336ece1f986ba330fdb8ee0d6c0d68fe82bc96be",
              "url": "https://files.pythonhosted.org/packages/3d/e0/7966e1a7bfc0a45bf0a7fb6b98ea03fc9b8d84fa7f2229e9659680b69ee3/pyyaml-6.0.3-cp313-cp313-musllinux_1_2_x86_64.whl"
            },
            {
              "algorithm": "sha256",
              "hash": "b30236e45cf30d2b8e7b3e85881719e98507abed1011bf463a8fa23e9c3e98a8",
              "url": "https://files.pythonhosted.org/packages/43/f7/0e6a5ae5599c838c696adb4e6330a59f463265bfa1e116cfd1fbb0abaaae/pyyaml-6.0.3-cp310-cp310-manylinux2014_aarch64.manylinux_2_17_aarch64.manylinux_2_28_aarch64.whl"
            },
            {
              "algorithm": "sha256",
              "hash": "a33284e20b78bd4a18c8c2282d549d10bc8408a2a7ff57653c0cf0b9be0afce5",
              "url": "https://files.pythonhosted.org/packages/49/1e/a55ca81e949270d5d4432fbbd19dfea5321eda7c41a849d443dc92fd1ff7/pyyaml-6.0.3-cp313-cp313-manylinux2014_s390x.manylinux_2_17_s390x.manylinux_2_28_s390x.whl"
            },
            {
              "algorithm": "sha256",
              "hash": "c1ff362665ae507275af2853520967820d9124984e0f7466736aea23d8611fba",
              "url": "https://files.pythonhosted.org/packages/4e/78/8d08c9fb7ce09ad8c38ad533c1191cf27f7ae1effe5bb9400a46d9437fcf/pyyaml-6.0.3-cp314-cp314t-macosx_11_0_arm64.whl"
            },
            {
              "algorithm": "sha256",
              "hash": "ee2922902c45ae8ccada2c5b501ab86c36525b883eff4255313a253a3160861c",
              "url": "https://files.pythonhosted.org/packages/50/31/b20f376d3f810b9b2371e72ef5adb33879b25edb7a6d072cb7ca0c486398/pyyaml-6.0.3-cp313-cp313-manylinux2014_aarch64.manylinux_2_17_aarch64.manylinux_2_28_aarch64.whl"
            },
            {
              "algorithm": "sha256",
              "hash": "5fdec68f91a0c6739b380c83b951e2c72ac0197ace422360e6d5a959d8d97b2c",
              "url": "https://files.pythonhosted.org/packages/65/30/d7353c338e12baef4ecc1b09e877c1970bd3382789c159b4f89d6a70dc09/pyyaml-6.0.3-cp312-cp312-manylinux2014_s390x.manylinux_2_17_s390x.manylinux_2_28_s390x.whl"
            },
            {
              "algorithm": "sha256",
              "hash": "44edc647873928551a01e7a563d7452ccdebee747728c1080d881d68af7b997e",
              "url": "https://files.pythonhosted.org/packages/6d/16/a95b6757765b7b031c9374925bb718d55e0a9ba8a1b6a12d25962ea44347/pyyaml-6.0.3-cp311-cp311-macosx_10_13_x86_64.whl"
            },
            {
              "algorithm": "sha256",
              "hash": "b8bb0864c5a28024fac8a632c443c87c5aa6f215c0b126c449ae1a150412f31d",
              "url": "https://files.pythonhosted.org/packages/71/60/917329f640924b18ff085ab889a11c763e0b573da888e8404ff486657602/pyyaml-6.0.3-cp311-cp311-manylinux2014_x86_64.manylinux_2_17_x86_64.manylinux_2_28_x86_64.whl"
            },
            {
              "algorithm": "sha256",
              "hash": "0150219816b6a1fa26fb4699fb7daa9caf09eb1999f3b70fb6e786805e80375a",
              "url": "https://files.pythonhosted.org/packages/73/b9/793686b2d54b531203c160ef12bec60228a0109c79bae6c1277961026770/pyyaml-6.0.3-cp39-cp39-manylinux2014_x86_64.manylinux_2_17_x86_64.manylinux_2_28_x86_64.whl"
            },
            {
              "algorithm": "sha256",
              "hash": "0f29edc409a6392443abf94b9cf89ce99889a1dd5376d94316ae5145dfedd5d6",
              "url": "https://files.pythonhosted.org/packages/74/27/e5b8f34d02d9995b80abcef563ea1f8b56d20134d8f4e5e81733b1feceb2/pyyaml-6.0.3-cp313-cp313-manylinux2014_x86_64.manylinux_2_17_x86_64.manylinux_2_28_x86_64.whl"
            },
            {
              "algorithm": "sha256",
              "hash": "9c7708761fccb9397fe64bbc0395abcae8c4bf7b0eac081e12b809bf47700d0b",
              "url": "https://files.pythonhosted.org/packages/7a/1e/7acc4f0e74c4b3d9531e24739e0ab832a5edf40e64fbae1a9c01941cabd7/pyyaml-6.0.3-cp310-cp310-manylinux2014_x86_64.manylinux_2_17_x86_64.manylinux_2_28_x86_64.whl"
            },
            {
              "algorithm": "sha256",
              "hash": "6adc77889b628398debc7b65c073bcb99c4a0237b248cacaf3fe8a557563ef6c",
              "url": "https://files.pythonhosted.org/packages/7b/5b/3babb19104a46945cf816d047db2788bcaf8c94527a805610b0289a01c6b/pyyaml-6.0.3-cp314-cp314t-manylinux2014_aarch64.manylinux_2_17_aarch64.manylinux_2_28_aarch64.whl"
            },
            {
              "algorithm": "sha256",
              "hash": "02893d100e99e03eda1c8fd5c441d8c60103fd175728e23e431db1b589cf5ab3",
              "url": "https://files.pythonhosted.org/packages/7c/f9/07dd09ae774e4616edf6cda684ee78f97777bdd15847253637a6f052a62f/pyyaml-6.0.3-cp314-cp314t-macosx_10_13_x86_64.whl"
            },
            {
              "algorithm": "sha256",
              "hash": "c458b6d084f9b935061bc36216e8a69a7e293a2f1e68bf956dcd9e6cbcd143f5",
              "url": "https://files.pythonhosted.org/packages/88/f9/16491d7ed2a919954993e48aa941b200f38040928474c9e85ea9e64222c3/pyyaml-6.0.3-cp314-cp314-manylinux2014_x86_64.manylinux_2_17_x86_64.manylinux_2_28_x86_64.whl"
            },
            {
              "algorithm": "sha256",
              "hash": "fc09d0aa354569bc501d4e787133afc08552722d3ab34836a80547331bb5d4a0",
              "url": "https://files.pythonhosted.org/packages/89/a0/6cf41a19a1f2f3feab0e9c0b74134aa2ce6849093d5517a0c550fe37a648/pyyaml-6.0.3-cp312-cp312-macosx_11_0_arm64.whl"
            },
            {
              "algorithm": "sha256",
              "hash": "ba1cc08a7ccde2d2ec775841541641e4548226580ab850948cbfda66a1befcdc",
              "url": "https://files.pythonhosted.org/packages/8b/9d/b3589d3877982d4f2329302ef98a8026e7f4443c765c46cfecc8858c6b4b/pyyaml-6.0.3-cp312-cp312-manylinux2014_x86_64.manylinux_2_17_x86_64.manylinux_2_28_x86_64.whl"
            },
            {
              "algorithm": "sha256",
              "hash": "a80cb027f6b349846a3bf6d73b5e95e782175e52f22108cfa17876aaeff93702",
              "url": "https://files.pythonhosted.org/packages/8b/cc/dff0684d8dc44da4d22a13f35f073d558c268780ce3c6ba1b87055bb0b87/pyyaml-6.0.3-cp314-cp314t-manylinux2014_s390x.manylinux_2_17_s390x.manylinux_2_28_s390x.whl"
            },
            {
              "algorithm": "sha256",
              "hash": "418cf3f2111bc80e0933b2cd8cd04f286338bb88bdc7bc8e6dd775ebde60b5e0",
              "url": "https://files.pythonhosted.org/packages/8b/ef/abd085f06853af0cd59fa5f913d61a8eab65d7639ff2a658d18a25d6a89d/pyyaml-6.0.3-cp310-cp310-musllinux_1_2_aarch64.whl"
            },
            {
              "algorithm": "sha256",
              "hash": "501a031947e3a9025ed4405a168e6ef5ae3126c59f90ce0cd6f2bfc477be31b7",
              "url": "https://files.pythonhosted.org/packages/92/b5/47e807c2623074914e29dabd16cbbdd4bf5e9b2db9f8090fa64411fc5382/pyyaml-6.0.3-cp314-cp314-manylinux2014_aarch64.manylinux_2_17_aarch64.manylinux_2_28_aarch64.whl"
            },
            {
              "algorithm": "sha256",
              "hash": "8d1fab6bb153a416f9aeb4b8763bc0f22a5586065f86f7664fc23339fc1c1fac",
              "url": "https://files.pythonhosted.org/packages/9d/8c/f4bd7f6465179953d3ac9bc44ac1a8a3e6122cf8ada906b4f96c60172d43/pyyaml-6.0.3-cp314-cp314-macosx_10_13_x86_64.whl"
            },
            {
              "algorithm": "sha256",
              "hash": "b865addae83924361678b652338317d1bd7e79b1f4596f96b96c77a5a34b34da",
              "url": "https://files.pythonhosted.org/packages/9f/62/67fc8e68a75f738c9200422bf65693fb79a4cd0dc5b23310e5202e978090/pyyaml-6.0.3-cp39-cp39-macosx_10_13_x86_64.whl"
            },
            {
              "algorithm": "sha256",
              "hash": "fa160448684b4e94d80416c0fa4aac48967a969efe22931448d853ada8baf926",
              "url": "https://files.pythonhosted.org/packages/a9/86/a137b39a611def2ed78b0e66ce2fe13ee701a07c07aebe55c340ed2a050e/pyyaml-6.0.3-cp39-cp39-musllinux_1_2_aarch64.whl"
            },
            {
              "algorithm": "sha256",
              "hash": "c3355370a2c156cffb25e876646f149d5d68f5e0a3ce86a5084dd0b64a994917",
              "url": "https://files.pythonhosted.org/packages/ae/92/861f152ce87c452b11b9d0977952259aa7df792d71c1053365cc7b09cc08/pyyaml-6.0.3-cp39-cp39-macosx_11_0_arm64.whl"
            },
            {
              "algorithm": "sha256",
              "hash": "2283a07e2c21a2aa78d9c4442724ec1eb15f5e42a723b99cb3d822d48f5f7ad1",
              "url": "https://files.pythonhosted.org/packages/b1/16/95309993f1d3748cd644e02e38b75d50cbc0d9561d21f390a76242ce073f/pyyaml-6.0.3-cp313-cp313-macosx_11_0_arm64.whl"
            },
            {
              "algorithm": "sha256",
              "hash": "00c4bdeba853cc34e7dd471f16b4114f4162dc03e6b7afcc2128711f0eca823c",
              "url": "https://files.pythonhosted.org/packages/b1/5e/f77dc6b9036943e285ba76b49e118d9ea929885becb0a29ba8a7c75e29fe/pyyaml-6.0.3-cp314-cp314t-manylinux2014_x86_64.manylinux_2_17_x86_64.manylinux_2_28_x86_64.whl"
            },
            {
              "algorithm": "sha256",
              "hash": "34d5fcd24b8445fadc33f9cf348c1047101756fd760b4dacb5c3e99755703310",
              "url": "https://files.pythonhosted.org/packages/bd/9c/4d95bb87eb2063d20db7b60faa3840c1b18025517ae857371c4dd55a6b3a/pyyaml-6.0.3-cp314-cp314-macosx_11_0_arm64.whl"
            },
            {
              "algorithm": "sha256",
              "hash": "41715c910c881bc081f1e8872880d3c650acf13dfa8214bad49ed4cede7c34ea",
              "url": "https://files.pythonhosted.org/packages/be/8e/98435a21d1d4b46590d5459a22d88128103f8da4c2d4cb8f14f2a96504e1/pyyaml-6.0.3-cp312-cp312-musllinux_1_2_x86_64.whl"
            },
            {
              "algorithm": "sha256",
              "hash": "66e1674c3ef6f541c35191caae2d429b967b99e02040f5ba928632d9a7f0f065",
              "url": "https://files.pythonhosted.org/packages/ce/88/a9db1376aa2a228197c58b37302f284b5617f56a5d959fd1763fb1675ce6/pyyaml-6.0.3-cp314-cp314t-musllinux_1_2_aarch64.whl"
            },
            {
              "algorithm": "sha256",
              "hash": "3c5677e12444c15717b902a5798264fa7909e41153cdf9ef7ad571b704a63dd9",
              "url": "https://files.pythonhosted.org/packages/d0/cd/f0cfc8c74f8a030017a2b9c771b7f47e5dd702c3e28e5b2071374bda2948/pyyaml-6.0.3-cp39-cp39-manylinux2014_aarch64.manylinux_2_17_aarch64.manylinux_2_28_aarch64.whl"
            },
            {
              "algorithm": "sha256",
              "hash": "8da9669d359f02c0b91ccc01cac4a67f16afec0dac22c2ad09f46bee0697eba8",
              "url": "https://files.pythonhosted.org/packages/d1/11/0fd08f8192109f7169db964b5707a2f1e8b745d4e239b784a5a1dd80d1db/pyyaml-6.0.3-cp313-cp313-macosx_10_13_x86_64.whl"
            },
            {
              "algorithm": "sha256",
              "hash": "7f047e29dcae44602496db43be01ad42fc6f1cc0d8cd6c83d342306c32270196",
              "url": "https://files.pythonhosted.org/packages/d1/33/422b98d2195232ca1826284a76852ad5a86fe23e31b009c9886b2d0fb8b2/pyyaml-6.0.3-cp312-cp312-macosx_10_13_x86_64.whl"
            },
            {
              "algorithm": "sha256",
              "hash": "5190d403f121660ce8d1d2c1bb2ef1bd05b5f68533fc5c2ea899bd15f4399b35",
              "url": "https://files.pythonhosted.org/packages/d7/ce/af88a49043cd2e265be63d083fc75b27b6ed062f5f9fd6cdc223ad62f03e/pyyaml-6.0.3-cp314-cp314-musllinux_1_2_x86_64.whl"
            },
            {
              "algorithm": "sha256",
              "hash": "16249ee61e95f858e83976573de0f5b2893b3677ba71c9dd36b9cf8be9ac6d65",
              "url": "https://files.pythonhosted.org/packages/da/92/1446574745d74df0c92e6aa4a7b0b3130706a4142b2d1a5869f2eaa423c6/pyyaml-6.0.3-cp314-cp314t-musllinux_1_2_x86_64.whl"
            },
            {
              "algorithm": "sha256",
              "hash": "7c6610def4f163542a622a73fb39f534f8c101d690126992300bf3207eab9764",
              "url": "https://files.pythonhosted.org/packages/dd/3f/5989debef34dc6397317802b527dbbafb2b4760878a53d4166579111411e/pyyaml-6.0.3-cp314-cp314-musllinux_1_2_aarch64.whl"
            },
            {
              "algorithm": "sha256",
              "hash": "1d37d57ad971609cf3c53ba6a7e365e40660e3be0e5175fa9f2365a379d6095a",
              "url": "https://files.pythonhosted.org/packages/dd/6f/529b0f316a9fd167281a6c3826b5583e6192dba792dd55e3203d3f8e655a/pyyaml-6.0.3-cp311-cp311-musllinux_1_2_aarch64.whl"
            },
            {
              "algorithm": "sha256",
              "hash": "9149cad251584d5fb4981be1ecde53a1ca46c891a79788c0df828d2f166bda28",
              "url": "https://files.pythonhosted.org/packages/ed/23/7a778b6bd0b9a8039df8b1b1d80e2e2ad78aa04171592c8a5c43a56a6af4/pyyaml-6.0.3-cp312-cp312-manylinux2014_aarch64.manylinux_2_17_aarch64.manylinux_2_28_aarch64.whl"
            },
            {
              "algorithm": "sha256",
              "hash": "5ed875a24292240029e4483f9d4a4b8a1ae08843b9c54f43fcc11e404532a8a5",
              "url": "https://files.pythonhosted.org/packages/ef/b2/18f2bd28cd2055a79a46c9b0895c0b3d987ce40ee471cecf58a1a0199805/pyyaml-6.0.3-cp39-cp39-manylinux2014_s390x.manylinux_2_17_s390x.manylinux_2_28_s390x.whl"
            },
            {
              "algorithm": "sha256",
              "hash": "37503bfbfc9d2c40b344d06b2199cf0e96e97957ab1c1b546fd4f87e53e5d3e4",
              "url": "https://files.pythonhosted.org/packages/f2/6a/b627b4e0c1dd03718543519ffb2f1deea4a1e6d42fbab8021936a4d22589/pyyaml-6.0.3-cp311-cp311-musllinux_1_2_x86_64.whl"
            },
            {
              "algorithm": "sha256",
              "hash": "214ed4befebe12df36bcc8bc2b64b396ca31be9304b8f59e25c11cf94a4c033b",
              "url": "https://files.pythonhosted.org/packages/f4/a0/39350dd17dd6d6c6507025c0e53aef67a9293a6d37d3511f23ea510d5800/pyyaml-6.0.3-cp310-cp310-macosx_10_13_x86_64.whl"
            },
            {
              "algorithm": "sha256",
              "hash": "f7057c9a337546edc7973c0d3ba84ddcdf0daa14533c2065749c9075001090e6",
              "url": "https://files.pythonhosted.org/packages/f9/11/ba845c23988798f40e52ba45f34849aa8a1f2d4af4b798588010792ebad6/pyyaml-6.0.3-cp313-cp313-musllinux_1_2_aarch64.whl"
            }
          ],
          "project_name": "pyyaml",
          "requires_dists": [],
          "requires_python": ">=3.8",
          "version": "6.0.3"
        },
        {
          "artifacts": [
            {
              "algorithm": "sha256",
              "hash": "364f0d79e81409f591e323725e6a9f4504c8699ddf2d7263d8d2b539cd66a583",
              "url": "https://files.pythonhosted.org/packages/dd/b9/be7a4cfdf47e03785f657f94daea8123e838d817be76c684298305bd789f/yamllint-1.37.1-py3-none-any.whl"
            },
            {
              "algorithm": "sha256",
              "hash": "81f7c0c5559becc8049470d86046b36e96113637bcbe4753ecef06977c00245d",
              "url": "https://files.pythonhosted.org/packages/46/f2/cd8b7584a48ee83f0bc94f8a32fea38734cefcdc6f7324c4d3bfc699457b/yamllint-1.37.1.tar.gz"
            }
          ],
          "project_name": "yamllint",
          "requires_dists": [
            "doc8; extra == \"dev\"",
            "flake8-import-order; extra == \"dev\"",
            "flake8; extra == \"dev\"",
            "pathspec>=0.5.3",
            "pyyaml",
            "rstcheck[sphinx]; extra == \"dev\"",
            "sphinx; extra == \"dev\""
          ],
          "requires_python": ">=3.9",
          "version": "1.37.1"
        }
      ],
      "marker": null,
      "platform_tag": null
    }
  ],
  "only_builds": [],
  "only_wheels": [],
  "overridden": [],
  "path_mappings": {},
  "pex_version": "2.69.1",
  "pip_version": "25.3",
  "prefer_older_binary": false,
  "requirements": [
    "yamllint<2,>=1.28.0"
  ],
  "requires_python": [
<<<<<<< HEAD
    "CPython<4,>=3.9"
=======
    "CPython<3.15,>=3.9"
>>>>>>> e5ee289f
  ],
  "resolver_version": "pip-2020-resolver",
  "style": "universal",
  "target_systems": [
    "linux",
    "mac"
  ],
  "transitive": true,
  "use_pep517": null,
  "use_system_time": false
}<|MERGE_RESOLUTION|>--- conflicted
+++ resolved
@@ -327,11 +327,7 @@
     "yamllint<2,>=1.28.0"
   ],
   "requires_python": [
-<<<<<<< HEAD
-    "CPython<4,>=3.9"
-=======
     "CPython<3.15,>=3.9"
->>>>>>> e5ee289f
   ],
   "resolver_version": "pip-2020-resolver",
   "style": "universal",
