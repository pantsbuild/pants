# Copyright 2021 Pants project contributors (see CONTRIBUTORS.md).
# Licensed under the Apache License, Version 2.0 (see LICENSE).

from __future__ import annotations

from textwrap import dedent

import pytest

from pants.backend.java.compile.javac import rules as javac_rules
from pants.backend.java.dependency_inference.rules import rules as java_dep_inf_rules
from pants.backend.java.package.deploy_jar import DeployJarFieldSet
from pants.backend.java.package.deploy_jar import rules as deploy_jar_rules
from pants.backend.java.target_types import DeployJarTarget, JavaSourcesGeneratorTarget
from pants.backend.java.target_types import rules as target_types_rules
from pants.build_graph.address import Address
from pants.core.goals.package import BuiltPackage
from pants.engine.process import BashBinary, Process, ProcessResult
from pants.jvm import jdk_rules
from pants.jvm.classpath import rules as classpath_rules
<<<<<<< HEAD
from pants.jvm.jdk_rules import JdkSetup, JvmProcess
=======
from pants.jvm.jdk_rules import JdkSetup
from pants.jvm.resolve import jvm_tool
>>>>>>> d6a357fe
from pants.jvm.resolve.coursier_fetch import CoursierResolvedLockfile
from pants.jvm.target_types import JvmArtifactTarget
from pants.jvm.testutil import maybe_skip_jdk_test
from pants.jvm.util_rules import rules as util_rules
from pants.testutil.rule_runner import PYTHON_BOOTSTRAP_ENV, QueryRule, RuleRunner


@pytest.fixture
def rule_runner() -> RuleRunner:
    rule_runner = RuleRunner(
        rules=[
            *classpath_rules(),
            *jvm_tool.rules(),
            *deploy_jar_rules(),
            *javac_rules(),
            *jdk_rules.rules(),
            *java_dep_inf_rules(),
            *target_types_rules(),
            *util_rules(),
            QueryRule(BashBinary, ()),
            QueryRule(BuiltPackage, (DeployJarFieldSet,)),
            QueryRule(JdkSetup, ()),
            QueryRule(ProcessResult, (JvmProcess,)),
            QueryRule(ProcessResult, (Process,)),
        ],
        target_types=[
            JavaSourcesGeneratorTarget,
            JvmArtifactTarget,
            DeployJarTarget,
        ],
    )
    rule_runner.set_options(args=[], env_inherit=PYTHON_BOOTSTRAP_ENV)
    return rule_runner


JAVA_LIB_SOURCE = dedent(
    """
    package org.pantsbuild.example.lib;

    public class ExampleLib {
        public static String hello() {
            return "Hello, World!";
        }
    }
    """
)


JAVA_JSON_MANGLING_LIB_SOURCE = dedent(
    """
    package org.pantsbuild.example.lib;

    import com.fasterxml.jackson.databind.ObjectMapper;

    public class ExampleLib {

        private String template = "{\\"contents\\": \\"Hello, World!\\"}";

        public String getGreeting() {
            ObjectMapper mapper = new ObjectMapper();
            try {
                SerializedThing thing = mapper.readValue(template, SerializedThing.class);
                return thing.contents;
            } catch (Exception e) {
                throw new RuntimeException(e);
            }
        }

        public static String hello() {
            return new ExampleLib().getGreeting();
        }
    }

    class SerializedThing {
        public String contents;
    }
    """
)


JAVA_MAIN_SOURCE = dedent(
    """
    package org.pantsbuild.example;

    import org.pantsbuild.example.lib.ExampleLib;

    public class Example {
        public static void main(String[] args) {
            System.out.println(ExampleLib.hello());
        }
    }
    """
)

JAVA_MAIN_SOURCE_NO_DEPS = dedent(
    """
    package org.pantsbuild.example;

    public class Example {
        public static void main(String[] args) {
            System.out.println("Hello, World!");
        }
    }
    """
)


COURSIER_LOCKFILE_SOURCE = dedent(
    """
    [
        {
            "coord": {
                "group": "com.fasterxml.jackson.core",
                "artifact": "jackson-annotations",
                "version": "2.12.5",
                "packaging": "jar"
            },
            "directDependencies": [],
            "dependencies": [],
            "file_name": "jackson-annotations-2.12.5.jar",
            "file_digest": {
                "fingerprint": "517926d9fe04cadd55120790d0b5355e4f656ffe2969e4d480a0e7f95a983e9e",
                "serialized_bytes_length": 75704
            }
        },
        {
            "coord": {
                "group": "com.fasterxml.jackson.core",
                "artifact": "jackson-core",
                "version": "2.12.5",
                "packaging": "jar"
            },
            "directDependencies": [],
            "dependencies": [],
            "file_name": "jackson-core-2.12.5.jar",
            "file_digest": {
                "fingerprint": "0c9860b8fb6f24f59e083e0b92a17c515c45312951fc272d093e4709faed6356",
                "serialized_bytes_length": 365536
            }
        },
        {
            "coord": {
                "group": "com.fasterxml.jackson.core",
                "artifact": "jackson-databind",
                "version": "2.12.5",
                "packaging": "jar"
            },
            "directDependencies": [
                {
                    "group": "com.fasterxml.jackson.core",
                    "artifact": "jackson-annotations",
                    "version": "2.12.5",
                    "packaging": "jar"
                },
                {
                    "group": "com.fasterxml.jackson.core",
                    "artifact": "jackson-core",
                    "version": "2.12.5",
                    "packaging": "jar"
                }
            ],
            "dependencies": [
                {
                    "group": "com.fasterxml.jackson.core",
                    "artifact": "jackson-core",
                    "version": "2.12.5",
                    "packaging": "jar"
                },
                {
                    "group": "com.fasterxml.jackson.core",
                    "artifact": "jackson-annotations",
                    "version": "2.12.5",
                    "packaging": "jar"
                }
            ],
            "file_name": "jackson-databind-2.12.5.jar",
            "file_digest": {
                "fingerprint": "d49cdfd82443fa5869d75fe53680012cef2dd74621b69d37da69087c40f1575a",
                "serialized_bytes_length": 1515991
            }
        }
    ]
"""
)


@maybe_skip_jdk_test
def test_deploy_jar_no_deps(rule_runner: RuleRunner) -> None:
    rule_runner.write_files(
        {
            "BUILD": dedent(
                """\
                    deploy_jar(
                        name="example_app_deploy_jar",
                        main="org.pantsbuild.example.Example",
                        output_path="dave.jar",
                        dependencies=[
                            ":example",
                        ],
                    )

                    java_sources(
                        name="example",
                    )
                """
            ),
            "3rdparty/jvm/default.lock": CoursierResolvedLockfile(()).to_serialized().decode(),
            "Example.java": JAVA_MAIN_SOURCE_NO_DEPS,
        }
    )

    _deploy_jar_test(rule_runner, "example_app_deploy_jar")


@maybe_skip_jdk_test
def test_deploy_jar_local_deps(rule_runner: RuleRunner) -> None:
    rule_runner.write_files(
        {
            "BUILD": dedent(
                """\
                    deploy_jar(
                        name="example_app_deploy_jar",
                        main="org.pantsbuild.example.Example",
                        output_path="dave.jar",
                        dependencies=[
                            ":example",
                        ],
                    )

                    java_sources(
                        name="example",
                        sources=["**/*.java", ],
                    )
                """
            ),
            "3rdparty/jvm/default.lock": CoursierResolvedLockfile(()).to_serialized().decode(),
            "Example.java": JAVA_MAIN_SOURCE,
            "lib/ExampleLib.java": JAVA_LIB_SOURCE,
        }
    )

    _deploy_jar_test(rule_runner, "example_app_deploy_jar")


@maybe_skip_jdk_test
def test_deploy_jar_coursier_deps(rule_runner: RuleRunner) -> None:
    rule_runner.write_files(
        {
            "BUILD": dedent(
                """\
                    deploy_jar(
                        name="example_app_deploy_jar",
                        main="org.pantsbuild.example.Example",
                        output_path="dave.jar",
                        dependencies=[
                            ":example",
                        ],
                    )

                    java_sources(
                        name="example",
                        sources=["**/*.java", ],
                        dependencies=[
                            ":com.fasterxml.jackson.core_jackson-databind",
                        ],
                    )

                    jvm_artifact(
                        name = "com.fasterxml.jackson.core_jackson-databind",
                        group = "com.fasterxml.jackson.core",
                        artifact = "jackson-databind",
                        version = "2.12.5",
                    )
                """
            ),
            "3rdparty/jvm/default.lock": COURSIER_LOCKFILE_SOURCE,
            "Example.java": JAVA_MAIN_SOURCE,
            "lib/ExampleLib.java": JAVA_JSON_MANGLING_LIB_SOURCE,
        }
    )

    _deploy_jar_test(rule_runner, "example_app_deploy_jar")


def _deploy_jar_test(rule_runner: RuleRunner, target_name: str) -> None:
    tgt = rule_runner.get_target(Address("", target_name=target_name))
    fat_jar = rule_runner.request(
        BuiltPackage,
        [DeployJarFieldSet.create(tgt)],
    )

    process_result = rule_runner.request(
        ProcessResult,
        [
            JvmProcess(
                argv=("-jar", "dave.jar"),
                classpath_entries=[],
                description="Run that test jar",
                input_digest=fat_jar.digest,
            )
        ],
    )

    assert process_result.stdout.decode("utf-8").strip() == "Hello, World!"<|MERGE_RESOLUTION|>--- conflicted
+++ resolved
@@ -18,12 +18,8 @@
 from pants.engine.process import BashBinary, Process, ProcessResult
 from pants.jvm import jdk_rules
 from pants.jvm.classpath import rules as classpath_rules
-<<<<<<< HEAD
-from pants.jvm.jdk_rules import JdkSetup, JvmProcess
-=======
-from pants.jvm.jdk_rules import JdkSetup
+from pants.jvm.jdk_rules import JvmProcess
 from pants.jvm.resolve import jvm_tool
->>>>>>> d6a357fe
 from pants.jvm.resolve.coursier_fetch import CoursierResolvedLockfile
 from pants.jvm.target_types import JvmArtifactTarget
 from pants.jvm.testutil import maybe_skip_jdk_test
@@ -45,7 +41,6 @@
             *util_rules(),
             QueryRule(BashBinary, ()),
             QueryRule(BuiltPackage, (DeployJarFieldSet,)),
-            QueryRule(JdkSetup, ()),
             QueryRule(ProcessResult, (JvmProcess,)),
             QueryRule(ProcessResult, (Process,)),
         ],
