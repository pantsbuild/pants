--- conflicted
+++ resolved
@@ -68,20 +68,6 @@
             ),
         ),
     )
-<<<<<<< HEAD
-
-    transitive_user_classfiles = await MultiGet(
-        Get(CompiledClassfiles, CompileJavaSourceRequest(component=t)) for t in coarsened_targets
-    )
-    merged_transitive_user_classfiles_digest = await Get(
-        Digest, MergeDigests(classfiles.digest for classfiles in transitive_user_classfiles)
-    )
-    usercp_relpath = "__usercp"
-    prefixed_transitive_user_classfiles_digest = await Get(
-        Digest, AddPrefix(merged_transitive_user_classfiles_digest, usercp_relpath)
-    )
-=======
->>>>>>> 69c24c74
     merged_digest = await Get(
         Digest,
         MergeDigests((classpath.content.digest, jdk_setup.digest, junit_classpath.digest)),
