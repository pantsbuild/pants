--- conflicted
+++ resolved
@@ -129,14 +129,7 @@
                 )
                 coursier_lockfile(
                     name = 'lockfile',
-<<<<<<< HEAD
-                    requirements = [':junit_junit'],
                     source="coursier_resolve.lockfile",
-=======
-                    sources = [
-                        "coursier_resolve.lockfile",
-                    ],
->>>>>>> 8aaa912d
                 )
 
                 junit_tests(
@@ -186,16 +179,8 @@
                   version = '4.13.2',
                 )
                 coursier_lockfile(
-<<<<<<< HEAD
                     name='lockfile',
-                    requirements=[':junit_junit'],
                     source="coursier_resolve.lockfile",
-=======
-                    name = 'lockfile',
-                    sources = [
-                        "coursier_resolve.lockfile",
-                    ],
->>>>>>> 8aaa912d
                 )
 
                 junit_tests(
@@ -254,16 +239,8 @@
                   version = '4.13.2',
                 )
                 coursier_lockfile(
-<<<<<<< HEAD
                     name='lockfile',
-                    requirements=[':junit_junit'],
                     source="coursier_resolve.lockfile",
-=======
-                    name = 'lockfile',
-                    sources = [
-                        "coursier_resolve.lockfile",
-                    ],
->>>>>>> 8aaa912d
                 )
 
                 java_sources(
@@ -426,16 +403,7 @@
                 )
                 coursier_lockfile(
                     name = 'lockfile',
-<<<<<<< HEAD
-                    requirements = [
-                        ':org.junit.jupiter_junit-jupiter-api',
-                    ],
                     source="coursier_resolve.lockfile",
-=======
-                    sources = [
-                        "coursier_resolve.lockfile",
-                    ],
->>>>>>> 8aaa912d
                 )
 
                 junit_tests(
@@ -489,16 +457,7 @@
                 )
                 coursier_lockfile(
                     name = 'lockfile',
-<<<<<<< HEAD
-                    requirements = [
-                        ':org.junit.jupiter_junit-jupiter-api',
-                    ],
                     source="coursier_resolve.lockfile",
-=======
-                    sources = [
-                        "coursier_resolve.lockfile",
-                    ],
->>>>>>> 8aaa912d
                 )
 
                 junit_tests(
@@ -559,16 +518,7 @@
                 )
                 coursier_lockfile(
                     name = 'lockfile',
-<<<<<<< HEAD
-                    requirements = [
-                        ':org.junit.jupiter_junit-jupiter-api',
-                    ],
                     source="coursier_resolve.lockfile",
-=======
-                    sources = [
-                        "coursier_resolve.lockfile",
-                    ],
->>>>>>> 8aaa912d
                 )
 
                 java_sources(
