--- conflicted
+++ resolved
@@ -67,11 +67,7 @@
         *COMMON_TARGET_FIELDS,
         JavaJunitTestSourceField,
         Dependencies,
-<<<<<<< HEAD
         JvmResolveField,
-=======
-        JvmCompatibleResolvesField,
->>>>>>> 67e23545
         JvmProvidesTypesField,
     )
     help = "A single Java test, run with JUnit."
@@ -87,11 +83,7 @@
         *COMMON_TARGET_FIELDS,
         JavaTestsGeneratorSourcesField,
         Dependencies,
-<<<<<<< HEAD
         JvmResolveField,
-=======
-        JvmCompatibleResolvesField,
->>>>>>> 67e23545
         JvmProvidesTypesField,
     )
     help = "Generate a `junit_test` target for each file in the `sources` field."
