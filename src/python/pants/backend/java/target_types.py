# Copyright 2020 Pants project contributors (see CONTRIBUTORS.md).
# Licensed under the Apache License, Version 2.0 (see LICENSE).

from __future__ import annotations

from dataclasses import dataclass

from pants.engine.rules import collect_rules
from pants.engine.target import (
    COMMON_TARGET_FIELDS,
    Dependencies,
    FieldSet,
    MultipleSourcesField,
    SingleSourceField,
    Target,
<<<<<<< HEAD
    generate_file_level_targets,
)
from pants.engine.unions import UnionMembership, UnionRule
from pants.jvm.target_types import (
    JunitTestSourceField,
    JvmCompatibleResolvesField,
    JvmJdkField,
    JvmProvidesTypesField,
    JvmResolveField,
=======
    TargetFilesGenerator,
>>>>>>> 4fecd1d9
)
from pants.jvm.target_types import JunitTestSourceField, JvmProvidesTypesField, JvmResolveField


class JavaSourceField(SingleSourceField):
    expected_file_extensions = (".java",)


class JavaGeneratorSourcesField(MultipleSourcesField):
    expected_file_extensions = (".java",)


@dataclass(frozen=True)
class JavaFieldSet(FieldSet):
    required_fields = (JavaSourceField,)

    sources: JavaSourceField


@dataclass(frozen=True)
class JavaGeneratorFieldSet(FieldSet):
    required_fields = (JavaGeneratorSourcesField,)

    sources: JavaGeneratorSourcesField


# -----------------------------------------------------------------------------------------------
# `junit_test` and `junit_tests` targets
# -----------------------------------------------------------------------------------------------


class JavaJunitTestSourceField(JavaSourceField, JunitTestSourceField):
    """A JUnit test file written in Java."""


class JunitTestTarget(Target):
    alias = "junit_test"
    core_fields = (
        *COMMON_TARGET_FIELDS,
        JavaJunitTestSourceField,
        Dependencies,
        JvmResolveField,
        JvmProvidesTypesField,
        JvmJdkField,
    )
    help = "A single Java test, run with JUnit."


class JavaTestsGeneratorSourcesField(JavaGeneratorSourcesField):
    default = ("*Test.java",)


class JunitTestsGeneratorTarget(TargetFilesGenerator):
    alias = "junit_tests"
    core_fields = (
        *COMMON_TARGET_FIELDS,
        Dependencies,
        JavaTestsGeneratorSourcesField,
    )
    generated_target_cls = JunitTestTarget
    copied_fields = (
        *COMMON_TARGET_FIELDS,
        Dependencies,
    )
    moved_fields = (
        JvmResolveField,
        JvmProvidesTypesField,
        JvmJdkField,
    )
    help = "Generate a `junit_test` target for each file in the `sources` field."


# -----------------------------------------------------------------------------------------------
# `java_source` and `java_sources` targets
# -----------------------------------------------------------------------------------------------


class JavaSourceTarget(Target):
    alias = "java_source"
    core_fields = (
        *COMMON_TARGET_FIELDS,
        Dependencies,
        JavaSourceField,
        JvmResolveField,
        JvmProvidesTypesField,
        JvmJdkField,
    )
    help = "A single Java source file containing application or library code."


class JavaSourcesGeneratorSourcesField(JavaGeneratorSourcesField):
    default = ("*.java",) + tuple(f"!{pat}" for pat in JavaTestsGeneratorSourcesField.default)


class JavaSourcesGeneratorTarget(TargetFilesGenerator):
    alias = "java_sources"
    core_fields = (
        *COMMON_TARGET_FIELDS,
        Dependencies,
        JavaSourcesGeneratorSourcesField,
<<<<<<< HEAD
        JvmCompatibleResolvesField,
        JvmProvidesTypesField,
        JvmJdkField,
=======
>>>>>>> 4fecd1d9
    )
    generated_target_cls = JavaSourceTarget
    copied_fields = (
        *COMMON_TARGET_FIELDS,
        Dependencies,
    )
    moved_fields = (
        JvmResolveField,
        JvmProvidesTypesField,
    )
    help = "Generate a `java_source` target for each file in the `sources` field."


def rules():
    return collect_rules()<|MERGE_RESOLUTION|>--- conflicted
+++ resolved
@@ -13,21 +13,14 @@
     MultipleSourcesField,
     SingleSourceField,
     Target,
-<<<<<<< HEAD
-    generate_file_level_targets,
+    TargetFilesGenerator,
 )
-from pants.engine.unions import UnionMembership, UnionRule
 from pants.jvm.target_types import (
     JunitTestSourceField,
-    JvmCompatibleResolvesField,
     JvmJdkField,
     JvmProvidesTypesField,
     JvmResolveField,
-=======
-    TargetFilesGenerator,
->>>>>>> 4fecd1d9
 )
-from pants.jvm.target_types import JunitTestSourceField, JvmProvidesTypesField, JvmResolveField
 
 
 class JavaSourceField(SingleSourceField):
@@ -126,12 +119,6 @@
         *COMMON_TARGET_FIELDS,
         Dependencies,
         JavaSourcesGeneratorSourcesField,
-<<<<<<< HEAD
-        JvmCompatibleResolvesField,
-        JvmProvidesTypesField,
-        JvmJdkField,
-=======
->>>>>>> 4fecd1d9
     )
     generated_target_cls = JavaSourceTarget
     copied_fields = (
@@ -141,6 +128,7 @@
     moved_fields = (
         JvmResolveField,
         JvmProvidesTypesField,
+        JvmJdkField,
     )
     help = "Generate a `java_source` target for each file in the `sources` field."
 
