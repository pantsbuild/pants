--- conflicted
+++ resolved
@@ -66,16 +66,8 @@
             "BUILD": dedent(
                 """\
                 coursier_lockfile(
-<<<<<<< HEAD
                     name='lockfile',
-                    requirements=[],
                     source="coursier_resolve.lockfile",
-=======
-                    name = 'lockfile',
-                    sources = [
-                        "coursier_resolve.lockfile",
-                    ],
->>>>>>> 8aaa912d
                 )
 
                 java_source(
@@ -152,16 +144,8 @@
             "BUILD": dedent(
                 """\
                 coursier_lockfile(
-<<<<<<< HEAD
                     name='lockfile',
-                    requirements=[],
                     source="coursier_resolve.lockfile",
-=======
-                    name = 'lockfile',
-                    sources = [
-                        "coursier_resolve.lockfile",
-                    ],
->>>>>>> 8aaa912d
                 )
 
                 java_source(
@@ -216,16 +200,8 @@
             "BUILD": dedent(
                 """\
                 coursier_lockfile(
-<<<<<<< HEAD
                     name='lockfile',
-                    requirements=[],
                     source="coursier_resolve.lockfile",
-=======
-                    name = 'lockfile',
-                    sources = [
-                        "coursier_resolve.lockfile",
-                    ],
->>>>>>> 8aaa912d
                 )
 
                 java_source(
