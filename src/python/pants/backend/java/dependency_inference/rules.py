--- conflicted
+++ resolved
@@ -6,21 +6,10 @@
 from dataclasses import dataclass
 from itertools import groupby
 
-<<<<<<< HEAD
-from pants.backend.java.dependency_inference import artifact_mapper, import_parser, package_mapper
-from pants.backend.java.dependency_inference.artifact_mapper import (
-    AvailableThirdPartyArtifacts,
-    ThirdPartyJavaPackageToArtifactMapping,
-    find_artifact_mapping,
-)
+from pants.backend.java.dependency_inference import import_parser, symbol_mapper
 from pants.backend.java.dependency_inference.java_parser import JavaSourceDependencyAnalysisRequest
 from pants.backend.java.dependency_inference.java_parser import rules as java_parser_rules
-from pants.backend.java.dependency_inference.package_mapper import FirstPartyJavaPackageMapping
 from pants.backend.java.dependency_inference.types import JavaImport, JavaSourceDependencyAnalysis
-=======
-from pants.backend.java.dependency_inference import import_parser, java_parser, symbol_mapper
-from pants.backend.java.dependency_inference.types import JavaSourceDependencyAnalysis
->>>>>>> 69fdaaf8
 from pants.backend.java.subsystems.java_infer import JavaInferSubsystem
 from pants.backend.java.target_types import JavaSourceField
 from pants.core.util_rules.source_files import rules as source_files_rules
@@ -78,16 +67,9 @@
 async def infer_java_dependencies_and_exports_via_source_analysis(
     request: JavaInferredDependenciesAndExportsRequest,
     java_infer_subsystem: JavaInferSubsystem,
-<<<<<<< HEAD
-    first_party_dep_map: FirstPartyJavaPackageMapping,
-    third_party_artifact_mapping: ThirdPartyJavaPackageToArtifactMapping,
-    available_artifacts: AvailableThirdPartyArtifacts,
-) -> JavaInferredDependencies:
-=======
     first_party_dep_map: FirstPartySymbolMapping,
     third_party_artifact_mapping: ThirdPartyPackageToArtifactMapping,
-) -> InferredDependencies:
->>>>>>> 69fdaaf8
+) -> JavaInferredDependencies:
     if (
         not java_infer_subsystem.imports
         and not java_infer_subsystem.consumed_types
@@ -123,7 +105,6 @@
 
         types.update(maybe_qualify_types)
 
-<<<<<<< HEAD
     # Resolve the export types into (probable) types:
     consumed_type_mapping_ = sorted(((typ.rpartition(".")[2], typ) for typ in types))
     consumed_type_mapping__ = groupby(consumed_type_mapping_, lambda i: i[0])
@@ -131,10 +112,7 @@
     export_types = {i for typ in analysis.export_types for i in consumed_type_mapping.get(typ, [])}
     export_types.update(typ for typ in analysis.export_types if "." in typ)
 
-    dep_map = first_party_dep_map.package_rooted_dependency_map
-=======
     dep_map = first_party_dep_map.symbols
->>>>>>> 69fdaaf8
 
     dependencies: OrderedSet[Address] = OrderedSet()
     exports: OrderedSet[Address] = OrderedSet()
