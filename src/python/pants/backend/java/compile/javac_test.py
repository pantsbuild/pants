--- conflicted
+++ resolved
@@ -149,14 +149,7 @@
                 """\
                 coursier_lockfile(
                     name = 'lockfile',
-<<<<<<< HEAD
-                    requirements = [],
-                    source="coursier_resolve.lockfile",
-=======
-                    sources = [
-                        "coursier_resolve.lockfile",
-                    ],
->>>>>>> 8aaa912d
+                    source="coursier_resolve.lockfile",
                 )
 
                 java_sources(
@@ -210,14 +203,7 @@
                 """\
                 coursier_lockfile(
                     name = 'lockfile',
-<<<<<<< HEAD
-                    requirements = [],
-                    source="coursier_resolve.lockfile",
-=======
-                    sources = [
-                        "coursier_resolve.lockfile",
-                    ],
->>>>>>> 8aaa912d
+                    source="coursier_resolve.lockfile",
                 )
 
                 java_sources(
@@ -261,14 +247,7 @@
                 """\
                 coursier_lockfile(
                     name = 'lockfile',
-<<<<<<< HEAD
-                    requirements = [],
-                    source="coursier_resolve.lockfile",
-=======
-                    sources = [
-                        "coursier_resolve.lockfile",
-                    ],
->>>>>>> 8aaa912d
+                    source="coursier_resolve.lockfile",
                 )
 
                 java_sources(
@@ -346,14 +325,7 @@
                 """\
                 coursier_lockfile(
                     name = 'lockfile',
-<<<<<<< HEAD
-                    requirements = [],
-                    source="coursier_resolve.lockfile",
-=======
-                    sources = [
-                        "coursier_resolve.lockfile",
-                    ],
->>>>>>> 8aaa912d
+                    source="coursier_resolve.lockfile",
                 )
                 """
             ),
@@ -429,14 +401,7 @@
                 """\
                 coursier_lockfile(
                     name = 'lockfile',
-<<<<<<< HEAD
-                    requirements = [],
-                    source="coursier_resolve.lockfile",
-=======
-                    sources = [
-                        "coursier_resolve.lockfile",
-                    ],
->>>>>>> 8aaa912d
+                    source="coursier_resolve.lockfile",
                 )
 
                 java_sources(
@@ -524,14 +489,7 @@
                 """\
                 coursier_lockfile(
                     name = 'lockfile',
-<<<<<<< HEAD
-                    requirements = [],
-                    source="coursier_resolve.lockfile",
-=======
-                    sources = [
-                        "coursier_resolve.lockfile",
-                    ],
->>>>>>> 8aaa912d
+                    source="coursier_resolve.lockfile",
                 )
 
                 java_sources(
@@ -608,14 +566,7 @@
                 """\
                 coursier_lockfile(
                     name = 'lockfile',
-<<<<<<< HEAD
-                    requirements = [],
-                    source="coursier_resolve.lockfile",
-=======
-                    sources = [
-                        "coursier_resolve.lockfile",
-                    ],
->>>>>>> 8aaa912d
+                    source="coursier_resolve.lockfile",
                 )
 
                 java_sources(
@@ -666,14 +617,7 @@
                 """\
                 coursier_lockfile(
                     name = 'lockfile',
-<<<<<<< HEAD
-                    requirements = [],
-                    source="coursier_resolve.lockfile",
-=======
-                    sources = [
-                        "coursier_resolve.lockfile",
-                    ],
->>>>>>> 8aaa912d
+                    source="coursier_resolve.lockfile",
                 )
 
                 java_sources(
@@ -720,14 +664,7 @@
                 """\
                 coursier_lockfile(
                     name = 'lockfile',
-<<<<<<< HEAD
-                    requirements = [],
-                    source="coursier_resolve.lockfile",
-=======
-                    sources = [
-                        "coursier_resolve.lockfile",
-                    ],
->>>>>>> 8aaa912d
+                    source="coursier_resolve.lockfile",
                 )
 
                 java_sources(
@@ -782,14 +719,7 @@
                 )
                 coursier_lockfile(
                     name = 'lockfile',
-<<<<<<< HEAD
-                    requirements = [":joda-time_joda-time"],
-                    source="coursier_resolve.lockfile",
-=======
-                    sources = [
-                        "coursier_resolve.lockfile",
-                    ],
->>>>>>> 8aaa912d
+                    source="coursier_resolve.lockfile",
                 )
 
                 java_sources(
@@ -836,14 +766,7 @@
                 """\
                 coursier_lockfile(
                     name = 'lockfile',
-<<<<<<< HEAD
-                    requirements = [],
-                    source="coursier_resolve.lockfile",
-=======
-                    sources = [
-                        "coursier_resolve.lockfile",
-                    ],
->>>>>>> 8aaa912d
+                    source="coursier_resolve.lockfile",
                 )
 
                 java_sources(
