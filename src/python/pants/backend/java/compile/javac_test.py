# Copyright 2021 Pants project contributors (see CONTRIBUTORS.md).
# Licensed under the Apache License, Version 2.0 (see LICENSE).

from __future__ import annotations

from textwrap import dedent

import pytest

from pants.backend.java.compile.javac import (
    CompiledClassfiles,
    CompileJavaSourceRequest,
    CompileResult,
    FallibleCompiledClassfiles,
    JavacCheckRequest,
)
from pants.backend.java.compile.javac import rules as javac_rules
from pants.backend.java.compile.javac_binary import rules as javac_binary_rules
from pants.backend.java.target_types import JavaLibrary
from pants.backend.java.target_types import rules as target_types_rules
from pants.build_graph.address import Address
from pants.core.goals.check import CheckResults
from pants.core.util_rules import config_files, source_files
from pants.core.util_rules.external_tool import rules as external_tool_rules
from pants.engine.addresses import Addresses
from pants.engine.fs import DigestContents, FileDigest
from pants.engine.internals.scheduler import ExecutionError
from pants.engine.target import CoarsenedTarget, CoarsenedTargets, Targets
from pants.jvm.resolve.coursier_fetch import (
    CoursierLockfileEntry,
    CoursierResolvedLockfile,
    MavenCoord,
    MavenCoordinates,
)
from pants.jvm.resolve.coursier_fetch import rules as coursier_fetch_rules
from pants.jvm.resolve.coursier_setup import rules as coursier_setup_rules
from pants.jvm.target_types import JvmDependencyLockfile
from pants.jvm.util_rules import rules as util_rules
from pants.testutil.rule_runner import QueryRule, RuleRunner


@pytest.fixture
def rule_runner() -> RuleRunner:
    return RuleRunner(
        rules=[
            *config_files.rules(),
            *coursier_fetch_rules(),
            *coursier_setup_rules(),
            *external_tool_rules(),
            *source_files.rules(),
            *javac_rules(),
            *util_rules(),
            *javac_binary_rules(),
<<<<<<< HEAD
            *target_types_rules(),
=======
            QueryRule(CheckResults, (JavacCheckRequest,)),
            QueryRule(FallibleCompiledClassfiles, (CompileJavaSourceRequest,)),
>>>>>>> fd71177d
            QueryRule(CompiledClassfiles, (CompileJavaSourceRequest,)),
            QueryRule(CoarsenedTargets, (Addresses,)),
        ],
        target_types=[JvmDependencyLockfile, JavaLibrary],
        # TODO(#12293): Remove this nonhermetic hack once Coursier JVM boostrapping flakiness
        # is properly fixed in CI.
        bootstrap_args=["--javac-jdk=system"],
    )


JAVA_LIB_SOURCE = dedent(
    """
    package org.pantsbuild.example.lib;

    public class ExampleLib {
        public static String hello() {
            return "Hello!";
        }
    }
    """
)

JAVA_LIB_MAIN_SOURCE = dedent(
    """
    package org.pantsbuild.example;

    import org.pantsbuild.example.lib.ExampleLib;

    public class Example {
        public static void main(String[] args) {
            System.out.println(ExampleLib.hello());
        }
    }
    """
)


def expect_single_expanded_coarsened_target(
    rule_runner: RuleRunner, address: Address
) -> CoarsenedTarget:
    expanded_target = rule_runner.request(Targets, [Addresses([address])]).expect_single()
    coarsened_targets = rule_runner.request(
        CoarsenedTargets, [Addresses([expanded_target.address])]
    )
    assert len(coarsened_targets) == 1
    return coarsened_targets[0]


def test_compile_no_deps(rule_runner: RuleRunner) -> None:
    rule_runner.write_files(
        {
            "BUILD": dedent(
                """\
                coursier_lockfile(
                    name = 'lockfile',
                    maven_requirements = [],
                    sources = [
                        "coursier_resolve.lockfile",
                    ],
                )

                java_library(
                    name = 'lib',
                    dependencies = [
                        ':lockfile',
                    ]
                )
                """
            ),
            "coursier_resolve.lockfile": CoursierResolvedLockfile(entries=())
            .to_json()
            .decode("utf-8"),
            "ExampleLib.java": JAVA_LIB_SOURCE,
        }
    )
    coarsened_target = expect_single_expanded_coarsened_target(
        rule_runner, Address(spec_path="", target_name="lib")
    )

    compiled_classfiles = rule_runner.request(
        CompiledClassfiles,
        [CompileJavaSourceRequest(component=coarsened_target)],
    )

    classfile_digest_contents = rule_runner.request(DigestContents, [compiled_classfiles.digest])
    assert frozenset(content.path for content in classfile_digest_contents) == frozenset(
        ["org/pantsbuild/example/lib/ExampleLib.class"]
    )

    # Additionally validate that `check` works.
    check_results = rule_runner.request(
        CheckResults,
        [JavacCheckRequest([JavacCheckRequest.field_set_type.create(coarsened_target.members[0])])],
    )

    assert len(check_results.results) == 1
    check_result = check_results.results[0]
    assert check_result.partition_description == str(coarsened_target)


@pytest.mark.skip(reason="#12293 Coursier JDK bootstrapping is currently flaky in CI")
def test_compile_jdk_versions(rule_runner: RuleRunner) -> None:
    rule_runner.write_files(
        {
            "BUILD": dedent(
                """\
                coursier_lockfile(
                    name = 'lockfile',
                    maven_requirements = [],
                    sources = [
                        "coursier_resolve.lockfile",
                    ],
                )

                java_library(
                    name = 'lib',
                    dependencies = [
                        ':lockfile',
                    ]
                )
                """
            ),
            "coursier_resolve.lockfile": CoursierResolvedLockfile(entries=())
            .to_json()
            .decode("utf-8"),
            "ExampleLib.java": JAVA_LIB_SOURCE,
        }
    )

    request = CompileJavaSourceRequest(
        component=expect_single_expanded_coarsened_target(
            rule_runner, Address(spec_path="", target_name="lib")
        )
    )
    rule_runner.set_options(["--javac-jdk=zulu:1.6"])
    assert {
        contents.path
        for contents in rule_runner.request(
            DigestContents, [rule_runner.request(CompiledClassfiles, [request]).digest]
        )
    } == {"org/pantsbuild/example/lib/ExampleLib.class"}

    rule_runner.set_options(["--javac-jdk=bogusjdk:999"])
    expected_exception_msg = r".*?JVM bogusjdk:999 not found in index.*?"
    with pytest.raises(ExecutionError, match=expected_exception_msg):
        rule_runner.request(CompiledClassfiles, [request])


def test_compile_multiple_source_files(rule_runner: RuleRunner) -> None:
    rule_runner.write_files(
        {
            "BUILD": dedent(
                """\
                coursier_lockfile(
                    name = 'lockfile',
                    maven_requirements = [],
                    sources = [
                        "coursier_resolve.lockfile",
                    ],
                )

                java_library(
                    name = 'lib',
                    dependencies = [
                        ':lockfile',
                    ]
                )
                """
            ),
            "coursier_resolve.lockfile": CoursierResolvedLockfile(entries=())
            .to_json()
            .decode("utf-8"),
            "ExampleLib.java": JAVA_LIB_SOURCE,
            "OtherLib.java": dedent(
                """\
                package org.pantsbuild.example.lib;

                public class OtherLib {
                    public static String hello() {
                        return "Hello!";
                    }
                }
                """
            ),
        }
    )

    expanded_targets = rule_runner.request(
        Targets, [Addresses([Address(spec_path="", target_name="lib")])]
    )
    assert sorted(t.address.spec for t in expanded_targets) == [
        "//ExampleLib.java:lib",
        "//OtherLib.java:lib",
    ]

    coarsened_targets = rule_runner.request(
        CoarsenedTargets, [Addresses([t.address for t in expanded_targets])]
    )
    assert len(coarsened_targets) == 1
    coarsened_target = coarsened_targets[0]
    assert len(coarsened_target.members) == 2
    request = CompileJavaSourceRequest(component=coarsened_target)

    compiled_classfiles = rule_runner.request(CompiledClassfiles, [request])
    classfile_digest_contents = rule_runner.request(DigestContents, [compiled_classfiles.digest])
    assert frozenset(content.path for content in classfile_digest_contents) == frozenset(
        ["org/pantsbuild/example/lib/ExampleLib.class", "org/pantsbuild/example/lib/OtherLib.class"]
    )


def test_compile_with_cycle(rule_runner: RuleRunner) -> None:
    """Test that javac can handle source-level cycles--even across build target boundaries--via
    graph coarsening.

    This test has to set up a contrived dependency since build-target cycles are forbidden by the graph.  However,
    file-target cycles are not forbidden, so we configure the graph like so:

    a:a has a single source file, which has file-target address a/A.java, and which inherits a:a's
    explicit dependency on b/B.java.
    b:b depends directly on a:a, and its source b/B.java inherits that dependency.

    Therefore, after target expansion via Get(Targets, Addresses(...)), we get the cycle of:

        a/A.java -> b/B.java -> a/A.java
    """

    rule_runner.write_files(
        {
            "BUILD": dedent(
                """\
                coursier_lockfile(
                    name = 'lockfile',
                    maven_requirements = [],
                    sources = [
                        "coursier_resolve.lockfile",
                    ],
                )
                """
            ),
            "coursier_resolve.lockfile": CoursierResolvedLockfile(entries=())
            .to_json()
            .decode("utf-8"),
            "a/BUILD": dedent(
                """\
                java_library(
                    name = 'a',
                    dependencies = [
                        '//:lockfile',
                        'b/B.java',
                    ]
                )
                """
            ),
            "a/A.java": dedent(
                """\
                package org.pantsbuild.a;
                import org.pantsbuild.b.B;
                public interface A {}
                class C implements B {}
                """
            ),
            "b/BUILD": dedent(
                """\
                java_library(
                    name = 'b',
                    dependencies = [
                        '//:lockfile',
                        'a/A.java',
                    ]
                )
                """
            ),
            "b/B.java": dedent(
                """\
                package org.pantsbuild.b;
                import org.pantsbuild.a.A;
                public interface B {};
                class C implements A {}
                """
            ),
        }
    )
    coarsened_target = expect_single_expanded_coarsened_target(
        rule_runner, Address(spec_path="a", target_name="a")
    )
    assert sorted([t.address.spec for t in coarsened_target.members]) == ["a/A.java", "b/B.java"]
    request = CompileJavaSourceRequest(component=coarsened_target)

    compiled_classfiles = rule_runner.request(CompiledClassfiles, [request])
    classfile_digest_contents = rule_runner.request(DigestContents, [compiled_classfiles.digest])
    assert frozenset(content.path for content in classfile_digest_contents) == frozenset(
        [
            "org/pantsbuild/a/A.class",
            "org/pantsbuild/a/C.class",
            "org/pantsbuild/b/B.class",
            "org/pantsbuild/b/C.class",
        ]
    )


def test_compile_with_transitive_cycle(rule_runner: RuleRunner) -> None:
    """Like test_compile_with_cycle, but the cycle occurs as a transitive dep of the requested
    target."""

    rule_runner.write_files(
        {
            "BUILD": dedent(
                """\
                coursier_lockfile(
                    name = 'lockfile',
                    maven_requirements = [],
                    sources = [
                        "coursier_resolve.lockfile",
                    ],
                )

                java_library(
                    name = 'main',
                    dependencies = [
                        '//:lockfile',
                        'a:a',
                    ]
                )
                """
            ),
            "Main.java": dedent(
                """\
                package org.pantsbuild.main;
                import org.pantsbuild.a.A;
                public class Main implements A {}
                """
            ),
            "coursier_resolve.lockfile": CoursierResolvedLockfile(entries=())
            .to_json()
            .decode("utf-8"),
            "a/BUILD": dedent(
                """\
                java_library(
                    name = 'a',
                    dependencies = [
                        '//:lockfile',
                        'b/B.java',
                    ]
                )
                """
            ),
            "a/A.java": dedent(
                """\
                package org.pantsbuild.a;
                import org.pantsbuild.b.B;
                public interface A {}
                class C implements B {}
                """
            ),
            "b/BUILD": dedent(
                """\
                java_library(
                    name = 'b',
                    dependencies = [
                        '//:lockfile',
                        'a:a',
                    ]
                )
                """
            ),
            "b/B.java": dedent(
                """\
                package org.pantsbuild.b;
                import org.pantsbuild.a.A;
                public interface B {};
                class C implements A {}
                """
            ),
        }
    )

    compiled_classfiles = rule_runner.request(
        CompiledClassfiles,
        [
            CompileJavaSourceRequest(
                component=expect_single_expanded_coarsened_target(
                    rule_runner, Address(spec_path="", target_name="main")
                )
            )
        ],
    )
    classfile_digest_contents = rule_runner.request(DigestContents, [compiled_classfiles.digest])
    assert frozenset(content.path for content in classfile_digest_contents) == frozenset(
        ["org/pantsbuild/main/Main.class"]
    )


def test_compile_with_transitive_multiple_sources(rule_runner: RuleRunner) -> None:
    """Like test_compile_with_transitive_cycle, but the cycle occurs via subtarget source expansion
    rather than explicitly."""

    rule_runner.write_files(
        {
            "BUILD": dedent(
                """\
                coursier_lockfile(
                    name = 'lockfile',
                    maven_requirements = [],
                    sources = [
                        "coursier_resolve.lockfile",
                    ],
                )

                java_library(
                    name = 'main',
                    dependencies = [
                        '//:lockfile',
                        'lib:lib',
                    ]
                )
                """
            ),
            "Main.java": dedent(
                """\
                package org.pantsbuild.main;
                import org.pantsbuild.a.A;
                import org.pantsbuild.b.B;
                public class Main implements A {}
                class Other implements B {}
                """
            ),
            "coursier_resolve.lockfile": CoursierResolvedLockfile(entries=())
            .to_json()
            .decode("utf-8"),
            "lib/BUILD": dedent(
                """\
                java_library(
                    name = 'lib',
                    dependencies = [
                        '//:lockfile',
                    ]
                )
                """
            ),
            "lib/A.java": dedent(
                """\
                package org.pantsbuild.a;
                import org.pantsbuild.b.B;
                public interface A {}
                class C implements B {}
                """
            ),
            "lib/B.java": dedent(
                """\
                package org.pantsbuild.b;
                import org.pantsbuild.a.A;
                public interface B {};
                class C implements A {}
                """
            ),
        }
    )

    compiled_classfiles = rule_runner.request(
        CompiledClassfiles,
        [
            CompileJavaSourceRequest(
                component=expect_single_expanded_coarsened_target(
                    rule_runner, Address(spec_path="", target_name="main")
                )
            )
        ],
    )
    classfile_digest_contents = rule_runner.request(DigestContents, [compiled_classfiles.digest])
    assert frozenset(content.path for content in classfile_digest_contents) == frozenset(
        ["org/pantsbuild/main/Main.class", "org/pantsbuild/main/Other.class"]
    )


def test_compile_with_deps(rule_runner: RuleRunner) -> None:
    rule_runner.write_files(
        {
            "BUILD": dedent(
                """\
                coursier_lockfile(
                    name = 'lockfile',
                    maven_requirements = [],
                    sources = [
                        "coursier_resolve.lockfile",
                    ],
                )

                java_library(
                    name = 'main',
                    dependencies = [
                        ':lockfile',
                        'lib:lib',
                    ]
                )
                """
            ),
            "coursier_resolve.lockfile": CoursierResolvedLockfile(entries=())
            .to_json()
            .decode("utf-8"),
            "Example.java": JAVA_LIB_MAIN_SOURCE,
            "lib/BUILD": dedent(
                """\
                java_library(
                    name = 'lib',
                    dependencies = [
                        '//:lockfile',
                    ]
                )
                """
            ),
            "lib/ExampleLib.java": JAVA_LIB_SOURCE,
        }
    )
    compiled_classfiles = rule_runner.request(
        CompiledClassfiles,
        [
            CompileJavaSourceRequest(
                component=expect_single_expanded_coarsened_target(
                    rule_runner, Address(spec_path="", target_name="main")
                )
            )
        ],
    )
    classfile_digest_contents = rule_runner.request(DigestContents, [compiled_classfiles.digest])
    assert len(classfile_digest_contents) == 1
    assert classfile_digest_contents[0].path == "org/pantsbuild/example/Example.class"


def test_compile_with_missing_dep_fails(rule_runner: RuleRunner) -> None:
    rule_runner.write_files(
        {
            "BUILD": dedent(
                """\
                coursier_lockfile(
                    name = 'lockfile',
                    maven_requirements = [],
                    sources = [
                        "coursier_resolve.lockfile",
                    ],
                )

                java_library(
                    name = 'main',
                    dependencies = [
                        ':lockfile',
                    ]
                )
                """
            ),
            "Example.java": JAVA_LIB_MAIN_SOURCE,
            "coursier_resolve.lockfile": CoursierResolvedLockfile(entries=())
            .to_json()
            .decode("utf-8"),
        }
    )
    request = CompileJavaSourceRequest(
        component=expect_single_expanded_coarsened_target(
            rule_runner, Address(spec_path="", target_name="main")
        )
    )
    fallible_result = rule_runner.request(FallibleCompiledClassfiles, [request])
    assert fallible_result.result == CompileResult.FAILED and fallible_result.stderr
    assert "package org.pantsbuild.example.lib does not exist" in fallible_result.stderr


def test_compile_with_maven_deps(rule_runner: RuleRunner) -> None:
    resolved_joda_lockfile = CoursierResolvedLockfile(
        entries=(
            CoursierLockfileEntry(
                coord=MavenCoord(coord="joda-time:joda-time:2.10.10"),
                file_name="joda-time-2.10.10.jar",
                direct_dependencies=MavenCoordinates([]),
                dependencies=MavenCoordinates([]),
                file_digest=FileDigest(
                    fingerprint="dd8e7c92185a678d1b7b933f31209b6203c8ffa91e9880475a1be0346b9617e3",
                    serialized_bytes_length=644419,
                ),
            ),
        )
    )
    rule_runner.write_files(
        {
            "BUILD": dedent(
                """\
                coursier_lockfile(
                    name = 'lockfile',
                    maven_requirements = ["joda-time:joda-time:2.10.10"],
                    sources = [
                        "coursier_resolve.lockfile",
                    ],
                )

                java_library(
                    name = 'main',
                    dependencies = [
                        ':lockfile',
                    ]
                )
                """
            ),
            "coursier_resolve.lockfile": resolved_joda_lockfile.to_json().decode("utf-8"),
            "Example.java": dedent(
                """
                package org.pantsbuild.example;

                import org.joda.time.DateTime;

                public class Example {
                    public static void main(String[] args) {
                        DateTime dt = new DateTime();
                        System.out.println(dt.getYear());
                    }
                }
                """
            ),
        }
    )
    request = CompileJavaSourceRequest(
        component=expect_single_expanded_coarsened_target(
            rule_runner, Address(spec_path="", target_name="main")
        )
    )
    compiled_classfiles = rule_runner.request(CompiledClassfiles, [request])
    classfile_digest_contents = rule_runner.request(DigestContents, [compiled_classfiles.digest])
    assert len(classfile_digest_contents) == 1
    assert classfile_digest_contents[0].path == "org/pantsbuild/example/Example.class"


def test_compile_with_missing_maven_dep_fails(rule_runner: RuleRunner) -> None:
    rule_runner.write_files(
        {
            "BUILD": dedent(
                """\
                coursier_lockfile(
                    name = 'lockfile',
                    maven_requirements = [],
                    sources = [
                        "coursier_resolve.lockfile",
                    ],
                )

                java_library(
                    name = 'main',
                    dependencies = [
                        ':lockfile',
                    ]
                )
                """
            ),
            "coursier_resolve.lockfile": CoursierResolvedLockfile(entries=())
            .to_json()
            .decode("utf-8"),
            "Example.java": dedent(
                """
                package org.pantsbuild.example;

                import org.joda.time.DateTime;

                public class Example {
                    public static void main(String[] args) {
                        DateTime dt = new DateTime();
                        System.out.println(dt.getYear());
                    }
                }
                """
            ),
        }
    )

    request = CompileJavaSourceRequest(
        component=expect_single_expanded_coarsened_target(
            rule_runner, Address(spec_path="", target_name="main")
        )
    )
    fallible_result = rule_runner.request(FallibleCompiledClassfiles, [request])
    assert fallible_result.result == CompileResult.FAILED and fallible_result.stderr
    assert "package org.joda.time does not exist" in fallible_result.stderr<|MERGE_RESOLUTION|>--- conflicted
+++ resolved
@@ -51,12 +51,9 @@
             *javac_rules(),
             *util_rules(),
             *javac_binary_rules(),
-<<<<<<< HEAD
             *target_types_rules(),
-=======
             QueryRule(CheckResults, (JavacCheckRequest,)),
             QueryRule(FallibleCompiledClassfiles, (CompileJavaSourceRequest,)),
->>>>>>> fd71177d
             QueryRule(CompiledClassfiles, (CompileJavaSourceRequest,)),
             QueryRule(CoarsenedTargets, (Addresses,)),
         ],
