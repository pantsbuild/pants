--- conflicted
+++ resolved
@@ -11,10 +11,7 @@
 
 from pants.backend.nfpm.dependency_inference import rules as nfpm_dependency_inference_rules
 from pants.backend.nfpm.field_sets import (
-<<<<<<< HEAD
     NfpmApkPackageFieldSet,
-=======
->>>>>>> 6ca2f36b
     NfpmDebPackageFieldSet,
     NfpmPackageFieldSet,
     NfpmRpmPackageFieldSet,
@@ -94,10 +91,7 @@
         (_DEB_PKG, NfpmApkPackageFieldSet, _DepCategory.ignore),
         (_DEB_PKG, NfpmDebPackageFieldSet, _DepCategory.nfpm_package),
         (_DEB_PKG, NfpmRpmPackageFieldSet, _DepCategory.ignore),
-<<<<<<< HEAD
         (_RPM_PKG, NfpmApkPackageFieldSet, _DepCategory.ignore),
-=======
->>>>>>> 6ca2f36b
         (_RPM_PKG, NfpmDebPackageFieldSet, _DepCategory.ignore),
         (_RPM_PKG, NfpmRpmPackageFieldSet, _DepCategory.nfpm_package),
         (GenericTarget({}, _A), NfpmPackageFieldSet, _DepCategory.remaining),
@@ -236,6 +230,13 @@
             {},
             {"contents/sandbox-file.txt"},
         ),
+        (
+            "rpm",
+            NfpmRpmPackageFieldSet,
+            ["contents/sandbox-file.txt:sandbox_file"],
+            {},
+            {"contents/sandbox-file.txt"},
+        ),
         # codegen & package build
         (
             "apk",
@@ -251,6 +252,17 @@
         (
             "deb",
             NfpmDebPackageFieldSet,
+            ["codegen:generated", "contents:files", "package:package"],
+            {},
+            {
+                "codegen/foobar.codegen.generated",
+                "contents/sandbox-file.txt",
+                "package/archive.tar",
+            },
+        ),
+        (
+            "rpm",
+            NfpmRpmPackageFieldSet,
             ["codegen:generated", "contents:files", "package:package"],
             {},
             {
