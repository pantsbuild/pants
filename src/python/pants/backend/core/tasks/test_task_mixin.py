# coding=utf-8
# Copyright 2015 Pants project contributors (see CONTRIBUTORS.md).
# Licensed under the Apache License, Version 2.0 (see LICENSE).

from __future__ import (absolute_import, division, generators, nested_scopes, print_function,
                        unicode_literals, with_statement)

from abc import abstractmethod, abstractproperty

from pants.util.timeout import Timeout


class TestTaskMixin(object):
  """A mixin to combine with test runner tasks.

  The intent is to migrate logic over time out of JUnitRun and PytestRun, so the functionality
  expressed can support both languages, and any additional languages that are added to pants.

  """

  @classmethod
  def register_options(cls, register):
    super(TestTaskMixin, cls).register_options(register)
    register('--skip', action='store_true', help='Skip running tests.')
    register('--timeouts', action='store_true', default=True,
             help='Enable test timeouts')
    register('--default-timeout', action='store', default=0, type=int,
             help='The default timeout for a test if timeout is not set in BUILD')

  def execute(self):
    """Run the task
    """

    if not self.get_options().skip:
<<<<<<< HEAD
      targets = self._get_targets()
      self._validate_targets(targets)
      timeout = self._timeout_for_targets(targets)
      with Timeout(timeout):
        self._execute(targets)
      
  def _timeout_for_targets(self, targets):
    timeouts = [target.timeout for target in targets]
    if 0 in timeouts or None in timeouts:
      timeout = None
    else:
      timeout = sum(timeouts)

    if self.get_options().timeouts:
      if not timeout:
        return self.get_options().default_timeout
      else:
        return timeout
    else:
      return None
    
  @abstractmethod
=======
      targets = self._get_relevant_targets()
      for target in targets:
        self._validate_target(target)
      self._execute(targets)

>>>>>>> ed665f2e
  def _get_targets(self):
    """This is separated out so it can be overridden for testing purposes

    :return: list of targets
    """
    return self.context.targets()

  def _get_relevant_targets(self):
    """Returns the targets that are relevant test targets
    """
    test_targets = list(filter(self._test_target_filter, self._get_targets()))
    return test_targets

  @abstractproperty
  def _test_target_filter(self):
    """A filter to run on targets to see if they are relevant to this test task

      :return: function from target->boolean
    """

  @abstractmethod
  def _validate_target(self, target):
    """Ensures that this target is valid.

    We don't need the type check here because _get_targets() combines with _test_target_type to
    filter the list of targets to only the targets relevant for this test task.

    :param target: the target to validate
    """

  @abstractmethod
  def _execute(self, targets):
    """Actually goes ahead and runs the tests for the targets

    :param targets: list of the targets whose tests are to be run
    """<|MERGE_RESOLUTION|>--- conflicted
+++ resolved
@@ -32,9 +32,10 @@
     """
 
     if not self.get_options().skip:
-<<<<<<< HEAD
-      targets = self._get_targets()
-      self._validate_targets(targets)
+      targets = self._get_relevant_targets()
+      for target in targets:
+        self._validate_target(target)
+        
       timeout = self._timeout_for_targets(targets)
       with Timeout(timeout):
         self._execute(targets)
@@ -55,13 +56,6 @@
       return None
     
   @abstractmethod
-=======
-      targets = self._get_relevant_targets()
-      for target in targets:
-        self._validate_target(target)
-      self._execute(targets)
-
->>>>>>> ed665f2e
   def _get_targets(self):
     """This is separated out so it can be overridden for testing purposes
 
