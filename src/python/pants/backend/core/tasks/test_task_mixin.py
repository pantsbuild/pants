# coding=utf-8
# Copyright 2015 Pants project contributors (see CONTRIBUTORS.md).
# Licensed under the Apache License, Version 2.0 (see LICENSE).

from __future__ import (absolute_import, division, generators, nested_scopes, print_function,
                        unicode_literals, with_statement)

from abc import abstractmethod

from pants.base.exceptions import TestFailedTaskError
from pants.util.timeout import Timeout, TimeoutReached


class TestTaskMixin(object):
  """A mixin to combine with test runner tasks.

  The intent is to migrate logic over time out of JUnitRun and PytestRun, so the functionality
  expressed can support both languages, and any additional languages that are added to pants.
  """

  @classmethod
  def register_options(cls, register):
    super(TestTaskMixin, cls).register_options(register)
    register('--skip', action='store_true', help='Skip running tests.')
    register('--timeouts', action='store_true', default=True,
             help='Enable test timeouts')
    register('--timeout-default', action='store', default=0, type=int,
             help='The default timeout (in seconds) for a test if timeout is not set in BUILD')

  def execute(self):
    """Run the task."""

    if not self.get_options().skip:
      test_targets = self._get_test_targets()
      all_targets = self._get_targets()
      for target in test_targets:
        self._validate_target(target)
<<<<<<< HEAD

      timeout = self._timeout_for_targets(test_targets)
      try:
        with Timeout(timeout):
          self._execute(test_targets, all_targets)
      except TimeoutReached:
        raise TestFailedTaskError(failed_targets=test_targets)

  def _timeout_for_target(self, target):
    return getattr(target, 'timeout', None)

  def _timeout_for_targets(self, targets):
    """
    Calculate the total timeout based on the timeout configuration for all the targets.

    Because the timeout wraps all the test targets rather than individual tests, we have to somehow
    aggregate all the target specific timeouts into one value that will cover all the tests. If some targets
    have no timeout configured (or set to 0), their timeout will be set to the default timeout.
    If there is no default timeout, or if it is set to zero, there will be no timeout, if any of the test targets
    have a timeout set to 0 or no timeout configured.

    :param targets: list of test targets
    :return: timeout to cover all the targets, in seconds
    """

    if not self.get_options().timeouts:
      return None

    timeout_default = self.get_options().timeout_default

    # Gather up all the timeouts.
    timeouts = [self._timeout_for_target(target) for target in targets]

    # If any target's timeout is None or 0, then set it to the default timeout
    timeouts_w_default = [timeout if timeout else timeout_default for timeout in timeouts]

    # Even after we've done that, there may be a 0 or None in the timeout list if the
    # default timeout is set to 0 or None. So if that's the case, then the timeout is
    # disabled
    if 0 in timeouts_w_default or None in timeouts_w_default:
      return None
    else:
      # Sum the timeouts for all the targets, using the default timeout where one is not set
      return sum(timeouts_w_default)
=======
      self._execute(all_targets)
>>>>>>> b34075da

  def _get_targets(self):
    """This is separated out so it can be overridden for testing purposes.

    :return: list of targets
    """
    return self.context.targets()

  def _get_test_targets(self):
    """Returns the targets that are relevant test targets."""

    test_targets = list(filter(self._test_target_filter(), self._get_targets()))
    return test_targets

  @abstractmethod
  def _test_target_filter(self):
    """A filter to run on targets to see if they are relevant to this test task.

    :return: function from target->boolean
    """

  @abstractmethod
  def _validate_target(self, target):
    """Ensures that this target is valid. Raises TargetDefinitionException if the target is invalid.

    We don't need the type check here because _get_targets() combines with _test_target_type to
    filter the list of targets to only the targets relevant for this test task.
im
    :param target: the target to validate
    :raises: TargetDefinitionException
    """

  @abstractmethod
  def _execute(self, all_targets):
    """Actually goes ahead and runs the tests for the targets.

    :param targets: list of the targets whose tests are to be run
    """<|MERGE_RESOLUTION|>--- conflicted
+++ resolved
@@ -35,12 +35,11 @@
       all_targets = self._get_targets()
       for target in test_targets:
         self._validate_target(target)
-<<<<<<< HEAD
 
       timeout = self._timeout_for_targets(test_targets)
       try:
         with Timeout(timeout):
-          self._execute(test_targets, all_targets)
+          self._execute(all_targets)
       except TimeoutReached:
         raise TestFailedTaskError(failed_targets=test_targets)
 
@@ -80,9 +79,6 @@
     else:
       # Sum the timeouts for all the targets, using the default timeout where one is not set
       return sum(timeouts_w_default)
-=======
-      self._execute(all_targets)
->>>>>>> b34075da
 
   def _get_targets(self):
     """This is separated out so it can be overridden for testing purposes.
