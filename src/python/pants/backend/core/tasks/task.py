--- conflicted
+++ resolved
@@ -92,19 +92,11 @@
     """
     cls.register_options(options.registration_function_for_scope(cls.options_scope))
     for subsystem_type in cls.task_subsystems():
-<<<<<<< HEAD
-      subsystem_type.register_options_for_task_instance(options, task=cls)
-
-  @classmethod
-  def register_options(cls, register):
-    """Register options for this subsystem.
-=======
       subsystem_type.register_options_on_scope(options, cls.options_scope)
 
   @classmethod
   def register_options(cls, register):
     """Register options for this task.
->>>>>>> 690e1873
 
     Subclasses may override and call register(*args, **kwargs) with argparse arguments.
     """
