# Copyright 2020 Pants project contributors (see CONTRIBUTORS.md).
# Licensed under the Apache License, Version 2.0 (see LICENSE).

from __future__ import annotations

import dataclasses
import functools
import os
import sys
from contextlib import contextmanager
from dataclasses import dataclass
from io import StringIO
from pathlib import Path, PurePath
from pprint import pformat
from tempfile import mkdtemp
from types import CoroutineType, GeneratorType
<<<<<<< HEAD
from typing import (
    Any,
    Callable,
    Generic,
    Iterable,
    Iterator,
    Mapping,
    Sequence,
    Tuple,
    Type,
    TypeVar,
    cast,
)
=======
from typing import Any, Callable, Iterable, Iterator, Mapping, Sequence, TypeVar, cast
>>>>>>> 1d23bcc8

from pants.base.build_root import BuildRoot
from pants.base.specs_parser import SpecsParser
from pants.build_graph.build_configuration import BuildConfiguration
from pants.build_graph.build_file_aliases import BuildFileAliases
from pants.engine.addresses import Address
from pants.engine.console import Console
from pants.engine.environment import CompleteEnvironment
from pants.engine.fs import Digest, PathGlobs, PathGlobsAndRoot, Snapshot, Workspace
from pants.engine.goal import Goal
from pants.engine.internals import native_engine
from pants.engine.internals.native_engine import PyExecutor
from pants.engine.internals.scheduler import ExecutionError, SchedulerSession
from pants.engine.internals.selectors import Get, Params
from pants.engine.internals.session import SessionValues
from pants.engine.process import InteractiveRunner
from pants.engine.rules import QueryRule as QueryRule
from pants.engine.rules import Rule
from pants.engine.target import Target, WrappedTarget
from pants.engine.unions import UnionMembership, UnionRule
from pants.init.engine_initializer import EngineInitializer
from pants.init.logging import initialize_stdio, initialize_stdio_raw, stdio_destination
from pants.option.global_options import (
    DynamicRemoteOptions,
    ExecutionOptions,
    GlobalOptions,
    LocalStoreOptions,
)
from pants.option.options_bootstrapper import OptionsBootstrapper
from pants.source import source_root
from pants.testutil.option_util import create_options_bootstrapper
from pants.util.collections import assert_single_element
from pants.util.contextutil import temporary_dir, temporary_file
from pants.util.dirutil import (
    recursive_dirname,
    safe_file_dump,
    safe_mkdir,
    safe_mkdtemp,
    safe_open,
)
from pants.util.logging import LogLevel
from pants.util.ordered_set import FrozenOrderedSet


def logging(func):
    """A decorator that enables logging (optionally at the given level)."""

    @functools.wraps(func)
    def wrapper(*args, **kwargs):
        stdout_fileno, stderr_fileno = sys.stdout.fileno(), sys.stderr.fileno()
        with temporary_dir() as tempdir, initialize_stdio_raw(
            LogLevel.INFO, False, False, {}, True, [], tempdir
        ), stdin_context() as stdin, stdio_destination(
            stdin.fileno(), stdout_fileno, stderr_fileno
        ):
            return func(*args, **kwargs)

    return wrapper


_Exc = TypeVar("_Exc", bound=Exception)


class EngineErrorTrap(Generic[_Exc]):
    """A context manager to catch `ExecutionError`s in tests and get the underlying exception.

    Use like this:

        with EngineErrorTrap(ValueError, contains="foo") as trap:
            rule_runner.request(OutputType, [input])

    Which is equivalent to this:

        with EngineErrorTrap() as trap:
            rule_runner.request(OutputType, [input])
        assert isinstance(trap.e, ValueError)
        assert "foo" in trap.e

    Will raise AssertionError if no ExecutionError occurred. Will re-raise all other exception
    types.
    """

    def __init__(
        self,
        expected_exception: type[_Exc] = Exception,  # type: ignore[assignment]
        *,
        contains: str | None = None,
    ) -> None:
        self._e: _Exc | None = None
        self.expected_exception: type[_Exc] = expected_exception
        self.contains: str | None = contains

    def __enter__(self) -> EngineErrorTrap:
        return self

    def __exit__(self, exc_type, exc_val, exc_tb):
        if exc_type is None:
            raise AssertionError("Did not raise an exception! ExecutionError expected.")
        if not issubclass(exc_type, ExecutionError):
            # This is equivalent to re-raising the exception.
            return None

        if not len(exc_val.wrapped_exceptions) == 1:
            formatted_errors = "\n\n".join(repr(e) for e in exc_val.wrapped_exceptions)
            raise ValueError(
                "Multiple underlying exceptions, but this helper function expected only one. "
                "Use `with pytest.raises(ExecutionError)` directly and inspect "
                "`exc.value.wrapped_exceptions`.\n\n"
                f"Errors: {formatted_errors}"
            )
        underlying = exc_val.wrapped_exceptions[0]
        if not isinstance(underlying, self.expected_exception):
            raise AssertionError(
                "ExecutionError occurred as expected, but the underlying exception had type "
                f"{type(underlying)} rather than the expected type `{self.expected_exception}."
            )
        if self.contains is not None and self.contains not in str(exc_val):
            raise AssertionError(
                "Expected value not found in exception.\n"
                f"expected: {self.contains}\n\n"
                f"exception: {exc_val}"
            )
        self._e = underlying
        return True

    @property
    def e(self) -> _Exc:
        if self._e is None:
            raise AssertionError(
                "`EngineErrorTrap.e` is not set. This happens when you try accessing the field "
                "inside the context manager (i.e. the `with` block) and an ExecutionError has not "
                "happened yet. Instead, access outside of the context manager."
            )
        return self._e


# -----------------------------------------------------------------------------------------------
# `RuleRunner`
# -----------------------------------------------------------------------------------------------


_O = TypeVar("_O")


# Use the ~minimum possible parallelism since integration tests using RuleRunner will already be run
# by Pants using an appropriate Parallelism. We must set max_threads > core_threads; so 2 is the
# minimum, but, via trial and error, 3 minimizes test times on average.
_EXECUTOR = PyExecutor(core_threads=1, max_threads=3)


@dataclass(frozen=True)
class GoalRuleResult:
    exit_code: int
    stdout: str
    stderr: str

    @staticmethod
    def noop() -> GoalRuleResult:
        return GoalRuleResult(0, stdout="", stderr="")


# This is not frozen because we need to update the `scheduler` when setting options.
@dataclass
class RuleRunner:
    build_root: str
    options_bootstrapper: OptionsBootstrapper
    build_config: BuildConfiguration
    scheduler: SchedulerSession

    def __init__(
        self,
        *,
        rules: Iterable | None = None,
        target_types: Iterable[type[Target]] | None = None,
        objects: dict[str, Any] | None = None,
        context_aware_object_factories: dict[str, Any] | None = None,
        isolated_local_store: bool = False,
        preserve_tmpdirs: bool = False,
        ca_certs_path: str | None = None,
        bootstrap_args: Iterable[str] = (),
    ) -> None:

        bootstrap_args = [*bootstrap_args]

        # TODO: Until https://github.com/coursier/coursier/pull/2197 is resolved, we avoid concurrent
        # use of the named caches via `[pytest] execution_slot_var`.
        home = os.environ.get("HOME")
        exec_slot = os.environ.get("EXECUTION_SLOT")
        if home and exec_slot:
            bootstrap_args.append(
                f"--named-caches-dir={home}/.cache/pants/named_caches/tests/{exec_slot}"
            )

        root_dir: Path | None = None
        if preserve_tmpdirs:
            root_dir = Path(mkdtemp(prefix="RuleRunner."))
            print(f"Preserving rule runner temporary directories at {root_dir}.", file=sys.stderr)
            bootstrap_args.extend(
                [
                    "--no-process-execution-local-cleanup",
                    f"--local-execution-root-dir={root_dir}",
                ]
            )
            build_root = (root_dir / "BUILD_ROOT").resolve()
            build_root.mkdir()
            self.build_root = str(build_root)
        else:
            self.build_root = os.path.realpath(safe_mkdtemp(prefix="_BUILD_ROOT"))

        safe_mkdir(self.pants_workdir)
        BuildRoot().path = self.build_root

        # TODO: Redesign rule registration for tests to be more ergonomic and to make this less
        #  special-cased.
        all_rules = (
            *(rules or ()),
            *source_root.rules(),
            QueryRule(WrappedTarget, [Address]),
            QueryRule(UnionMembership, []),
        )
        build_config_builder = BuildConfiguration.Builder()
        build_config_builder.register_aliases(
            BuildFileAliases(
                objects=objects, context_aware_object_factories=context_aware_object_factories
            )
        )
        build_config_builder.register_rules("_dummy_for_test_", all_rules)
        build_config_builder.register_target_types("_dummy_for_test_", target_types or ())
        self.build_config = build_config_builder.create()

        self.environment = CompleteEnvironment({})
        self.options_bootstrapper = create_options_bootstrapper(args=bootstrap_args)
        options = self.options_bootstrapper.full_options(self.build_config)
        global_options = self.options_bootstrapper.bootstrap_options.for_global_scope()

        dynamic_remote_options, _ = DynamicRemoteOptions.from_options(options, self.environment)
        local_store_options = LocalStoreOptions.from_options(global_options)
        if isolated_local_store:
            if root_dir:
                lmdb_store_dir = root_dir / "lmdb_store"
                lmdb_store_dir.mkdir()
                store_dir = str(lmdb_store_dir)
            else:
                store_dir = safe_mkdtemp(prefix="lmdb_store.")
            local_store_options = dataclasses.replace(local_store_options, store_dir=store_dir)

        local_execution_root_dir = global_options.local_execution_root_dir
        named_caches_dir = global_options.named_caches_dir

        graph_session = EngineInitializer.setup_graph_extended(
            pants_ignore_patterns=GlobalOptions.compute_pants_ignore(
                self.build_root, global_options
            ),
            use_gitignore=False,
            local_store_options=local_store_options,
            local_execution_root_dir=local_execution_root_dir,
            named_caches_dir=named_caches_dir,
            build_root=self.build_root,
            build_configuration=self.build_config,
            executor=_EXECUTOR,
            execution_options=ExecutionOptions.from_options(global_options, dynamic_remote_options),
            ca_certs_path=ca_certs_path,
            engine_visualize_to=None,
        ).new_session(
            build_id="buildid_for_test",
            session_values=SessionValues(
                {
                    OptionsBootstrapper: self.options_bootstrapper,
                    CompleteEnvironment: self.environment,
                }
            ),
        )
        self.scheduler = graph_session.scheduler_session

    def __repr__(self) -> str:
        return f"RuleRunner(build_root={self.build_root})"

    @property
    def pants_workdir(self) -> str:
        return os.path.join(self.build_root, ".pants.d")

    @property
    def rules(self) -> FrozenOrderedSet[Rule | UnionRule]:
        return FrozenOrderedSet([*self.build_config.rules, *self.build_config.union_rules])

    @property
    def target_types(self) -> tuple[type[Target], ...]:
        return self.build_config.target_types

    @property
    def union_membership(self) -> UnionMembership:
        """An instance of `UnionMembership` with all the test's registered `UnionRule`s."""
        return self.request(UnionMembership, [])

    def new_session(self, build_id: str) -> None:
        """Mutates this RuleRunner to begin a new Session with the same Scheduler."""
        self.scheduler = self.scheduler.scheduler.new_session(build_id)

    def request(self, output_type: type[_O], inputs: Iterable[Any]) -> _O:
        result = assert_single_element(
            self.scheduler.product_request(output_type, [Params(*inputs)])
        )
        return cast(_O, result)

    def run_goal_rule(
        self,
        goal: type[Goal],
        *,
        global_args: Iterable[str] | None = None,
        args: Iterable[str] | None = None,
        env: Mapping[str, str] | None = None,
        env_inherit: set[str] | None = None,
    ) -> GoalRuleResult:
        merged_args = (*(global_args or []), goal.name, *(args or []))
        self.set_options(merged_args, env=env, env_inherit=env_inherit)

        raw_specs = self.options_bootstrapper.full_options_for_scopes(
            [GlobalOptions.get_scope_info(), goal.subsystem_cls.get_scope_info()]
        ).specs
        specs = SpecsParser(self.build_root).parse_specs(raw_specs)

        stdout, stderr = StringIO(), StringIO()
        console = Console(stdout=stdout, stderr=stderr)

        exit_code = self.scheduler.run_goal_rule(
            goal,
            Params(
                specs,
                console,
                Workspace(self.scheduler),
                InteractiveRunner(self.scheduler),
            ),
        )

        console.flush()
        return GoalRuleResult(exit_code, stdout.getvalue(), stderr.getvalue())

    def set_options(
        self,
        args: Iterable[str],
        *,
        env: Mapping[str, str] | None = None,
        env_inherit: set[str] | None = None,
    ) -> None:
        """Update the engine session with new options and/or environment variables.

        The environment variables will be used to set the `CompleteEnvironment`, which is the
        environment variables captured by the parent Pants process. Some rules use this to be able
        to read arbitrary env vars. Any options that start with `PANTS_` will also be used to set
        options.

        Environment variables listed in `env_inherit` and not in `env` will be inherited from the test
        runner's environment (os.environ)

        This will override any previously configured values.
        """
        env = {
            **{k: os.environ[k] for k in (env_inherit or set()) if k in os.environ},
            **(env or {}),
        }
        self.options_bootstrapper = create_options_bootstrapper(args=args, env=env)
        self.environment = CompleteEnvironment(env)
        self.scheduler = self.scheduler.scheduler.new_session(
            build_id="buildid_for_test",
            session_values=SessionValues(
                {
                    OptionsBootstrapper: self.options_bootstrapper,
                    CompleteEnvironment: self.environment,
                }
            ),
        )

    def _invalidate_for(self, *relpaths: str):
        """Invalidates all files from the relpath, recursively up to the root.

        Many python operations implicitly create parent directories, so we assume that touching a
        file located below directories that do not currently exist will result in their creation.
        """
        files = {f for relpath in relpaths for f in recursive_dirname(relpath)}
        return self.scheduler.invalidate_files(files)

    def chmod(self, relpath: str | PurePath, mode: int) -> None:
        """Change the file mode and permissions.

        relpath: The relative path to the file or directory from the build root.
        mode: The file mode to set, preferable in octal representation, e.g. `mode=0o750`.
        """
        Path(self.build_root, relpath).chmod(mode)
        self._invalidate_for(str(relpath))

    def create_dir(self, relpath: str) -> str:
        """Creates a directory under the buildroot.

        :API: public

        relpath: The relative path to the directory from the build root.
        """
        path = os.path.join(self.build_root, relpath)
        safe_mkdir(path)
        self._invalidate_for(relpath)
        return path

    def create_file(
        self, relpath: str | PurePath, contents: bytes | str = "", mode: str = "w"
    ) -> str:
        """Writes to a file under the buildroot.

        relpath: The relative path to the file from the build root.
        contents: A string containing the contents of the file - '' by default..
        mode: The mode to write to the file in - over-write by default.
        """
        path = os.path.join(self.build_root, relpath)
        with safe_open(path, mode=mode) as fp:
            fp.write(contents)
        self._invalidate_for(str(relpath))
        return path

    def create_files(self, path: str | PurePath, files: Iterable[str]) -> None:
        """Writes to a file under the buildroot with contents same as file name.

        path: The relative path to the file from the build root.
        files: List of file names.
        """
        for f in files:
            self.create_file(os.path.join(path, f), contents=f)

    def add_to_build_file(
        self, relpath: str | PurePath, target: str, *, overwrite: bool = False
    ) -> str:
        """Adds the given target specification to the BUILD file at relpath.

        relpath: The relative path to the BUILD file from the build root.
        target:  A string containing the target definition as it would appear in a BUILD file.
        overwrite:  Whether to overwrite vs. append to the BUILD file.
        """
        build_path = (
            relpath if PurePath(relpath).name.startswith("BUILD") else PurePath(relpath, "BUILD")
        )
        mode = "w" if overwrite else "a"
        return self.create_file(str(build_path), target, mode=mode)

    def write_files(self, files: Mapping[str | PurePath, str]) -> None:
        """Write the files to the build root.

        :API: public
        """
        for path, content in files.items():
            self.create_file(path, content)

    def make_snapshot(self, files: Mapping[str, str | bytes]) -> Snapshot:
        """Makes a snapshot from a map of file name to file content.

        :API: public
        """
        with temporary_dir() as temp_dir:
            for file_name, content in files.items():
                mode = "wb" if isinstance(content, bytes) else "w"
                safe_file_dump(os.path.join(temp_dir, file_name), content, mode=mode)
            return self.scheduler.capture_snapshots(
                (PathGlobsAndRoot(PathGlobs(("**",)), temp_dir),)
            )[0]

    def make_snapshot_of_empty_files(self, files: Iterable[str]) -> Snapshot:
        """Makes a snapshot with empty content for each file.

        This is a convenience around `TestBase.make_snapshot`, which allows specifying the content
        for each file.

        :API: public
        """
        return self.make_snapshot({fp: "" for fp in files})

    def get_target(self, address: Address) -> Target:
        """Find the target for a given address.

        This requires that the target actually exists, i.e. that you set up its BUILD file.

        :API: public
        """
        return self.request(WrappedTarget, [address]).target

    def write_digest(self, digest: Digest, *, path_prefix: str | None = None) -> None:
        """Write a digest to disk, relative to the test's build root.

        Access the written files by using `os.path.join(rule_runner.build_root, <relpath>)`.
        """
        native_engine.write_digest(
            self.scheduler.py_scheduler, self.scheduler.py_session, digest, path_prefix or ""
        )


# -----------------------------------------------------------------------------------------------
# `run_rule_with_mocks()`
# -----------------------------------------------------------------------------------------------


# TODO(#6742): Improve the type signature by using generics and type vars. `mock` should be
#  `Callable[[InputType], OutputType]`.
@dataclass(frozen=True)
class MockGet:
    output_type: type
    input_type: type
    mock: Callable[[Any], Any]


# TODO: Improve the type hints so that the return type can be inferred.
def run_rule_with_mocks(
    rule: Callable,
    *,
    rule_args: Sequence[Any] | None = None,
    mock_gets: Sequence[MockGet] | None = None,
    union_membership: UnionMembership | None = None,
):
    """A test helper function that runs an @rule with a set of arguments and mocked Get providers.

    An @rule named `my_rule` that takes one argument and makes no `Get` requests can be invoked
    like so:

    ```
    return_value = run_rule_with_mocks(my_rule, rule_args=[arg1])
    ```

    In the case of an @rule that makes Get requests, things get more interesting: the
    `mock_gets` argument must be provided as a sequence of `MockGet`s. Each MockGet takes the Product
    and Subject type, along with a one-argument function that takes a subject value and returns a
    product value.

    So in the case of an @rule named `my_co_rule` that takes one argument and makes Get requests
    for a product type `Listing` with subject type `Dir`, the invoke might look like:

    ```
    return_value = run_rule_with_mocks(
      my_co_rule,
      rule_args=[arg1],
      mock_gets=[
        MockGet(
          output_type=Listing,
          input_type=Dir,
          mock=lambda dir_subject: Listing(..),
        ),
      ],
    )
    ```

    If any of the @rule's Get requests involve union members, you should pass a `UnionMembership`
    mapping the union base to any union members you'd like to test. For example, if your rule has
    `await Get(TestResult, TargetAdaptor, target_adaptor)`, you may pass
    `UnionMembership({TargetAdaptor: PythonTestsTargetAdaptor})` to this function.

    :returns: The return value of the completed @rule.
    """

    task_rule = getattr(rule, "rule", None)
    if task_rule is None:
        raise TypeError(f"Expected to receive a decorated `@rule`; got: {rule}")

    if rule_args is not None and len(rule_args) != len(task_rule.input_selectors):
        raise ValueError(
            f"Rule expected to receive arguments of the form: {task_rule.input_selectors}; got: {rule_args}"
        )

    if mock_gets is not None and len(mock_gets) != len(task_rule.input_gets):
        raise ValueError(
            f"Rule expected to receive Get providers for:\n"
            f"{pformat(task_rule.input_gets)}\ngot:\n"
            f"{pformat(mock_gets)}"
        )

    res = rule(*(rule_args or ()))
    if not isinstance(res, (CoroutineType, GeneratorType)):
        return res

    def get(product, subject):
        provider = next(
            (
                mock_get.mock
                for mock_get in mock_gets
                if mock_get.output_type == product
                and (
                    mock_get.input_type == type(subject)
                    or (
                        union_membership
                        and union_membership.is_member(mock_get.input_type, subject)
                    )
                )
            ),
            None,
        )
        if provider is None:
            raise AssertionError(
                f"Rule requested: Get{(product, type(subject), subject)}, which cannot be satisfied."
            )
        return provider(subject)

    rule_coroutine = res
    rule_input = None
    while True:
        try:
            res = rule_coroutine.send(rule_input)
            if isinstance(res, Get):
                rule_input = get(res.output_type, res.input)
            elif type(res) in (tuple, list):
                rule_input = [get(g.output_type, g.input) for g in res]
            else:
                return res
        except StopIteration as e:
            if e.args:
                return e.value


@contextmanager
def stdin_context(content: bytes | str | None = None):
    if content is None:
        yield open("/dev/null")
    else:
        with temporary_file(binary_mode=isinstance(content, bytes)) as stdin_file:
            stdin_file.write(content)
            stdin_file.close()
            yield open(stdin_file.name)


@contextmanager
def mock_console(
    options_bootstrapper: OptionsBootstrapper,
    *,
    stdin_content: bytes | str | None = None,
) -> Iterator[tuple[Console, StdioReader]]:
    global_bootstrap_options = options_bootstrapper.bootstrap_options.for_global_scope()
    colors = (
        options_bootstrapper.full_options_for_scopes(
            [GlobalOptions.get_scope_info()], allow_unknown_options=True
        )
        .for_global_scope()
        .colors
    )

    with initialize_stdio(global_bootstrap_options), stdin_context(
        stdin_content
    ) as stdin, temporary_file(binary_mode=False) as stdout, temporary_file(
        binary_mode=False
    ) as stderr, stdio_destination(
        stdin_fileno=stdin.fileno(),
        stdout_fileno=stdout.fileno(),
        stderr_fileno=stderr.fileno(),
    ):
        # NB: We yield a Console without overriding the destination argument, because we have
        # already done a sys.std* level replacement. The replacement is necessary in order for
        # InteractiveProcess to have native file handles to interact with.
        yield Console(use_colors=colors), StdioReader(
            _stdout=Path(stdout.name), _stderr=Path(stderr.name)
        )


@dataclass
class StdioReader:
    _stdout: Path
    _stderr: Path

    def get_stdout(self) -> str:
        """Return all data that has been flushed to stdout so far."""
        return self._stdout.read_text()

    def get_stderr(self) -> str:
        """Return all data that has been flushed to stderr so far."""
        return self._stderr.read_text()<|MERGE_RESOLUTION|>--- conflicted
+++ resolved
@@ -14,23 +14,7 @@
 from pprint import pformat
 from tempfile import mkdtemp
 from types import CoroutineType, GeneratorType
-<<<<<<< HEAD
-from typing import (
-    Any,
-    Callable,
-    Generic,
-    Iterable,
-    Iterator,
-    Mapping,
-    Sequence,
-    Tuple,
-    Type,
-    TypeVar,
-    cast,
-)
-=======
-from typing import Any, Callable, Iterable, Iterator, Mapping, Sequence, TypeVar, cast
->>>>>>> 1d23bcc8
+from typing import Any, Callable, Generic, Iterable, Iterator, Mapping, Sequence, TypeVar, cast
 
 from pants.base.build_root import BuildRoot
 from pants.base.specs_parser import SpecsParser
