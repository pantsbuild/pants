--- conflicted
+++ resolved
@@ -11,13 +11,9 @@
 from collections.abc import Iterator, Mapping
 from contextlib import contextmanager
 from dataclasses import dataclass
-<<<<<<< HEAD
-from typing import Any, Union, cast
-=======
 from io import BytesIO
 from threading import Thread
-from typing import Any, Iterator, List, Mapping, TextIO, Union, cast
->>>>>>> 6cc70e32
+from typing import Any, Iterator, Mapping, TextIO, Union, cast
 
 import pytest
 import toml
