--- conflicted
+++ resolved
@@ -103,16 +103,10 @@
 
     if hermetic:
         args.append("--pants-config-files=[]")
-<<<<<<< HEAD
-        # Certain tests may be invoking `./pants test` for a pytest test with conftest discovery
-        # enabled. We should ignore the root conftest.py for these cases.
-        args.append("--pants-ignore=+['/conftest.py']")
-=======
         if set_pants_ignore:
             # Certain tests may be invoking `./pants test` for a pytest test with conftest discovery
             # enabled. We should ignore the root conftest.py for these cases.
             args.append("--pants-ignore=+['/conftest.py']")
->>>>>>> 8a65d1dc
 
     if config:
         toml_file_name = os.path.join(workdir, "pants.toml")
