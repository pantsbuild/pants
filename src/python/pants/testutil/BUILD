# Copyright 2019 Pants project contributors (see CONTRIBUTORS.md).
# Licensed under the Apache License, Version 2.0 (see LICENSE).

python_library(
  name='testutil_wheel',
  sources=[],
  dependencies=[
    ':int-test-for-export',
    ':test_base',
    ':external_tool_test_base',
    ':goal_rule_test_base',
    ':interpreter_selection_utils',
    'src/python/pants/testutil/engine',
    'src/python/pants/testutil/option',
    'src/python/pants/testutil/subsystem',
  ],
  provides=pants_setup_py(
    name='pantsbuild.pants.testutil',
    description='Test support for writing Pants plugins.',
    namespace_packages=['pants.testutil'],
    additional_classifiers=[
      'Topic :: Software Development :: Testing',
    ]
  )
)

python_library(
  name = 'int-test-for-export',
  sources = ['pants_run_integration_test.py'],
  dependencies = [
    '//:build_root',
<<<<<<< HEAD
    '//:pants_pex',
    'src/python/pants:entry_point'
=======
    '3rdparty/python:ansicolors',
    '3rdparty/python:dataclasses',
    'src/python/pants/base:build_environment',
    'src/python/pants/base:exiter',
    'src/python/pants/build_graph:address',
    'src/python/pants/fs',
    'src/python/pants/option',
    'src/python/pants/pantsd:pants_daemon_client',
    'src/python/pants/subsystem',
    'src/python/pants/util:contextutil',
    'src/python/pants/util:dirutil',
    'src/python/pants/util:osutil',
    'src/python/pants/util:process_handler',
    'src/python/pants/util:strutil',
    'src/python/pants:entry_point',
>>>>>>> 9dd73288
  ],
)

target(
  name = 'int-test',
  dependencies=[
    ':int-test-for-export',
    # NB: 'pants_run_integration_test.py' runs ./pants in a subprocess, so test results will depend
    # on the pants binary and all of its transitive dependencies. Adding the dependencies below is
    # our best proxy for ensuring that any test target depending on this target will be invalidated
    # on changes to those undeclared dependencies.
    'src/python/pants/bin:pants_local_binary',
    'src/rust/engine',
  ],
)


python_library(
  name = 'test_base',
  sources = ['test_base.py'],
)

python_library(
  name = 'external_tool_test_base',
  sources = ['external_tool_test_base.py'],
)


python_library(
  name = 'goal_rule_test_base',
  sources = ['goal_rule_test_base.py'],
)

python_library(
  name='git_util',
  sources=['git_util.py'],
)

python_library(
  name='interpreter_selection_utils',
  sources=['interpreter_selection_utils.py'],
)

python_library(
  name='retry',
  sources=['retry.py'],
)

python_library(
  name='pexrc_util',
  sources=['pexrc_util.py'],
)

python_library(
  name='process_test_util',
  sources=['process_test_util.py'],
)<|MERGE_RESOLUTION|>--- conflicted
+++ resolved
@@ -29,26 +29,7 @@
   sources = ['pants_run_integration_test.py'],
   dependencies = [
     '//:build_root',
-<<<<<<< HEAD
-    '//:pants_pex',
     'src/python/pants:entry_point'
-=======
-    '3rdparty/python:ansicolors',
-    '3rdparty/python:dataclasses',
-    'src/python/pants/base:build_environment',
-    'src/python/pants/base:exiter',
-    'src/python/pants/build_graph:address',
-    'src/python/pants/fs',
-    'src/python/pants/option',
-    'src/python/pants/pantsd:pants_daemon_client',
-    'src/python/pants/subsystem',
-    'src/python/pants/util:contextutil',
-    'src/python/pants/util:dirutil',
-    'src/python/pants/util:osutil',
-    'src/python/pants/util:process_handler',
-    'src/python/pants/util:strutil',
-    'src/python/pants:entry_point',
->>>>>>> 9dd73288
   ],
 )
 
