--- conflicted
+++ resolved
@@ -8,13 +8,8 @@
 import pytest
 
 from pants.engine.fs import Digest, PathGlobs, Snapshot
-<<<<<<< HEAD
-from pants.engine.rules import RootRule
-=======
-from pants.engine.internals.selectors import Params
 from pants.engine.rules import QueryRule
 from pants.option.options_bootstrapper import OptionsBootstrapper
->>>>>>> 3a188a1e
 from pants.source.source_root import (
     OptionalSourceRoot,
     SourceRoot,
