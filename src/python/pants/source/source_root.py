# Copyright 2015 Pants project contributors (see CONTRIBUTORS.md).
# Licensed under the Apache License, Version 2.0 (see LICENSE).

import logging
import os
from dataclasses import dataclass
from pathlib import PurePath
from typing import Iterable, Optional, Set, Tuple, Union

<<<<<<< HEAD
from pants.engine.collection import DeduplicatedCollection
=======
from pants.engine.collection import Collection
from pants.engine.fs import PathGlobs, Snapshot
>>>>>>> fa53e8ef
from pants.engine.rules import RootRule, SubsystemRule, rule
from pants.engine.selectors import Get
from pants.subsystem.subsystem import Subsystem
from pants.util.memo import memoized_method

logger = logging.getLogger(__name__)


@dataclass(frozen=True, order=True)
class SourceRoot:
    path: str  # Relative path from the repo root.


class SourceRootError(Exception):
    """An error related to SourceRoot computation."""

    def __init__(self, msg: str):
        super().__init__(
            f"{msg}See https://pants.readme.io/docs/source-roots for how to define source roots."
        )


class InvalidSourceRootPatternError(SourceRootError):
    """Indicates an invalid pattern was provided."""


class InvalidMarkerFileError(SourceRootError):
    """Indicates an invalid marker file was provided."""


class NoSourceRootError(SourceRootError):
    """Indicates we failed to map a source file to a source root."""

    def __init__(self, path: Union[str, PurePath], extra_msg: str = ""):
        super().__init__(f"No source root found for `{path}`. {extra_msg}")


class AllSourceRoots(DeduplicatedCollection[SourceRoot]):
    sort_input = True


# We perform pattern matching against absolute paths, where "/" represents the repo root.
_repo_root = PurePath(os.path.sep)


@dataclass(frozen=True)
class SourceRootPatternMatcher:
    root_patterns: Tuple[str, ...]

    def __post_init__(self) -> None:
        for root_pattern in self.root_patterns:
            if ".." in root_pattern.split(os.path.sep):
                raise InvalidSourceRootPatternError(
                    f"`..` disallowed in source root pattern: {root_pattern}. "
                )

    def get_patterns(self) -> Tuple[str, ...]:
        return tuple(self.root_patterns)

    def matches_root_patterns(self, relpath: PurePath) -> bool:
        """Does this putative root match a pattern?"""
        # Note: This is currently O(n) where n is the number of patterns, which
        # we expect to be small.  We can optimize if it becomes necessary.
        putative_root = _repo_root / relpath
        for pattern in self.root_patterns:
            if putative_root.match(pattern):
                return True
        return False


class SourceRoots:
    """An interface for querying source roots.

    This is a v1-only class. It exists only because in v1 we need to mutate the source roots (e.g.,
    when injecting a codegen target). v2 code should use the engine to get a SourceRoot or
    OptionalSourceRoot product for a SourceRootRequest subject (see rules below).
    """

    def __init__(self, root_patterns: Iterable[str], fail_if_unmatched: bool = True,) -> None:
        """Create an object for querying source roots.

        Non-test code should not instantiate directly. See SourceRootConfig.get_source_roots().
        """
        self._pattern_matcher = SourceRootPatternMatcher(tuple(root_patterns))
        self._fail_if_unmatched = fail_if_unmatched

    # We perform pattern matching against absolute paths, where "/" represents the repo root.
    _repo_root = PurePath(os.path.sep)

    def add_source_root(self, path):
        """Add the specified fixed source root, which must be relative to the buildroot.

        Useful in a limited set of circumstances, e.g., when unpacking sources from a jar with
        unknown structure.  Tests should prefer to use dirs that match our source root patterns
        instead of explicitly setting source roots here.
        """
        self._pattern_matcher = SourceRootPatternMatcher(
            (*self._pattern_matcher.root_patterns, path)
        )

    def find_by_path(self, path: str) -> Optional[SourceRoot]:
        """Find the source root for the given path, or None.

        :param path: Find the source root for this path, relative to the buildroot.
        :return: A SourceRoot instance, or None if the path is not located under a source root
                 and `unmatched == fail`.
        """
        matched_path = self._find_root(PurePath(path))
        if matched_path:
            return SourceRoot(path=str(matched_path))
        if self._fail_if_unmatched:
            return None
        # If no source root is found, use the path directly.
        return SourceRoot(path)

    def _find_root(self, relpath: PurePath) -> Optional[PurePath]:
        """Return the source root for the given path, relative to the repo root."""

        putative_root = _repo_root / relpath
        while putative_root != _repo_root:
            if self._pattern_matcher.matches_root_patterns(putative_root):
                return putative_root.relative_to(_repo_root)
            putative_root = putative_root.parent
        if self._pattern_matcher.matches_root_patterns(putative_root):
            return putative_root.relative_to(_repo_root)
        return None

    def get_patterns(self) -> Set[str]:
        return set(self._pattern_matcher.get_patterns())


class SourceRootConfig(Subsystem):
    """Configuration for roots of source trees."""

    options_scope = "source"

    @classmethod
    def register_options(cls, register):
        super().register_options(register)
        register(
            "--unmatched",
            choices=["create", "fail"],
            default="create",
            advanced=True,
            fingerprint=True,
            help="Configures the behavior when sources are defined outside of any configured "
            "source root. `create` will cause a source root to be implicitly created at "
            "the definition location of the sources; `fail` will trigger an error.",
        )

        register(
            "--root-patterns",
            metavar='["pattern1", "pattern2", ...]',
            type=list,
            fingerprint=True,
            # For Python a good default might be the repo root, but that would be a bad default
            # for other languages, so best to have no default for now, and force users to be
            # explicit about this when integrating Pants.  It's a fairly trivial thing to do.
            default=[],
            advanced=True,
            help="A list of source root suffixes. A directory with this suffix will be considered "
            "a potential source root. E.g., `src/python` will match `<buildroot>/src/python`, "
            "`<buildroot>/project1/src/python` etc. Prepend a `/` to anchor the match at the "
            "buildroot.  E.g., `/src/python` will match `<buildroot>/src/python` but not "
            "`<buildroot>/project1/src/python`.  A `*` wildcard will match a single path segment, "
            "e.g., `src/*` will match `<buildroot>/src/python` and `<buildroot>/src/rust`. "
            "Use `/` to signify that the buildroot itself is a source root. "
            "See https://pants.readme.io/docs/source-roots.",
        )

        register(
            "--marker-filenames",
            metavar="filename",
            type=list,
            member_type=str,
            fingerprint=True,
            default=None,
            advanced=True,
            help="The presence of a file of this name in a directory indicates that the directory "
            "is a source root.  The content of the file doesn't matter, and may be empty. "
            "Useful when you can't or don't wish to centrally enumerate source roots via "
            "--root-patterns.",
        )

    @memoized_method
    def get_pattern_matcher(self) -> SourceRootPatternMatcher:
        return SourceRootPatternMatcher(self.options.root_patterns)

    @memoized_method
    def get_source_roots(self) -> SourceRoots:
        # Only v1 code should call this method.
        return SourceRoots(self.options.root_patterns, self.options.unmatched == "fail")


@dataclass(frozen=True)
class SourceRootRequest:
    """Find the source root for the given path."""

    path: PurePath

    def __post_init__(self) -> None:
        if ".." in str(self.path).split(os.path.sep):
            raise ValueError(f"SourceRootRequest cannot contain `..` segment: {self.path}")
        if self.path.is_absolute():
            raise ValueError(f"SourceRootRequest path must be relative: {self.path}")

    @classmethod
    def for_file(cls, file_path: str) -> "SourceRootRequest":
        """Create a request for the source root for the given file."""
        # The file itself cannot be a source root, so we may as well start the search
        # from its enclosing directory, and save on some superfluous checking.
        return cls(PurePath(file_path).parent)


@dataclass(frozen=True)
class OptionalSourceRoot:
    source_root: Optional[SourceRoot]


@rule
async def get_source_root(
    source_root_request: SourceRootRequest, source_root_config: SourceRootConfig
) -> OptionalSourceRoot:
    """Rule to request a SourceRoot that may not exist."""
    pattern_matcher = source_root_config.get_pattern_matcher()
    path = source_root_request.path

    # Check if the requested path itself is a source root.

    # A) Does it match a pattern?
    if pattern_matcher.matches_root_patterns(path):
        return OptionalSourceRoot(SourceRoot(str(path)))

    # B) Does it contain a marker file?
    marker_filenames = source_root_config.options.marker_filenames
    if marker_filenames:
        for marker_filename in marker_filenames:
            if (
                os.path.basename(marker_filename) != marker_filename
                or "*" in marker_filename
                or "!" in marker_filename
            ):
                raise InvalidMarkerFileError(
                    f"Marker filename must be a base name: {marker_filename}"
                )
        # TODO: An intrinsic to check file existence at a fixed path?
        snapshot = await Get[Snapshot](PathGlobs([str(path / mf) for mf in marker_filenames]))
        if len(snapshot.files) > 0:
            return OptionalSourceRoot(SourceRoot(str(path)))

    # The requested path itself is not a source root, but maybe its parent is.
    if str(path) != ".":
        return await Get[OptionalSourceRoot](SourceRootRequest(path.parent))

    # The requested path is not under a source root.
    return OptionalSourceRoot(None)


@rule
async def get_source_root_strict(source_root_request: SourceRootRequest) -> SourceRoot:
    """Convenience rule to allow callers to request a SourceRoot directly.

    That way callers don't have to unpack an OptionalSourceRoot if they know they expect a
    SourceRoot to exist and are willing to error if it doesn't.
    """
    optional_source_root = await Get[OptionalSourceRoot](SourceRootRequest, source_root_request)
    if optional_source_root.source_root is None:
        raise NoSourceRootError(source_root_request.path)
    return optional_source_root.source_root


def rules():
    return [
        get_source_root,
        get_source_root_strict,
        SubsystemRule(SourceRootConfig),
        RootRule(SourceRootRequest),
    ]<|MERGE_RESOLUTION|>--- conflicted
+++ resolved
@@ -7,12 +7,8 @@
 from pathlib import PurePath
 from typing import Iterable, Optional, Set, Tuple, Union
 
-<<<<<<< HEAD
 from pants.engine.collection import DeduplicatedCollection
-=======
-from pants.engine.collection import Collection
 from pants.engine.fs import PathGlobs, Snapshot
->>>>>>> fa53e8ef
 from pants.engine.rules import RootRule, SubsystemRule, rule
 from pants.engine.selectors import Get
 from pants.subsystem.subsystem import Subsystem
