--- conflicted
+++ resolved
@@ -90,12 +90,8 @@
         { "page": "install" },
         { "page": "setup_repo" },
         { "page": "build_dictionary" },
-<<<<<<< HEAD
         { "page": "options_reference" },
-=======
-        { "page": "goals_reference" },
         { "page": "changelog" },
->>>>>>> 8749849d
         { "page": "dev",
           "children": [
             { "page": "howto_contribute" },
