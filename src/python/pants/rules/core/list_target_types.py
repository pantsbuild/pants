# Copyright 2020 Pants project contributors (see CONTRIBUTORS.md).
# Licensed under the Apache License, Version 2.0 (see LICENSE).

import textwrap
from dataclasses import dataclass
from typing import Optional, Sequence, Type, get_type_hints

from pants.engine.console import Console
from pants.engine.goal import Goal, GoalSubsystem, LineOriented
from pants.engine.rules import UnionMembership, goal_rule
from pants.engine.target import AsyncField, Field, PrimitiveField, RegisteredTargetTypes, Target
from pants.util.objects import get_docstring, get_docstring_summary, pretty_print_type_hint


class TargetTypesOptions(LineOriented, GoalSubsystem):
    """List all the registered target types, including custom plugin types."""

    # TODO: drop the `2` once we settle on this name. Consider a more general goal like
    #  `symbols --type=targets`.
    name = "target-types2"

    @classmethod
    def register_options(cls, register):
        super().register_options(register)
        register(
            "--details",
            type=str,
            metavar="target_type",
            help="List all of the target type's registered fields.",
        )


class TargetTypes(Goal):
    subsystem_cls = TargetTypesOptions


@dataclass(frozen=True)
class AbbreviatedTargetInfo:
    alias: str
    description: Optional[str]

    @classmethod
    def create(cls, target_type: Type[Target]) -> "AbbreviatedTargetInfo":
        return cls(alias=target_type.alias, description=get_docstring_summary(target_type))

    def format_for_cli(self, *, console: Console, longest_target_alias: int) -> str:
        formatted_alias = console.cyan(f"{self.alias:>{longest_target_alias + 1}}:")
        description = self.description or "<no description>"
        return f"{formatted_alias} {description}"


@dataclass(frozen=True)
class FieldInfo:
    alias: str
    description: Optional[str]
    type_hint: str
    default: str

<<<<<<< HEAD
    async_field_docstring = get_docstring(AsyncField, flatten=True)
    primitive_field_docstring = get_docstring(PrimitiveField, flatten=True)

    # TODO: consider hard wrapping fields. It's confusing to read when fields soft wrap.
    def format_field(field: Type[Field]) -> str:
        field_alias_text = f"  {field.alias}"
        field_alias = console.cyan(f"{field_alias_text:<{longest_field_name + 2}}")
        # NB: It is very common (and encouraged) to subclass Fields to give custom behavior, e.g.
        # `PythonSources` subclassing `Sources`. Here, we set `fallback_to_parents=True` so that we
        # can still generate meaningful documentation for all these custom fields without requiring
        # the Field author to rewrite the docstring.
        #
        # However, if the original `Field` author did not define docstring, then this means we
        # would typically fall back to the docstring for `AsyncField` and `PrimitiveField`, which
        # is a grandparent for every field. This is a quirk of this heuristic and it's not
        # intentional. So, we hackily filter out the docstring for both those abstract classes.
        description = get_docstring(field, flatten=True, fallback_to_parents=True) or ""
        if description in (async_field_docstring, primitive_field_docstring):
            description = ""
=======
    @classmethod
    def create(cls, field: Type[Field]) -> "FieldInfo":
        description = get_docstring(field, flatten=True)
>>>>>>> 9de62380
        if issubclass(field, PrimitiveField):
            raw_value_type = get_type_hints(field.compute_value)["raw_value"]
        elif issubclass(field, AsyncField):
            raw_value_type = get_type_hints(field.sanitize_raw_value)["raw_value"]
        else:
            raw_value_type = get_type_hints(field.__init__)["raw_value"]
        type_hint = pretty_print_type_hint(raw_value_type)
        return cls(
            alias=field.alias,
            description=description,
            type_hint=type_hint,
            default=str(field.default),
        )

    def format_for_cli(self, *, console: Console) -> str:
        field_alias = console.magenta(f"{self.alias}")
        indent = "    "
        type_info = console.cyan(f"{indent}type: {self.type_hint}, default: {self.default}")
        lines = [field_alias, type_info]
        if self.description:
            lines.extend(f"{indent}{line}" for line in textwrap.wrap(self.description, 80))
        return "\n".join(f"{indent}{line}" for line in lines)


@dataclass(frozen=True)
class VerboseTargetInfo:
    alias: str
    description: Optional[str]
    fields: Sequence[FieldInfo]

    @classmethod
    def create(
        cls, target_type: Type[Target], *, union_membership: UnionMembership
    ) -> "VerboseTargetInfo":
        return cls(
            alias=target_type.alias,
            description=get_docstring(target_type),
            fields=[
                FieldInfo.create(field)
                for field in target_type.class_field_types(union_membership=union_membership)
            ],
        )

    def format_for_cli(self, *, console: Console) -> str:
        output = [console.green(f"{self.alias}()\n{'-' * (len(self.alias) + 2)}\n")]
        if self.description:
            output.append(f"{self.description}\n")
        output.extend(
            [
                "Valid fields:\n",
                *sorted(f"{field.format_for_cli(console=console)}\n" for field in self.fields),
            ]
        )
        return "\n".join(output).rstrip()


@goal_rule
def list_target_types(
    registered_target_types: RegisteredTargetTypes,
    union_membership: UnionMembership,
    options: TargetTypesOptions,
    console: Console,
) -> TargetTypes:
    with options.line_oriented(console) as print_stdout:
        if options.values.details:
            alias = options.values.details
            target_type = registered_target_types.aliases_to_types.get(alias)
            if target_type is None:
                raise ValueError(
                    f"Unrecognized target type {repr(alias)}. All registered "
                    f"target types: {list(registered_target_types.aliases)}"
                )
            verbose_target_info = VerboseTargetInfo.create(
                target_type, union_membership=union_membership
            )
            print_stdout("")
            print_stdout(verbose_target_info.format_for_cli(console=console))
        else:
            print_stdout(
                "Use `./pants target-types2 --details=$target_type` to get detailed information "
                "for a particular target type.\n"
            )
            longest_target_alias = max(
                len(target_type.alias) for target_type in registered_target_types.types
            )
            for target_type in registered_target_types.types:
                target_info = AbbreviatedTargetInfo.create(target_type)
                print_stdout(
                    target_info.format_for_cli(
                        console=console, longest_target_alias=longest_target_alias
                    )
                )
    return TargetTypes(exit_code=0)


def rules():
    return [list_target_types]<|MERGE_RESOLUTION|>--- conflicted
+++ resolved
@@ -49,6 +49,10 @@
         return f"{formatted_alias} {description}"
 
 
+ASYNC_FIELD_DOCSTRING = get_docstring(AsyncField, flatten=True)
+PRIMITIVE_FIELD_DOCSTRING = get_docstring(PrimitiveField, flatten=True)
+
+
 @dataclass(frozen=True)
 class FieldInfo:
     alias: str
@@ -56,14 +60,8 @@
     type_hint: str
     default: str
 
-<<<<<<< HEAD
-    async_field_docstring = get_docstring(AsyncField, flatten=True)
-    primitive_field_docstring = get_docstring(PrimitiveField, flatten=True)
-
-    # TODO: consider hard wrapping fields. It's confusing to read when fields soft wrap.
-    def format_field(field: Type[Field]) -> str:
-        field_alias_text = f"  {field.alias}"
-        field_alias = console.cyan(f"{field_alias_text:<{longest_field_name + 2}}")
+    @classmethod
+    def create(cls, field: Type[Field]) -> "FieldInfo":
         # NB: It is very common (and encouraged) to subclass Fields to give custom behavior, e.g.
         # `PythonSources` subclassing `Sources`. Here, we set `fallback_to_parents=True` so that we
         # can still generate meaningful documentation for all these custom fields without requiring
@@ -71,16 +69,11 @@
         #
         # However, if the original `Field` author did not define docstring, then this means we
         # would typically fall back to the docstring for `AsyncField` and `PrimitiveField`, which
-        # is a grandparent for every field. This is a quirk of this heuristic and it's not
+        # is an ancestor for every field. This is a quirk of this heuristic and it's not
         # intentional. So, we hackily filter out the docstring for both those abstract classes.
         description = get_docstring(field, flatten=True, fallback_to_parents=True) or ""
-        if description in (async_field_docstring, primitive_field_docstring):
+        if description in (ASYNC_FIELD_DOCSTRING, PRIMITIVE_FIELD_DOCSTRING):
             description = ""
-=======
-    @classmethod
-    def create(cls, field: Type[Field]) -> "FieldInfo":
-        description = get_docstring(field, flatten=True)
->>>>>>> 9de62380
         if issubclass(field, PrimitiveField):
             raw_value_type = get_type_hints(field.compute_value)["raw_value"]
         elif issubclass(field, AsyncField):
