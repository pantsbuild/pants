# Copyright 2020 Pants project contributors (see CONTRIBUTORS.md).
# Licensed under the Apache License, Version 2.0 (see LICENSE).

from contextlib import contextmanager
from textwrap import dedent
from typing import Optional, cast
from unittest.mock import Mock

from pants.engine.rules import UnionMembership
from pants.engine.target import BoolField, IntField, RegisteredTargetTypes, StringField, Target
from pants.rules.core.list_target_types import list_target_types
from pants.testutil.engine.util import MockConsole, run_rule
from pants.util.ordered_set import OrderedSet


# TODO(#9141): replace this with a proper util to create `GoalSubsystem`s
class MockOptions:
    def __init__(self, **values):
        self.values = Mock(**values)

    @contextmanager
    def line_oriented(self, console: MockConsole):
        yield lambda msg: console.print_stdout(msg)


# Note no docstring.
class FortranVersion(StringField):
    alias = "fortran_version"


class GenericTimeout(IntField):
    """The number of seconds to run before timing out."""

    alias = "timeout"


# Note no docstring, but GenericTimeout has it, so we should end up using that.
class FortranTimeout(GenericTimeout):
    pass


class FortranLibrary(Target):
    """A library of Fortran code."""

    alias = "fortran_library"
    core_fields = (FortranVersion,)


# Note multiline docstring.
class FortranTests(Target):
    """Tests for Fortran code.

    This assumes that you use the FRUIT test framework.
    """

    alias = "fortran_tests"
    core_fields = (FortranVersion, FortranTimeout)


# Note no docstring.
class FortranBinary(Target):
    alias = "fortran_binary"
    core_fields = (FortranVersion,)


def run_goal(
    *, union_membership: Optional[UnionMembership] = None, details_target: Optional[str] = None
) -> str:
    console = MockConsole(use_colors=False)
    run_rule(
        list_target_types,
        rule_args=[
            RegisteredTargetTypes.create([FortranBinary, FortranLibrary, FortranTests]),
            union_membership or UnionMembership({}),
            MockOptions(details=details_target),
            console,
        ],
    )
    return cast(str, console.stdout.getvalue())


def test_list_all() -> None:
    stdout = run_goal()
    assert stdout == dedent(
        """\
        Use `./pants target-types2 --details=$target_type` to get detailed information for a particular target type.
        
          fortran_binary: <no description>
         fortran_library: A library of Fortran code.
           fortran_tests: Tests for Fortran code.
        """
    )


def test_list_single() -> None:
    class CustomField(BoolField):
        """My custom field!

        Use this field to...
        """

        default = True
        alias = "custom_field"

    tests_target_stdout = run_goal(
        union_membership=UnionMembership({FortranTests.PluginField: OrderedSet([CustomField])}),
        details_target=FortranTests.alias,
    )
    assert tests_target_stdout == dedent(
        """\

        fortran_tests()
        ---------------

        Tests for Fortran code.
        
        This assumes that you use the FRUIT test framework.

        Valid fields:

            custom_field
                type: bool | None, default: True
                My custom field! Use this field to...

<<<<<<< HEAD
        fortran_tests(
          custom_field     My custom field! Use this field to... (type: bool | None, default: True)
          fortran_version  (type: str | None, default: None)
          timeout          The number of seconds to run before timing out. (type: int | None, default: None)
        )
=======
            fortran_version
                type: str | None, default: None
>>>>>>> 9de62380
        """
    )

    binary_target_stdout = run_goal(details_target=FortranBinary.alias)
    assert binary_target_stdout == dedent(
        """\

        fortran_binary()
        ----------------

        Valid fields:

            fortran_version
                type: str | None, default: None
        """
    )<|MERGE_RESOLUTION|>--- conflicted
+++ resolved
@@ -122,16 +122,12 @@
                 type: bool | None, default: True
                 My custom field! Use this field to...
 
-<<<<<<< HEAD
-        fortran_tests(
-          custom_field     My custom field! Use this field to... (type: bool | None, default: True)
-          fortran_version  (type: str | None, default: None)
-          timeout          The number of seconds to run before timing out. (type: int | None, default: None)
-        )
-=======
             fortran_version
                 type: str | None, default: None
->>>>>>> 9de62380
+            
+            timeout
+                type: int | None, default: None
+                The number of seconds to run before timing out.
         """
     )
 
