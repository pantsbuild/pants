--- conflicted
+++ resolved
@@ -20,7 +20,6 @@
 
 
 class StripSourceRootsTest(TestBase):
-<<<<<<< HEAD
     @classmethod
     def rules(cls):
         return (
@@ -28,81 +27,6 @@
             *strip_source_root_rules(),
             RootRule(HydratedTarget),
             RootRule(StripSourceRootsRequest),
-=======
-  @classmethod
-  def rules(cls):
-    return (
-      *super().rules(),
-      *strip_source_root_rules(),
-      RootRule(HydratedTarget),
-      RootRule(StripSourceRootsRequest),
-    )
-
-  def get_stripped_files(
-    self,
-    request: Union[StripSourceRootsRequest, HydratedTarget],
-    *,
-    args: Optional[List[str]] = None,
-  ) -> List[str]:
-    result = self.request_single_product(
-      SourceRootStrippedSources, Params(request, create_options_bootstrapper(args=args))
-    )
-    return sorted(result.snapshot.files)
-
-  def test_strip_snapshot(self) -> None:
-
-    def get_stripped_files_for_snapshot(
-      paths: List[str],
-      *,
-      use_representative_path: bool = True,
-      args: Optional[List[str]] = None,
-    ) -> List[str]:
-      input_snapshot = self.make_snapshot({fp: "" for fp in paths})
-      request = StripSourceRootsRequest(
-        input_snapshot, representative_path=paths[0] if use_representative_path else None
-      )
-      return self.get_stripped_files(request, args=args)
-
-    # Normal source roots
-    assert get_stripped_files_for_snapshot(
-      ["src/python/project/example.py"]
-    ) == ["project/example.py"]
-    assert get_stripped_files_for_snapshot(
-      ["src/java/com/project/example.java"]
-    ) == ["com/project/example.java"]
-    assert get_stripped_files_for_snapshot(
-      ["tests/python/project_test/example.py"]
-    ) == ["project_test/example.py"]
-
-    # Unrecognized source root
-    unrecognized_source_root = "no-source-root/example.txt"
-    assert get_stripped_files_for_snapshot([unrecognized_source_root]) == ["example.txt"]
-    with pytest.raises(ExecutionError) as exc:
-      get_stripped_files_for_snapshot([unrecognized_source_root], args=["--source-unmatched=fail"])
-    assert f"NoSourceRootError: Could not find a source root for `{unrecognized_source_root}`" in str(exc.value)
-
-    # Support for multiple source roots
-    file_names = ["src/python/project/example.py", "src/java/com/project/example.java"]
-    with pytest.raises(ExecutionError) as exc:
-      get_stripped_files_for_snapshot(file_names, use_representative_path=True)
-    assert "Cannot strip prefix src/python" in str(exc.value)
-    assert sorted(
-      get_stripped_files_for_snapshot(file_names, use_representative_path=False)
-    ) == sorted(["project/example.py", "com/project/example.java"])
-
-  def test_strip_target(self) -> None:
-
-    def get_stripped_files_for_target(
-      *, source_paths: Optional[List[str]], type_alias: Optional[str] = None,
-    ) -> List[str]:
-      adaptor = Mock()
-      adaptor.type_alias = type_alias
-
-      if source_paths is None:
-        del adaptor.sources
-        return self.get_stripped_files(
-          HydratedTarget(address=Mock(), adaptor=adaptor, dependencies=()),
->>>>>>> 9a18727f
         )
 
     def get_stripped_files(
@@ -118,12 +42,16 @@
 
     def test_strip_snapshot(self) -> None:
         def get_stripped_files_for_snapshot(
-            paths: List[str], *, args: Optional[List[str]] = None
+            paths: List[str],
+            *,
+            use_representative_path: bool = True,
+            args: Optional[List[str]] = None,
         ) -> List[str]:
             input_snapshot = self.make_snapshot({fp: "" for fp in paths})
-            return self.get_stripped_files(
-                StripSourceRootsRequest(input_snapshot, representative_path=paths[0]), args=args,
+            request = StripSourceRootsRequest(
+                input_snapshot, representative_path=paths[0] if use_representative_path else None
             )
+            return self.get_stripped_files(request, args=args)
 
         # Normal source roots
         assert get_stripped_files_for_snapshot(["src/python/project/example.py"]) == [
@@ -148,14 +76,14 @@
             in str(exc.value)
         )
 
-        # We don't support multiple source roots in the same snapshot, but also don't proactively
-        # validate for this situation because we don't expect it to happen in practice and we want to
-        # avoid having to call `SourceRoot.find_by_path` on every single file.
+        # Support for multiple source roots
+        file_names = ["src/python/project/example.py", "src/java/com/project/example.java"]
         with pytest.raises(ExecutionError) as exc:
-            get_stripped_files_for_snapshot(
-                ["src/python/project/example.py", "src/java/com/project/example.java"],
-            )
+            get_stripped_files_for_snapshot(file_names, use_representative_path=True)
         assert "Cannot strip prefix src/python" in str(exc.value)
+        assert sorted(
+            get_stripped_files_for_snapshot(file_names, use_representative_path=False)
+        ) == sorted(["project/example.py", "com/project/example.java"])
 
     def test_strip_target(self) -> None:
         def get_stripped_files_for_target(
