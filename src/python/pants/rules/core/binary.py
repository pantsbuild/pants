--- conflicted
+++ resolved
@@ -8,13 +8,8 @@
 from pants.build_graph.address import Address
 from pants.engine.addressable import BuildFileAddresses
 from pants.engine.console import Console
-<<<<<<< HEAD
-from pants.engine.fs import Digest, DirectoryToMaterialize, Workspace
+from pants.engine.fs import Digest, DirectoriesToMerge, DirectoryToMaterialize, Workspace
 from pants.engine.goal import Goal, GoalSubsystem, LineOriented
-=======
-from pants.engine.fs import Digest, DirectoriesToMerge, DirectoryToMaterialize, Workspace
-from pants.engine.goal import Goal, LineOriented
->>>>>>> 5a101e9a
 from pants.engine.legacy.graph import HydratedTarget
 from pants.engine.rules import console_rule, rule, union
 from pants.engine.selectors import Get, MultiGet
@@ -45,28 +40,22 @@
 
 @console_rule
 async def create_binary(
-<<<<<<< HEAD
-  addresses: BuildFileAddresses, console: Console, workspace: Workspace, options: BinaryOptions
-) -> Binary:
-  with options.line_oriented(console) as print_stdout:
-    print_stdout("Generating binaries in `dist/`")
-    binaries = await MultiGet(Get(CreatedBinary, Address, address.to_address()) for address in addresses)
-    dirs_to_materialize = tuple(
-      DirectoryToMaterialize(binary.digest, path_prefix='dist/') for binary in binaries
-=======
     addresses: BuildFileAddresses,
     console: Console,
     workspace: Workspace,
-    options: Binary.Options,
+    options: BinaryOptions,
     options_bootstrapper: OptionsBootstrapper,
     build_root: BuildRoot
     ) -> Binary:
-  with Binary.line_oriented(options, console) as print_stdout:
+  with options.line_oriented(console) as print_stdout:
     global_options = options_bootstrapper.bootstrap_options.for_global_scope()
     pants_distdir = Path(global_options.pants_distdir)
     if not is_child_of(pants_distdir, build_root.pathlib_path):
-      console.print_stderr(f"When set to an absolute path, `--pants-distdir` must be relative to the build root."
-      "You set it to {pants_distdir}. Instead, use a relative path or an absolute path relative to the build root.")
+      console.print_stderr(
+        f"When set to an absolute path, `--pants-distdir` must be relative to the build root."
+        "You set it to {pants_distdir}. Instead, use a relative path or an absolute path relative "
+        "to the build root."
+      )
       return Binary(exit_code=1)
 
     relative_distdir = pants_distdir.relative_to(build_root.pathlib_path) if pants_distdir.is_absolute() else pants_distdir
@@ -78,7 +67,6 @@
     )
     result = workspace.materialize_directory(
       DirectoryToMaterialize(merged_digest, path_prefix=str(relative_distdir))
->>>>>>> 5a101e9a
     )
     for path in result.output_paths:
       print_stdout(f"Wrote {path}")
