# Copyright 2019 Pants project contributors (see CONTRIBUTORS.md).
# Licensed under the Apache License, Version 2.0 (see LICENSE).

import itertools
from dataclasses import dataclass
from pathlib import PurePath
from typing import Optional, cast

from pants.build_graph.files import Files
from pants.engine.fs import (
  EMPTY_SNAPSHOT,
  Digest,
  DirectoriesToMerge,
  DirectoryWithPrefixToStrip,
  PathGlobs,
  Snapshot,
  SnapshotSubset,
)
from pants.engine.legacy.graph import HydratedTarget
from pants.engine.rules import rule, subsystem_rule
from pants.engine.selectors import Get, MultiGet
from pants.source.source_root import NoSourceRootError, SourceRootConfig


@dataclass(frozen=True)
class SourceRootStrippedSources:
    """Wrapper for a snapshot of targets whose source roots have been stripped."""

    snapshot: Snapshot


@dataclass(frozen=True)
class StripSourceRootsRequest:
<<<<<<< HEAD
    """A request to strip source roots for every file in the snapshot.

    The field `representative_path` is used to determine the source root for the files to be stripped.
    This assumes that every file shares the same source root, which should be true in practice as the
    `sources` field for a target always has files in the same source root. We don't proactively
    validate this assumption because of the performance implications of running
    `SourceRoots.find_by_path` on every single file in the snapshot, as opposed to only one file. See
    https://github.com/pantsbuild/pants/pull/9112#discussion_r377999025 for more context on this
    design.
    """

    snapshot: Snapshot
    representative_path: str

    def determine_source_root(self, *, source_root_config: SourceRootConfig) -> str:
        source_roots_object = source_root_config.get_source_roots()
        source_root = source_roots_object.safe_find_by_path(self.representative_path)
        if source_root is not None:
            return cast(str, source_root.path)
        if source_root_config.options.unmatched == "fail":
            raise NoSourceRootError(
                f"Could not find a source root for `{self.representative_path}`."
            )
        # Otherwise, create a source root by using the parent directory.
        return PurePath(self.representative_path).parent.as_posix()
=======
  """A request to strip source roots for every file in the snapshot.

  The call site may optionally give the field `representative_path` if it is confident that all the
  files in the snapshot will only have one source root. Using `representative_path` results in
  better performance because we only need to call `SourceRoots.find_by_path()` on one single file
  rather than every file.
  """
  snapshot: Snapshot
  representative_path: Optional[str] = None
>>>>>>> 9a18727f


@rule
async def strip_source_roots_from_snapshot(
    request: StripSourceRootsRequest, source_root_config: SourceRootConfig,
) -> SourceRootStrippedSources:
<<<<<<< HEAD
    """Removes source roots from a snapshot, e.g. `src/python/pants/util/strutil.py` ->
    `pants/util/strutil.py`."""
    source_root = request.determine_source_root(source_root_config=source_root_config)
    resulting_digest = await Get[Digest](
        DirectoryWithPrefixToStrip(
            directory_digest=request.snapshot.directory_digest, prefix=source_root,
        )
    )
    resulting_snapshot = await Get[Snapshot](Digest, resulting_digest)
    return SourceRootStrippedSources(snapshot=resulting_snapshot)
=======
  """Removes source roots from a snapshot, e.g. `src/python/pants/util/strutil.py` ->
  `pants/util/strutil.py`."""
  source_roots_object = source_root_config.get_source_roots()

  def determine_source_root(path: str) -> str:
    source_root = source_roots_object.safe_find_by_path(path)
    if source_root is not None:
      return cast(str, source_root.path)
    if source_root_config.options.unmatched == "fail":
      raise NoSourceRootError(f"Could not find a source root for `{path}`.")
    # Otherwise, create a source root by using the parent directory.
    return PurePath(path).parent.as_posix()

  if request.representative_path is not None:
    resulting_digest = await Get[Digest](
      DirectoryWithPrefixToStrip(
        directory_digest=request.snapshot.directory_digest,
        prefix=determine_source_root(request.representative_path),
      )
    )
    resulting_snapshot = await Get[Snapshot](Digest, resulting_digest)
    return SourceRootStrippedSources(snapshot=resulting_snapshot)

  files_grouped_by_source_root = {
    source_root: tuple(files)
    for source_root, files
    in itertools.groupby(request.snapshot.files, key=determine_source_root)
  }
  snapshot_subsets = await MultiGet(
    Get[Snapshot](
      SnapshotSubset(
        directory_digest=request.snapshot.directory_digest,
        globs=PathGlobs(files),
      )
    )
    for files in files_grouped_by_source_root.values()
  )
  resulting_digests = await MultiGet(
    Get[Digest](
      DirectoryWithPrefixToStrip(directory_digest=snapshot.directory_digest, prefix=source_root)
    )
    for snapshot, source_root in zip(snapshot_subsets, files_grouped_by_source_root.keys())
  )

  merged_result = await Get[Digest](DirectoriesToMerge(resulting_digests))
  resulting_snapshot = await Get[Snapshot](Digest, merged_result)
  return SourceRootStrippedSources(resulting_snapshot)
>>>>>>> 9a18727f


@rule
async def strip_source_roots_from_target(
    hydrated_target: HydratedTarget,
) -> SourceRootStrippedSources:
    """Remove source roots from a target, e.g. `src/python/pants/util/strutil.py` ->
    `pants/util/strutil.py`."""
    target_adaptor = hydrated_target.adaptor

    # TODO: make TargetAdaptor return a 'sources' field with an empty snapshot instead of raising to
    # simplify the hasattr() checks here!
    if not hasattr(target_adaptor, "sources"):
        return SourceRootStrippedSources(snapshot=EMPTY_SNAPSHOT)

    # Loose `Files`, as opposed to `Resources` or `Target`s, have no (implied) package
    # structure and so we do not remove their source root like we normally do, so that filesystem
    # APIs may still access the files. See pex_build_util.py's `_create_source_dumper`.
    if target_adaptor.type_alias == Files.alias():
        return SourceRootStrippedSources(snapshot=target_adaptor.sources.snapshot)

    build_file = PurePath(hydrated_target.address.spec_path, "BUILD").as_posix()
    return await Get[SourceRootStrippedSources](
        StripSourceRootsRequest(target_adaptor.sources.snapshot, representative_path=build_file)
    )


def rules():
    return [
        strip_source_roots_from_snapshot,
        strip_source_roots_from_target,
        subsystem_rule(SourceRootConfig),
    ]<|MERGE_RESOLUTION|>--- conflicted
+++ resolved
@@ -8,13 +8,13 @@
 
 from pants.build_graph.files import Files
 from pants.engine.fs import (
-  EMPTY_SNAPSHOT,
-  Digest,
-  DirectoriesToMerge,
-  DirectoryWithPrefixToStrip,
-  PathGlobs,
-  Snapshot,
-  SnapshotSubset,
+    EMPTY_SNAPSHOT,
+    Digest,
+    DirectoriesToMerge,
+    DirectoryWithPrefixToStrip,
+    PathGlobs,
+    Snapshot,
+    SnapshotSubset,
 )
 from pants.engine.legacy.graph import HydratedTarget
 from pants.engine.rules import rule, subsystem_rule
@@ -31,109 +31,71 @@
 
 @dataclass(frozen=True)
 class StripSourceRootsRequest:
-<<<<<<< HEAD
     """A request to strip source roots for every file in the snapshot.
 
-    The field `representative_path` is used to determine the source root for the files to be stripped.
-    This assumes that every file shares the same source root, which should be true in practice as the
-    `sources` field for a target always has files in the same source root. We don't proactively
-    validate this assumption because of the performance implications of running
-    `SourceRoots.find_by_path` on every single file in the snapshot, as opposed to only one file. See
-    https://github.com/pantsbuild/pants/pull/9112#discussion_r377999025 for more context on this
-    design.
+    The call site may optionally give the field `representative_path` if it is confident that all
+    the files in the snapshot will only have one source root. Using `representative_path` results in
+    better performance because we only need to call `SourceRoots.find_by_path()` on one single file
+    rather than every file.
     """
 
     snapshot: Snapshot
-    representative_path: str
-
-    def determine_source_root(self, *, source_root_config: SourceRootConfig) -> str:
-        source_roots_object = source_root_config.get_source_roots()
-        source_root = source_roots_object.safe_find_by_path(self.representative_path)
-        if source_root is not None:
-            return cast(str, source_root.path)
-        if source_root_config.options.unmatched == "fail":
-            raise NoSourceRootError(
-                f"Could not find a source root for `{self.representative_path}`."
-            )
-        # Otherwise, create a source root by using the parent directory.
-        return PurePath(self.representative_path).parent.as_posix()
-=======
-  """A request to strip source roots for every file in the snapshot.
-
-  The call site may optionally give the field `representative_path` if it is confident that all the
-  files in the snapshot will only have one source root. Using `representative_path` results in
-  better performance because we only need to call `SourceRoots.find_by_path()` on one single file
-  rather than every file.
-  """
-  snapshot: Snapshot
-  representative_path: Optional[str] = None
->>>>>>> 9a18727f
+    representative_path: Optional[str] = None
 
 
 @rule
 async def strip_source_roots_from_snapshot(
     request: StripSourceRootsRequest, source_root_config: SourceRootConfig,
 ) -> SourceRootStrippedSources:
-<<<<<<< HEAD
     """Removes source roots from a snapshot, e.g. `src/python/pants/util/strutil.py` ->
     `pants/util/strutil.py`."""
-    source_root = request.determine_source_root(source_root_config=source_root_config)
-    resulting_digest = await Get[Digest](
-        DirectoryWithPrefixToStrip(
-            directory_digest=request.snapshot.directory_digest, prefix=source_root,
+    source_roots_object = source_root_config.get_source_roots()
+
+    def determine_source_root(path: str) -> str:
+        source_root = source_roots_object.safe_find_by_path(path)
+        if source_root is not None:
+            return cast(str, source_root.path)
+        if source_root_config.options.unmatched == "fail":
+            raise NoSourceRootError(f"Could not find a source root for `{path}`.")
+        # Otherwise, create a source root by using the parent directory.
+        return PurePath(path).parent.as_posix()
+
+    if request.representative_path is not None:
+        resulting_digest = await Get[Digest](
+            DirectoryWithPrefixToStrip(
+                directory_digest=request.snapshot.directory_digest,
+                prefix=determine_source_root(request.representative_path),
+            )
         )
+        resulting_snapshot = await Get[Snapshot](Digest, resulting_digest)
+        return SourceRootStrippedSources(snapshot=resulting_snapshot)
+
+    files_grouped_by_source_root = {
+        source_root: tuple(files)
+        for source_root, files in itertools.groupby(
+            request.snapshot.files, key=determine_source_root
+        )
+    }
+    snapshot_subsets = await MultiGet(
+        Get[Snapshot](
+            SnapshotSubset(
+                directory_digest=request.snapshot.directory_digest, globs=PathGlobs(files),
+            )
+        )
+        for files in files_grouped_by_source_root.values()
     )
-    resulting_snapshot = await Get[Snapshot](Digest, resulting_digest)
-    return SourceRootStrippedSources(snapshot=resulting_snapshot)
-=======
-  """Removes source roots from a snapshot, e.g. `src/python/pants/util/strutil.py` ->
-  `pants/util/strutil.py`."""
-  source_roots_object = source_root_config.get_source_roots()
+    resulting_digests = await MultiGet(
+        Get[Digest](
+            DirectoryWithPrefixToStrip(
+                directory_digest=snapshot.directory_digest, prefix=source_root
+            )
+        )
+        for snapshot, source_root in zip(snapshot_subsets, files_grouped_by_source_root.keys())
+    )
 
-  def determine_source_root(path: str) -> str:
-    source_root = source_roots_object.safe_find_by_path(path)
-    if source_root is not None:
-      return cast(str, source_root.path)
-    if source_root_config.options.unmatched == "fail":
-      raise NoSourceRootError(f"Could not find a source root for `{path}`.")
-    # Otherwise, create a source root by using the parent directory.
-    return PurePath(path).parent.as_posix()
-
-  if request.representative_path is not None:
-    resulting_digest = await Get[Digest](
-      DirectoryWithPrefixToStrip(
-        directory_digest=request.snapshot.directory_digest,
-        prefix=determine_source_root(request.representative_path),
-      )
-    )
-    resulting_snapshot = await Get[Snapshot](Digest, resulting_digest)
-    return SourceRootStrippedSources(snapshot=resulting_snapshot)
-
-  files_grouped_by_source_root = {
-    source_root: tuple(files)
-    for source_root, files
-    in itertools.groupby(request.snapshot.files, key=determine_source_root)
-  }
-  snapshot_subsets = await MultiGet(
-    Get[Snapshot](
-      SnapshotSubset(
-        directory_digest=request.snapshot.directory_digest,
-        globs=PathGlobs(files),
-      )
-    )
-    for files in files_grouped_by_source_root.values()
-  )
-  resulting_digests = await MultiGet(
-    Get[Digest](
-      DirectoryWithPrefixToStrip(directory_digest=snapshot.directory_digest, prefix=source_root)
-    )
-    for snapshot, source_root in zip(snapshot_subsets, files_grouped_by_source_root.keys())
-  )
-
-  merged_result = await Get[Digest](DirectoriesToMerge(resulting_digests))
-  resulting_snapshot = await Get[Snapshot](Digest, merged_result)
-  return SourceRootStrippedSources(resulting_snapshot)
->>>>>>> 9a18727f
+    merged_result = await Get[Digest](DirectoriesToMerge(resulting_digests))
+    resulting_snapshot = await Get[Snapshot](Digest, merged_result)
+    return SourceRootStrippedSources(resulting_snapshot)
 
 
 @rule
