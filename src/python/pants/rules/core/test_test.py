--- conflicted
+++ resolved
@@ -262,22 +262,12 @@
                 dirs=(),
             ),
         )
-<<<<<<< HEAD
         adaptor_cls = PythonTestsAdaptor if test_target_type else PythonBinaryAdaptor
         type_alias = "python_tests" if test_target_type else "python_binary"
         adaptor = adaptor_cls(address=address, type_alias=type_alias, sources=mocked_fileset)
-        union_membership = UnionMembership(union_rules={TestTarget: [PythonTestsAdaptorWithOrigin]})
-=======
-        target_adaptor = (
-            PythonTestsAdaptor(type_alias="python_tests", sources=mocked_fileset)
-            if test_target_type
-            else PythonBinaryAdaptor(type_alias="python_binary", sources=mocked_fileset)
-        )
         union_membership = UnionMembership(
             union_rules=OrderedDict({TestTarget: OrderedSet([PythonTestsAdaptorWithOrigin])})
         )
-
->>>>>>> 32641c19
         with self.captured_logging(logging.INFO):
             result: AddressAndTestResult = run_rule(
                 coordinator_of_tests,
