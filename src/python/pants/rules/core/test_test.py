--- conflicted
+++ resolved
@@ -6,11 +6,7 @@
 from typing import Dict, Optional
 from unittest.mock import Mock
 
-<<<<<<< HEAD
-from pants.base.specs import DescendantAddresses, SingleAddress, Spec, Specs
-=======
-from pants.base.specs import AddressSpec, DescendantAddresses, SingleAddress
->>>>>>> b262840a
+from pants.base.specs import AddressSpec, AddressSpecs, DescendantAddresses, SingleAddress
 from pants.build_graph.address import Address, BuildFileAddress
 from pants.engine.build_files import AddressProvenanceMap
 from pants.engine.fs import EMPTY_DIRECTORY_DIGEST, Snapshot
@@ -55,7 +51,7 @@
         ),
         MockGet(
           product_type=BuildFileAddress,
-          subject_type=Specs,
+          subject_type=AddressSpecs,
           mock=lambda _: BuildFileAddress(
             build_file=None,
             target_name=addr.target_name,
@@ -126,7 +122,7 @@
         MockGet(product_type=AddressAndDebugResult, subject_type=Address, mock=make_debug_result),
         MockGet(
           product_type=BuildFileAddress,
-          subject_type=Specs,
+          subject_type=AddressSpecs,
           mock=lambda tgt: BuildFileAddress(
             build_file=None,
             target_name=tgt.target_name,
