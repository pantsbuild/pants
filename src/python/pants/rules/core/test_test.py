# Copyright 2018 Pants project contributors (see CONTRIBUTORS.md).
# Licensed under the Apache License, Version 2.0 (see LICENSE).

from abc import ABCMeta, abstractmethod
from pathlib import PurePath
from textwrap import dedent
<<<<<<< HEAD
from typing import List, Optional, Tuple, Type
from unittest.mock import Mock
=======
from typing import List, Optional, Tuple, Type, cast
>>>>>>> d4ddf200

import pytest

from pants.base.exceptions import ResolveError
from pants.base.specs import SingleAddress
from pants.build_graph.address import Address
from pants.engine.fs import (
    EMPTY_DIRECTORY_DIGEST,
    Digest,
    FileContent,
    InputFilesContent,
    Workspace,
)
from pants.engine.interactive_runner import InteractiveProcessRequest, InteractiveRunner
from pants.engine.rules import UnionMembership
from pants.engine.target import (
    RegisteredTargetTypes,
    Sources,
    Target,
    TargetsWithOrigins,
    TargetWithOrigin,
)
from pants.rules.core.filter_empty_sources import (
    ConfigurationsWithSources,
    ConfigurationsWithSourcesRequest,
)
from pants.rules.core.test import (
    AddressAndTestResult,
    CoverageDataBatch,
    CoverageReport,
    FilesystemCoverageReport,
    Status,
    Test,
    TestConfiguration,
    TestDebugRequest,
    TestOptions,
    TestResult,
    WrappedTestConfiguration,
    run_tests,
)
from pants.testutil.engine.util import MockConsole, MockGet, create_goal_subsystem, run_rule
from pants.testutil.test_base import TestBase
from pants.util.ordered_set import OrderedSet


class MockTarget(Target):
    alias = "mock_target"
    core_fields = (Sources,)


class MockTestConfiguration(TestConfiguration, metaclass=ABCMeta):
    required_fields = (Sources,)

    @classmethod
    def is_valid(cls, _: Target) -> bool:
        return True

    @staticmethod
    @abstractmethod
    def status(_: Address) -> Status:
        pass

    @staticmethod
    def stdout(_: Address) -> str:
        return ""

    @staticmethod
    def stderr(_: Address) -> str:
        return ""

    @property
    def test_result(self) -> TestResult:
        return TestResult(
            self.status(self.address), self.stdout(self.address), self.stderr(self.address)
        )


class SuccessfulConfiguration(MockTestConfiguration):
    @staticmethod
    def status(_: Address) -> Status:
        return Status.SUCCESS

    @staticmethod
    def stdout(address: Address) -> str:
        return f"Successful test target: Passed for {address}!"


class ConditionallySucceedsConfiguration(MockTestConfiguration):
    @staticmethod
    def status(address: Address) -> Status:
        return Status.FAILURE if address.target_name == "bad" else Status.SUCCESS

    @staticmethod
    def stdout(address: Address) -> str:
        return (
            f"Conditionally succeeds test target: Passed for {address}!"
            if address.target_name != "bad"
            else ""
        )

    @staticmethod
    def stderr(address: Address) -> str:
        return (
            f"Conditionally succeeds test target: Had an issue for {address}! Oh no!"
            if address.target_name == "bad"
            else ""
        )


class InvalidConfiguration(MockTestConfiguration):
    @classmethod
    def is_valid(cls, _: Target) -> bool:
        return False

    @staticmethod
    def status(_: Address) -> Status:
        return Status.FAILURE


class TestTest(TestBase):
    def make_ipr(self) -> InteractiveProcessRequest:
        input_files_content = InputFilesContent(
            (FileContent(path="program.py", content=b"def test(): pass"),)
        )
        digest = self.request_single_product(Digest, input_files_content)
        return InteractiveProcessRequest(
            argv=("/usr/bin/python", "program.py",), run_in_workspace=False, input_files=digest,
        )

    @staticmethod
    def make_target_with_origin(address: Optional[Address] = None) -> TargetWithOrigin:
        if address is None:
            address = Address.parse(":tests")
        return TargetWithOrigin(
            MockTarget({}, address=address),
            origin=SingleAddress(directory=address.spec_path, name=address.target_name),
        )

    def run_test_rule(
        self,
        *,
        config: Type[TestConfiguration],
        targets: List[TargetWithOrigin],
        debug: bool = False,
        include_sources: bool = True,
    ) -> Tuple[int, str]:
        console = MockConsole(use_colors=False)
        options = create_goal_subsystem(TestOptions, debug=debug, run_coverage=False)
        interactive_runner = InteractiveRunner(self.scheduler)
        workspace = Workspace(self.scheduler)
        union_membership = UnionMembership({TestConfiguration: OrderedSet([config])})

        def mock_coordinator_of_tests(
            wrapped_config: WrappedTestConfiguration,
        ) -> AddressAndTestResult:
            config = wrapped_config.config
            return AddressAndTestResult(
                address=config.address,
                test_result=config.test_result,  # type: ignore[attr-defined]
            )

        result: Test = run_rule(
            run_tests,
            rule_args=[
                console,
                options,
                interactive_runner,
                TargetsWithOrigins(targets),
                workspace,
                union_membership,
                RegisteredTargetTypes.create([MockTarget]),
            ],
            mock_gets=[
                MockGet(
                    product_type=AddressAndTestResult,
                    subject_type=WrappedTestConfiguration,
                    mock=lambda wrapped_config: mock_coordinator_of_tests(wrapped_config),
                ),
                MockGet(
                    product_type=TestDebugRequest,
                    subject_type=TestConfiguration,
                    mock=lambda _: TestDebugRequest(self.make_ipr()),
                ),
                MockGet(
                    product_type=ConfigurationsWithSources,
                    subject_type=ConfigurationsWithSourcesRequest,
                    mock=lambda configs: ConfigurationsWithSources(
                        configs if include_sources else ()
                    ),
                ),
                MockGet(
                    product_type=CoverageReport,
                    subject_type=CoverageDataBatch,
                    mock=lambda _: FilesystemCoverageReport(
                        result_digest=EMPTY_DIRECTORY_DIGEST,
                        directory_to_materialize_to=PurePath("mockety/mock"),
                        report_file=None,
                    ),
                ),
            ],
            union_membership=union_membership,
        )
        return result.exit_code, console.stdout.getvalue()

    def test_empty_target_noops(self) -> None:
        exit_code, stdout = self.run_test_rule(
            config=InvalidConfiguration,
            targets=[self.make_target_with_origin()],
            include_sources=False,
        )
        assert exit_code == 0
        assert stdout.strip() == ""

    def test_invalid_target_noops(self) -> None:
        exit_code, stdout = self.run_test_rule(
            config=InvalidConfiguration, targets=[self.make_target_with_origin()]
        )
        assert exit_code == 0
        assert stdout.strip() == ""

    def test_single_target(self) -> None:
        address = Address.parse(":tests")
        exit_code, stdout = self.run_test_rule(
            config=SuccessfulConfiguration, targets=[self.make_target_with_origin(address)]
        )
        assert exit_code == 0
        assert stdout == dedent(
            f"""\
            {address} stdout:
            {SuccessfulConfiguration.stdout(address)}

            {address}                                                                        .....   SUCCESS
            """
        )

    def test_multiple_targets(self) -> None:
        good_address = Address.parse(":good")
        bad_address = Address.parse(":bad")

        exit_code, stdout = self.run_test_rule(
            config=ConditionallySucceedsConfiguration,
            targets=[
                self.make_target_with_origin(address=good_address),
                self.make_target_with_origin(bad_address),
            ],
        )
        assert exit_code == 1
        assert stdout == dedent(
            f"""\
            {good_address} stdout:
            {ConditionallySucceedsConfiguration.stdout(good_address)}
            {bad_address} stderr:
            {ConditionallySucceedsConfiguration.stderr(bad_address)}

            {good_address}                                                                         .....   SUCCESS
            {bad_address}                                                                          .....   FAILURE
            """
        )

    def test_single_debug_target(self) -> None:
        exit_code, stdout = self.run_test_rule(
            config=SuccessfulConfiguration, targets=[self.make_target_with_origin()], debug=True,
        )
        assert exit_code == 0

    def test_multiple_debug_targets_fail(self) -> None:
        with pytest.raises(ResolveError):
            self.run_test_rule(
                config=SuccessfulConfiguration,
                targets=[
                    self.make_target_with_origin(Address.parse(":t1")),
                    self.make_target_with_origin(Address.parse(":t2")),
                ],
                debug=True,
            )<|MERGE_RESOLUTION|>--- conflicted
+++ resolved
@@ -4,12 +4,7 @@
 from abc import ABCMeta, abstractmethod
 from pathlib import PurePath
 from textwrap import dedent
-<<<<<<< HEAD
 from typing import List, Optional, Tuple, Type
-from unittest.mock import Mock
-=======
-from typing import List, Optional, Tuple, Type, cast
->>>>>>> d4ddf200
 
 import pytest
 
