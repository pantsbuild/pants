# Copyright 2015 Pants project contributors (see CONTRIBUTORS.md).
# Licensed under the Apache License, Version 2.0 (see LICENSE).

from enum import Enum
from typing import Any, Iterable, List, Optional, Tuple, Union

from pants.build_graph.build_configuration import BuildConfiguration
from pants.engine.goal import GoalSubsystem
from pants.engine.rules import collect_rules, rule
from pants.engine.target import IntField, RegisteredTargetTypes, StringField, Target
from pants.engine.unions import UnionMembership
from pants.help.help_info_extracter import HelpInfoExtracter, pretty_print_type_hint, to_help_str
from pants.option.config import Config
from pants.option.global_options import GlobalOptions, LogLevelOption
from pants.option.option_types import BoolOption, IntOption
from pants.option.options import Options
from pants.option.parser import Parser
from pants.option.ranked_value import Rank, RankedValue
from pants.option.scope import GLOBAL_SCOPE
from pants.option.subsystem import Subsystem
from pants.util.logging import LogLevel


class LogLevelSimple(Enum):
    INFO = "info"
    DEBUG = "debug"


def test_global_scope():
    def do_test(args, kwargs, expected_display_args, expected_scoped_cmd_line_args):
        # The scoped and unscoped args are the same in global scope.
        expected_unscoped_cmd_line_args = expected_scoped_cmd_line_args
        ohi = HelpInfoExtracter("").get_option_help_info(args, kwargs)
        assert tuple(expected_display_args) == ohi.display_args
        assert tuple(expected_scoped_cmd_line_args) == ohi.scoped_cmd_line_args
        assert tuple(expected_unscoped_cmd_line_args) == ohi.unscoped_cmd_line_args

    do_test(["-f"], {"type": bool}, ["-f"], ["-f"])
    do_test(["--foo"], {"type": bool}, ["--[no-]foo"], ["--foo", "--no-foo"])
    do_test(
        ["--foo"],
        {"type": bool, "implicit_value": False},
        ["--[no-]foo"],
        ["--foo", "--no-foo"],
    )
    do_test(["-f", "--foo"], {"type": bool}, ["-f", "--[no-]foo"], ["-f", "--foo", "--no-foo"])

    do_test(["--foo"], {}, ["--foo=<str>"], ["--foo"])
    do_test(["--foo"], {"metavar": "xx"}, ["--foo=xx"], ["--foo"])
    do_test(["--foo"], {"type": int}, ["--foo=<int>"], ["--foo"])
    do_test(
        ["--foo"],
        {"type": list},
        ["--foo=\"['<str>', '<str>', ...]\""],
        ["--foo"],
    )
    do_test(
        ["--foo"],
        {"type": list, "member_type": int},
        ['--foo="[<int>, <int>, ...]"'],
        ["--foo"],
    )
    do_test(
        ["--foo"],
        {"type": list, "member_type": dict},
        [
            "--foo=\"[{'key1': val1, 'key2': val2, ...}, "
            "{'key1': val1, 'key2': val2, ...}, ...]\"",
        ],
        ["--foo"],
    )
    do_test(["--foo"], {"type": dict}, ["--foo=\"{'key1': val1, 'key2': val2, ...}\""], ["--foo"])

    do_test(["--foo", "--bar"], {}, ["--foo=<str>", "--bar=<str>"], ["--foo", "--bar"])


def test_non_global_scope():
    def do_test(
        args,
        kwargs,
        expected_display_args,
        expected_scoped_cmd_line_args,
        expected_unscoped_cmd_line_args,
    ):
        ohi = HelpInfoExtracter("bar.baz").get_option_help_info(args, kwargs)
        assert tuple(expected_display_args) == ohi.display_args
        assert tuple(expected_scoped_cmd_line_args) == ohi.scoped_cmd_line_args
        assert tuple(expected_unscoped_cmd_line_args) == ohi.unscoped_cmd_line_args

    do_test(["-f"], {"type": bool}, ["--bar-baz-f"], ["--bar-baz-f"], ["-f"])
    do_test(
        ["--foo"],
        {"type": bool},
        ["--[no-]bar-baz-foo"],
        ["--bar-baz-foo", "--no-bar-baz-foo"],
        ["--foo", "--no-foo"],
    )
    do_test(
        ["--foo"],
        {"type": bool, "implicit_value": False},
        ["--[no-]bar-baz-foo"],
        ["--bar-baz-foo", "--no-bar-baz-foo"],
        ["--foo", "--no-foo"],
    )


def test_default() -> None:
    def do_test(args, kwargs, expected_default_str):
        # Defaults are computed in the parser and added into the kwargs, so we
        # must jump through this hoop in this test.
        parser = Parser(
            env={},
            config=Config.load([]),
            scope_info=GlobalOptions.get_scope_info(),
        )
        parser.register(*args, **kwargs)
        oshi = HelpInfoExtracter(parser.scope).get_option_scope_help_info(
            "description", parser, False, "provider"
        )
        assert oshi.description == "description"
        assert oshi.provider == "provider"
        assert len(oshi.basic) == 1
        ohi = oshi.basic[0]
        assert to_help_str(ohi.default) == expected_default_str

    do_test(["--foo"], {"type": bool}, "False")
    do_test(["--foo"], {"type": bool, "default": True}, "True")
    do_test(["--foo"], {"type": bool, "implicit_value": False}, "True")
    do_test(["--foo"], {"type": bool, "implicit_value": False, "default": False}, "False")
    do_test(["--foo"], {}, "None")
    do_test(["--foo"], {"type": int}, "None")
    do_test(["--foo"], {"type": int, "default": 42}, "42")
    do_test(["--foo"], {"type": int, "default": 65536, "default_help_repr": "64KiB"}, "64KiB")
    do_test(["--foo"], {"type": list}, "[]")
    do_test(["--foo"], {"type": dict}, "{}")
    do_test(["--foo"], {"type": LogLevelSimple}, "None")
    do_test(["--foo"], {"type": LogLevelSimple, "default": LogLevelSimple.DEBUG}, "debug")


def test_compute_default():
    def do_test(expected_default: Optional[Any], **kwargs):
        kwargs["default"] = RankedValue(Rank.HARDCODED, kwargs["default"])
        assert expected_default == HelpInfoExtracter.compute_default(**kwargs)

    do_test(False, type=bool, default=False)
    do_test(42, type=int, default=42)
    do_test("foo", type=str, default="foo")
    do_test(None, type=str, default=None)
    do_test([1, 2, 3], type=list, member_type=int, default=[1, 2, 3])
    do_test(LogLevelSimple.INFO, type=LogLevelSimple, default=LogLevelSimple.INFO)


def test_deprecated():
    kwargs = {"removal_version": "999.99.9", "removal_hint": "do not use this"}
    ohi = HelpInfoExtracter("").get_option_help_info(["--foo"], kwargs)
    assert "999.99.9" == ohi.removal_version
    assert "do not use this" == ohi.removal_hint
    assert ohi.deprecated_message is not None
    assert ohi.deprecation_active


def test_not_deprecated():
    ohi = HelpInfoExtracter("").get_option_help_info(["--foo"], {})
    assert ohi.removal_version is None
    assert not ohi.deprecation_active


def test_deprecation_start_version_past():
    kwargs = {"deprecation_start_version": "1.0.0", "removal_version": "999.99.9"}
    ohi = HelpInfoExtracter("").get_option_help_info(["--foo"], kwargs)
    assert "999.99.9" == ohi.removal_version
    assert ohi.deprecation_active


def test_deprecation_start_version_future():
    kwargs = {"deprecation_start_version": "999.99.8", "removal_version": "999.99.9"}
    ohi = HelpInfoExtracter("").get_option_help_info(["--foo"], kwargs)
    assert "999.99.9" == ohi.removal_version
    assert not ohi.deprecation_active


def test_passthrough():
    kwargs = {"passthrough": True, "type": list, "member_type": str}
    ohi = HelpInfoExtracter("").get_option_help_info(["--thing"], kwargs)
    assert 2 == len(ohi.display_args)
    assert any(args.startswith("--thing") for args in ohi.display_args)
    assert any(args.startswith("... -- ") for args in ohi.display_args)


def test_choices() -> None:
    kwargs = {"choices": ["info", "debug"]}
    ohi = HelpInfoExtracter("").get_option_help_info(["--foo"], kwargs)
    assert ohi.choices == ("info", "debug")


def test_choices_enum() -> None:
    kwargs = {"type": LogLevelSimple}
    ohi = HelpInfoExtracter("").get_option_help_info(["--foo"], kwargs)
    assert ohi.choices == ("info", "debug")


def test_list_of_enum() -> None:
    kwargs = {"type": list, "member_type": LogLevelSimple}
    ohi = HelpInfoExtracter("").get_option_help_info(["--foo"], kwargs)
    assert ohi.choices == ("info", "debug")


def test_grouping():
    def do_test(kwargs, expected_basic=False, expected_advanced=False):
        def exp_to_len(exp):
            return int(exp)  # True -> 1, False -> 0.

        parser = Parser(
            env={},
            config=Config.load([]),
            scope_info=GlobalOptions.get_scope_info(),
        )
        parser.register("--foo", **kwargs)
        oshi = HelpInfoExtracter("").get_option_scope_help_info("", parser, False, "")
        assert exp_to_len(expected_basic) == len(oshi.basic)
        assert exp_to_len(expected_advanced) == len(oshi.advanced)

    do_test({}, expected_basic=True)
    do_test({"advanced": False}, expected_basic=True)
    do_test({"advanced": True}, expected_advanced=True)


def test_get_all_help_info():
    class Global(Subsystem):
        options_scope = GLOBAL_SCOPE
        help = "Global options."

        opt1 = IntOption("--opt1", default=42, help="Option 1")
        # This is special in having a short option `-l`. Make sure it works.
        level = LogLevelOption()

    class Foo(Subsystem):
        options_scope = "foo"
        help = "A foo."

        opt2 = BoolOption("--opt2", default=True, advanced=True, help="Option 2")

    class Bar(GoalSubsystem):
        name = "bar"
        help = "The bar goal."
        deprecated_options_scope = "bar-old"
        deprecated_options_scope_removal_version = "9.9.999"

    class QuxField(StringField):
        alias = "qux"
        default = "blahblah"
        help = "A qux string."

    class QuuxField(IntField):
        alias = "quux"
        required = True
        help = "A quux int.\n\nMust be non-zero. Or zero. Whatever you like really."

    class BazLibrary(Target):
        alias = "baz_library"
        help = "A library of baz-es.\n\nUse it however you like."

        core_fields = [QuxField, QuuxField]

    options = Options.create(
        env={},
        config=Config.load([]),
        known_scope_infos=[Global.get_scope_info(), Foo.get_scope_info(), Bar.get_scope_info()],
        args=["./pants"],
        bootstrap_option_values=None,
    )
    Global.register_options_on_scope(options)
    Foo.register_options_on_scope(options)
    Bar.register_options_on_scope(options)

    @rule
    def rule_info_test(foo: Foo) -> Target:
        """This rule is for testing info extraction only."""

    def fake_consumed_scopes_mapper(scope: str) -> Tuple[str, ...]:
        return ("somescope", f"used_by_{scope or 'GLOBAL_SCOPE'}")

    bc_builder = BuildConfiguration.Builder()
    bc_builder.register_subsystems("help_info_extracter_test", (Foo, Bar))
    bc_builder.register_target_types("help_info_extracter_test", (BazLibrary,))
    bc_builder.register_rules("help_info_extracter_test", collect_rules(locals()))

    all_help_info = HelpInfoExtracter.get_all_help_info(
        options,
        UnionMembership({}),
        fake_consumed_scopes_mapper,
        RegisteredTargetTypes({BazLibrary.alias: BazLibrary}),
        bc_builder.create(),
    )

    all_help_info_dict = all_help_info.asdict()
    expected_all_help_info_dict = {
        "scope_to_help_info": {
            GLOBAL_SCOPE: {
                "scope": GLOBAL_SCOPE,
                "description": "Global options.",
                "provider": "",
                "is_goal": False,
                "deprecated_scope": None,
                "basic": (
                    {
                        "display_args": ("--opt1=<int>",),
                        "comma_separated_display_args": "--opt1=<int>",
                        "scoped_cmd_line_args": ("--opt1",),
                        "unscoped_cmd_line_args": ("--opt1",),
                        "config_key": "opt1",
                        "env_var": "PANTS_OPT1",
                        "value_history": {
                            "ranked_values": (
                                {"rank": Rank.NONE, "value": None, "details": None},
                                {"rank": Rank.HARDCODED, "value": 42, "details": None},
                            ),
                        },
                        "typ": int,
                        "default": 42,
                        "help": "Option 1",
                        "deprecation_active": False,
                        "deprecated_message": None,
                        "removal_version": None,
                        "removal_hint": None,
                        "choices": None,
                        "comma_separated_choices": None,
                    },
                    {
                        "display_args": ("-l=<LogLevel>", "--level=<LogLevel>"),
                        "comma_separated_display_args": "-l=<LogLevel>, --level=<LogLevel>",
                        "scoped_cmd_line_args": ("-l", "--level"),
                        "unscoped_cmd_line_args": ("-l", "--level"),
                        "config_key": "level",
                        "env_var": "PANTS_LEVEL",
                        "value_history": {
                            "ranked_values": (
                                {"rank": Rank.NONE, "value": None, "details": None},
                                {"rank": Rank.HARDCODED, "value": LogLevel.INFO, "details": None},
                            ),
                        },
                        "typ": LogLevel,
                        "default": LogLevel.INFO,
                        "help": "Set the logging level.",
                        "deprecation_active": False,
                        "deprecated_message": None,
                        "removal_version": None,
                        "removal_hint": None,
                        "choices": ("trace", "debug", "info", "warn", "error"),
                        "comma_separated_choices": "trace, debug, info, warn, error",
                    },
                ),
                "advanced": tuple(),
                "deprecated": tuple(),
            },
            "foo": {
                "scope": "foo",
                "provider": "help_info_extracter_test",
                "description": "A foo.",
                "is_goal": False,
                "deprecated_scope": None,
                "basic": (),
                "advanced": (
                    {
                        "display_args": ("--[no-]foo-opt2",),
                        "comma_separated_display_args": "--[no-]foo-opt2",
                        "scoped_cmd_line_args": ("--foo-opt2", "--no-foo-opt2"),
                        "unscoped_cmd_line_args": ("--opt2", "--no-opt2"),
                        "config_key": "opt2",
                        "env_var": "PANTS_FOO_OPT2",
                        "value_history": {
                            "ranked_values": (
                                {"rank": Rank.NONE, "value": None, "details": None},
                                {"rank": Rank.HARDCODED, "value": True, "details": None},
                            ),
                        },
                        "typ": bool,
                        "default": True,
                        "help": "Option 2",
                        "deprecation_active": False,
                        "deprecated_message": None,
                        "removal_version": None,
                        "removal_hint": None,
                        "choices": None,
                        "comma_separated_choices": None,
                    },
                ),
                "deprecated": tuple(),
            },
            "bar": {
                "scope": "bar",
                "provider": "help_info_extracter_test",
                "description": "The bar goal.",
                "is_goal": True,
                "deprecated_scope": "bar-old",
                "basic": tuple(),
                "advanced": tuple(),
                "deprecated": tuple(),
            },
            "bar-old": {
                "scope": "bar-old",
                "provider": "help_info_extracter_test",
                "description": "The bar goal.",
                "is_goal": True,
                "deprecated_scope": "bar-old",
                "basic": tuple(),
                "advanced": tuple(),
                "deprecated": tuple(),
            },
        },
        "name_to_goal_info": {
            "bar": {
                "name": "bar",
                "provider": "help_info_extracter_test",
                "description": "The bar goal.",
                "consumed_scopes": ("somescope", "used_by_bar"),
                "is_implemented": True,
            },
            "bar-old": {
                "name": "bar",
                "provider": "help_info_extracter_test",
                "description": "The bar goal.",
                "consumed_scopes": ("somescope", "used_by_bar-old"),
                "is_implemented": True,
            },
        },
        "name_to_target_type_info": {
            "baz_library": {
                "alias": "baz_library",
                "provider": "help_info_extracter_test",
                "summary": "A library of baz-es.",
                "description": "A library of baz-es.\n\nUse it however you like.",
                "fields": (
                    {
                        "alias": "qux",
                        "provider": "",
                        "default": "'blahblah'",
                        "description": "A qux string.",
                        "required": False,
                        "type_hint": "str | None",
                    },
                    {
                        "alias": "quux",
                        "provider": "",
                        "default": None,
                        "description": "A quux int.\n\nMust be non-zero. Or zero. "
                        "Whatever you like really.",
                        "required": True,
                        "type_hint": "int",
                    },
                ),
            }
        },
        "name_to_rule_info": {
            "construct_scope_foo": {
                "description": None,
                "documentation": "A foo.",
                "input_gets": ("Get(ScopedOptions, Scope, ..)",),
                "input_types": (),
                "name": "construct_scope_foo",
                "output_type": "Foo",
                "provider": "help_info_extracter_test",
            },
            "pants.help.help_info_extracter_test.test_get_all_help_info.rule_info_test": {
                "description": None,
                "documentation": "This rule is for testing info extraction only.",
                "input_gets": (),
                "input_types": ("Foo",),
                "name": "pants.help.help_info_extracter_test.test_get_all_help_info.rule_info_test",
                "output_type": "Target",
                "provider": "help_info_extracter_test",
            },
<<<<<<< HEAD
        },
        "name_to_api_type_info": {
            "pants.help.help_info_extracter_test.Foo": {
                "consumed_by_rules": (
                    "pants.help.help_info_extracter_test.test_get_all_help_info.rule_info_test",
                ),
                "dependees": ("help_info_extracter_test",),
                "dependencies": ("pants.option.scope",),
                "documentation": None,
                "is_union": False,
                "module": "pants.help.help_info_extracter_test",
                "name": "Foo",
                "provider": "help_info_extracter_test",
                "returned_by_rules": ("construct_scope_foo",),
                "union_members": (),
                "union_type": None,
                "used_in_rules": (),
            },
            "pants.engine.target.Target": {
                "consumed_by_rules": (),
                "dependees": (),
                "dependencies": (),
                "documentation": (
                    "A Target represents an addressable set of metadata.\n\n    Set the `help` "
                    "class property with a description, which will be used in `./pants help`. For "
                    "the\n    best rendering, use soft wrapping (e.g. implicit string concatenation"
                    ") within paragraphs, but\n    hard wrapping (`\n`) to separate distinct "
                    "paragraphs and/or lists.\n    "
                ),
                "is_union": False,
                "module": "pants.engine.target",
                "name": "Target",
                "provider": "help_info_extracter_test",
                "returned_by_rules": (
                    "pants.help.help_info_extracter_test.test_get_all_help_info.rule_info_test",
                ),
                "union_members": (),
                "union_type": None,
                "used_in_rules": (),
            },
            "pants.option.scope.Scope": {
                "consumed_by_rules": (),
                "dependees": (),
                "dependencies": (),
                "documentation": "An options scope.",
                "is_union": False,
                "module": "pants.option.scope",
                "name": "Scope",
                "provider": "pants.option.scope",
                "returned_by_rules": (),
                "union_members": (),
                "union_type": None,
                "used_in_rules": ("construct_scope_foo",),
            },
=======
>>>>>>> d7f576ee
        },
    }

    # Break down this colossal structure into pieces so it is easier to spot where the issue is.
    # Check keys equality first, then contents
<<<<<<< HEAD
    assert list(expected_all_help_info_dict) == list(all_help_info_dict)
    for (expected, actual) in zip(expected_all_help_info_dict.items(), all_help_info_dict.items()):
=======
    assert set(expected_all_help_info_dict) == set(all_help_info_dict)
    for key in all_help_info_dict:
        actual = all_help_info_dict[key]
        expected = expected_all_help_info_dict[key]
>>>>>>> d7f576ee
        assert expected == actual


def test_pretty_print_type_hint() -> None:
    assert pretty_print_type_hint(str) == "str"
    assert pretty_print_type_hint(int) == "int"
    assert pretty_print_type_hint(None) == "None"

    class ExampleCls:
        pass

    assert pretty_print_type_hint(ExampleCls) == "ExampleCls"

    # Transform Unions to use `|`
    assert pretty_print_type_hint(Union[int, float]) == "int | float"
    assert pretty_print_type_hint(Optional[int]) == "int | None"
    # NB: `Iterable[List[ExampleCls]]` will use the full module name for `ExampleCls`. We can't
    # easily control that because it comes from the __repr__ implementation for `typing.Iterable`.
    example_cls_repr = (
        f"{__name__}.{test_pretty_print_type_hint.__name__}.<locals>.{ExampleCls.__name__}"
    )
    assert (
        pretty_print_type_hint(Union[Iterable[List[ExampleCls]], Optional[float], Any])
        == f"Iterable[List[{example_cls_repr}]] | float | None | Any"
    )<|MERGE_RESOLUTION|>--- conflicted
+++ resolved
@@ -470,7 +470,6 @@
                 "output_type": "Target",
                 "provider": "help_info_extracter_test",
             },
-<<<<<<< HEAD
         },
         "name_to_api_type_info": {
             "pants.help.help_info_extracter_test.Foo": {
@@ -525,22 +524,15 @@
                 "union_type": None,
                 "used_in_rules": ("construct_scope_foo",),
             },
-=======
->>>>>>> d7f576ee
         },
     }
 
     # Break down this colossal structure into pieces so it is easier to spot where the issue is.
     # Check keys equality first, then contents
-<<<<<<< HEAD
-    assert list(expected_all_help_info_dict) == list(all_help_info_dict)
-    for (expected, actual) in zip(expected_all_help_info_dict.items(), all_help_info_dict.items()):
-=======
     assert set(expected_all_help_info_dict) == set(all_help_info_dict)
     for key in all_help_info_dict:
         actual = all_help_info_dict[key]
         expected = expected_all_help_info_dict[key]
->>>>>>> d7f576ee
         assert expected == actual
 
 
