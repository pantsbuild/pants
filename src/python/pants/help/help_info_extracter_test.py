# Copyright 2015 Pants project contributors (see CONTRIBUTORS.md).
# Licensed under the Apache License, Version 2.0 (see LICENSE).

from enum import Enum
from typing import Any, Iterable, List, Optional, Tuple, Union

from pants.build_graph.build_configuration import BuildConfiguration
from pants.engine.goal import GoalSubsystem
from pants.engine.rules import collect_rules, rule
from pants.engine.target import IntField, RegisteredTargetTypes, StringField, Target
from pants.engine.unions import UnionMembership
from pants.help.help_info_extracter import HelpInfoExtracter, pretty_print_type_hint, to_help_str
from pants.option.config import Config
from pants.option.global_options import GlobalOptions, LogLevelOption
from pants.option.option_types import BoolOption, IntOption
from pants.option.options import Options
from pants.option.parser import Parser
from pants.option.ranked_value import Rank, RankedValue
from pants.option.scope import GLOBAL_SCOPE
from pants.option.subsystem import Subsystem
from pants.util.logging import LogLevel


class LogLevelSimple(Enum):
    INFO = "info"
    DEBUG = "debug"


def test_global_scope():
    def do_test(args, kwargs, expected_display_args, expected_scoped_cmd_line_args):
        # The scoped and unscoped args are the same in global scope.
        expected_unscoped_cmd_line_args = expected_scoped_cmd_line_args
        ohi = HelpInfoExtracter("").get_option_help_info(args, kwargs)
        assert tuple(expected_display_args) == ohi.display_args
        assert tuple(expected_scoped_cmd_line_args) == ohi.scoped_cmd_line_args
        assert tuple(expected_unscoped_cmd_line_args) == ohi.unscoped_cmd_line_args

    do_test(["-f"], {"type": bool}, ["-f"], ["-f"])
    do_test(["--foo"], {"type": bool}, ["--[no-]foo"], ["--foo", "--no-foo"])
    do_test(
        ["--foo"],
        {"type": bool, "implicit_value": False},
        ["--[no-]foo"],
        ["--foo", "--no-foo"],
    )
    do_test(["-f", "--foo"], {"type": bool}, ["-f", "--[no-]foo"], ["-f", "--foo", "--no-foo"])

    do_test(["--foo"], {}, ["--foo=<str>"], ["--foo"])
    do_test(["--foo"], {"metavar": "xx"}, ["--foo=xx"], ["--foo"])
    do_test(["--foo"], {"type": int}, ["--foo=<int>"], ["--foo"])
    do_test(
        ["--foo"],
        {"type": list},
        ["--foo=\"['<str>', '<str>', ...]\""],
        ["--foo"],
    )
    do_test(
        ["--foo"],
        {"type": list, "member_type": int},
        ['--foo="[<int>, <int>, ...]"'],
        ["--foo"],
    )
    do_test(
        ["--foo"],
        {"type": list, "member_type": dict},
        [
            "--foo=\"[{'key1': val1, 'key2': val2, ...}, "
            "{'key1': val1, 'key2': val2, ...}, ...]\"",
        ],
        ["--foo"],
    )
    do_test(["--foo"], {"type": dict}, ["--foo=\"{'key1': val1, 'key2': val2, ...}\""], ["--foo"])

    do_test(["--foo", "--bar"], {}, ["--foo=<str>", "--bar=<str>"], ["--foo", "--bar"])


def test_non_global_scope():
    def do_test(
        args,
        kwargs,
        expected_display_args,
        expected_scoped_cmd_line_args,
        expected_unscoped_cmd_line_args,
    ):
        ohi = HelpInfoExtracter("bar.baz").get_option_help_info(args, kwargs)
        assert tuple(expected_display_args) == ohi.display_args
        assert tuple(expected_scoped_cmd_line_args) == ohi.scoped_cmd_line_args
        assert tuple(expected_unscoped_cmd_line_args) == ohi.unscoped_cmd_line_args

    do_test(["-f"], {"type": bool}, ["--bar-baz-f"], ["--bar-baz-f"], ["-f"])
    do_test(
        ["--foo"],
        {"type": bool},
        ["--[no-]bar-baz-foo"],
        ["--bar-baz-foo", "--no-bar-baz-foo"],
        ["--foo", "--no-foo"],
    )
    do_test(
        ["--foo"],
        {"type": bool, "implicit_value": False},
        ["--[no-]bar-baz-foo"],
        ["--bar-baz-foo", "--no-bar-baz-foo"],
        ["--foo", "--no-foo"],
    )


def test_default() -> None:
    def do_test(args, kwargs, expected_default_str):
        # Defaults are computed in the parser and added into the kwargs, so we
        # must jump through this hoop in this test.
        parser = Parser(
            env={},
            config=Config.load([]),
            scope_info=GlobalOptions.get_scope_info(),
        )
        parser.register(*args, **kwargs)
        oshi = HelpInfoExtracter(parser.scope).get_option_scope_help_info(
            "description", parser, False, "provider"
        )
        assert oshi.description == "description"
        assert oshi.provider == "provider"
        assert len(oshi.basic) == 1
        ohi = oshi.basic[0]
        assert to_help_str(ohi.default) == expected_default_str

    do_test(["--foo"], {"type": bool}, "False")
    do_test(["--foo"], {"type": bool, "default": True}, "True")
    do_test(["--foo"], {"type": bool, "implicit_value": False}, "True")
    do_test(["--foo"], {"type": bool, "implicit_value": False, "default": False}, "False")
    do_test(["--foo"], {}, "None")
    do_test(["--foo"], {"type": int}, "None")
    do_test(["--foo"], {"type": int, "default": 42}, "42")
    do_test(["--foo"], {"type": int, "default": 65536, "default_help_repr": "64KiB"}, "64KiB")
    do_test(["--foo"], {"type": list}, "[]")
    do_test(["--foo"], {"type": dict}, "{}")
    do_test(["--foo"], {"type": LogLevelSimple}, "None")
    do_test(["--foo"], {"type": LogLevelSimple, "default": LogLevelSimple.DEBUG}, "debug")


def test_compute_default():
    def do_test(expected_default: Optional[Any], **kwargs):
        kwargs["default"] = RankedValue(Rank.HARDCODED, kwargs["default"])
        assert expected_default == HelpInfoExtracter.compute_default(**kwargs)

    do_test(False, type=bool, default=False)
    do_test(42, type=int, default=42)
    do_test("foo", type=str, default="foo")
    do_test(None, type=str, default=None)
    do_test([1, 2, 3], type=list, member_type=int, default=[1, 2, 3])
    do_test(LogLevelSimple.INFO, type=LogLevelSimple, default=LogLevelSimple.INFO)


def test_deprecated():
    kwargs = {"removal_version": "999.99.9", "removal_hint": "do not use this"}
    ohi = HelpInfoExtracter("").get_option_help_info(["--foo"], kwargs)
    assert "999.99.9" == ohi.removal_version
    assert "do not use this" == ohi.removal_hint
    assert ohi.deprecated_message is not None
    assert ohi.deprecation_active


def test_not_deprecated():
    ohi = HelpInfoExtracter("").get_option_help_info(["--foo"], {})
    assert ohi.removal_version is None
    assert not ohi.deprecation_active


def test_deprecation_start_version_past():
    kwargs = {"deprecation_start_version": "1.0.0", "removal_version": "999.99.9"}
    ohi = HelpInfoExtracter("").get_option_help_info(["--foo"], kwargs)
    assert "999.99.9" == ohi.removal_version
    assert ohi.deprecation_active


def test_deprecation_start_version_future():
    kwargs = {"deprecation_start_version": "999.99.8", "removal_version": "999.99.9"}
    ohi = HelpInfoExtracter("").get_option_help_info(["--foo"], kwargs)
    assert "999.99.9" == ohi.removal_version
    assert not ohi.deprecation_active


def test_passthrough():
    kwargs = {"passthrough": True, "type": list, "member_type": str}
    ohi = HelpInfoExtracter("").get_option_help_info(["--thing"], kwargs)
    assert 2 == len(ohi.display_args)
    assert any(args.startswith("--thing") for args in ohi.display_args)
    assert any(args.startswith("... -- ") for args in ohi.display_args)


def test_choices() -> None:
    kwargs = {"choices": ["info", "debug"]}
    ohi = HelpInfoExtracter("").get_option_help_info(["--foo"], kwargs)
    assert ohi.choices == ("info", "debug")


def test_choices_enum() -> None:
    kwargs = {"type": LogLevelSimple}
    ohi = HelpInfoExtracter("").get_option_help_info(["--foo"], kwargs)
    assert ohi.choices == ("info", "debug")


def test_list_of_enum() -> None:
    kwargs = {"type": list, "member_type": LogLevelSimple}
    ohi = HelpInfoExtracter("").get_option_help_info(["--foo"], kwargs)
    assert ohi.choices == ("info", "debug")


def test_grouping():
    def do_test(kwargs, expected_basic=False, expected_advanced=False):
        def exp_to_len(exp):
            return int(exp)  # True -> 1, False -> 0.

        parser = Parser(
            env={},
            config=Config.load([]),
            scope_info=GlobalOptions.get_scope_info(),
        )
        parser.register("--foo", **kwargs)
        oshi = HelpInfoExtracter("").get_option_scope_help_info("", parser, False, "")
        assert exp_to_len(expected_basic) == len(oshi.basic)
        assert exp_to_len(expected_advanced) == len(oshi.advanced)

    do_test({}, expected_basic=True)
    do_test({"advanced": False}, expected_basic=True)
    do_test({"advanced": True}, expected_advanced=True)


def test_get_all_help_info():
    class Global(Subsystem):
        options_scope = GLOBAL_SCOPE
        help = "Global options."

        opt1 = IntOption("--opt1", default=42, help="Option 1")
        # This is special in having a short option `-l`. Make sure it works.
        level = LogLevelOption()

    class Foo(Subsystem):
        options_scope = "foo"
        help = "A foo."

        opt2 = BoolOption("--opt2", default=True, advanced=True, help="Option 2")

    class Bar(GoalSubsystem):
        name = "bar"
        help = "The bar goal."
        deprecated_options_scope = "bar-old"
        deprecated_options_scope_removal_version = "9.9.999"

    class QuxField(StringField):
        alias = "qux"
        default = "blahblah"
        help = "A qux string."

    class QuuxField(IntField):
        alias = "quux"
        required = True
        help = "A quux int.\n\nMust be non-zero. Or zero. Whatever you like really."

    class BazLibrary(Target):
        alias = "baz_library"
        help = "A library of baz-es.\n\nUse it however you like."

        core_fields = [QuxField, QuuxField]

    options = Options.create(
        env={},
        config=Config.load([]),
        known_scope_infos=[Global.get_scope_info(), Foo.get_scope_info(), Bar.get_scope_info()],
        args=["./pants"],
        bootstrap_option_values=None,
    )
    Global.register_options_on_scope(options)
    Foo.register_options_on_scope(options)
    Bar.register_options_on_scope(options)

    @rule
    def rule_info_test(foo: Foo) -> Target:
        """This rule is for testing info extraction only."""

    def fake_consumed_scopes_mapper(scope: str) -> Tuple[str, ...]:
        return ("somescope", f"used_by_{scope or 'GLOBAL_SCOPE'}")

    bc_builder = BuildConfiguration.Builder()
    bc_builder.register_subsystems("help_info_extracter_test", (Foo, Bar))
    bc_builder.register_target_types("help_info_extracter_test", (BazLibrary,))
    bc_builder.register_rules("help_info_extracter_test", collect_rules(locals()))

    all_help_info = HelpInfoExtracter.get_all_help_info(
        options,
        UnionMembership({}),
        fake_consumed_scopes_mapper,
        RegisteredTargetTypes({BazLibrary.alias: BazLibrary}),
        bc_builder.create(),
    )

    all_help_info_dict = all_help_info.asdict()
    expected_all_help_info_dict = {
        "scope_to_help_info": {
            GLOBAL_SCOPE: {
                "scope": GLOBAL_SCOPE,
                "description": "Global options.",
                "provider": "",
                "is_goal": False,
                "deprecated_scope": None,
                "basic": (
                    {
                        "display_args": ("--opt1=<int>",),
                        "comma_separated_display_args": "--opt1=<int>",
                        "scoped_cmd_line_args": ("--opt1",),
                        "unscoped_cmd_line_args": ("--opt1",),
                        "config_key": "opt1",
                        "env_var": "PANTS_OPT1",
                        "value_history": {
                            "ranked_values": (
                                {"rank": Rank.NONE, "value": None, "details": None},
                                {"rank": Rank.HARDCODED, "value": 42, "details": None},
                            ),
                        },
                        "typ": int,
                        "default": 42,
                        "help": "Option 1",
                        "deprecation_active": False,
                        "deprecated_message": None,
                        "removal_version": None,
                        "removal_hint": None,
                        "choices": None,
                        "comma_separated_choices": None,
                    },
                    {
                        "display_args": ("-l=<LogLevel>", "--level=<LogLevel>"),
                        "comma_separated_display_args": "-l=<LogLevel>, --level=<LogLevel>",
                        "scoped_cmd_line_args": ("-l", "--level"),
                        "unscoped_cmd_line_args": ("-l", "--level"),
                        "config_key": "level",
                        "env_var": "PANTS_LEVEL",
                        "value_history": {
                            "ranked_values": (
                                {"rank": Rank.NONE, "value": None, "details": None},
                                {"rank": Rank.HARDCODED, "value": LogLevel.INFO, "details": None},
                            ),
                        },
                        "typ": LogLevel,
                        "default": LogLevel.INFO,
                        "help": "Set the logging level.",
                        "deprecation_active": False,
                        "deprecated_message": None,
                        "removal_version": None,
                        "removal_hint": None,
                        "choices": ("trace", "debug", "info", "warn", "error"),
                        "comma_separated_choices": "trace, debug, info, warn, error",
                    },
                ),
                "advanced": tuple(),
                "deprecated": tuple(),
<<<<<<< HEAD
            },
            "foo": {
                "scope": "foo",
                "provider": "help_info_extracter_test",
                "description": "A foo.",
                "is_goal": False,
                "deprecated_scope": None,
                "basic": (),
                "advanced": (
                    {
                        "display_args": ("--[no-]foo-opt2",),
                        "comma_separated_display_args": "--[no-]foo-opt2",
                        "scoped_cmd_line_args": ("--foo-opt2", "--no-foo-opt2"),
                        "unscoped_cmd_line_args": ("--opt2", "--no-opt2"),
                        "config_key": "opt2",
                        "env_var": "PANTS_FOO_OPT2",
                        "value_history": {
                            "ranked_values": (
                                {"rank": Rank.NONE, "value": None, "details": None},
                                {"rank": Rank.HARDCODED, "value": True, "details": None},
                            ),
                        },
                        "typ": bool,
                        "default": True,
                        "help": "Option 2",
                        "deprecation_active": False,
                        "deprecated_message": None,
                        "removal_version": None,
                        "removal_hint": None,
                        "choices": None,
                        "comma_separated_choices": None,
                    },
                ),
                "deprecated": tuple(),
            },
            "bar": {
                "scope": "bar",
                "provider": "help_info_extracter_test",
                "description": "The bar goal.",
                "is_goal": True,
                "deprecated_scope": "bar-old",
                "basic": tuple(),
                "advanced": tuple(),
                "deprecated": tuple(),
            },
            "bar-old": {
                "scope": "bar-old",
                "provider": "help_info_extracter_test",
                "description": "The bar goal.",
                "is_goal": True,
                "deprecated_scope": "bar-old",
                "basic": tuple(),
                "advanced": tuple(),
                "deprecated": tuple(),
            },
        },
        "name_to_goal_info": {
            "bar": {
                "name": "bar",
                "provider": "help_info_extracter_test",
                "description": "The bar goal.",
                "consumed_scopes": ("somescope", "used_by_bar"),
                "is_implemented": True,
            },
            "bar-old": {
                "name": "bar",
                "provider": "help_info_extracter_test",
                "description": "The bar goal.",
                "consumed_scopes": ("somescope", "used_by_bar-old"),
                "is_implemented": True,
            },
        },
        "name_to_target_type_info": {
            "baz_library": {
                "alias": "baz_library",
                "provider": "help_info_extracter_test",
                "summary": "A library of baz-es.",
                "description": "A library of baz-es.\n\nUse it however you like.",
                "fields": (
                    {
                        "alias": "qux",
                        "provider": "",
                        "default": "'blahblah'",
                        "description": "A qux string.",
                        "required": False,
                        "type_hint": "str | None",
                    },
                    {
                        "alias": "quux",
                        "provider": "",
                        "default": None,
                        "description": "A quux int.\n\nMust be non-zero. Or zero. "
                        "Whatever you like really.",
                        "required": True,
                        "type_hint": "int",
                    },
                ),
            }
        },
        "name_to_rule_info": {
            "construct_scope_foo": {
                "description": None,
                "documentation": "A foo.",
                "input_gets": ("Get(ScopedOptions, Scope, ..)",),
                "input_types": (),
                "name": "construct_scope_foo",
                "output_type": "Foo",
=======
            },
            "foo": {
                "scope": "foo",
                "provider": "help_info_extracter_test",
                "description": "A foo.",
                "is_goal": False,
                "deprecated_scope": None,
                "basic": (),
                "advanced": (
                    {
                        "display_args": ("--[no-]foo-opt2",),
                        "comma_separated_display_args": "--[no-]foo-opt2",
                        "scoped_cmd_line_args": ("--foo-opt2", "--no-foo-opt2"),
                        "unscoped_cmd_line_args": ("--opt2", "--no-opt2"),
                        "config_key": "opt2",
                        "env_var": "PANTS_FOO_OPT2",
                        "value_history": {
                            "ranked_values": (
                                {"rank": Rank.NONE, "value": None, "details": None},
                                {"rank": Rank.HARDCODED, "value": True, "details": None},
                            ),
                        },
                        "typ": bool,
                        "default": True,
                        "help": "Option 2",
                        "deprecation_active": False,
                        "deprecated_message": None,
                        "removal_version": None,
                        "removal_hint": None,
                        "choices": None,
                        "comma_separated_choices": None,
                    },
                ),
                "deprecated": tuple(),
            },
            "bar": {
                "scope": "bar",
>>>>>>> 3249c48c
                "provider": "help_info_extracter_test",
                "description": "The bar goal.",
                "is_goal": True,
                "deprecated_scope": "bar-old",
                "basic": tuple(),
                "advanced": tuple(),
                "deprecated": tuple(),
            },
<<<<<<< HEAD
            "pants.help.help_info_extracter_test.test_get_all_help_info.rule_info_test": {
                "description": None,
                "documentation": "This rule is for testing info extraction only.",
                "input_gets": (),
                "input_types": ("Foo",),
                "name": "pants.help.help_info_extracter_test.test_get_all_help_info.rule_info_test",
                "output_type": "Target",
=======
            "bar-old": {
                "scope": "bar-old",
>>>>>>> 3249c48c
                "provider": "help_info_extracter_test",
                "description": "The bar goal.",
                "is_goal": True,
                "deprecated_scope": "bar-old",
                "basic": tuple(),
                "advanced": tuple(),
                "deprecated": tuple(),
            },
        },
<<<<<<< HEAD
    }

    # Break down this colossal structure into pieces so it is easier to spot where the issue is.
    # Check keys equality first, then contents
    assert list(expected_all_help_info_dict) == list(all_help_info_dict)
    for (expected, actual) in zip(expected_all_help_info_dict.items(), all_help_info_dict.items()):
        assert expected == actual
=======
        "rule_output_type_to_rule_infos": {
            "Foo": (
                {
                    "description": None,
                    "help": "A foo.",
                    "input_gets": ("Get(ScopedOptions, Scope, ..)",),
                    "input_types": (),
                    "name": "construct_scope_foo",
                    "output_desc": None,
                    "output_type": "Foo",
                    "provider": "help_info_extracter_test",
                },
            ),
            "Target": (
                {
                    "description": None,
                    "help": "This rule is for testing info extraction only.",
                    "input_gets": (),
                    "input_types": ("Foo",),
                    "name": "pants.help.help_info_extracter_test.test_get_all_help_info.rule_info_test",
                    "output_desc": (
                        "A Target represents an addressable set of metadata.\n\n    Set the "
                        "`help` class property with a description, which will be used in "
                        "`./pants help`. For the\n    best rendering, use soft wrapping (e.g. "
                        "implicit string concatenation) within paragraphs, but\n    hard wrapping "
                        "(`\n`) to separate distinct paragraphs and/or lists.\n    "
                    ),
                    "output_type": "Target",
                    "provider": "help_info_extracter_test",
                },
            ),
        },
        "name_to_goal_info": {
            "bar": {
                "name": "bar",
                "provider": "help_info_extracter_test",
                "description": "The bar goal.",
                "consumed_scopes": ("somescope", "used_by_bar"),
                "is_implemented": True,
            },
            "bar-old": {
                "name": "bar",
                "provider": "help_info_extracter_test",
                "description": "The bar goal.",
                "consumed_scopes": ("somescope", "used_by_bar-old"),
                "is_implemented": True,
            },
        },
        "name_to_target_type_info": {
            "baz_library": {
                "alias": "baz_library",
                "provider": "help_info_extracter_test",
                "summary": "A library of baz-es.",
                "description": "A library of baz-es.\n\nUse it however you like.",
                "fields": (
                    {
                        "alias": "qux",
                        "provider": "",
                        "default": "'blahblah'",
                        "description": "A qux string.",
                        "required": False,
                        "type_hint": "str | None",
                    },
                    {
                        "alias": "quux",
                        "provider": "",
                        "default": None,
                        "description": "A quux int.\n\nMust be non-zero. Or zero. "
                        "Whatever you like really.",
                        "required": True,
                        "type_hint": "int",
                    },
                ),
            }
        },
    }
>>>>>>> 3249c48c

    # Break down this colossal structure into pieces so it is easier to spot where the issue is.
    # Check keys equality first, then contents
    assert set(expected_all_help_info_dict) == set(all_help_info_dict)
    for key in all_help_info_dict:
        actual = all_help_info_dict[key]
        expected = expected_all_help_info_dict[key]
        assert expected == actual


def test_pretty_print_type_hint() -> None:
    assert pretty_print_type_hint(str) == "str"
    assert pretty_print_type_hint(int) == "int"
    assert pretty_print_type_hint(None) == "None"

    class ExampleCls:
        pass

    assert pretty_print_type_hint(ExampleCls) == "ExampleCls"

    # Transform Unions to use `|`
    assert pretty_print_type_hint(Union[int, float]) == "int | float"
    assert pretty_print_type_hint(Optional[int]) == "int | None"
    # NB: `Iterable[List[ExampleCls]]` will use the full module name for `ExampleCls`. We can't
    # easily control that because it comes from the __repr__ implementation for `typing.Iterable`.
    example_cls_repr = (
        f"{__name__}.{test_pretty_print_type_hint.__name__}.<locals>.{ExampleCls.__name__}"
    )
    assert (
        pretty_print_type_hint(Union[Iterable[List[ExampleCls]], Optional[float], Any])
        == f"Iterable[List[{example_cls_repr}]] | float | None | Any"
    )<|MERGE_RESOLUTION|>--- conflicted
+++ resolved
@@ -352,7 +352,6 @@
                 ),
                 "advanced": tuple(),
                 "deprecated": tuple(),
-<<<<<<< HEAD
             },
             "foo": {
                 "scope": "foo",
@@ -460,54 +459,8 @@
                 "input_types": (),
                 "name": "construct_scope_foo",
                 "output_type": "Foo",
-=======
-            },
-            "foo": {
-                "scope": "foo",
-                "provider": "help_info_extracter_test",
-                "description": "A foo.",
-                "is_goal": False,
-                "deprecated_scope": None,
-                "basic": (),
-                "advanced": (
-                    {
-                        "display_args": ("--[no-]foo-opt2",),
-                        "comma_separated_display_args": "--[no-]foo-opt2",
-                        "scoped_cmd_line_args": ("--foo-opt2", "--no-foo-opt2"),
-                        "unscoped_cmd_line_args": ("--opt2", "--no-opt2"),
-                        "config_key": "opt2",
-                        "env_var": "PANTS_FOO_OPT2",
-                        "value_history": {
-                            "ranked_values": (
-                                {"rank": Rank.NONE, "value": None, "details": None},
-                                {"rank": Rank.HARDCODED, "value": True, "details": None},
-                            ),
-                        },
-                        "typ": bool,
-                        "default": True,
-                        "help": "Option 2",
-                        "deprecation_active": False,
-                        "deprecated_message": None,
-                        "removal_version": None,
-                        "removal_hint": None,
-                        "choices": None,
-                        "comma_separated_choices": None,
-                    },
-                ),
-                "deprecated": tuple(),
-            },
-            "bar": {
-                "scope": "bar",
->>>>>>> 3249c48c
-                "provider": "help_info_extracter_test",
-                "description": "The bar goal.",
-                "is_goal": True,
-                "deprecated_scope": "bar-old",
-                "basic": tuple(),
-                "advanced": tuple(),
-                "deprecated": tuple(),
-            },
-<<<<<<< HEAD
+                "provider": "help_info_extracter_test",
+            },
             "pants.help.help_info_extracter_test.test_get_all_help_info.rule_info_test": {
                 "description": None,
                 "documentation": "This rule is for testing info extraction only.",
@@ -515,105 +468,10 @@
                 "input_types": ("Foo",),
                 "name": "pants.help.help_info_extracter_test.test_get_all_help_info.rule_info_test",
                 "output_type": "Target",
-=======
-            "bar-old": {
-                "scope": "bar-old",
->>>>>>> 3249c48c
-                "provider": "help_info_extracter_test",
-                "description": "The bar goal.",
-                "is_goal": True,
-                "deprecated_scope": "bar-old",
-                "basic": tuple(),
-                "advanced": tuple(),
-                "deprecated": tuple(),
-            },
-        },
-<<<<<<< HEAD
-    }
-
-    # Break down this colossal structure into pieces so it is easier to spot where the issue is.
-    # Check keys equality first, then contents
-    assert list(expected_all_help_info_dict) == list(all_help_info_dict)
-    for (expected, actual) in zip(expected_all_help_info_dict.items(), all_help_info_dict.items()):
-        assert expected == actual
-=======
-        "rule_output_type_to_rule_infos": {
-            "Foo": (
-                {
-                    "description": None,
-                    "help": "A foo.",
-                    "input_gets": ("Get(ScopedOptions, Scope, ..)",),
-                    "input_types": (),
-                    "name": "construct_scope_foo",
-                    "output_desc": None,
-                    "output_type": "Foo",
-                    "provider": "help_info_extracter_test",
-                },
-            ),
-            "Target": (
-                {
-                    "description": None,
-                    "help": "This rule is for testing info extraction only.",
-                    "input_gets": (),
-                    "input_types": ("Foo",),
-                    "name": "pants.help.help_info_extracter_test.test_get_all_help_info.rule_info_test",
-                    "output_desc": (
-                        "A Target represents an addressable set of metadata.\n\n    Set the "
-                        "`help` class property with a description, which will be used in "
-                        "`./pants help`. For the\n    best rendering, use soft wrapping (e.g. "
-                        "implicit string concatenation) within paragraphs, but\n    hard wrapping "
-                        "(`\n`) to separate distinct paragraphs and/or lists.\n    "
-                    ),
-                    "output_type": "Target",
-                    "provider": "help_info_extracter_test",
-                },
-            ),
-        },
-        "name_to_goal_info": {
-            "bar": {
-                "name": "bar",
-                "provider": "help_info_extracter_test",
-                "description": "The bar goal.",
-                "consumed_scopes": ("somescope", "used_by_bar"),
-                "is_implemented": True,
-            },
-            "bar-old": {
-                "name": "bar",
-                "provider": "help_info_extracter_test",
-                "description": "The bar goal.",
-                "consumed_scopes": ("somescope", "used_by_bar-old"),
-                "is_implemented": True,
-            },
-        },
-        "name_to_target_type_info": {
-            "baz_library": {
-                "alias": "baz_library",
-                "provider": "help_info_extracter_test",
-                "summary": "A library of baz-es.",
-                "description": "A library of baz-es.\n\nUse it however you like.",
-                "fields": (
-                    {
-                        "alias": "qux",
-                        "provider": "",
-                        "default": "'blahblah'",
-                        "description": "A qux string.",
-                        "required": False,
-                        "type_hint": "str | None",
-                    },
-                    {
-                        "alias": "quux",
-                        "provider": "",
-                        "default": None,
-                        "description": "A quux int.\n\nMust be non-zero. Or zero. "
-                        "Whatever you like really.",
-                        "required": True,
-                        "type_hint": "int",
-                    },
-                ),
-            }
+                "provider": "help_info_extracter_test",
+            },
         },
     }
->>>>>>> 3249c48c
 
     # Break down this colossal structure into pieces so it is easier to spot where the issue is.
     # Check keys equality first, then contents
