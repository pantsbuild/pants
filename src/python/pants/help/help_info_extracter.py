# Copyright 2015 Pants project contributors (see CONTRIBUTORS.md).
# Licensed under the Apache License, Version 2.0 (see LICENSE).

from __future__ import annotations

import dataclasses
import inspect
import json
from collections import defaultdict
from dataclasses import dataclass
from enum import Enum
<<<<<<< HEAD
from itertools import chain
from operator import attrgetter
from typing import (
    Any,
    Callable,
    DefaultDict,
    Iterator,
    Sequence,
    Tuple,
    Type,
    Union,
    cast,
    get_type_hints,
)
=======
from itertools import groupby
from typing import Any, Callable, Iterable, Optional, Tuple, Type, Union, cast, get_type_hints
>>>>>>> f8d22eab

from pants.base import deprecated
from pants.build_graph.build_configuration import BuildConfiguration
from pants.engine.goal import GoalSubsystem
<<<<<<< HEAD
from pants.engine.rules import Rule, TaskRule
from pants.engine.target import Field, RegisteredTargetTypes, StringField, Target
from pants.engine.unions import UnionMembership, UnionRule, is_union
=======
from pants.engine.rules import TaskRule
from pants.engine.target import Field, RegisteredTargetTypes, StringField, Target, TargetGenerator
from pants.engine.unions import UnionMembership, UnionRule
>>>>>>> f8d22eab
from pants.option.option_util import is_dict_option, is_list_option
from pants.option.options import Options
from pants.option.parser import OptionValueHistory, Parser
from pants.option.scope import ScopeInfo
from pants.util.frozendict import LazyFrozenDict
from pants.util.strutil import first_paragraph


class HelpJSONEncoder(json.JSONEncoder):
    """Class for JSON-encoding help data (including option values).

    Note that JSON-encoded data is not intended to be decoded back. It exists purely for terminal
    and browser help display.
    """

    def default(self, o):
        if callable(o):
            return o.__name__
        if isinstance(o, type):
            return type.__name__
        if isinstance(o, Enum):
            return o.value
        return super().default(o)


def to_help_str(val) -> str:
    if isinstance(val, (list, dict)):
        return json.dumps(val, sort_keys=True, indent=2, cls=HelpJSONEncoder)
    if isinstance(val, Enum):
        return str(val.value)
    else:
        return str(val)


@dataclass(frozen=True)
class OptionHelpInfo:
    """A container for help information for a single option.

    display_args: Arg strings suitable for display in help text, including value examples
                  (e.g., [-f, --[no]-foo-bar, --baz=<metavar>].)
    comma_separated_display_args: Display args as a comma-delimited string, used in
                                  reference documentation.
    scoped_cmd_line_args: The explicitly scoped raw flag names allowed anywhere on the cmd line,
                          (e.g., [--scope-baz, --no-scope-baz, --scope-qux])
    unscoped_cmd_line_args: The unscoped raw flag names allowed on the cmd line in this option's
                            scope context (e.g., [--baz, --no-baz, --qux])
    env_var: The environment variable that set's the option.
    config_key: The config key for this option (in the section named for its scope).

    typ: The type of the option.
    default: The value of this option if no flags are specified (derived from config and env vars).
    help: The help message registered for this option.
    deprecated_message: If deprecated: A message explaining that this option is deprecated at
                        removal_version.
    removal_version: If deprecated: The version at which this option is to be removed.
    removal_hint: If deprecated: The removal hint message registered for this option.
    choices: If this option has a constrained set of choices, a tuple of the stringified choices.
    """

    display_args: tuple[str, ...]
    comma_separated_display_args: str
    scoped_cmd_line_args: tuple[str, ...]
    unscoped_cmd_line_args: tuple[str, ...]
    env_var: str
    config_key: str
    typ: type
    default: Any
    help: str
    deprecation_active: bool
    deprecated_message: str | None
    removal_version: str | None
    removal_hint: str | None
    choices: tuple[str, ...] | None
    comma_separated_choices: str | None
    value_history: OptionValueHistory | None


@dataclass(frozen=True)
class OptionScopeHelpInfo:
    """A container for help information for a scope of options.

    scope: The scope of the described options.
    provider: Which backend or plugin registered this scope.
    deprecated_scope: A deprecated scope name for this scope. A scope that has a deprecated scope
      will be represented by two objects - one of which will have scope==deprecated_scope.
    basic|advanced|deprecated: A list of OptionHelpInfo for the options in that group.
    """

    scope: str
    description: str
    provider: str
    is_goal: bool  # True iff the scope belongs to a GoalSubsystem.
    deprecated_scope: Optional[str]
    basic: tuple[OptionHelpInfo, ...]
    advanced: tuple[OptionHelpInfo, ...]
    deprecated: tuple[OptionHelpInfo, ...]

    def is_deprecated_scope(self):
        """Returns True iff this scope is deprecated.

        We may choose not to show deprecated scopes when enumerating scopes, but still want to show
        help for individual deprecated scopes when explicitly requested.
        """
        return self.scope == self.deprecated_scope

    def collect_unscoped_flags(self) -> list[str]:
        flags: list[str] = []
        for options in (self.basic, self.advanced, self.deprecated):
            for ohi in options:
                flags.extend(ohi.unscoped_cmd_line_args)
        return flags

    def collect_scoped_flags(self) -> list[str]:
        flags: list[str] = []
        for options in (self.basic, self.advanced, self.deprecated):
            for ohi in options:
                flags.extend(ohi.scoped_cmd_line_args)
        return flags


@dataclass(frozen=True)
class GoalHelpInfo:
    """A container for help information for a goal."""

    name: str
    description: str
    provider: str
    is_implemented: bool  # True iff all unions required by the goal are implemented.
    consumed_scopes: tuple[str, ...]  # The scopes of subsystems consumed by this goal.


def pretty_print_type_hint(hint: Any) -> str:
    if getattr(hint, "__origin__", None) == Union:
        union_members = hint.__args__
        hint_str = " | ".join(pretty_print_type_hint(member) for member in union_members)
    # NB: Checking for GenericMeta is only for Python 3.6 because some `typing` classes like
    # `typing.Iterable` have its type, whereas Python 3.7+ removes it. Remove this check
    # once we drop support for Python 3.6.
    elif isinstance(hint, type) and not str(type(hint)) == "<class 'typing.GenericMeta'>":
        hint_str = hint.__name__
    else:
        hint_str = str(hint)
    return hint_str.replace("typing.", "").replace("NoneType", "None")


@dataclass(frozen=True)
class TargetFieldHelpInfo:
    """A container for help information for a field in a target type."""

    alias: str
    provider: str
    description: str
    type_hint: str
    required: bool
    default: str | None

    @classmethod
    def create(cls, field: type[Field], *, provider: str) -> TargetFieldHelpInfo:
        raw_value_type = get_type_hints(field.compute_value)["raw_value"]
        type_hint = pretty_print_type_hint(raw_value_type)

        # Check if the field only allows for certain choices.
        if issubclass(field, StringField) and field.valid_choices is not None:
            valid_choices = sorted(
                field.valid_choices
                if isinstance(field.valid_choices, tuple)
                else (choice.value for choice in field.valid_choices)
            )
            type_hint = " | ".join([*(repr(c) for c in valid_choices), "None"])

        if field.required:
            # We hackily remove `None` as a valid option for the field when it's required. This
            # greatly simplifies Field definitions because it means that they don't need to
            # override the type hints for `PrimitiveField.compute_value()` and
            # `AsyncField.sanitize_raw_value()` to indicate that `None` is an invalid type.
            type_hint = type_hint.replace(" | None", "")

        return cls(
            alias=field.alias,
            provider=provider,
            description=field.help,
            type_hint=type_hint,
            required=field.required,
            default=(
                repr(field.default) if (not field.required and field.default is not None) else None
            ),
        )


@dataclass(frozen=True)
class TargetTypeHelpInfo:
    """A container for help information for a target type."""

    alias: str
    provider: str
    summary: str
    description: str
    fields: tuple[TargetFieldHelpInfo, ...]

    @classmethod
    def create(
        cls,
        target_type: type[Target],
        *,
        provider: str,
        union_membership: UnionMembership,
        get_field_type_provider: Callable[[type[Field]], str] | None,
    ) -> TargetTypeHelpInfo:
        fields = list(target_type.class_field_types(union_membership=union_membership))
        if issubclass(target_type, TargetGenerator):
            # NB: Even though the moved_fields will never be present on a constructed
            # TargetGenerator, they are legal arguments... and that is what most help consumers
            # are interested in.
            fields.extend(target_type.moved_fields)
        return cls(
            alias=target_type.alias,
            provider=provider,
            summary=first_paragraph(target_type.help),
            description=target_type.help,
            fields=tuple(
                TargetFieldHelpInfo.create(
                    field,
                    provider=""
                    if get_field_type_provider is None
                    else get_field_type_provider(field),
                )
                for field in fields
                if not field.alias.startswith("_") and field.removal_version is None
            ),
        )


def maybe_cleandoc(doc: str | None) -> str | None:
    return doc and inspect.cleandoc(doc)


@dataclass(frozen=True)
class RuleInfo:
    """Data about a rule.

    The `description` is the `desc` provided to the `@rule` decorator, and `doc` is the rule's doc
    string.
    """

    name: str
    description: str | None
    documentation: str | None
    provider: str
    output_type: str
    input_types: tuple[str, ...]
    input_gets: tuple[str, ...]

    @classmethod
    def create(cls, rule: TaskRule, provider: str) -> RuleInfo:
        return cls(
            name=rule.canonical_name,
            description=rule.desc,
            documentation=maybe_cleandoc(rule.func.__doc__),
            provider=provider,
            input_types=tuple(selector.__name__ for selector in rule.input_selectors),
            input_gets=tuple(str(constraints) for constraints in rule.input_gets),
            output_type=rule.output_type.__name__,
        )


@dataclass(frozen=True)
class PluginAPITypeInfo:
    name: str
    module: str
    documentation: str | None
    provider: str
    is_union: bool
    union_type: str | None
    union_members: tuple[str, ...]
    dependencies: tuple[str, ...]
    dependees: tuple[str, ...]
    returned_by_rules: tuple[str, ...]
    consumed_by_rules: tuple[str, ...]
    used_in_rules: tuple[str, ...]

    @classmethod
    def create(
        cls, api_type: type, rules: Sequence[Rule | UnionRule], **kwargs
    ) -> PluginAPITypeInfo:
        union_type: str | None = None
        for rule in filter(cls._member_type_for(api_type), rules):
            # All filtered rules out of `_member_type_for` will be `UnionRule`s.
            union_type = cast(UnionRule, rule).union_base.__name__
            break

        task_rules = [rule for rule in rules if isinstance(rule, TaskRule)]

        return cls(
            name=api_type.__name__,
            module=api_type.__module__,
            documentation=maybe_cleandoc(api_type.__doc__),
            is_union=is_union(api_type),
            union_type=union_type,
            consumed_by_rules=cls._all_rules(cls._rule_consumes(api_type), task_rules),
            returned_by_rules=cls._all_rules(cls._rule_returns(api_type), task_rules),
            used_in_rules=cls._all_rules(cls._rule_uses(api_type), task_rules),
            **kwargs,
        )

    @staticmethod
    def _all_rules(
        satisfies: Callable[[TaskRule], bool], rules: Sequence[TaskRule]
    ) -> tuple[str, ...]:
        return tuple(sorted(rule.canonical_name for rule in filter(satisfies, rules)))

    @staticmethod
    def _rule_consumes(api_type: type) -> Callable[[TaskRule], bool]:
        def satisfies(rule: TaskRule) -> bool:
            return api_type in rule.input_selectors

        return satisfies

    @staticmethod
    def _rule_returns(api_type: type) -> Callable[[TaskRule], bool]:
        def satisfies(rule: TaskRule) -> bool:
            return rule.output_type is api_type

        return satisfies

    @staticmethod
    def _rule_uses(api_type: type) -> Callable[[TaskRule], bool]:
        def satisfies(rule: TaskRule) -> bool:
            return any(
                api_type in (constraint.input_type, constraint.output_type)
                for constraint in rule.input_gets
            )

        return satisfies

    @staticmethod
    def _member_type_for(api_type: type) -> Callable[[Rule | UnionRule], bool]:
        def satisfies(rule: Rule | UnionRule) -> bool:
            return isinstance(rule, UnionRule) and rule.union_member is api_type

        return satisfies


@dataclass(frozen=True)
class AllHelpInfo:
    """All available help info."""

<<<<<<< HEAD
    scope_to_help_info: dict[str, OptionScopeHelpInfo]
    name_to_goal_info: dict[str, GoalHelpInfo]
    name_to_target_type_info: dict[str, TargetTypeHelpInfo]
    name_to_rule_info: dict[str, RuleInfo]
    name_to_api_type_info: dict[str, PluginAPITypeInfo]
=======
    scope_to_help_info: LazyFrozenDict[str, OptionScopeHelpInfo]
    name_to_goal_info: LazyFrozenDict[str, GoalHelpInfo]
    name_to_target_type_info: LazyFrozenDict[str, TargetTypeHelpInfo]
    rule_output_type_to_rule_infos: LazyFrozenDict[str, tuple[RuleInfo, ...]]

    def non_deprecated_option_scope_help_infos(self):
        for oshi in self.scope_to_help_info.values():
            if not oshi.is_deprecated_scope():
                yield oshi

    def asdict(self) -> dict[str, Any]:
        return {
            field: {
                thing: (
                    tuple(dataclasses.asdict(t) for t in info)
                    if isinstance(info, tuple)
                    else dataclasses.asdict(info)
                )
                for thing, info in value.items()
            }
            for field, value in dataclasses.asdict(self).items()
        }
>>>>>>> f8d22eab


ConsumedScopesMapper = Callable[[str], Tuple[str, ...]]


class HelpInfoExtracter:
    """Extracts information useful for displaying help from option registration args."""

    @classmethod
    def get_all_help_info(
        cls,
        options: Options,
        union_membership: UnionMembership,
        consumed_scopes_mapper: ConsumedScopesMapper,
        registered_target_types: RegisteredTargetTypes,
        build_configuration: BuildConfiguration | None = None,
    ) -> AllHelpInfo:
        def option_scope_help_info_loader_for(
            scope_info: ScopeInfo,
        ) -> Callable[[], OptionScopeHelpInfo]:
            def load() -> OptionScopeHelpInfo:
                options.for_scope(scope_info.scope)  # Force parsing.
                subsystem_cls = scope_info.subsystem_cls
                if not scope_info.description:
                    cls_name = (
                        f"{subsystem_cls.__module__}.{subsystem_cls.__qualname__}"
                        if subsystem_cls
                        else ""
                    )
                    raise ValueError(
                        f"Subsystem {cls_name} with scope `{scope_info.scope}` has no description. "
                        f"Add a class property `help`."
                    )
                provider = ""
                if subsystem_cls is not None and build_configuration is not None:
                    provider = cls.get_first_provider(
                        build_configuration.subsystem_to_providers.get(subsystem_cls)
                    )
                return HelpInfoExtracter(scope_info.scope).get_option_scope_help_info(
                    scope_info.description,
                    options.get_parser(scope_info.scope),
                    scope_info.is_goal,
                    provider,
                    scope_info.deprecated_scope,
                )

            return load

        def goal_help_info_loader_for(scope_info: ScopeInfo) -> Callable[[], GoalHelpInfo]:
            def load() -> GoalHelpInfo:
                subsystem_cls = scope_info.subsystem_cls
                assert subsystem_cls is not None
                if build_configuration is not None:
                    provider = cls.get_first_provider(
                        build_configuration.subsystem_to_providers.get(subsystem_cls)
                    )
                goal_subsystem_cls = cast(Type[GoalSubsystem], subsystem_cls)
                return GoalHelpInfo(
                    goal_subsystem_cls.name,
                    scope_info.description,
                    provider,
                    goal_subsystem_cls.activated(union_membership),
                    consumed_scopes_mapper(scope_info.scope),
                )

            return load

        def target_type_info_for(target_type: type[Target]) -> Callable[[], TargetTypeHelpInfo]:
            def load() -> TargetTypeHelpInfo:
                return TargetTypeHelpInfo.create(
                    target_type,
                    union_membership=union_membership,
                    provider=cls.get_first_provider(
                        build_configuration
                        and build_configuration.target_type_to_providers.get(target_type)
                        or None
                    ),
                    get_field_type_provider=lambda field_type: cls.get_first_provider(
                        build_configuration.union_rule_to_providers.get(
                            UnionRule(target_type._plugin_field_cls, field_type)
                        )
                        if build_configuration is not None
                        else None
                    ),
                )

            return load

        known_scope_infos = sorted(options.known_scope_to_info.values(), key=lambda x: x.scope)
        scope_to_help_info = LazyFrozenDict(
            {
                scope_info.scope: option_scope_help_info_loader_for(scope_info)
                for scope_info in known_scope_infos
                if not scope_info.scope.startswith("_")
            }
        )

        name_to_goal_info = LazyFrozenDict(
            {
                scope_info.scope: goal_help_info_loader_for(scope_info)
                for scope_info in known_scope_infos
                if scope_info.is_goal and not scope_info.scope.startswith("_")
            }
        )

        name_to_target_type_info = LazyFrozenDict(
            {
                alias: target_type_info_for(target_type)
                for alias, target_type in registered_target_types.aliases_to_types.items()
                if (
                    not alias.startswith("_")
                    and target_type.removal_version is None
                    and alias != target_type.deprecated_alias
                )
            }
        )

        return AllHelpInfo(
            scope_to_help_info=scope_to_help_info,
            name_to_goal_info=name_to_goal_info,
            name_to_target_type_info=name_to_target_type_info,
            name_to_rule_info=cls.get_rule_infos(build_configuration),
            name_to_api_type_info=cls.get_api_type_infos(build_configuration, union_membership),
        )

    @staticmethod
    def compute_default(**kwargs) -> Any:
        """Compute the default val for help display for an option registered with these kwargs."""
        # If the kwargs already determine a string representation of the default for use in help
        # messages, use that.
        default_help_repr = kwargs.get("default_help_repr")
        if default_help_repr is not None:
            return str(default_help_repr)  # Should already be a string, but might as well be safe.

        ranked_default = kwargs.get("default")
        fallback: Any = None
        if is_list_option(kwargs):
            fallback = []
        elif is_dict_option(kwargs):
            fallback = {}
        default = (
            ranked_default.value
            if ranked_default and ranked_default.value is not None
            else fallback
        )
        return default

    @staticmethod
    def stringify_type(t: type) -> str:
        if t == dict:
            return "{'key1': val1, 'key2': val2, ...}"
        return f"<{t.__name__}>"

    @staticmethod
    def compute_metavar(kwargs):
        """Compute the metavar to display in help for an option registered with these kwargs."""

        stringify = lambda t: HelpInfoExtracter.stringify_type(t)

        metavar = kwargs.get("metavar")
        if not metavar:
            if is_list_option(kwargs):
                member_typ = kwargs.get("member_type", str)
                metavar = stringify(member_typ)
                # In a cmd-line list literal, string members must be quoted.
                if member_typ == str:
                    metavar = f"'{metavar}'"
            elif is_dict_option(kwargs):
                metavar = f'"{stringify(dict)}"'
            else:
                metavar = stringify(kwargs.get("type", str))
        if is_list_option(kwargs):
            # For lists, the metavar (either explicit or deduced) is the representation
            # of a single list member, so we turn the help string into a list of those here.
            return f'"[{metavar}, {metavar}, ...]"'
        return metavar

    @staticmethod
    def compute_choices(kwargs) -> tuple[str, ...] | None:
        """Compute the option choices to display."""
        typ = kwargs.get("type", [])
        member_type = kwargs.get("member_type", str)
        if typ == list and inspect.isclass(member_type) and issubclass(member_type, Enum):
            return tuple(choice.value for choice in member_type)
        elif inspect.isclass(typ) and issubclass(typ, Enum):
            return tuple(choice.value for choice in typ)
        elif "choices" in kwargs:
            return tuple(str(choice) for choice in kwargs["choices"])
        else:
            return None

    @staticmethod
    def get_first_provider(providers: tuple[str, ...] | None) -> str:
        if not providers:
            return ""
        return providers[0]

    @staticmethod
    def maybe_cleandoc(doc: str | None) -> str | None:
        return doc and inspect.cleandoc(doc)

    @classmethod
<<<<<<< HEAD
    def get_rule_infos(cls, build_configuration: BuildConfiguration | None) -> dict[str, RuleInfo]:
=======
    def get_rule_infos(
        cls, build_configuration: BuildConfiguration | None
    ) -> LazyFrozenDict[str, tuple[RuleInfo, ...]]:
>>>>>>> f8d22eab
        if build_configuration is None:
            return LazyFrozenDict({})

        rule_infos = [
            RuleInfo.create(rule, cls.get_first_provider(providers))
            for rule, providers in build_configuration.rule_to_providers.items()
            if isinstance(rule, TaskRule)
        ]

<<<<<<< HEAD
        return {
            rule_info.name: rule_info for rule_info in sorted(rule_infos, key=attrgetter("name"))
        }

    @classmethod
    def get_api_type_infos(
        cls, build_configuration: BuildConfiguration | None, union_membership: UnionMembership
    ) -> dict[str, PluginAPITypeInfo]:
        if build_configuration is None:
            return {}

        # The type narrowing achieved with the above `if` does not extend to the created closures of
        # the nested functions in this body, so instead we capture it in a new variable.
        bc = build_configuration

        known_providers = cast(
            "set[str]",
            set(
                chain.from_iterable(
                    chain.from_iterable(cast(dict, providers).values())
                    for providers in (
                        bc.subsystem_to_providers,
                        bc.target_type_to_providers,
                        bc.rule_to_providers,
                        bc.union_rule_to_providers,
                    )
                )
            ),
        )

        def _find_provider(api_type: type) -> str:
            provider = api_type.__module__
            while provider:
                if provider in known_providers:
                    return provider
                if "." not in provider:
                    break
                provider = provider.rsplit(".", 1)[0]
            # Unknown provider, depend directly on the type's module.
            return api_type.__module__

        def _rule_dependencies(rule: TaskRule) -> Iterator[type]:
            yield from rule.input_selectors
            for constraint in rule.input_gets:
                yield constraint.output_type

        def _extract_api_types() -> Iterator[tuple[type, str, tuple[type, ...]]]:
            """Return all possible types we encounter in all known rules with provider and
            dependencies."""
            for rule, providers in bc.rule_to_providers.items():
                if not isinstance(rule, TaskRule):
                    continue
                provider = cls.get_first_provider(providers)
                yield rule.output_type, provider, tuple(_rule_dependencies(rule))

                for constraint in rule.input_gets:
                    yield constraint.input_type, _find_provider(constraint.input_type), ()

            union_bases: set[type] = set()
            for union_rule, providers in bc.union_rule_to_providers.items():
                provider = cls.get_first_provider(providers)
                union_bases.add(union_rule.union_base)
                yield union_rule.union_member, provider, (union_rule.union_base,)

            for union_base in union_bases:
                yield union_base, _find_provider(union_base), ()

        all_types_with_dependencies = list(_extract_api_types())
        all_types = {api_type for api_type, _, _ in all_types_with_dependencies}
        type_graph: DefaultDict[type, dict[str, tuple[str, ...]]] = defaultdict(dict)

        # Calculate type graph.
        for api_type in all_types:
            # Collect all providers first, as we need them up-front for the dependencies/dependees.
            type_graph[api_type]["providers"] = tuple(
                sorted(
                    set(
                        provider
                        for a_type, provider, _ in all_types_with_dependencies
                        if provider and a_type is api_type
                    )
                )
            )

        for api_type in all_types:
            # Resolve type dependencies to providers.
            type_graph[api_type]["dependencies"] = tuple(
                sorted(
                    set(
                        chain.from_iterable(
                            type_graph[dependency].setdefault(
                                "providers", (_find_provider(dependency),)
                            )
                            for a_type, _, dependencies in all_types_with_dependencies
                            if a_type is api_type
                            for dependency in dependencies
                        )
                    )
                    - set(
                        # Exclude providers from list of dependencies.
                        type_graph[api_type]["providers"]
                    )
                )
            )

        # Add a dependee on the target type for each dependency.
        type_dependees: DefaultDict[type, set[str]] = defaultdict(set)
        for _, provider, dependencies in all_types_with_dependencies:
            if not provider:
                continue
            for target_type in dependencies:
                type_dependees[target_type].add(provider)
        for api_type, dependees in type_dependees.items():
            type_graph[api_type]["dependees"] = tuple(
                sorted(
                    dependees
                    - set(
                        # Exclude providers from list of dependees.
                        type_graph[api_type]["providers"][0]
                    )
                )
            )

        rules = cast(
            "tuple[Rule | UnionRule]",
            tuple(
                chain(
                    bc.rule_to_providers.keys(),
                    bc.union_rule_to_providers.keys(),
                )
            ),
        )

        return {
            f"{api_type.__module__}.{api_type.__name__}": PluginAPITypeInfo.create(
                api_type,
                rules,
                provider=", ".join(type_graph[api_type]["providers"]),
                dependencies=type_graph[api_type]["dependencies"],
                dependees=type_graph[api_type].get("dependees", ()),
                union_members=tuple(
                    sorted(member.__name__ for member in union_membership.get(api_type))
                ),
            )
            for api_type in sorted(all_types, key=attrgetter("__name__"))
        }
=======
        def _capture(t: Iterable[RuleInfo]) -> Callable[[], tuple[RuleInfo, ...]]:
            # The `t` value from `groupby` is only live for the duration of the current for-loop
            # iteration, so we capture the data here now.
            data = tuple(t)

            def load() -> tuple[RuleInfo, ...]:
                return data

            return load

        return LazyFrozenDict(
            {
                rule_output_type: _capture(infos)
                for rule_output_type, infos in groupby(
                    sorted(rule_infos, key=cls.rule_info_output_type), key=cls.rule_info_output_type
                )
            }
        )
>>>>>>> f8d22eab

    def __init__(self, scope: str):
        self._scope = scope
        self._scope_prefix = scope.replace(".", "-")

    def get_option_scope_help_info(
        self,
        description: str,
        parser: Parser,
        is_goal: bool,
        provider: str = "",
        deprecated_scope: Optional[str] = None,
    ) -> OptionScopeHelpInfo:
        """Returns an OptionScopeHelpInfo for the options parsed by the given parser."""

        basic_options = []
        advanced_options = []
        deprecated_options = []
        for args, kwargs in parser.option_registrations_iter():
            history = parser.history(kwargs["dest"])
            ohi = self.get_option_help_info(args, kwargs)
            ohi = dataclasses.replace(ohi, value_history=history)
            if ohi.deprecation_active:
                deprecated_options.append(ohi)
            elif kwargs.get("advanced"):
                advanced_options.append(ohi)
            else:
                basic_options.append(ohi)

        return OptionScopeHelpInfo(
            scope=self._scope,
            description=description,
            provider=provider,
            is_goal=is_goal,
            deprecated_scope=deprecated_scope,
            basic=tuple(basic_options),
            advanced=tuple(advanced_options),
            deprecated=tuple(deprecated_options),
        )

    def get_option_help_info(self, args, kwargs):
        """Returns an OptionHelpInfo for the option registered with the given (args, kwargs)."""
        display_args = []
        scoped_cmd_line_args = []
        unscoped_cmd_line_args = []

        for arg in args:
            is_short_arg = len(arg) == 2
            unscoped_cmd_line_args.append(arg)
            if self._scope_prefix:
                scoped_arg = f"--{self._scope_prefix}-{arg.lstrip('-')}"
            else:
                scoped_arg = arg
            scoped_cmd_line_args.append(scoped_arg)

            if Parser.is_bool(kwargs):
                if is_short_arg:
                    display_args.append(scoped_arg)
                else:
                    unscoped_cmd_line_args.append(f"--no-{arg[2:]}")
                    sa_2 = scoped_arg[2:]
                    scoped_cmd_line_args.append(f"--no-{sa_2}")
                    display_args.append(f"--[no-]{sa_2}")
            else:
                metavar = self.compute_metavar(kwargs)
                display_args.append(f"{scoped_arg}={metavar}")
                if kwargs.get("passthrough"):
                    type_str = self.stringify_type(kwargs.get("member_type", str))
                    display_args.append(f"... -- [{type_str} [{type_str} [...]]]")

        typ = kwargs.get("type", str)
        default = self.compute_default(**kwargs)
        help_msg = kwargs.get("help", "No help available.")
        deprecation_start_version = kwargs.get("deprecation_start_version")
        removal_version = kwargs.get("removal_version")
        deprecation_active = removal_version is not None and deprecated.is_deprecation_active(
            deprecation_start_version
        )
        deprecated_message = None
        if removal_version:
            deprecated_tense = deprecated.get_deprecated_tense(removal_version)
            message_start = (
                "Deprecated"
                if deprecation_active
                else f"Upcoming deprecation in version: {deprecation_start_version}"
            )
            deprecated_message = (
                f"{message_start}, {deprecated_tense} removed in version: {removal_version}."
            )
        removal_hint = kwargs.get("removal_hint")
        choices = self.compute_choices(kwargs)

        dest = Parser.parse_dest(*args, **kwargs)
        # Global options have three env var variants. The last one is the most human-friendly.
        env_var = Parser.get_env_var_names(self._scope, dest)[-1]

        ret = OptionHelpInfo(
            display_args=tuple(display_args),
            comma_separated_display_args=", ".join(display_args),
            scoped_cmd_line_args=tuple(scoped_cmd_line_args),
            unscoped_cmd_line_args=tuple(unscoped_cmd_line_args),
            env_var=env_var,
            config_key=dest,
            typ=typ,
            default=default,
            help=help_msg,
            deprecation_active=deprecation_active,
            deprecated_message=deprecated_message,
            removal_version=removal_version,
            removal_hint=removal_hint,
            choices=choices,
            comma_separated_choices=None if choices is None else ", ".join(choices),
            value_history=None,
        )
        return ret<|MERGE_RESOLUTION|>--- conflicted
+++ resolved
@@ -9,7 +9,6 @@
 from collections import defaultdict
 from dataclasses import dataclass
 from enum import Enum
-<<<<<<< HEAD
 from itertools import chain
 from operator import attrgetter
 from typing import (
@@ -17,6 +16,7 @@
     Callable,
     DefaultDict,
     Iterator,
+    Optional,
     Sequence,
     Tuple,
     Type,
@@ -24,23 +24,13 @@
     cast,
     get_type_hints,
 )
-=======
-from itertools import groupby
-from typing import Any, Callable, Iterable, Optional, Tuple, Type, Union, cast, get_type_hints
->>>>>>> f8d22eab
 
 from pants.base import deprecated
 from pants.build_graph.build_configuration import BuildConfiguration
 from pants.engine.goal import GoalSubsystem
-<<<<<<< HEAD
 from pants.engine.rules import Rule, TaskRule
-from pants.engine.target import Field, RegisteredTargetTypes, StringField, Target
+from pants.engine.target import Field, RegisteredTargetTypes, StringField, Target, TargetGenerator
 from pants.engine.unions import UnionMembership, UnionRule, is_union
-=======
-from pants.engine.rules import TaskRule
-from pants.engine.target import Field, RegisteredTargetTypes, StringField, Target, TargetGenerator
-from pants.engine.unions import UnionMembership, UnionRule
->>>>>>> f8d22eab
 from pants.option.option_util import is_dict_option, is_list_option
 from pants.option.options import Options
 from pants.option.parser import OptionValueHistory, Parser
@@ -387,17 +377,11 @@
 class AllHelpInfo:
     """All available help info."""
 
-<<<<<<< HEAD
-    scope_to_help_info: dict[str, OptionScopeHelpInfo]
-    name_to_goal_info: dict[str, GoalHelpInfo]
-    name_to_target_type_info: dict[str, TargetTypeHelpInfo]
-    name_to_rule_info: dict[str, RuleInfo]
-    name_to_api_type_info: dict[str, PluginAPITypeInfo]
-=======
     scope_to_help_info: LazyFrozenDict[str, OptionScopeHelpInfo]
     name_to_goal_info: LazyFrozenDict[str, GoalHelpInfo]
     name_to_target_type_info: LazyFrozenDict[str, TargetTypeHelpInfo]
-    rule_output_type_to_rule_infos: LazyFrozenDict[str, tuple[RuleInfo, ...]]
+    name_to_rule_info: LazyFrozenDict[str, RuleInfo]
+    name_to_api_type_info: LazyFrozenDict[str, PluginAPITypeInfo]
 
     def non_deprecated_option_scope_help_infos(self):
         for oshi in self.scope_to_help_info.values():
@@ -406,17 +390,9 @@
 
     def asdict(self) -> dict[str, Any]:
         return {
-            field: {
-                thing: (
-                    tuple(dataclasses.asdict(t) for t in info)
-                    if isinstance(info, tuple)
-                    else dataclasses.asdict(info)
-                )
-                for thing, info in value.items()
-            }
+            field: {thing: dataclasses.asdict(info) for thing, info in value.items()}
             for field, value in dataclasses.asdict(self).items()
         }
->>>>>>> f8d22eab
 
 
 ConsumedScopesMapper = Callable[[str], Tuple[str, ...]]
@@ -619,33 +595,32 @@
         return doc and inspect.cleandoc(doc)
 
     @classmethod
-<<<<<<< HEAD
-    def get_rule_infos(cls, build_configuration: BuildConfiguration | None) -> dict[str, RuleInfo]:
-=======
     def get_rule_infos(
         cls, build_configuration: BuildConfiguration | None
-    ) -> LazyFrozenDict[str, tuple[RuleInfo, ...]]:
->>>>>>> f8d22eab
+    ) -> LazyFrozenDict[str, RuleInfo]:
         if build_configuration is None:
             return LazyFrozenDict({})
 
-        rule_infos = [
-            RuleInfo.create(rule, cls.get_first_provider(providers))
-            for rule, providers in build_configuration.rule_to_providers.items()
-            if isinstance(rule, TaskRule)
-        ]
-
-<<<<<<< HEAD
-        return {
-            rule_info.name: rule_info for rule_info in sorted(rule_infos, key=attrgetter("name"))
-        }
+        def rule_info_loader(rule: TaskRule, provider: str) -> Callable[[], RuleInfo]:
+            def load() -> RuleInfo:
+                return RuleInfo.create(rule, provider)
+
+            return load
+
+        return LazyFrozenDict(
+            {
+                rule.canonical_name: rule_info_loader(rule, cls.get_first_provider(providers))
+                for rule, providers in build_configuration.rule_to_providers.items()
+                if isinstance(rule, TaskRule)
+            }
+        )
 
     @classmethod
     def get_api_type_infos(
         cls, build_configuration: BuildConfiguration | None, union_membership: UnionMembership
-    ) -> dict[str, PluginAPITypeInfo]:
+    ) -> LazyFrozenDict[str, PluginAPITypeInfo]:
         if build_configuration is None:
-            return {}
+            return LazyFrozenDict({})
 
         # The type narrowing achieved with the above `if` does not extend to the created closures of
         # the nested functions in this body, so instead we capture it in a new variable.
@@ -712,11 +687,11 @@
             # Collect all providers first, as we need them up-front for the dependencies/dependees.
             type_graph[api_type]["providers"] = tuple(
                 sorted(
-                    set(
+                    {
                         provider
                         for a_type, provider, _ in all_types_with_dependencies
                         if provider and a_type is api_type
-                    )
+                    }
                 )
             )
 
@@ -769,39 +744,27 @@
             ),
         )
 
-        return {
-            f"{api_type.__module__}.{api_type.__name__}": PluginAPITypeInfo.create(
-                api_type,
-                rules,
-                provider=", ".join(type_graph[api_type]["providers"]),
-                dependencies=type_graph[api_type]["dependencies"],
-                dependees=type_graph[api_type].get("dependees", ()),
-                union_members=tuple(
-                    sorted(member.__name__ for member in union_membership.get(api_type))
-                ),
-            )
-            for api_type in sorted(all_types, key=attrgetter("__name__"))
-        }
-=======
-        def _capture(t: Iterable[RuleInfo]) -> Callable[[], tuple[RuleInfo, ...]]:
-            # The `t` value from `groupby` is only live for the duration of the current for-loop
-            # iteration, so we capture the data here now.
-            data = tuple(t)
-
-            def load() -> tuple[RuleInfo, ...]:
-                return data
+        def get_api_type_info_loader(api_type: type) -> Callable[[], PluginAPITypeInfo]:
+            def load() -> PluginAPITypeInfo:
+                return PluginAPITypeInfo.create(
+                    api_type,
+                    rules,
+                    provider=", ".join(type_graph[api_type]["providers"]),
+                    dependencies=type_graph[api_type]["dependencies"],
+                    dependees=type_graph[api_type].get("dependees", ()),
+                    union_members=tuple(
+                        sorted(member.__name__ for member in union_membership.get(api_type))
+                    ),
+                )
 
             return load
 
         return LazyFrozenDict(
             {
-                rule_output_type: _capture(infos)
-                for rule_output_type, infos in groupby(
-                    sorted(rule_infos, key=cls.rule_info_output_type), key=cls.rule_info_output_type
-                )
+                f"{api_type.__module__}.{api_type.__name__}": get_api_type_info_loader(api_type)
+                for api_type in sorted(all_types, key=attrgetter("__name__"))
             }
         )
->>>>>>> f8d22eab
 
     def __init__(self, scope: str):
         self._scope = scope
