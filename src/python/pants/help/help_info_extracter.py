--- conflicted
+++ resolved
@@ -615,7 +615,7 @@
 
         return LazyFrozenDict(
             {
-                rule.canonical_name: rule_info_loader(rule, cls.get_first_provider(providers))
+                rule.canonical_name: rule_info_loader(rule, cls.get_provider(providers))
                 for rule, providers in build_configuration.rule_to_providers.items()
                 if isinstance(rule, TaskRule)
             }
@@ -628,7 +628,6 @@
         if build_configuration is None:
             return LazyFrozenDict({})
 
-<<<<<<< HEAD
         # The type narrowing achieved with the above `if` does not extend to the created closures of
         # the nested functions in this body, so instead we capture it in a new variable.
         bc = build_configuration
@@ -670,7 +669,7 @@
             for rule, providers in bc.rule_to_providers.items():
                 if not isinstance(rule, TaskRule):
                     continue
-                provider = cls.get_first_provider(providers)
+                provider = cls.get_provider(providers)
                 yield rule.output_type, provider, tuple(_rule_dependencies(rule))
 
                 for constraint in rule.input_gets:
@@ -678,7 +677,7 @@
 
             union_bases: set[type] = set()
             for union_rule, providers in bc.union_rule_to_providers.items():
-                provider = cls.get_first_provider(providers)
+                provider = cls.get_provider(providers)
                 union_bases.add(union_rule.union_base)
                 yield union_rule.union_member, provider, (union_rule.union_base,)
 
@@ -739,18 +738,6 @@
                         type_graph[api_type]["providers"][0]
                     )
                 )
-=======
-        rule_infos = [
-            RuleInfo(
-                name=rule.canonical_name,
-                description=rule.desc,
-                help=cls.maybe_cleandoc(rule.func.__doc__),
-                provider=cls.get_provider(providers),
-                input_types=tuple(selector.__name__ for selector in rule.input_selectors),
-                input_gets=tuple(str(constraints) for constraints in rule.input_gets),
-                output_type=rule.output_type.__name__,
-                output_desc=cls.maybe_cleandoc(rule.output_type.__doc__),
->>>>>>> c0386feb
             )
 
         rules = cast(
