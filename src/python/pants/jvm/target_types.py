# Copyright 2020 Pants project contributors (see CONTRIBUTORS.md).
# Licensed under the Apache License, Version 2.0 (see LICENSE).

from __future__ import annotations

import dataclasses
import re
import xml.etree.ElementTree as ET
from abc import ABC, ABCMeta, abstractmethod
from collections.abc import Callable, Iterable, Iterator
from dataclasses import dataclass
from typing import ClassVar

from pants.build_graph.build_file_aliases import BuildFileAliases
from pants.core.goals.generate_lockfiles import UnrecognizedResolveNamesError
from pants.core.goals.package import OutputPathField
from pants.core.goals.run import RestartableField, RunFieldSet, RunInSandboxBehavior
from pants.core.goals.test import TestExtraEnvVarsField, TestTimeoutField
<<<<<<< HEAD
from pants.core.target_types import (
    ResolveLikeField,
    ResolveLikeFieldToValueRequest,
    ResolveLikeFieldToValueResult,
)
from pants.core.util_rules.source_files import SourceFiles, SourceFilesRequest
=======
from pants.core.util_rules.source_files import SourceFilesRequest, determine_source_files
>>>>>>> 06f105be
from pants.engine.addresses import Address
from pants.engine.intrinsics import get_digest_contents
from pants.engine.rules import collect_rules, rule
from pants.engine.target import (
    COMMON_TARGET_FIELDS,
    AsyncFieldMixin,
    BoolField,
    Dependencies,
    DictStringToStringSequenceField,
    FieldDefaultFactoryRequest,
    FieldDefaultFactoryResult,
    GeneratedTargets,
    GenerateTargetsRequest,
    InvalidFieldException,
    InvalidTargetException,
    OptionalSingleSourceField,
    SequenceField,
    SingleSourceField,
    SpecialCasedDependencies,
    StringField,
    StringSequenceField,
    Target,
    TargetGenerator,
)
from pants.engine.unions import UnionMembership, UnionRule
from pants.jvm.resolve.coordinate import Coordinate
from pants.jvm.subsystems import JvmSubsystem
from pants.util.docutil import git_url
from pants.util.frozendict import FrozenDict
from pants.util.logging import LogLevel
from pants.util.strutil import bullet_list, help_text, pluralize, softwrap

# -----------------------------------------------------------------------------------------------
# Generic resolve support fields
# -----------------------------------------------------------------------------------------------


class JvmDependenciesField(Dependencies):
    pass


class JvmResolveLikeFieldToValueRequest(ResolveLikeFieldToValueRequest):
    pass


class JvmResolveField(StringField, AsyncFieldMixin, ResolveLikeField):
    alias = "resolve"
    required = False
    help = help_text(
        """
        The resolve from `[jvm].resolves` to use when compiling this target.

        If not defined, will default to `[jvm].default_resolve`.
        """
        # TODO: Document expectations for dependencies once we validate that.
    )

    def normalized_value(self, jvm_subsystem: JvmSubsystem) -> str:
        """Get the value after applying the default and validating that the key is recognized."""
        resolve = self.value or jvm_subsystem.default_resolve
        if resolve not in jvm_subsystem.resolves:
            raise UnrecognizedResolveNamesError(
                [resolve],
                jvm_subsystem.resolves.keys(),
                description_of_origin=f"the field `{self.alias}` in the target {self.address}",
            )
        return resolve

    def get_resolve_like_field_to_value_request(self) -> type[ResolveLikeFieldToValueRequest]:
        return JvmResolveLikeFieldToValueRequest


class JvmJdkField(StringField):
    alias = "jdk"
    required = False
    help = help_text(
        """
        The major version of the JDK that this target should be built with. If not defined,
        will default to `[jvm].default_source_jdk`.
        """
    )


class PrefixedJvmJdkField(JvmJdkField):
    alias = "jvm_jdk"


class PrefixedJvmResolveField(JvmResolveField):
    alias = "jvm_resolve"


# -----------------------------------------------------------------------------------------------
# Targets that can be called with `./pants run` or `experimental_run_in_sandbox`
# -----------------------------------------------------------------------------------------------
NO_MAIN_CLASS = "org.pantsbuild.meta.no.main.class"


class JvmMainClassNameField(StringField):
    alias = "main"
    required = False
    default = None
    help = help_text(
        """
        `.`-separated name of the JVM class containing the `main()` method to be called when
        executing this target. If not supplied, this will be calculated automatically, either by
        inspecting the existing manifest (for 3rd-party JARs), or by inspecting the classes inside
        the JAR, looking for a valid `main` method.  If a value cannot be calculated automatically,
        you must supply a value for `run` to succeed.
        """
    )


@dataclass(frozen=True)
class JvmRunnableSourceFieldSet(RunFieldSet):
    run_in_sandbox_behavior = RunInSandboxBehavior.RUN_REQUEST_HERMETIC
    jdk_version: JvmJdkField
    main_class: JvmMainClassNameField


@dataclass(frozen=True)
class GenericJvmRunRequest:
    """Allows the use of a generic rule to return a `RunRequest` based on the field set."""

    field_set: JvmRunnableSourceFieldSet


# -----------------------------------------------------------------------------------------------
# `jvm_artifact` targets
# -----------------------------------------------------------------------------------------------

_DEFAULT_PACKAGE_MAPPING_URL = git_url(
    "src/python/pants/jvm/dependency_inference/jvm_artifact_mappings.py"
)


class JvmArtifactGroupField(StringField):
    alias = "group"
    required = True
    value: str
    help = help_text(
        """
        The 'group' part of a Maven-compatible coordinate to a third-party JAR artifact.

        For the JAR coordinate `com.google.guava:guava:30.1.1-jre`, the group is `com.google.guava`.
        """
    )


class JvmArtifactArtifactField(StringField):
    alias = "artifact"
    required = True
    value: str
    help = help_text(
        """
        The 'artifact' part of a Maven-compatible coordinate to a third-party JAR artifact.

        For the JAR coordinate `com.google.guava:guava:30.1.1-jre`, the artifact is `guava`.
        """
    )


class JvmArtifactVersionField(StringField):
    alias = "version"
    required = True
    value: str
    help = help_text(
        """
        The 'version' part of a Maven-compatible coordinate to a third-party JAR artifact.

        For the JAR coordinate `com.google.guava:guava:30.1.1-jre`, the version is `30.1.1-jre`.
        """
    )


class JvmArtifactUrlField(StringField):
    alias = "url"
    required = False
    help = help_text(
        """
        A URL that points to the location of this artifact.

        If specified, Pants will not fetch this artifact from default Maven repositories, and
        will instead fetch the artifact from this URL. To use default maven
        repositories, do not set this value.

        Note that `file:` URLs are not supported. Instead, use the `jar` field for local
        artifacts.
        """
    )


class JvmArtifactJarSourceField(OptionalSingleSourceField):
    alias = "jar"
    expected_file_extensions = (".jar",)
    help = help_text(
        """
        A local JAR file that provides this artifact to the lockfile resolver, instead of a
        Maven repository.

        Path is relative to the BUILD file.

        Use the `url` field for remote artifacts.
        """
    )

    @classmethod
    def compute_value(cls, raw_value: str | None, address: Address) -> str | None:
        value_or_default = super().compute_value(raw_value, address)
        if value_or_default and value_or_default.startswith("file:"):
            raise InvalidFieldException(
                softwrap(
                    f"""
                    The `{cls.alias}` field does not support `file:` URLS, but the target
                    {address} sets the field to `{value_or_default}`.

                    Instead, use the `jar` field to specify the relative path to the local jar file.
                    """
                )
            )
        return value_or_default


class JvmArtifactPackagesField(StringSequenceField):
    alias = "packages"
    help = help_text(
        f"""
        The JVM packages this artifact provides for the purposes of dependency inference.

        For example, the JVM artifact `junit:junit` might provide `["org.junit.**"]`.

        Usually you can leave this field off. If unspecified, Pants will fall back to the
        `[java-infer].third_party_import_mapping`, then to a built in mapping
        ({_DEFAULT_PACKAGE_MAPPING_URL}), and then finally it will default to
        the normalized `group` of the artifact. For example, in the absence of any other mapping
        the artifact `io.confluent:common-config` would default to providing
        `["io.confluent.**"]`.

        The package path may be made recursive to match symbols in subpackages
        by adding `.**` to the end of the package path. For example, specify `["org.junit.**"]`
        to infer a dependency on the artifact for any file importing a symbol from `org.junit` or
        its subpackages.
        """
    )


class JvmArtifactForceVersionField(BoolField):
    alias = "force_version"
    default = False
    help = help_text(
        """
        Force artifact version during resolution.

        If set, pants will pass `--force-version` argument to `coursier fetch` for this artifact.
        """
    )


class JvmProvidesTypesField(StringSequenceField):
    alias = "experimental_provides_types"
    help = help_text(
        """
        Signals that the specified types should be fulfilled by these source files during
        dependency inference.

        This allows for specific types within packages that are otherwise inferred as
        belonging to `jvm_artifact` targets to be unambiguously inferred as belonging
        to this first-party source.

        If a given type is defined, at least one source file captured by this target must
        actually provide that symbol.
        """
    )


@dataclass(frozen=True)
class JvmArtifactExclusion:
    alias: ClassVar[str] = "jvm_exclude"
    help: ClassVar[str | Callable[[], str]] = help_text(
        """
        Exclude the given `artifact` and `group`, or all artifacts from the given `group`.
        """
    )

    group: str
    artifact: str | None = None

    def validate(self, _: Address) -> set[str]:
        return set()

    def to_coord_str(self) -> str:
        result = self.group
        if self.artifact:
            result += f":{self.artifact}"
        else:
            result += ":*"
        return result


def _jvm_artifact_exclusions_field_help(
    supported_exclusions: Callable[[], Iterable[type[JvmArtifactExclusion]]],
) -> str | Callable[[], str]:
    return help_text(
        lambda: f"""
        A list of exclusions for unversioned coordinates that should be excluded
        as dependencies when this artifact is resolved.

        This does not prevent this artifact from being included in the resolve as a dependency
        of other artifacts that depend on it, and is currently intended as a way to resolve
        version conflicts in complex resolves.

        Supported exclusions are:
        {bullet_list(f"`{exclusion.alias}`: {exclusion.help}" for exclusion in supported_exclusions())}
        """
    )


class JvmArtifactExclusionsField(SequenceField[JvmArtifactExclusion]):
    alias = "exclusions"
    help = _jvm_artifact_exclusions_field_help(
        lambda: JvmArtifactExclusionsField.supported_exclusion_types
    )

    supported_exclusion_types: ClassVar[tuple[type[JvmArtifactExclusion], ...]] = (
        JvmArtifactExclusion,
    )
    expected_element_type = JvmArtifactExclusion
    expected_type_description = "an iterable of JvmArtifactExclusionRule"

    @classmethod
    def compute_value(
        cls, raw_value: Iterable[JvmArtifactExclusion] | None, address: Address
    ) -> tuple[JvmArtifactExclusion, ...] | None:
        computed_value = super().compute_value(raw_value, address)

        if computed_value:
            errors: list[str] = []
            for exclusion_rule in computed_value:
                err = exclusion_rule.validate(address)
                if err:
                    errors.extend(err)

            if errors:
                raise InvalidFieldException(
                    softwrap(
                        f"""
                        Invalid value for `{JvmArtifactExclusionsField.alias}` field at target
                        {address}. Found following errors:

                        {bullet_list(errors)}
                        """
                    )
                )
        return computed_value


class JvmArtifactResolveField(JvmResolveField):
    help = help_text(
        """
        The resolve from `[jvm].resolves` that this artifact should be included in.

        If not defined, will default to `[jvm].default_resolve`.

        When generating a lockfile for a particular resolve via the `coursier-resolve` goal,
        it will include all artifacts that are declared compatible with that resolve. First-party
        targets like `java_source` and `scala_source` also declare which resolve they use
        via the `resolve` field; so, for your first-party code to use
        a particular `jvm_artifact` target, that artifact must be included in the resolve
        used by that code.
        """
    )


@dataclass(frozen=True)
class JvmArtifactFieldSet(JvmRunnableSourceFieldSet):
    group: JvmArtifactGroupField
    artifact: JvmArtifactArtifactField
    version: JvmArtifactVersionField
    packages: JvmArtifactPackagesField
    url: JvmArtifactUrlField
    force_version: JvmArtifactForceVersionField

    required_fields = (
        JvmArtifactGroupField,
        JvmArtifactArtifactField,
        JvmArtifactVersionField,
        JvmArtifactPackagesField,
        JvmArtifactForceVersionField,
    )


class JvmArtifactTarget(Target):
    alias = "jvm_artifact"
    core_fields = (
        *COMMON_TARGET_FIELDS,
        *JvmArtifactFieldSet.required_fields,
        JvmArtifactUrlField,  # TODO: should `JvmArtifactFieldSet` have an `all_fields` field?
        JvmArtifactJarSourceField,
        JvmArtifactResolveField,
        JvmArtifactExclusionsField,
        JvmJdkField,
        JvmMainClassNameField,
    )
    help = help_text(
        """
        A third-party JVM artifact, as identified by its Maven-compatible coordinate.

        That is, an artifact identified by its `group`, `artifact`, and `version` components.

        Each artifact is associated with one or more resolves (a logical name you give to a
        lockfile). For this artifact to be used by your first-party code, it must be
        associated with the resolve(s) used by that code. See the `resolve` field.
        """
    )

    def validate(self) -> None:
        if self[JvmArtifactJarSourceField].value and self[JvmArtifactUrlField].value:
            raise InvalidTargetException(
                f"You cannot specify both the `url` and `jar` fields, but both were set on the "
                f"`{self.alias}` target {self.address}."
            )


# -----------------------------------------------------------------------------------------------
# Generate `jvm_artifact` targets from pom.xml
# -----------------------------------------------------------------------------------------------


class PomXmlSourceField(SingleSourceField):
    default = "pom.xml"
    required = False


class JvmArtifactsPackageMappingField(DictStringToStringSequenceField):
    alias = "package_mapping"
    help = help_text(
        f"""
        A mapping of jvm artifacts to a list of the packages they provide.

        For example, `{{"com.google.guava:guava": ["com.google.common.**"]}}`.

        Any unspecified jvm artifacts will use a default. See the
        `{JvmArtifactPackagesField.alias}` field from the `{JvmArtifactTarget.alias}`
        target for more information.
        """
    )
    value: FrozenDict[str, tuple[str, ...]]
    default: ClassVar[FrozenDict[str, tuple[str, ...]] | None] = FrozenDict()

    @classmethod
    def compute_value(  # type: ignore[override]
        cls, raw_value: dict[str, Iterable[str]], address: Address
    ) -> FrozenDict[tuple[str, str], tuple[str, ...]]:
        value_or_default = super().compute_value(raw_value, address)
        assert value_or_default is not None
        return FrozenDict(
            {
                cls._parse_coord(coord): tuple(packages)
                for coord, packages in value_or_default.items()
            }
        )

    @classmethod
    def _parse_coord(cls, coord: str) -> tuple[str, str]:
        group, artifact = coord.split(":")
        return group, artifact


class JvmArtifactsTargetGenerator(TargetGenerator):
    alias = "jvm_artifacts"
    core_fields = (
        PomXmlSourceField,
        JvmArtifactsPackageMappingField,
        *COMMON_TARGET_FIELDS,
    )
    generated_target_cls = JvmArtifactTarget
    copied_fields = COMMON_TARGET_FIELDS
    moved_fields = (JvmArtifactResolveField,)
    help = help_text(
        """
        Generate a `jvm_artifact` target for each dependency in pom.xml file.
        """
    )


class GenerateFromPomXmlRequest(GenerateTargetsRequest):
    generate_from = JvmArtifactsTargetGenerator


@rule(
    desc=("Generate `jvm_artifact` targets from pom.xml"),
    level=LogLevel.DEBUG,
)
async def generate_from_pom_xml(
    request: GenerateFromPomXmlRequest,
    union_membership: UnionMembership,
) -> GeneratedTargets:
    generator = request.generator
    pom_xml = await determine_source_files(SourceFilesRequest([generator[PomXmlSourceField]]))
    files = await get_digest_contents(pom_xml.snapshot.digest)
    if not files:
        raise FileNotFoundError(f"pom.xml not found: {generator[PomXmlSourceField].value}")

    mapping = request.generator[JvmArtifactsPackageMappingField].value
    coordinates = parse_pom_xml(files[0].content, pom_xml_path=pom_xml.snapshot.files[0])
    targets = (
        JvmArtifactTarget(
            unhydrated_values={
                "group": coord.group,
                "artifact": coord.artifact,
                "version": coord.version,
                "packages": mapping.get((coord.group, coord.artifact)),
                **request.template,
            },
            address=request.template_address.create_generated(coord.artifact),
        )
        for coord in coordinates
    )
    return GeneratedTargets(request.generator, targets)


def parse_pom_xml(content: bytes, pom_xml_path: str) -> Iterator[Coordinate]:
    root = ET.fromstring(content.decode("utf-8"))
    match = re.match(r"^(\{.*\})project$", root.tag)
    if not match:
        raise ValueError(
            f"Unexpected root tag `{root.tag}` in {pom_xml_path}, expected tag `project`"
        )

    namespace = match.group(1)
    for dependency in root.iter(f"{namespace}dependency"):
        yield Coordinate(
            group=get_child_text(dependency, f"{namespace}groupId"),
            artifact=get_child_text(dependency, f"{namespace}artifactId"),
            version=get_child_text(dependency, f"{namespace}version"),
        )


def get_child_text(parent: ET.Element, child: str) -> str:
    tag = parent.find(child)
    if tag is None:
        raise ValueError(f"missing element: {child}")
    text = tag.text
    if text is None:
        raise ValueError(f"empty element: {child}")
    return text


# -----------------------------------------------------------------------------------------------
# JUnit test support field(s)
# -----------------------------------------------------------------------------------------------


class JunitTestSourceField(SingleSourceField, metaclass=ABCMeta):
    """A marker that indicates that a source field represents a JUnit test."""


class JunitTestTimeoutField(TestTimeoutField):
    pass


class JunitTestExtraEnvVarsField(TestExtraEnvVarsField):
    pass


# -----------------------------------------------------------------------------------------------
# JAR support fields
# -----------------------------------------------------------------------------------------------


class JvmRequiredMainClassNameField(JvmMainClassNameField):
    required = True
    default = None
    help = help_text(
        """
        `.`-separated name of the JVM class containing the `main()` method to be called when
        executing this JAR.
        """
    )


class JvmShadingRule(ABC):
    """Base class for defining JAR shading rules as valid aliases in BUILD files.

    Subclasses need to provide with an `alias` and a `help` message. The `alias` represents
    the name that will be used in BUILD files to instantiate the given subclass.

    Set the `help` class property with a description, which will be used in `./pants help`. For the
    best rendering, use soft wrapping (e.g. implicit string concatenation) within paragraphs, but
    hard wrapping (`\n`) to separate distinct paragraphs and/or lists.
    """

    alias: ClassVar[str]
    help: ClassVar[str | Callable[[], str]]

    @abstractmethod
    def encode(self) -> str:
        pass

    @abstractmethod
    def validate(self) -> set[str]:
        pass

    @staticmethod
    def _validate_field(value: str, *, name: str, invalid_chars: str) -> set[str]:
        errors = []
        for ch in invalid_chars:
            if ch in value:
                errors.append(f"`{name}` can not contain the character `{ch}`.")
        return set(errors)

    def __repr__(self) -> str:
        fields = [f"{fld.name}={repr(getattr(self, fld.name))}" for fld in dataclasses.fields(self)]  # type: ignore[arg-type]
        return f"{self.alias}({', '.join(fields)})"


@dataclass(frozen=True, repr=False)
class JvmShadingRenameRule(JvmShadingRule):
    alias = "shading_rename"
    help = "Renames all occurrences of the given `pattern` by the `replacement`."

    pattern: str
    replacement: str

    def encode(self) -> str:
        return f"rule {self.pattern} {self.replacement}"

    def validate(self) -> set[str]:
        errors: list[str] = []
        errors.extend(
            JvmShadingRule._validate_field(self.pattern, name="pattern", invalid_chars="/")
        )
        errors.extend(
            JvmShadingRule._validate_field(self.replacement, name="replacement", invalid_chars="/")
        )
        return set(errors)


@dataclass(frozen=True, repr=False)
class JvmShadingRelocateRule(JvmShadingRule):
    alias = "shading_relocate"
    help = help_text(
        """
        Relocates the classes under the given `package` into the new package name.
        The default target package is `__shaded_by_pants__` if none provided in
        the `into` parameter.
        """
    )

    package: str
    into: str | None = None

    def encode(self) -> str:
        if not self.into:
            target_suffix = "__shaded_by_pants__"
        else:
            target_suffix = self.into
        return f"rule {self.package}.** {target_suffix}.@1"

    def validate(self) -> set[str]:
        errors: list[str] = []
        errors.extend(
            JvmShadingRule._validate_field(self.package, name="package", invalid_chars="/*")
        )
        if self.into:
            errors.extend(
                JvmShadingRule._validate_field(self.into, name="into", invalid_chars="/*")
            )
        return set(errors)


@dataclass(frozen=True, repr=False)
class JvmShadingZapRule(JvmShadingRule):
    alias = "shading_zap"
    help = "Removes from the final artifact the occurrences of the `pattern`."

    pattern: str

    def encode(self) -> str:
        return f"zap {self.pattern}"

    def validate(self) -> set[str]:
        return JvmShadingRule._validate_field(self.pattern, name="pattern", invalid_chars="/")


@dataclass(frozen=True, repr=False)
class JvmShadingKeepRule(JvmShadingRule):
    alias = "shading_keep"
    help = help_text(
        """
        Keeps in the final artifact the occurrences of the `pattern`
        (and removes anything else).
        """
    )

    pattern: str

    def encode(self) -> str:
        return f"keep {self.pattern}"

    def validate(self) -> set[str]:
        return JvmShadingRule._validate_field(self.pattern, name="pattern", invalid_chars="/")


JVM_SHADING_RULE_TYPES: list[type[JvmShadingRule]] = [
    JvmShadingRelocateRule,
    JvmShadingRenameRule,
    JvmShadingZapRule,
    JvmShadingKeepRule,
]


def _shading_rules_field_help(intro: str) -> str:
    return softwrap(
        f"""
        {intro}

        There are {pluralize(len(JVM_SHADING_RULE_TYPES), "possible shading rule")} available,
        which are as follows:
        {bullet_list([f"`{rule.alias}`: {rule.help}" for rule in JVM_SHADING_RULE_TYPES])}

        When defining shading rules, just add them in this field using the previously listed rule
        alias and passing along the required parameters.
        """
    )


def _shading_validate_rules(shading_rules: Iterable[JvmShadingRule]) -> set[str]:
    validation_errors = []
    for shading_rule in shading_rules:
        found_errors = shading_rule.validate()
        if found_errors:
            validation_errors.append(
                "\n".join(
                    [
                        f"In rule `{shading_rule.alias}`:",
                        bullet_list(found_errors),
                        "",
                    ]
                )
            )
    return set(validation_errors)


class JvmShadingRulesField(SequenceField[JvmShadingRule], metaclass=ABCMeta):
    alias = "shading_rules"
    required = False
    expected_element_type = JvmShadingRule
    expected_type_description = "an iterable of JvmShadingRule"

    @classmethod
    def compute_value(
        cls, raw_value: Iterable[JvmShadingRule] | None, address: Address
    ) -> tuple[JvmShadingRule, ...] | None:
        computed_value = super().compute_value(raw_value, address)

        if computed_value:
            validation_errors = _shading_validate_rules(computed_value)
            if validation_errors:
                raise InvalidFieldException(
                    "\n".join(
                        [
                            f"Invalid shading rules assigned to `{cls.alias}` field in target {address}:\n",
                            *validation_errors,
                        ]
                    )
                )

        return computed_value


# -----------------------------------------------------------------------------------------------
# `deploy_jar` target
# -----------------------------------------------------------------------------------------------


@dataclass(frozen=True)
class DeployJarDuplicateRule:
    alias: ClassVar[str] = "duplicate_rule"
    valid_actions: ClassVar[tuple[str, ...]] = ("skip", "replace", "concat", "concat_text", "throw")

    pattern: str
    action: str

    def validate(self) -> str | None:
        if self.action not in DeployJarDuplicateRule.valid_actions:
            return softwrap(
                f"""
                Value '{self.action}' for `action` associated with pattern
                '{self.pattern}' is not valid.

                It must be one of {list(DeployJarDuplicateRule.valid_actions)}.
                """
            )
        return None

    def __repr__(self) -> str:
        return f"{self.alias}(pattern='{self.pattern}', action='{self.action}')"


class DeployJarDuplicatePolicyField(SequenceField[DeployJarDuplicateRule]):
    alias = "duplicate_policy"
    help = help_text(
        f"""
        A list of the rules to apply when duplicate file entries are found in the final
        assembled JAR file.

        When defining a duplicate policy, just add `duplicate_rule` directives to this
        field as follows:

        Example:

            duplicate_policy=[
                duplicate_rule(pattern="^META-INF/services", action="concat_text"),
                duplicate_rule(pattern="^reference\\.conf", action="concat_text"),
                duplicate_rule(pattern="^org/apache/commons", action="throw"),
            ]

        Where:

        * The `pattern` field is treated as a regular expression
        * The `action` field must be one of `{list(DeployJarDuplicateRule.valid_actions)}`.

        Note that the order in which the rules are listed is relevant.
        """
    )
    required = False

    expected_element_type = DeployJarDuplicateRule
    expected_type_description = "a list of JAR duplicate rules"

    default = (
        DeployJarDuplicateRule(pattern="^META-INF/services/", action="concat_text"),
        DeployJarDuplicateRule(pattern="^META-INF/LICENSE", action="skip"),
    )

    @classmethod
    def compute_value(
        cls, raw_value: Iterable[DeployJarDuplicateRule] | None, address: Address
    ) -> tuple[DeployJarDuplicateRule, ...] | None:
        value = super().compute_value(raw_value, address)
        if value:
            errors = []
            for duplicate_rule in value:
                err = duplicate_rule.validate()
                if err:
                    errors.append(err)

            if errors:
                raise InvalidFieldException(
                    softwrap(
                        f"""
                        Invalid value for `{DeployJarDuplicatePolicyField.alias}` field at target:
                        {address}. Found following errors:

                        {bullet_list(errors)}
                        """
                    )
                )
        return value

    def value_or_default(self) -> tuple[DeployJarDuplicateRule, ...]:
        if self.value is not None:
            return self.value
        return self.default


class DeployJarShadingRulesField(JvmShadingRulesField):
    help = _shading_rules_field_help("Shading rules to be applied to the final JAR artifact.")


class DeployJarExcludeFilesField(StringSequenceField):
    alias = "exclude_files"
    help = help_text(
        """
        A list of patterns to exclude from the final jar.
        """
    )


class DeployJarTarget(Target):
    alias = "deploy_jar"
    core_fields = (
        *COMMON_TARGET_FIELDS,
        RestartableField,
        OutputPathField,
        JvmDependenciesField,
        JvmRequiredMainClassNameField,
        JvmJdkField,
        JvmResolveField,
        DeployJarDuplicatePolicyField,
        DeployJarShadingRulesField,
        DeployJarExcludeFilesField,
    )
    help = help_text(
        """
        A `jar` file with first and third-party code bundled for deploys.

        The JAR will contain class files for both first-party code and
        third-party dependencies, all in a common directory structure.
        """
    )


# -----------------------------------------------------------------------------------------------
# `jvm_war` targets
# -----------------------------------------------------------------------------------------------


class JvmWarDependenciesField(Dependencies):
    pass


class JvmWarDescriptorAddressField(SingleSourceField):
    alias = "descriptor"
    default = "web.xml"
    help = "Path to a file containing the descriptor (i.e., `web.xml`) for this WAR file. Defaults to `web.xml`."


class JvmWarContentField(SpecialCasedDependencies):
    alias = "content"
    help = help_text(
        """
        A list of addresses to `resources` and `files` targets with content to place in the
        document root of this WAR file.
        """
    )


class JvmWarShadingRulesField(JvmShadingRulesField):
    help = _shading_rules_field_help(
        "Shading rules to be applied to the individual JAR artifacts embedded in the `WEB-INF/lib` folder."
    )


class JvmWarTarget(Target):
    alias = "jvm_war"
    core_fields = (
        *COMMON_TARGET_FIELDS,
        JvmResolveField,
        JvmWarContentField,
        JvmWarDependenciesField,
        JvmWarDescriptorAddressField,
        JvmWarShadingRulesField,
        OutputPathField,
    )
    help = help_text(
        """
        A JSR 154 "web application archive" (or "war") with first-party and third-party code bundled for
        deploys in Java Servlet containers.
        """
    )


# -----------------------------------------------------------------------------------------------
# Dynamic Field defaults
# -----------------------------------------------------------------------------------------------#


class JvmResolveFieldDefaultFactoryRequest(FieldDefaultFactoryRequest):
    field_type = JvmResolveField


@rule
async def jvm_resolve_field_default_factory(
    request: JvmResolveFieldDefaultFactoryRequest,
    jvm: JvmSubsystem,
) -> FieldDefaultFactoryResult:
    return FieldDefaultFactoryResult(lambda f: f.normalized_value(jvm))


<<<<<<< HEAD
@memoized
def _jvm_source_run_request_rule(cls: type[JvmRunnableSourceFieldSet]) -> Iterable[Rule]:
    from pants.jvm.run import rules as run_rules

    @rule(
        canonical_name_suffix=cls.__name__,
        _param_type_overrides={"request": cls},
        level=LogLevel.DEBUG,
    )
    async def jvm_source_run_request(request: JvmRunnableSourceFieldSet) -> RunRequest:
        return await Get(RunRequest, GenericJvmRunRequest(request))

    return [*run_rules(), *collect_rules(locals())]


@rule
async def jvm_resolve_like_field_to_value_request(
    request: JvmResolveLikeFieldToValueRequest, jvm: JvmSubsystem
) -> ResolveLikeFieldToValueResult:
    resolve = request.target[JvmResolveField].normalized_value(jvm)
    return ResolveLikeFieldToValueResult(value=resolve)


=======
>>>>>>> 06f105be
def rules():
    return [
        *collect_rules(),
        UnionRule(GenerateTargetsRequest, GenerateFromPomXmlRequest),
        UnionRule(FieldDefaultFactoryRequest, JvmResolveFieldDefaultFactoryRequest),
<<<<<<< HEAD
        UnionRule(ResolveLikeFieldToValueRequest, JvmResolveLikeFieldToValueRequest),
        *JvmArtifactFieldSet.jvm_rules(),
=======
>>>>>>> 06f105be
    ]


def build_file_aliases():
    return BuildFileAliases(
        objects={
            JvmArtifactExclusion.alias: JvmArtifactExclusion,
            DeployJarDuplicateRule.alias: DeployJarDuplicateRule,
            **{rule.alias: rule for rule in JVM_SHADING_RULE_TYPES},
        }
    )<|MERGE_RESOLUTION|>--- conflicted
+++ resolved
@@ -16,16 +16,12 @@
 from pants.core.goals.package import OutputPathField
 from pants.core.goals.run import RestartableField, RunFieldSet, RunInSandboxBehavior
 from pants.core.goals.test import TestExtraEnvVarsField, TestTimeoutField
-<<<<<<< HEAD
 from pants.core.target_types import (
     ResolveLikeField,
     ResolveLikeFieldToValueRequest,
     ResolveLikeFieldToValueResult,
 )
-from pants.core.util_rules.source_files import SourceFiles, SourceFilesRequest
-=======
 from pants.core.util_rules.source_files import SourceFilesRequest, determine_source_files
->>>>>>> 06f105be
 from pants.engine.addresses import Address
 from pants.engine.intrinsics import get_digest_contents
 from pants.engine.rules import collect_rules, rule
@@ -996,22 +992,6 @@
     return FieldDefaultFactoryResult(lambda f: f.normalized_value(jvm))
 
 
-<<<<<<< HEAD
-@memoized
-def _jvm_source_run_request_rule(cls: type[JvmRunnableSourceFieldSet]) -> Iterable[Rule]:
-    from pants.jvm.run import rules as run_rules
-
-    @rule(
-        canonical_name_suffix=cls.__name__,
-        _param_type_overrides={"request": cls},
-        level=LogLevel.DEBUG,
-    )
-    async def jvm_source_run_request(request: JvmRunnableSourceFieldSet) -> RunRequest:
-        return await Get(RunRequest, GenericJvmRunRequest(request))
-
-    return [*run_rules(), *collect_rules(locals())]
-
-
 @rule
 async def jvm_resolve_like_field_to_value_request(
     request: JvmResolveLikeFieldToValueRequest, jvm: JvmSubsystem
@@ -1020,18 +1000,13 @@
     return ResolveLikeFieldToValueResult(value=resolve)
 
 
-=======
->>>>>>> 06f105be
 def rules():
     return [
         *collect_rules(),
         UnionRule(GenerateTargetsRequest, GenerateFromPomXmlRequest),
         UnionRule(FieldDefaultFactoryRequest, JvmResolveFieldDefaultFactoryRequest),
-<<<<<<< HEAD
         UnionRule(ResolveLikeFieldToValueRequest, JvmResolveLikeFieldToValueRequest),
-        *JvmArtifactFieldSet.jvm_rules(),
-=======
->>>>>>> 06f105be
+        # *JvmArtifactFieldSet.jvm_rules(),
     ]
 
 
