# Copyright 2020 Pants project contributors (see CONTRIBUTORS.md).
# Licensed under the Apache License, Version 2.0 (see LICENSE).

from __future__ import annotations

from pants.engine.target import (
    COMMON_TARGET_FIELDS,
<<<<<<< HEAD
    FieldSet,
    Sources,
=======
    MultipleSourcesField,
>>>>>>> a42dd729
    SpecialCasedDependencies,
    StringField,
    Target,
)


class JvmArtifactGroupField(StringField):
    alias = "group"
    help = (
        "The 'group' part of a Maven-compatible coordinate to a third-party jar artifact. For the jar coordinate "
        "com.google.guava:guava:30.1.1-jre, the group is 'com.google.guava'."
    )
    required = True


class JvmArtifactArtifactField(StringField):
    alias = "artifact"
    required = True
    help = (
        "The 'artifact' part of a Maven-compatible coordinate to a third-party jar artifact. For the jar coordinate "
        "com.google.guava:guava:30.1.1-jre, the artifact is 'guava'."
    )


class JvmArtifactVersionField(StringField):
    alias = "version"
    required = True
    help = (
        "The 'version' part of a Maven-compatible coordinate to a third-party jar artifact. For the jar coordinate "
        "com.google.guava:guava:30.1.1-jre, the version is '30.1.1-jre'."
    )


class JvmArtifactFieldSet(FieldSet):

    group: JvmArtifactGroupField
    artifact: JvmArtifactArtifactField
    version: JvmArtifactVersionField

    required_fields = (
        JvmArtifactGroupField,
        JvmArtifactArtifactField,
        JvmArtifactVersionField,
    )


class JvmArtifact(Target):
    alias = "jvm_artifact"
    core_fields = (
        *COMMON_TARGET_FIELDS,
        *JvmArtifactFieldSet.required_fields,
    )
    help = (
        "Represents a third-party JVM artifact as identified by its Maven-compatible coordinate, "
        "that is, its `group`, `artifact`, and `version` components."
    )


class JvmRequirementsField(SpecialCasedDependencies):
    alias = "requirements"
    required = True
    help = (
        "A sequence of addresses to targets compatible with `jvm_artifact` that specify the coordinates for "
        "third-party JVM dependencies."
    )


class JvmLockfileSources(MultipleSourcesField):
    expected_file_extensions = (".lockfile",)
    expected_num_files = range(
        2
    )  # NOTE: This actually means 0 or 1 files; `range`'s end is noninclusive.
    help = (
        "A single Pants Coursier Lockfile source.\n\n"
        "Use `./pants coursier-resolve ...` to generate (or regenerate) the Lockfile."
        " If the Lockfile doesn't exist on disk, the first run of `coursier-resolve` will attempt"
        " to generate it for you to the default file name ('coursier_resolve.lockfile')."
        " After running `coursier-resolve` for the first time, you should update this field's"
        "`sources` to explicit take ownership of the generated lockfile."
    )


class JvmDependencyLockfile(Target):
    alias = "coursier_lockfile"
    core_fields = (
        *COMMON_TARGET_FIELDS,
        JvmLockfileSources,
    )
    help = "A Coursier lockfile along with references to the artifacts to use for the lockfile."<|MERGE_RESOLUTION|>--- conflicted
+++ resolved
@@ -5,12 +5,8 @@
 
 from pants.engine.target import (
     COMMON_TARGET_FIELDS,
-<<<<<<< HEAD
     FieldSet,
-    Sources,
-=======
     MultipleSourcesField,
->>>>>>> a42dd729
     SpecialCasedDependencies,
     StringField,
     Target,
