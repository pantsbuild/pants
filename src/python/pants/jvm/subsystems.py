# Copyright 2021 Pants project contributors (see CONTRIBUTORS.md).
# Licensed under the Apache License, Version 2.0 (see LICENSE).

from __future__ import annotations

from pants.engine.target import InvalidFieldException, Target
<<<<<<< HEAD
from pants.jvm.target_types import JvmCompatibleResolvesField, JvmResolveField
from pants.option.option_types import DictOption, StrListOption, StrOption
=======
from pants.jvm.target_types import JvmResolveField
>>>>>>> 21ab3eb7
from pants.option.subsystem import Subsystem


class JvmSubsystem(Subsystem):
    options_scope = "jvm"
    help = "Options for general JVM functionality."

<<<<<<< HEAD
    jdk = StrOption(
        "--jdk",
        default="adopt:1.11",
        help=(
            "The JDK to use.\n\n"
            " This string will be passed directly to Coursier's `--jvm` parameter."
            " Run `cs java --available` to see a list of available JVM versions on your platform.\n\n"
            " If the string 'system' is passed, Coursier's `--system-jvm` option will be used"
            " instead, but note that this can lead to inconsistent behavior since the JVM version"
            " will be whatever happens to be found first on the system's PATH."
        ),
    ).advanced()
    resolves = DictOption(
        "--resolves",
        default={"jvm-default": "3rdparty/jvm/default.lock"},
        # TODO: expand help message
        help="A dictionary mapping resolve names to the path of their lockfile.",
    )
    default_resolve = StrOption(
        "--default-resolve",
        default="jvm-default",
        help=(
            "The default value used for the `resolve` and `compatible_resolves` fields.\n\n"
            "The name must be defined as a resolve in `[jvm].resolves`."
        ),
    )
    debug_args = StrListOption(
        "--debug-args",
        help=(
            "Extra JVM arguments to use when running tests in debug mode.\n\n"
            "For example, if you want to attach a remote debugger, use something like "
            "['-agentlib:jdwp=transport=dt_socket,server=y,suspend=y,address=5005']"
        ),
    )
=======
    @classmethod
    def register_options(cls, register):
        super().register_options(register)
        register(
            "--jdk",
            default="adopt:1.11",
            advanced=True,
            help=(
                "The JDK to use.\n\n"
                " This string will be passed directly to Coursier's `--jvm` parameter."
                " Run `cs java --available` to see a list of available JVM versions on your platform.\n\n"
                " If the string 'system' is passed, Coursier's `--system-jvm` option will be used"
                " instead, but note that this can lead to inconsistent behavior since the JVM version"
                " will be whatever happens to be found first on the system's PATH."
            ),
        )
        register(
            "--resolves",
            type=dict,
            default={"jvm-default": "3rdparty/jvm/default.lock"},
            # TODO: expand help message
            help="A dictionary mapping resolve names to the path of their lockfile.",
        )
        register(
            "--default-resolve",
            type=str,
            default="jvm-default",
            help=(
                "The default value used for the `resolve` field.\n\n"
                "The name must be defined as a resolve in `[jvm].resolves`."
            ),
        )
        register(
            "--debug-args",
            type=list,
            member_type=str,
            default=[],
            help=(
                "Extra JVM arguments to use when running tests in debug mode.\n\n"
                "For example, if you want to attach a remote debugger, use something like "
                "['-agentlib:jdwp=transport=dt_socket,server=y,suspend=y,address=5005']"
            ),
        )

    @property
    def jdk(self) -> str:
        return cast(str, self.options.jdk)

    @property
    def resolves(self) -> dict[str, str]:
        return cast("dict[str, str]", dict(self.options.resolves))

    @property
    def default_resolve(self) -> str:
        return cast(str, self.options.default_resolve)

    @property
    def debug_args(self) -> tuple[str, ...]:
        return cast("tuple[str, ...]", tuple(self.options.debug_args))
>>>>>>> 21ab3eb7

    def resolve_for_target(self, target: Target) -> str | None:
        """Return the `JvmResolveField` value or its default for the given target.

        If a Target does not have the `JvmResolveField` returns None, since we can be assured that
        other codepaths will fail to (e.g.) produce a ClasspathEntry if an unsupported target type
        is provided to the JVM rules.
        """
        if not target.has_field(JvmResolveField):
            return None
        val = target[JvmResolveField].value or self.default_resolve
        if val not in self.resolves:
            raise InvalidFieldException(
                f"Unrecognized resolve in the {target[JvmResolveField].alias} field for "
                f"{target.address}: {val}.\n\n"
                "All valid resolve names (from `[jvm.resolves]`): "
                f"{sorted(self.resolves.keys())}"
            )
        return val<|MERGE_RESOLUTION|>--- conflicted
+++ resolved
@@ -4,12 +4,8 @@
 from __future__ import annotations
 
 from pants.engine.target import InvalidFieldException, Target
-<<<<<<< HEAD
-from pants.jvm.target_types import JvmCompatibleResolvesField, JvmResolveField
+from pants.jvm.target_types import JvmResolveField, JvmResolveField
 from pants.option.option_types import DictOption, StrListOption, StrOption
-=======
-from pants.jvm.target_types import JvmResolveField
->>>>>>> 21ab3eb7
 from pants.option.subsystem import Subsystem
 
 
@@ -17,7 +13,6 @@
     options_scope = "jvm"
     help = "Options for general JVM functionality."
 
-<<<<<<< HEAD
     jdk = StrOption(
         "--jdk",
         default="adopt:1.11",
@@ -52,67 +47,6 @@
             "['-agentlib:jdwp=transport=dt_socket,server=y,suspend=y,address=5005']"
         ),
     )
-=======
-    @classmethod
-    def register_options(cls, register):
-        super().register_options(register)
-        register(
-            "--jdk",
-            default="adopt:1.11",
-            advanced=True,
-            help=(
-                "The JDK to use.\n\n"
-                " This string will be passed directly to Coursier's `--jvm` parameter."
-                " Run `cs java --available` to see a list of available JVM versions on your platform.\n\n"
-                " If the string 'system' is passed, Coursier's `--system-jvm` option will be used"
-                " instead, but note that this can lead to inconsistent behavior since the JVM version"
-                " will be whatever happens to be found first on the system's PATH."
-            ),
-        )
-        register(
-            "--resolves",
-            type=dict,
-            default={"jvm-default": "3rdparty/jvm/default.lock"},
-            # TODO: expand help message
-            help="A dictionary mapping resolve names to the path of their lockfile.",
-        )
-        register(
-            "--default-resolve",
-            type=str,
-            default="jvm-default",
-            help=(
-                "The default value used for the `resolve` field.\n\n"
-                "The name must be defined as a resolve in `[jvm].resolves`."
-            ),
-        )
-        register(
-            "--debug-args",
-            type=list,
-            member_type=str,
-            default=[],
-            help=(
-                "Extra JVM arguments to use when running tests in debug mode.\n\n"
-                "For example, if you want to attach a remote debugger, use something like "
-                "['-agentlib:jdwp=transport=dt_socket,server=y,suspend=y,address=5005']"
-            ),
-        )
-
-    @property
-    def jdk(self) -> str:
-        return cast(str, self.options.jdk)
-
-    @property
-    def resolves(self) -> dict[str, str]:
-        return cast("dict[str, str]", dict(self.options.resolves))
-
-    @property
-    def default_resolve(self) -> str:
-        return cast(str, self.options.default_resolve)
-
-    @property
-    def debug_args(self) -> tuple[str, ...]:
-        return cast("tuple[str, ...]", tuple(self.options.debug_args))
->>>>>>> 21ab3eb7
 
     def resolve_for_target(self, target: Target) -> str | None:
         """Return the `JvmResolveField` value or its default for the given target.
