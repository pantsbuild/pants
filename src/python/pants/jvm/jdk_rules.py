--- conflicted
+++ resolved
@@ -117,13 +117,9 @@
     won't be.
     """
 
-<<<<<<< HEAD
     version = jvm.jdk if jvm.jdk != "system" else None
 
     env = await Get(JdkEnvironment, JdkRequest(version))
-=======
-    env = await Get(JdkEnvironment, JdkRequest(jvm.jdk))
->>>>>>> 6c4d3d5b
     return JdkSetup(env)
 
 
@@ -134,11 +130,7 @@
     nailgun = nailgun_.classpath_entry
 
     # TODO: add support for system JDKs with specific version
-<<<<<<< HEAD
     if request.version is None:
-=======
-    if request.version == "system":
->>>>>>> 6c4d3d5b
         coursier_jdk_option = "--system-jvm"
     else:
         coursier_jdk_option = shlex.quote(f"--jvm={request.version}")
@@ -333,7 +325,7 @@
 
 
 @rule
-async def acceptable_jdk_request(jvm: JvmSubsystem, ct: CoarsenedTarget) -> JdkRequest:
+async def jdk_request_for_target(jvm: JvmSubsystem, ct: CoarsenedTarget) -> JdkRequest:
 
     # TODO: verify that we're requesting the same JDK version for all `ct` members?
     t = ct.representative
