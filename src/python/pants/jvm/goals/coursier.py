# Copyright 2021 Pants project contributors (see CONTRIBUTORS.md).
# Licensed under the Apache License, Version 2.0 (see LICENSE).

from __future__ import annotations

import os.path
from dataclasses import dataclass

from pants.backend.project_info.dependees import Dependees, DependeesRequest
from pants.core.util_rules.source_files import SourceFiles, SourceFilesRequest
from pants.engine.addresses import Addresses, UnparsedAddressInputs
from pants.engine.console import Console
from pants.engine.fs import (
    EMPTY_DIGEST,
    CreateDigest,
    Digest,
    DigestContents,
    FileContent,
    MergeDigests,
    Snapshot,
    Workspace,
)
from pants.engine.goal import Goal, GoalSubsystem
from pants.engine.rules import Get, MultiGet, collect_rules, goal_rule, rule
<<<<<<< HEAD
from pants.engine.target import (
    InvalidTargetException,
    Sources,
    Target,
    Targets,
    TransitiveTargets,
    TransitiveTargetsRequest,
)
=======
from pants.engine.target import InvalidTargetException, SourcesField, Target, Targets
>>>>>>> a42dd729
from pants.jvm.resolve.coursier_fetch import (
    ArtifactRequirements,
    Coordinate,
    CoursierResolvedLockfile,
)
from pants.jvm.target_types import (
    JvmArtifactArtifactField,
    JvmArtifactFieldSet,
    JvmArtifactGroupField,
    JvmArtifactVersionField,
    JvmLockfileSources,
    JvmRequirementsField,
)
from pants.util.logging import LogLevel


class CoursierResolveSubsystem(GoalSubsystem):
    name = "coursier-resolve"
    help = "Generate a lockfile by resolving JVM dependencies."


class CoursierResolve(Goal):
    subsystem_cls = CoursierResolveSubsystem


@dataclass(frozen=True)
class GatherArtifactRequirementsRequest:
    """Gather the coordinate requirements from a JarRequirementsField."""

    requirements: JvmRequirementsField


@rule(level=LogLevel.DEBUG)
async def gather_artifact_requirements(
    request: GatherArtifactRequirementsRequest,
) -> ArtifactRequirements:

    requirements_addresses = await Get(
        Addresses, UnparsedAddressInputs, request.requirements.to_unparsed_address_inputs()
    )
    requirements_targets = await Get(Targets, Addresses, requirements_addresses)

    return ArtifactRequirements(_coordinate_from_target(tgt) for tgt in requirements_targets)


def _coordinate_from_target(tgt: Target) -> Coordinate:
    group = tgt[JvmArtifactGroupField].value
    if not group:
        raise InvalidTargetException(
            f"The `group` field of {tgt.alias} target {tgt.address} must be set."
        )

    artifact = tgt[JvmArtifactArtifactField].value
    if not artifact:
        raise InvalidTargetException(
            f"The `artifact` field of {tgt.alias} target {tgt.address} must be set."
        )

    version = tgt[JvmArtifactVersionField].value
    if not version:
        raise InvalidTargetException(
            f"The `version` field of {tgt.alias} target {tgt.address} must be set."
        )

    return Coordinate(
        group=group,
        artifact=artifact,
        version=version,
    )


@dataclass(frozen=True)
class CoursierGenerateLockfileRequest:
    """Regenerate a coursier_lockfile target's lockfile from its JVM requirements.

    This request allows a user to manually regenerate their lockfile. This is done for a few reasons: to
    generate the lockfile for the first time, to regenerate it because the input JVM requirements
    have changed, or to regenerate it to check if the resolve has changed (e.g. due to newer
    versions of dependencies being published).

    target: The `coursier_lockfile` target to operate on
    """

    target: Target


@dataclass(frozen=True)
class CoursierGenerateLockfileResult:
    digest: Digest


@rule
async def coursier_generate_lockfile(
    request: CoursierGenerateLockfileRequest,
) -> CoursierGenerateLockfileResult:

    # This task finds all of the sources that depend on this lockfile, and then resolves
    # a lockfile that satisfies all of their `jvm_artifact` dependencies.

    # Find all targets that (directly or indirectly) depend on this lockfile
    dependees = await Get(
        Dependees,
        DependeesRequest(
            [request.target.address],
            transitive=True,
            include_roots=True,
        ),
    )

    # Find JVM artifacts in the dependency tree of the targets that depend on this lockfile.
    # These artifacts constitute the requirements that will be resolved for this lockfile.
    dependee_targets = await Get(TransitiveTargets, TransitiveTargetsRequest(dependees))
    resolvable_dependencies = [
        tgt for tgt in dependee_targets.closure if JvmArtifactFieldSet.is_applicable(tgt)
    ]

    artifact_requirements = ArtifactRequirements(
        [_coordinate_from_target(tgt) for tgt in resolvable_dependencies]
    )

    resolved_lockfile = await Get(
        CoursierResolvedLockfile,
        ArtifactRequirements,
        artifact_requirements,
    )
    resolved_lockfile_json = resolved_lockfile.to_json()

    lockfile_sources = await Get(
        SourceFiles,
        SourceFilesRequest(
            [request.target.get(SourcesField)],
            for_sources_types=[JvmLockfileSources],
            enable_codegen=False,
        ),
    )
    if not lockfile_sources.files:
        # The user defined the target and resolved it, but hasn't created a lockfile yet.
        # For convenience, create the initial lockfile for them in the default path.
        return CoursierGenerateLockfileResult(
            digest=await Get(
                Digest,
                CreateDigest(
                    (
                        FileContent(
                            path=os.path.join(
                                request.target.address.spec_path, "coursier_resolve.lockfile"
                            ),
                            content=resolved_lockfile_json,
                        ),
                    )
                ),
            )
        )

    # We know that there is at least one lockfile source, and also at most 1 because of
    # JvmLockfileSources.expected_num_files, so we can blindly grab its only source.
    source_lockfile_digest_contents = await Get(
        DigestContents, Digest, lockfile_sources.snapshot.digest
    )
    source_lockfile_content = source_lockfile_digest_contents[0]
    if resolved_lockfile_json != source_lockfile_content.content:
        # The generated lockfile differs from the existing one, so return the digest of the generated one.
        return CoursierGenerateLockfileResult(
            digest=await Get(
                Digest,
                CreateDigest(
                    (
                        FileContent(
                            path=source_lockfile_content.path, content=resolved_lockfile_json
                        ),
                    )
                ),
            )
        )
    # The generated lockfile didn't change, so return an empty digest.
    return CoursierGenerateLockfileResult(
        digest=EMPTY_DIGEST,
    )


@goal_rule
async def coursier_resolve_lockfiles(
    console: Console,
    targets: Targets,
    resolve_subsystem: CoursierResolveSubsystem,
    workspace: Workspace,
) -> CoursierResolve:
    jvm_lockfile_targets = Targets(
        target for target in targets if target.has_field(JvmLockfileSources)
    )
    results = await MultiGet(
        Get(CoursierGenerateLockfileResult, CoursierGenerateLockfileRequest(target=target))
        for target in jvm_lockfile_targets
    )
    # For performance reasons, avoid writing out files to the workspace that haven't changed.
    results_to_write = tuple(result for result in results if result.digest != EMPTY_DIGEST)
    if results_to_write:
        merged_digest = await Get(
            Digest, MergeDigests(result.digest for result in results_to_write)
        )
        workspace.write_digest(merged_digest)
        merged_digest_snapshot = await Get(Snapshot, Digest, merged_digest)
        for path in merged_digest_snapshot.files:
            console.print_stderr(f"Updated lockfile at: {path}")

    return CoursierResolve(exit_code=0)


def rules():
    return [*collect_rules()]<|MERGE_RESOLUTION|>--- conflicted
+++ resolved
@@ -22,18 +22,14 @@
 )
 from pants.engine.goal import Goal, GoalSubsystem
 from pants.engine.rules import Get, MultiGet, collect_rules, goal_rule, rule
-<<<<<<< HEAD
 from pants.engine.target import (
     InvalidTargetException,
-    Sources,
+    SourcesField,
     Target,
     Targets,
     TransitiveTargets,
     TransitiveTargetsRequest,
 )
-=======
-from pants.engine.target import InvalidTargetException, SourcesField, Target, Targets
->>>>>>> a42dd729
 from pants.jvm.resolve.coursier_fetch import (
     ArtifactRequirements,
     Coordinate,
