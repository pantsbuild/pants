--- conflicted
+++ resolved
@@ -140,16 +140,8 @@
                     version = "1.3",
                 )
                 coursier_lockfile(
-<<<<<<< HEAD
                     name='example-lockfile',
-                    requirements=[':org.hamcrest_hamcrest-core'],
                     source="coursier_resolve.lockfile",
-=======
-                    name = 'example-lockfile',
-                    sources = [
-                        "coursier_resolve.lockfile",
-                    ],
->>>>>>> 8aaa912d
                 )
                 """
             ),
