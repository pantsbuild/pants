# Copyright 2022 Pants project contributors (see CONTRIBUTORS.md).
# Licensed under the Apache License, Version 2.0 (see LICENSE).

from __future__ import annotations

from collections import defaultdict
from dataclasses import dataclass

from pants.core.goals.generate_lockfiles import (
    GenerateLockfilesSubsystem,
    KnownUserResolveNames,
    KnownUserResolveNamesRequest,
    Lockfile,
    LockfileRequest,
    RequestedUserResolveNames,
    UserLockfileRequests,
    WrappedLockfileRequest,
)
from pants.engine.fs import CreateDigest, Digest, FileContent, PathGlobs, Snapshot
from pants.engine.rules import Get, collect_rules, rule
from pants.engine.target import AllTargets
from pants.engine.unions import UnionRule
from pants.jvm.resolve import coursier_fetch, jvm_tool
from pants.jvm.resolve.common import ArtifactRequirement, ArtifactRequirements
from pants.jvm.resolve.coursier_fetch import CoursierResolvedLockfile
from pants.jvm.resolve.jvm_tool import GatherJvmCoordinatesRequest, JvmToolBase
from pants.jvm.resolve.key import CoursierResolveKey
<<<<<<< HEAD
from pants.jvm.subsystems import JvmSubsystem
from pants.jvm.target_types import JvmArtifactCompatibleResolvesField
=======
from pants.jvm.resolve.lockfile_metadata import JVMLockfileMetadata
>>>>>>> e7719118
from pants.util.logging import LogLevel
from pants.util.meta import frozen_after_init
from pants.util.ordered_set import FrozenOrderedSet


@dataclass(frozen=True)
class JvmLockfileRequest(LockfileRequest):
    artifacts: ArtifactRequirements


@frozen_after_init
@dataclass(unsafe_hash=True)
class JvmLockfileRequestFromTool:
    artifact_inputs: FrozenOrderedSet[str]
    options_scope: str
    lockfile_dest: str

    def __init__(self, tool: JvmToolBase) -> None:
        # Note that `JvmToolBase` is not hashable, so we extract the relevant information eagerly.
        self.artifact_inputs = FrozenOrderedSet(tool.artifact_inputs)
        self.options_scope = tool.options_scope
        self.lockfile_dest = tool.lockfile


@rule
async def setup_lockfile_request_from_tool(
    request: JvmLockfileRequestFromTool,
) -> JvmLockfileRequest:
    artifacts = await Get(
        ArtifactRequirements,
        GatherJvmCoordinatesRequest(
            request.artifact_inputs,
            f"[{request.options_scope}].artifacts",
        ),
    )
    return JvmLockfileRequest(
        artifacts=artifacts,
        resolve_name=request.options_scope,
        lockfile_dest=request.lockfile_dest,
    )


@rule
def wrap_python_lockfile_request(request: JvmLockfileRequest) -> WrappedLockfileRequest:
    return WrappedLockfileRequest(request)


@rule(desc="Generate JVM lockfile", level=LogLevel.DEBUG)
async def generate_jvm_lockfile(
    request: JvmLockfileRequest,
) -> Lockfile:
    resolved_lockfile = await Get(CoursierResolvedLockfile, ArtifactRequirements, request.artifacts)

    resolved_lockfile_contents = resolved_lockfile.to_serialized()
    metadata = JVMLockfileMetadata.new(request.artifacts)
    resolved_lockfile_contents = metadata.add_header_to_lockfile(
        resolved_lockfile_contents, regenerate_command="./pants generate-lockfiles"
    )

    lockfile_digest = await Get(
        Digest,
        CreateDigest([FileContent(request.lockfile_dest, resolved_lockfile.to_serialized())]),
    )
    return Lockfile(lockfile_digest, request.resolve_name, request.lockfile_dest)


@rule
async def load_jvm_lockfile(
    request: JvmLockfileRequest,
) -> CoursierResolvedLockfile:
    """Loads an existing lockfile from disk."""
    if not request.artifacts:
        return CoursierResolvedLockfile(entries=())

    lockfile_snapshot = await Get(Snapshot, PathGlobs([request.lockfile_dest]))
    if not lockfile_snapshot.files:
        raise ValueError(
            f"JVM resolve `{request.resolve_name}` does not have a lockfile generated. "
            f"Run `{GenerateLockfilesSubsystem.name} --resolve={request.resolve_name} to "
            "generate it."
        )

    return await Get(
        CoursierResolvedLockfile,
        CoursierResolveKey(
            name=request.resolve_name, path=request.lockfile_dest, digest=lockfile_snapshot.digest
        ),
    )


class RequestedJVMserResolveNames(RequestedUserResolveNames):
    pass


class KnownJVMUserResolveNamesRequest(KnownUserResolveNamesRequest):
    pass


@rule
def determine_jvm_user_resolves(
    _: KnownJVMUserResolveNamesRequest, jvm_subsystem: JvmSubsystem
) -> KnownUserResolveNames:
    return KnownUserResolveNames(
        names=tuple(jvm_subsystem.resolves.keys()),
        option_name=f"[{jvm_subsystem.options_scope}].resolves",
        requested_resolve_names_cls=RequestedJVMserResolveNames,
    )


@rule
async def setup_user_lockfile_requests(
    requested: RequestedJVMserResolveNames, all_targets: AllTargets, jvm_subsystem: JvmSubsystem
) -> UserLockfileRequests:
    resolve_to_artifacts = defaultdict(set)
    for tgt in all_targets:
        if not tgt.has_field(JvmArtifactCompatibleResolvesField):
            continue
        artifact = ArtifactRequirement.from_jvm_artifact_target(tgt)
        for resolve in jvm_subsystem.resolves_for_target(tgt):
            resolve_to_artifacts[resolve].add(artifact)

    return UserLockfileRequests(
        JvmLockfileRequest(
            # Note that it's legal to have a resolve with no artifacts.
            artifacts=ArtifactRequirements(sorted(resolve_to_artifacts.get(resolve, ()))),
            resolve_name=resolve,
            lockfile_dest=jvm_subsystem.resolves[resolve],
        )
        for resolve in requested
    )


def rules():
    return (
        *collect_rules(),
        *coursier_fetch.rules(),
        *jvm_tool.rules(),
        UnionRule(LockfileRequest, JvmLockfileRequest),
        UnionRule(KnownUserResolveNamesRequest, KnownJVMUserResolveNamesRequest),
        UnionRule(RequestedUserResolveNames, RequestedJVMserResolveNames),
    )<|MERGE_RESOLUTION|>--- conflicted
+++ resolved
@@ -25,12 +25,9 @@
 from pants.jvm.resolve.coursier_fetch import CoursierResolvedLockfile
 from pants.jvm.resolve.jvm_tool import GatherJvmCoordinatesRequest, JvmToolBase
 from pants.jvm.resolve.key import CoursierResolveKey
-<<<<<<< HEAD
+from pants.jvm.resolve.lockfile_metadata import JVMLockfileMetadata
 from pants.jvm.subsystems import JvmSubsystem
 from pants.jvm.target_types import JvmArtifactCompatibleResolvesField
-=======
-from pants.jvm.resolve.lockfile_metadata import JVMLockfileMetadata
->>>>>>> e7719118
 from pants.util.logging import LogLevel
 from pants.util.meta import frozen_after_init
 from pants.util.ordered_set import FrozenOrderedSet
@@ -92,7 +89,7 @@
 
     lockfile_digest = await Get(
         Digest,
-        CreateDigest([FileContent(request.lockfile_dest, resolved_lockfile.to_serialized())]),
+        CreateDigest([FileContent(request.lockfile_dest, resolved_lockfile_contents)]),
     )
     return Lockfile(lockfile_digest, request.resolve_name, request.lockfile_dest)
 
