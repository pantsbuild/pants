# Copyright 2022 Pants project contributors (see CONTRIBUTORS.md).
# Licensed under the Apache License, Version 2.0 (see LICENSE).

from __future__ import annotations

from dataclasses import dataclass

from pants.core.goals.generate_lockfiles import (
    GenerateLockfilesSubsystem,
    Lockfile,
    LockfileRequest,
    WrappedLockfileRequest,
)
from pants.engine.fs import CreateDigest, Digest, FileContent, PathGlobs, Snapshot
from pants.engine.rules import Get, collect_rules, rule
from pants.engine.unions import UnionRule
from pants.jvm.resolve import coursier_fetch, jvm_tool
from pants.jvm.resolve.common import ArtifactRequirements
from pants.jvm.resolve.coursier_fetch import CoursierResolvedLockfile
from pants.jvm.resolve.jvm_tool import GatherJvmCoordinatesRequest, JvmToolBase
from pants.jvm.resolve.key import CoursierResolveKey
from pants.jvm.resolve.lockfile_metadata import JVMLockfileMetadata
from pants.util.logging import LogLevel
from pants.util.meta import frozen_after_init
from pants.util.ordered_set import FrozenOrderedSet


@dataclass(frozen=True)
class JvmLockfileRequest(LockfileRequest):
    artifacts: ArtifactRequirements


@frozen_after_init
@dataclass(unsafe_hash=True)
class JvmLockfileRequestFromTool:
    artifact_inputs: FrozenOrderedSet[str]
    options_scope: str
    lockfile_dest: str

    def __init__(self, tool: JvmToolBase) -> None:
        # Note that `JvmToolBase` is not hashable, so we extract the relevant information eagerly.
        self.artifact_inputs = FrozenOrderedSet(tool.artifact_inputs)
        self.options_scope = tool.options_scope
        self.lockfile_dest = tool.lockfile


@rule
async def setup_lockfile_request_from_tool(
    request: JvmLockfileRequestFromTool,
) -> JvmLockfileRequest:
    artifacts = await Get(
        ArtifactRequirements,
        GatherJvmCoordinatesRequest(
            request.artifact_inputs,
            f"[{request.options_scope}].artifacts",
        ),
    )
    return JvmLockfileRequest(
        artifacts=artifacts,
        resolve_name=request.options_scope,
        lockfile_dest=request.lockfile_dest,
    )


@rule
def wrap_python_lockfile_request(request: JvmLockfileRequest) -> WrappedLockfileRequest:
    return WrappedLockfileRequest(request)


@rule(desc="Generate JVM lockfile", level=LogLevel.DEBUG)
async def generate_jvm_lockfile(
    request: JvmLockfileRequest,
) -> Lockfile:
<<<<<<< HEAD
    requirements = await Get(
        ArtifactRequirements,
        GatherJvmCoordinatesRequest(request.artifact_inputs, f"[{request.resolve_name}].artifacts"),
    )
    resolved_lockfile = await Get(CoursierResolvedLockfile, ArtifactRequirements, requirements)

    resolved_lockfile_contents = resolved_lockfile.to_serialized()
    metadata = JVMLockfileMetadata.new(requirements)
    resolved_lockfile_contents = metadata.add_header_to_lockfile(
        resolved_lockfile_contents, regenerate_command="./pants generate-lockfiles"
    )

=======
    resolved_lockfile = await Get(CoursierResolvedLockfile, ArtifactRequirements, request.artifacts)
>>>>>>> 12147c12
    lockfile_digest = await Get(
        Digest,
        CreateDigest([FileContent(request.lockfile_dest, resolved_lockfile_contents)]),
    )
    return Lockfile(lockfile_digest, request.resolve_name, request.lockfile_dest)


@rule
async def load_jvm_lockfile(
    request: JvmLockfileRequest,
) -> CoursierResolvedLockfile:
    """Loads an existing lockfile from disk."""
    if not request.artifacts:
        return CoursierResolvedLockfile(entries=())

    lockfile_snapshot = await Get(Snapshot, PathGlobs([request.lockfile_dest]))
    if not lockfile_snapshot.files:
        raise ValueError(
            f"JVM resolve `{request.resolve_name}` does not have a lockfile generated. "
            f"Run `{GenerateLockfilesSubsystem.name} --resolve={request.resolve_name} to "
            "generate it."
        )

    return await Get(
        CoursierResolvedLockfile,
        CoursierResolveKey(
            name=request.resolve_name, path=request.lockfile_dest, digest=lockfile_snapshot.digest
        ),
    )


def rules():
    return (
        *collect_rules(),
        *coursier_fetch.rules(),
        *jvm_tool.rules(),
        UnionRule(LockfileRequest, JvmLockfileRequest),
    )<|MERGE_RESOLUTION|>--- conflicted
+++ resolved
@@ -71,25 +71,17 @@
 async def generate_jvm_lockfile(
     request: JvmLockfileRequest,
 ) -> Lockfile:
-<<<<<<< HEAD
-    requirements = await Get(
-        ArtifactRequirements,
-        GatherJvmCoordinatesRequest(request.artifact_inputs, f"[{request.resolve_name}].artifacts"),
-    )
-    resolved_lockfile = await Get(CoursierResolvedLockfile, ArtifactRequirements, requirements)
+    resolved_lockfile = await Get(CoursierResolvedLockfile, ArtifactRequirements, request.artifacts)
 
     resolved_lockfile_contents = resolved_lockfile.to_serialized()
-    metadata = JVMLockfileMetadata.new(requirements)
+    metadata = JVMLockfileMetadata.new(request.artifacts)
     resolved_lockfile_contents = metadata.add_header_to_lockfile(
         resolved_lockfile_contents, regenerate_command="./pants generate-lockfiles"
     )
 
-=======
-    resolved_lockfile = await Get(CoursierResolvedLockfile, ArtifactRequirements, request.artifacts)
->>>>>>> 12147c12
     lockfile_digest = await Get(
         Digest,
-        CreateDigest([FileContent(request.lockfile_dest, resolved_lockfile_contents)]),
+        CreateDigest([FileContent(request.lockfile_dest, resolved_lockfile.to_serialized())]),
     )
     return Lockfile(lockfile_digest, request.resolve_name, request.lockfile_dest)
 
