# Copyright 2022 Pants project contributors (see CONTRIBUTORS.md).
# Licensed under the Apache License, Version 2.0 (see LICENSE).

from __future__ import annotations

from dataclasses import dataclass
from enum import Enum
from typing import Any, Iterable, cast

from pants.core.util_rules.lockfile_metadata import (
    LockfileMetadata,
    LockfileMetadataValidation,
    LockfileScope,
    _get_metadata,
    lockfile_metadata_registrar,
)
from pants.jvm.resolve.common import ArtifactRequirement
from pants.util.ordered_set import FrozenOrderedSet

_jvm_lockfile_metadata = lockfile_metadata_registrar(LockfileScope.JVM)


class InvalidJVMLockfileReason(Enum):
    REQUIREMENTS_MISMATCH = "requirements_mismatch"


@dataclass(frozen=True)
class JVMLockfileMetadata(LockfileMetadata):

    scope = LockfileScope.JVM

    @staticmethod
    def new(
        requirements: Iterable[ArtifactRequirement],
    ) -> JVMLockfileMetadata:
        """Call the most recent version of the `LockfileMetadata` class to construct a concrete
        instance.

        This static method should be used in place of the `LockfileMetadata` constructor. This gives
        calling sites a predictable method to call to construct a new `LockfileMetadata` for
        writing, while still allowing us to support _reading_ older, deprecated metadata versions.
        """

        return JVMLockfileMetadataV1.from_artifact_requirements(requirements)

    @classmethod
    def from_lockfile(
        cls, lockfile: bytes, lockfile_path: str | None = None, resolve_name: str | None = None
    ) -> JVMLockfileMetadataV1:
        return cast(
            JVMLockfileMetadataV1,
            LockfileMetadata.from_lockfile_for_scope(
                LockfileScope.JVM, lockfile, lockfile_path, resolve_name
            ),
        )

<<<<<<< HEAD
=======
    def _header_dict(self) -> dict[Any, Any]:
        """Produce a dictionary to be serialized into the lockfile header.

        Subclasses should call `super` and update the resulting dictionary.
        """
        d = super()._header_dict()
        return d

>>>>>>> c184d0af
    def is_valid_for(
        self,
        requirements: Iterable[ArtifactRequirement] | None,
    ) -> LockfileMetadataValidation:
        """Returns Truthy if this `JVMLockfileMetadata` can be used in the current execution
        context."""

        raise NotImplementedError("call `is_valid_for` on subclasses only")


@_jvm_lockfile_metadata(1)
@dataclass(frozen=True)
class JVMLockfileMetadataV1(JVMLockfileMetadata):
    """Lockfile version that permits specifying a requirements as a set rather than a digest.

    Validity is tested by the set of requirements strings being the same in the user requirements as
    those in the stored requirements.
    """

    requirements: FrozenOrderedSet[str]

    @classmethod
    def from_artifact_requirements(
        cls, requirements: Iterable[ArtifactRequirement]
    ) -> JVMLockfileMetadataV1:
        return cls(FrozenOrderedSet(i.to_metadata_str() for i in requirements))

    @classmethod
    def _from_json_dict(
        cls: type[JVMLockfileMetadataV1],
        json_dict: dict[Any, Any],
        lockfile_description: str,
        error_suffix: str,
    ) -> JVMLockfileMetadataV1:
        metadata = _get_metadata(json_dict, lockfile_description, error_suffix)

        requirements = metadata(
            "generated_with_requirements",
            FrozenOrderedSet[str],
            FrozenOrderedSet,
        )

        return JVMLockfileMetadataV1(requirements)

<<<<<<< HEAD
    @classmethod
    def header_attrs(cls, instance: LockfileMetadata) -> dict[Any, Any]:
        instance = cast(JVMLockfileMetadataV1, instance)
        return {
            "generated_with_requirements": sorted(instance.requirements)
            if instance.requirements is not None
            else None
=======
    def _header_dict(self) -> dict[Any, Any]:
        return {
            **super()._header_dict(),
            "generated_with_requirements": (
                sorted(self.requirements) if self.requirements is not None else None
            ),
>>>>>>> c184d0af
        }

    def is_valid_for(
        self,
        requirements: Iterable[ArtifactRequirement] | None,
    ) -> LockfileMetadataValidation:
        """Returns a truthy object if the request requirements match the metadata requirements.

        For this version, "match" is defined as the request requirements being a non-strict subset
        of the metadata requirements.
        """

        failure_reasons: set[InvalidJVMLockfileReason] = set()

        if not self.requirements.issuperset(i.to_metadata_str() for i in requirements or []):
            failure_reasons.add(InvalidJVMLockfileReason.REQUIREMENTS_MISMATCH)

        return LockfileMetadataValidation(failure_reasons)<|MERGE_RESOLUTION|>--- conflicted
+++ resolved
@@ -54,17 +54,6 @@
             ),
         )
 
-<<<<<<< HEAD
-=======
-    def _header_dict(self) -> dict[Any, Any]:
-        """Produce a dictionary to be serialized into the lockfile header.
-
-        Subclasses should call `super` and update the resulting dictionary.
-        """
-        d = super()._header_dict()
-        return d
-
->>>>>>> c184d0af
     def is_valid_for(
         self,
         requirements: Iterable[ArtifactRequirement] | None,
@@ -109,7 +98,6 @@
 
         return JVMLockfileMetadataV1(requirements)
 
-<<<<<<< HEAD
     @classmethod
     def header_attrs(cls, instance: LockfileMetadata) -> dict[Any, Any]:
         instance = cast(JVMLockfileMetadataV1, instance)
@@ -117,14 +105,6 @@
             "generated_with_requirements": sorted(instance.requirements)
             if instance.requirements is not None
             else None
-=======
-    def _header_dict(self) -> dict[Any, Any]:
-        return {
-            **super()._header_dict(),
-            "generated_with_requirements": (
-                sorted(self.requirements) if self.requirements is not None else None
-            ),
->>>>>>> c184d0af
         }
 
     def is_valid_for(
