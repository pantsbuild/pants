# Copyright 2021 Pants project contributors (see CONTRIBUTORS.md).
# Licensed under the Apache License, Version 2.0 (see LICENSE).

from __future__ import annotations

import dataclasses
import json
import logging
import os
from dataclasses import dataclass
from itertools import chain
from typing import Any, FrozenSet, Iterable, Iterator, List, Tuple

import toml

from pants.base import deprecated
from pants.base.glob_match_error_behavior import GlobMatchErrorBehavior
from pants.core.util_rules.source_files import SourceFiles, SourceFilesRequest
from pants.engine.addresses import UnparsedAddressInputs
from pants.engine.collection import Collection
from pants.engine.fs import (
    AddPrefix,
    Digest,
    DigestContents,
    DigestSubset,
    FileDigest,
    MergeDigests,
    PathGlobs,
    RemovePrefix,
    Snapshot,
)
from pants.engine.process import BashBinary, Process, ProcessResult
from pants.engine.rules import Get, MultiGet, collect_rules, rule
from pants.engine.target import CoarsenedTargets, Target, Targets
from pants.engine.unions import UnionRule
from pants.jvm.compile import (
    ClasspathEntry,
    ClasspathEntryRequest,
    CompileResult,
    FallibleClasspathEntry,
)
from pants.jvm.resolve import coursier_setup
from pants.jvm.resolve.common import (
    ArtifactRequirement,
    ArtifactRequirements,
    Coordinate,
    Coordinates,
)
from pants.jvm.resolve.coursier_setup import Coursier
from pants.jvm.resolve.key import CoursierResolveKey
from pants.jvm.resolve.lockfile_metadata import JVMLockfileMetadata
from pants.jvm.subsystems import JvmSubsystem
from pants.jvm.target_types import JvmArtifactFieldSet, JvmArtifactJarSourceField, JvmArtifactTarget
from pants.jvm.util_rules import ExtractFileDigest
from pants.util.docutil import doc_url
from pants.util.logging import LogLevel
from pants.util.strutil import bullet_list, pluralize

logger = logging.getLogger(__name__)


class CoursierFetchRequest(ClasspathEntryRequest):
    field_sets = (JvmArtifactFieldSet,)


class CoursierError(Exception):
    """An exception relating to invoking Coursier or processing its output."""


class NoCompatibleResolve(Exception):
    """No compatible resolve could be found for a set of targets."""

    def __init__(self, jvm: JvmSubsystem, msg_prefix: str, incompatible_targets: Iterable[Target]):
        targets_and_resolves_str = bullet_list(
            f"{t.address.spec}\t{jvm.resolves_for_target(t)}" for t in incompatible_targets
        )
        super().__init__(
            f"{msg_prefix}:\n"
            f"{targets_and_resolves_str}\n"
            "Targets which will be merged onto the same classpath must have at least one compatible "
            f"resolve (from the [resolve]({doc_url('reference-deploy_jar#coderesolvecode')}) or "
            f"[compatible_resolves]({doc_url('reference-java_sources#codecompatible_resolvescode')}) "
            "fields) in common."
        )


@dataclass(frozen=True)
class CoursierLockfileEntry:
    """A single artifact entry from a Coursier-resolved lockfile.

    These fields are nearly identical to the JSON objects from the
    "dependencies" entries in Coursier's --json-output-file format.
    But unlike Coursier's JSON report, a CoursierLockfileEntry
    includes the content-address of the artifact fetched by Coursier
    and ingested by Pants.

    For example, a Coursier JSON report dependency entry might look like this:

    ```
    {
      "coord": "com.chuusai:shapeless_2.13:2.3.3",
      "file": "/home/USER/.cache/coursier/v1/https/repo1.maven.org/maven2/com/chuusai/shapeless_2.13/2.3.3/shapeless_2.13-2.3.3.jar",
      "directDependencies": [
        "org.scala-lang:scala-library:2.13.0"
      ],
      "dependencies": [
        "org.scala-lang:scala-library:2.13.0"
      ]
    }
    ```

    The equivalent CoursierLockfileEntry would look like this:

    ```
    CoursierLockfileEntry(
        coord="com.chuusai:shapeless_2.13:2.3.3", # identical
        file_name="shapeless_2.13-2.3.3.jar" # PurePath(entry["file"].name)
        direct_dependencies=(Coordinate.from_coord_str("org.scala-lang:scala-library:2.13.0"),),
        dependencies=(Coordinate.from_coord_str("org.scala-lang:scala-library:2.13.0"),),
        file_digest=FileDigest(fingerprint=<sha256 of the jar>, ...),
    )
    ```

    The fields `remote_url` and `pants_address` are set by Pants if the `coord` field matches a
    `jvm_artifact` that had either the `url` or `jar` fields set.
    """

    coord: Coordinate
    file_name: str
    direct_dependencies: Coordinates
    dependencies: Coordinates
    file_digest: FileDigest
    remote_url: str | None = None
    pants_address: str | None = None

    @classmethod
    def from_json_dict(cls, entry) -> CoursierLockfileEntry:
        """Construct a CoursierLockfileEntry from its JSON dictionary representation."""

        return cls(
            coord=Coordinate.from_json_dict(entry["coord"]),
            file_name=entry["file_name"],
            direct_dependencies=Coordinates(
                Coordinate.from_json_dict(d) for d in entry["directDependencies"]
            ),
            dependencies=Coordinates(Coordinate.from_json_dict(d) for d in entry["dependencies"]),
            file_digest=FileDigest(
                fingerprint=entry["file_digest"]["fingerprint"],
                serialized_bytes_length=entry["file_digest"]["serialized_bytes_length"],
            ),
            remote_url=entry.get("remote_url"),
            pants_address=entry.get("pants_address"),
        )

    def to_json_dict(self) -> dict[str, Any]:
        """Export this CoursierLockfileEntry to a JSON object."""

        return dict(
            coord=self.coord.to_json_dict(),
            directDependencies=[coord.to_json_dict() for coord in self.direct_dependencies],
            dependencies=[coord.to_json_dict() for coord in self.dependencies],
            file_name=self.file_name,
            file_digest=dict(
                fingerprint=self.file_digest.fingerprint,
                serialized_bytes_length=self.file_digest.serialized_bytes_length,
            ),
            remote_url=self.remote_url,
            pants_address=self.pants_address,
        )


@dataclass(frozen=True)
class CoursierResolvedLockfile:
    """An in-memory representation of Pants' Coursier lockfile format.

    All coordinates in the resolved lockfile will be compatible, so we do not need to do version
    testing when looking up coordinates.
    """

    entries: tuple[CoursierLockfileEntry, ...]
    metadata: JVMLockfileMetadata | None = None

    @classmethod
    def _coordinate_not_found(cls, key: CoursierResolveKey, coord: Coordinate) -> CoursierError:
        # TODO: After fixing https://github.com/pantsbuild/pants/issues/13496, coordinate matches
        # should become exact, and this error message will capture all cases of stale lockfiles.
        return CoursierError(
            f"{coord} was not present in resolve `{key.name}` at `{key.path}`.\n"
            f"If you have recently added new `{JvmArtifactTarget.alias}` targets, you might "
            f"need to update your lockfile by running `coursier-resolve --names={key.name}`."
        )

    def direct_dependencies(
        self, key: CoursierResolveKey, coord: Coordinate
    ) -> tuple[CoursierLockfileEntry, tuple[CoursierLockfileEntry, ...]]:
        """Return the entry for the given Coordinate, and for its direct dependencies."""
        entries = {(i.coord.group, i.coord.artifact): i for i in self.entries}
        entry = entries.get((coord.group, coord.artifact))
        if entry is None:
            raise self._coordinate_not_found(key, coord)

        return (entry, tuple(entries[(i.group, i.artifact)] for i in entry.direct_dependencies))

    def dependencies(
        self, key: CoursierResolveKey, coord: Coordinate
    ) -> tuple[CoursierLockfileEntry, tuple[CoursierLockfileEntry, ...]]:
        """Return the entry for the given Coordinate, and for its transitive dependencies."""
        entries = {(i.coord.group, i.coord.artifact): i for i in self.entries}
        entry = entries.get((coord.group, coord.artifact))
        if entry is None:
            raise self._coordinate_not_found(key, coord)

        return (entry, tuple(entries[(i.group, i.artifact)] for i in entry.dependencies))

    @classmethod
    def from_json_dicts(cls, json_lock_entries) -> CoursierResolvedLockfile:
        """Construct a CoursierResolvedLockfile from its JSON dictionary representation."""

        return cls(
            entries=tuple(CoursierLockfileEntry.from_json_dict(dep) for dep in json_lock_entries)
        )

    @classmethod
    def from_toml(cls, lockfile: str | bytes) -> CoursierResolvedLockfile:
        """Constructs a CoursierResolvedLockfile from it's TOML + metadata comment representation.

        The toml file should consist of an `[entries]` block, followed by several entries.
        """

        lockfile_str: str
<<<<<<< HEAD
        lockfile_bytes: bytes
        if isinstance(lockfile, str):
            lockfile_str = lockfile
            lockfile_bytes = lockfile.encode("utf-8")
        else:
            lockfile_str = lockfile.decode("utf-8")
            lockfile_bytes = lockfile
=======
        if isinstance(lockfile, str):
            lockfile_str = lockfile
        else:
            lockfile_str = lockfile.decode("utf-8")
>>>>>>> 37993141

        contents = toml.loads(lockfile_str)
        entries = tuple(
            CoursierLockfileEntry.from_json_dict(entry) for entry in (contents["entries"])
        )
        metadata = JVMLockfileMetadata.from_lockfile(lockfile_bytes)

        return cls(
            entries=entries,
            metadata=metadata,
        )

    @classmethod
    def from_serialized(cls, lockfile: str | bytes) -> CoursierResolvedLockfile:
        """Construct a CoursierResolvedLockfile from its serialized representation (either TOML with
        attached metadata, or old-style JSON.)."""

        try:
            return cls.from_toml(lockfile)
        except toml.TomlDecodeError:
            deprecated.warn_or_error(
                "2.11.0dev", "JSON-encoded JVM lockfile", "run `./pants generate-lockfiles"
            )
            return cls.from_json_dicts(json.loads(lockfile))

    def to_serialized(self) -> bytes:
        """Export this CoursierResolvedLockfile to a human-readable serialized form.

        This serialized form is intended to be checked in to the user's repo as a hermetic snapshot
        of a Coursier resolved JVM classpath.
        """

        lockfile = {
            "entries": [entry.to_json_dict() for entry in self.entries],
        }

        return toml.dumps(lockfile).encode("utf-8")

        return cls(
            entries=entries,
        )

    @classmethod
    def from_serialized(cls, lockfile: str | bytes) -> CoursierResolvedLockfile:
        """Construct a CoursierResolvedLockfile from its serialized representation (either TOML with
        attached metadata, or old-style JSON.)."""

        try:
            return cls.from_toml(lockfile)
        except toml.TomlDecodeError:
            deprecated.warn_or_error(
                "2.11.0.dev0",
                "JSON-encoded JVM lockfile",
                "Run `./pants generate-lockfiles` to generate lockfiles in the new format.",
            )
            return cls.from_json_dicts(json.loads(lockfile))

    def to_serialized(self) -> bytes:
        """Export this CoursierResolvedLockfile to a human-readable serialized form.

        This serialized form is intended to be checked in to the user's repo as a hermetic snapshot
        of a Coursier resolved JVM classpath.
        """

        lockfile = {
            "entries": [entry.to_json_dict() for entry in self.entries],
        }

        return toml.dumps(lockfile).encode("utf-8")


def classpath_dest_filename(coord: str, src_filename: str) -> str:
    """Calculates the destination filename on the classpath for the given source filename and coord.

    TODO: This is duplicated in `COURSIER_POST_PROCESSING_SCRIPT`.
    """
    dest_name = coord.replace(":", "_")
    _, ext = os.path.splitext(src_filename)
    return f"{dest_name}{ext}"


@dataclass(frozen=True)
class CoursierResolveInfo:
    coord_arg_strings: FrozenSet[str]
    digest: Digest


@rule
async def prepare_coursier_resolve_info(
    artifact_requirements: ArtifactRequirements,
) -> CoursierResolveInfo:
    # Transform requirements that correspond to local JAR files into coordinates with `file:/`
    # URLs, and put the files in the place specified by the URLs.
    no_jars: List[ArtifactRequirement] = []
    jars: List[Tuple[ArtifactRequirement, JvmArtifactJarSourceField]] = []

    for req in artifact_requirements:
        jar = req.jar
        if not jar:
            no_jars.append(req)
        else:
            jars.append((req, jar))

    jar_files = await Get(SourceFiles, SourceFilesRequest(i[1] for i in jars))
    jar_file_paths = jar_files.snapshot.files

    resolvable_jar_requirements = [
        dataclasses.replace(
            req, jar=None, url=f"file:{Coursier.working_directory_placeholder}/{path}"
        )
        for req, path in zip((i[0] for i in jars), jar_file_paths)
    ]

    to_resolve = chain(no_jars, resolvable_jar_requirements)

    return CoursierResolveInfo(
        coord_arg_strings=frozenset(req.to_coord_arg_str() for req in to_resolve),
        digest=jar_files.snapshot.digest,
    )


@rule(level=LogLevel.DEBUG)
async def coursier_resolve_lockfile(
    bash: BashBinary,
    coursier: Coursier,
    artifact_requirements: ArtifactRequirements,
) -> CoursierResolvedLockfile:
    """Run `coursier fetch ...` against a list of Maven coordinates and capture the result.

    This rule does two things in a single Process invocation:

        * Runs `coursier fetch` to let Coursier do the heavy lifting of resolving
          dependencies and downloading resolved artifacts (jars, etc).
        * Copies the resolved artifacts into the Process output directory, capturing
          the artifacts as content-addressed `Digest`s.

    It's important that this happens in the same process, since the process isn't
    guaranteed to run on the same machine as the rule, nor is a subsequent process
    invocation.  This guarantees that whatever Coursier resolved, it was fully
    captured into Pants' content addressed artifact storage.

    Note however that we still get the benefit of Coursier's "global" cache if it
    had already been run on the machine where the `coursier fetch` runs, so rerunning
    `coursier fetch` tends to be fast in practice.

    Finally, this rule bundles up the result into a `CoursierResolvedLockfile`.  This
    data structure encapsulates everything necessary to either materialize the
    resolved dependencies to a classpath for Java invocations, or to write the
    lockfile out to the workspace to hermetically freeze the result of the resolve.
    """

    if len(artifact_requirements) == 0:
        return CoursierResolvedLockfile(entries=())

    coursier_resolve_info = await Get(
        CoursierResolveInfo, ArtifactRequirements, artifact_requirements
    )

    coursier_report_file_name = "coursier_report.json"
    process_result = await Get(
        ProcessResult,
        Process(
            argv=coursier.args(
                [
                    coursier_report_file_name,
                    *coursier_resolve_info.coord_arg_strings,
                    # TODO(#13496): Disable --strict-include to work around Coursier issue
                    # https://github.com/coursier/coursier/issues/1364 which erroneously rejects underscores in
                    # artifact rules as malformed.
                    # *(
                    #     f"--strict-include={req.to_coord_str(versioned=False)}"
                    #     for req in artifact_requirements
                    #     if req.strict
                    # ),
                ],
                wrapper=[bash.path, coursier.wrapper_script],
            ),
            input_digest=coursier_resolve_info.digest,
            immutable_input_digests=coursier.immutable_input_digests,
            output_directories=("classpath",),
            output_files=(coursier_report_file_name,),
            append_only_caches=coursier.append_only_caches,
            env=coursier.env,
            description=(
                "Running `coursier fetch` against "
                f"{pluralize(len(artifact_requirements), 'requirement')}: "
                f"{', '.join(req.to_coord_arg_str() for req in artifact_requirements)}"
            ),
            level=LogLevel.DEBUG,
        ),
    )
    report_digest = await Get(
        Digest, DigestSubset(process_result.output_digest, PathGlobs([coursier_report_file_name]))
    )
    report_contents = await Get(DigestContents, Digest, report_digest)
    report = json.loads(report_contents[0].content)

    artifact_file_names = tuple(
        classpath_dest_filename(dep["coord"], dep["file"]) for dep in report["dependencies"]
    )
    artifact_output_paths = tuple(f"classpath/{file_name}" for file_name in artifact_file_names)
    artifact_digests = await MultiGet(
        Get(Digest, DigestSubset(process_result.output_digest, PathGlobs([output_path])))
        for output_path in artifact_output_paths
    )
    stripped_artifact_digests = await MultiGet(
        Get(Digest, RemovePrefix(artifact_digest, "classpath"))
        for artifact_digest in artifact_digests
    )
    artifact_file_digests = await MultiGet(
        Get(FileDigest, ExtractFileDigest(stripped_artifact_digest, file_name))
        for stripped_artifact_digest, file_name in zip(
            stripped_artifact_digests, artifact_file_names
        )
    )

    first_pass_lockfile = CoursierResolvedLockfile(
        entries=tuple(
            CoursierLockfileEntry(
                coord=Coordinate.from_coord_str(dep["coord"]),
                direct_dependencies=Coordinates(
                    Coordinate.from_coord_str(dd) for dd in dep["directDependencies"]
                ),
                dependencies=Coordinates(Coordinate.from_coord_str(d) for d in dep["dependencies"]),
                file_name=file_name,
                file_digest=artifact_file_digest,
            )
            for dep, file_name, artifact_file_digest in zip(
                report["dependencies"], artifact_file_names, artifact_file_digests
            )
        )
    )

    inverted_artifacts = {req.coordinate: req for req in artifact_requirements}
    new_entries = []
    for entry in first_pass_lockfile.entries:
        req = inverted_artifacts.get(entry.coord)
        if req:
            address = req.jar.address if req.jar else None
            address_spec = address.spec if address else None
            entry = dataclasses.replace(entry, remote_url=req.url, pants_address=address_spec)
        new_entries.append(entry)

    return CoursierResolvedLockfile(entries=tuple(new_entries))


@rule(desc="Fetch with coursier")
async def fetch_with_coursier(request: CoursierFetchRequest) -> FallibleClasspathEntry:
    # TODO: Loading this per JvmArtifact.
    lockfile = await Get(CoursierResolvedLockfile, CoursierResolveKey, request.resolve)

    # All of the transitive dependencies are exported.
    # TODO: Expose an option to control whether this exports only the root, direct dependencies,
    # transitive dependencies, etc.
    assert len(request.component.members) == 1, "JvmArtifact does not have dependencies."
    root_entry, transitive_entries = lockfile.dependencies(
        request.resolve,
        ArtifactRequirement.from_jvm_artifact_target(request.component.representative).coordinate,
    )

    classpath_entries = await MultiGet(
        Get(ClasspathEntry, CoursierLockfileEntry, entry)
        for entry in (root_entry, *transitive_entries)
    )
    exported_digest = await Get(Digest, MergeDigests(cpe.digest for cpe in classpath_entries))

    return FallibleClasspathEntry(
        description=str(request.component),
        result=CompileResult.SUCCEEDED,
        output=ClasspathEntry.merge(exported_digest, classpath_entries),
        exit_code=0,
    )


class ResolvedClasspathEntries(Collection[ClasspathEntry]):
    """A collection of resolved classpath entries."""


@rule
async def coursier_fetch_one_coord(
    bash: BashBinary,
    coursier: Coursier,
    request: CoursierLockfileEntry,
) -> ClasspathEntry:
    """Run `coursier fetch --intransitive` to fetch a single artifact.

    This rule exists to permit efficient subsetting of a "global" classpath
    in the form of a lockfile.  Callers can determine what subset of dependencies
    from the lockfile are needed for a given target, then request those
    lockfile entries individually.

    By fetching only one entry at a time, we maximize our cache efficiency.  If instead
    we fetched the entire subset that the caller wanted, there would be a different cache
    key for every possible subset.

    This rule also guarantees exact reproducibility.  If all caches have been
    removed, `coursier fetch` will re-download the artifact, and this rule will
    confirm that what was downloaded matches exactly (by content digest) what
    was specified in the lockfile (what Coursier originally downloaded).
    """

    # Prepare any URL- or JAR-specifying entries for use with Coursier
    req: ArtifactRequirement
    if request.pants_address:
        targets = await Get(
            Targets, UnparsedAddressInputs([request.pants_address], owning_address=None)
        )
        req = ArtifactRequirement(request.coord, jar=targets[0][JvmArtifactJarSourceField])
    else:
        req = ArtifactRequirement(request.coord, url=request.remote_url)

    coursier_resolve_info = await Get(
        CoursierResolveInfo,
        ArtifactRequirements([req]),
    )

    coursier_report_file_name = "coursier_report.json"
    process_result = await Get(
        ProcessResult,
        Process(
            argv=coursier.args(
                [
                    coursier_report_file_name,
                    "--intransitive",
                    *coursier_resolve_info.coord_arg_strings,
                ],
                wrapper=[bash.path, coursier.wrapper_script],
            ),
            input_digest=coursier_resolve_info.digest,
            immutable_input_digests=coursier.immutable_input_digests,
            output_directories=("classpath",),
            output_files=(coursier_report_file_name,),
            append_only_caches=coursier.append_only_caches,
            env=coursier.env,
            description=f"Fetching with coursier: {request.coord.to_coord_str()}",
            level=LogLevel.DEBUG,
        ),
    )
    report_digest = await Get(
        Digest, DigestSubset(process_result.output_digest, PathGlobs([coursier_report_file_name]))
    )
    report_contents = await Get(DigestContents, Digest, report_digest)
    report = json.loads(report_contents[0].content)

    report_deps = report["dependencies"]
    if len(report_deps) == 0:
        raise CoursierError("Coursier fetch report has no dependencies (i.e. nothing was fetched).")
    elif len(report_deps) > 1:
        raise CoursierError(
            "Coursier fetch report has multiple dependencies, but exactly 1 was expected."
        )

    dep = report_deps[0]
    resolved_coord = Coordinate.from_coord_str(dep["coord"])
    if resolved_coord != request.coord:
        raise CoursierError(
            f'Coursier resolved coord "{resolved_coord.to_coord_str()}" does not match requested coord "{request.coord.to_coord_str()}".'
        )

    classpath_dest_name = classpath_dest_filename(dep["coord"], dep["file"])
    classpath_dest = f"classpath/{classpath_dest_name}"

    resolved_file_digest = await Get(
        Digest, DigestSubset(process_result.output_digest, PathGlobs([classpath_dest]))
    )
    stripped_digest = await Get(Digest, RemovePrefix(resolved_file_digest, "classpath"))
    file_digest = await Get(
        FileDigest,
        ExtractFileDigest(stripped_digest, classpath_dest_name),
    )
    if file_digest != request.file_digest:
        raise CoursierError(
            f"Coursier fetch for '{resolved_coord}' succeeded, but fetched artifact {file_digest} did not match the expected artifact: {request.file_digest}."
        )
    return ClasspathEntry(digest=stripped_digest, filenames=(classpath_dest_name,))


@rule(level=LogLevel.DEBUG)
async def coursier_fetch_lockfile(lockfile: CoursierResolvedLockfile) -> ResolvedClasspathEntries:
    """Fetch every artifact in a lockfile."""
    classpath_entries = await MultiGet(
        Get(ClasspathEntry, CoursierLockfileEntry, entry) for entry in lockfile.entries
    )
    return ResolvedClasspathEntries(classpath_entries)


@rule
async def select_coursier_resolve_for_targets(
    coarsened_targets: CoarsenedTargets, jvm: JvmSubsystem
) -> CoursierResolveKey:
    """Selects and validates (transitively) a single resolve for a set of roots in a compile graph.

    In most cases, a `CoursierResolveKey` should be requested for a single `CoarsenedTarget` root,
    which avoids coupling un-related roots unnecessarily. But in other cases, a single compatible
    resolve is required for multiple roots (such as when running a `repl` over unrelated code), and
    in that case there might be multiple CoarsenedTargets.
    """
    root_targets = [t for ct in coarsened_targets for t in ct.members]

    # Find the set of resolves that are compatible with all roots by ANDing them all together.
    compatible_resolves: set[str] | None = None
    for tgt in root_targets:
        current_resolves = set(jvm.resolves_for_target(tgt))
        if compatible_resolves is None:
            compatible_resolves = current_resolves
        else:
            compatible_resolves &= current_resolves

    # Select a resolve from the compatible set.
    if not compatible_resolves:
        raise NoCompatibleResolve(
            jvm, "The selected targets did not have a resolve in common", root_targets
        )
    # Take the first compatible resolve.
    resolve = min(compatible_resolves)

    # Validate that the selected resolve is compatible with all transitive dependencies.
    incompatible_targets = []
    for ct in coarsened_targets.closure():
        for t in ct.members:
            if not jvm.is_jvm_target(t):
                continue
            target_resolves = jvm.resolves_for_target(t)
            if target_resolves is not None and resolve not in target_resolves:
                incompatible_targets.append(t)
    if incompatible_targets:
        raise NoCompatibleResolve(
            jvm,
            f"The resolve chosen for the root targets was {resolve}, but some of their "
            "dependencies were not compatible with that resolve",
            incompatible_targets,
        )

    # Load the resolve.
    resolve_path = jvm.resolves[resolve]
    lockfile_source = PathGlobs(
        [resolve_path],
        glob_match_error_behavior=GlobMatchErrorBehavior.error,
        description_of_origin=f"The resolve `{resolve}` from `[jvm].resolves`",
    )
    resolve_digest = await Get(Digest, PathGlobs, lockfile_source)
    return CoursierResolveKey(resolve, resolve_path, resolve_digest)


@rule
async def get_coursier_lockfile_for_resolve(
    coursier_resolve: CoursierResolveKey,
) -> CoursierResolvedLockfile:
    lockfile_digest_contents = await Get(DigestContents, Digest, coursier_resolve.digest)
    lockfile_contents = lockfile_digest_contents[0].content
    return CoursierResolvedLockfile.from_serialized(lockfile_contents)


@dataclass(frozen=True)
class MaterializedClasspathRequest:
    """A helper to merge various classpath elements.

    :param prefix: if set, should be a relative directory that will
        be prepended to every classpath element.  This is useful for
        keeping all classpath elements isolated under a single directory
        in a process invocation, where other inputs on the process's
        root directory might interfere with un-prefixed classpath
        entries (or vice versa).
    """

    prefix: str | None = None
    lockfiles: tuple[CoursierResolvedLockfile, ...] = ()
    artifact_requirements: tuple[ArtifactRequirements, ...] = ()


@dataclass(frozen=True)
class MaterializedClasspath:
    """A fully fetched and merged classpath, ready to hand to a JVM process invocation.

    TODO: Consider renaming to reflect the fact that this is always a 3rdparty classpath.
    """

    content: Snapshot

    @property
    def digest(self) -> Digest:
        return self.content.digest

    def classpath_entries(self, root: str | None = None) -> Iterator[str]:
        """Returns optionally prefixed classpath entry filenames.

        :param prefix: if set, will be prepended to all entries.  This is useful
            if the process working directory is not the same as the root
            directory for the process input `Digest`.
        """
        if root is None:
            yield from self.content.files
            return

        for file_name in self.content.files:
            yield os.path.join(root, file_name)


@rule(level=LogLevel.DEBUG)
async def materialize_classpath(request: MaterializedClasspathRequest) -> MaterializedClasspath:
    """Resolve, fetch, and merge various classpath types to a single `Digest` and metadata."""

    artifact_requirements_lockfiles = await MultiGet(
        Get(CoursierResolvedLockfile, ArtifactRequirements, artifact_requirements)
        for artifact_requirements in request.artifact_requirements
    )

    lockfile_and_requirements_classpath_entries = await MultiGet(
        Get(
            ResolvedClasspathEntries,
            CoursierResolvedLockfile,
            lockfile,
        )
        for lockfile in (*request.lockfiles, *artifact_requirements_lockfiles)
    )
    merged_snapshot = await Get(
        Snapshot,
        MergeDigests(
            classpath_entry.digest
            for classpath_entries in lockfile_and_requirements_classpath_entries
            for classpath_entry in classpath_entries
        ),
    )
    if request.prefix is not None:
        merged_snapshot = await Get(Snapshot, AddPrefix(merged_snapshot.digest, request.prefix))
    return MaterializedClasspath(content=merged_snapshot)


def rules():
    return [
        *collect_rules(),
        *coursier_setup.rules(),
        UnionRule(ClasspathEntryRequest, CoursierFetchRequest),
    ]<|MERGE_RESOLUTION|>--- conflicted
+++ resolved
@@ -228,7 +228,6 @@
         """
 
         lockfile_str: str
-<<<<<<< HEAD
         lockfile_bytes: bytes
         if isinstance(lockfile, str):
             lockfile_str = lockfile
@@ -236,12 +235,6 @@
         else:
             lockfile_str = lockfile.decode("utf-8")
             lockfile_bytes = lockfile
-=======
-        if isinstance(lockfile, str):
-            lockfile_str = lockfile
-        else:
-            lockfile_str = lockfile.decode("utf-8")
->>>>>>> 37993141
 
         contents = toml.loads(lockfile_str)
         entries = tuple(
@@ -252,36 +245,6 @@
         return cls(
             entries=entries,
             metadata=metadata,
-        )
-
-    @classmethod
-    def from_serialized(cls, lockfile: str | bytes) -> CoursierResolvedLockfile:
-        """Construct a CoursierResolvedLockfile from its serialized representation (either TOML with
-        attached metadata, or old-style JSON.)."""
-
-        try:
-            return cls.from_toml(lockfile)
-        except toml.TomlDecodeError:
-            deprecated.warn_or_error(
-                "2.11.0dev", "JSON-encoded JVM lockfile", "run `./pants generate-lockfiles"
-            )
-            return cls.from_json_dicts(json.loads(lockfile))
-
-    def to_serialized(self) -> bytes:
-        """Export this CoursierResolvedLockfile to a human-readable serialized form.
-
-        This serialized form is intended to be checked in to the user's repo as a hermetic snapshot
-        of a Coursier resolved JVM classpath.
-        """
-
-        lockfile = {
-            "entries": [entry.to_json_dict() for entry in self.entries],
-        }
-
-        return toml.dumps(lockfile).encode("utf-8")
-
-        return cls(
-            entries=entries,
         )
 
     @classmethod
