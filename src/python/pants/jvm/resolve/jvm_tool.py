# Copyright 2021 Pants project contributors (see CONTRIBUTORS.md).
# Licensed under the Apache License, Version 2.0 (see LICENSE).
from __future__ import annotations

import importlib.resources
<<<<<<< HEAD
import logging
=======
>>>>>>> 37993141
from dataclasses import dataclass
from typing import ClassVar, cast

from pants.build_graph.address import Address, AddressInput
from pants.core.goals.generate_lockfiles import DEFAULT_TOOL_LOCKFILE
from pants.engine.addresses import Addresses
from pants.engine.internals.selectors import Get, MultiGet
from pants.engine.rules import collect_rules, rule
from pants.engine.target import Targets
from pants.jvm.resolve.common import ArtifactRequirement, ArtifactRequirements, Coordinate
from pants.jvm.resolve.coursier_fetch import CoursierResolvedLockfile
<<<<<<< HEAD
from pants.jvm.resolve.key import CoursierResolveKey
from pants.jvm.resolve.lockfile_metadata import JVMLockfileMetadata
from pants.jvm.target_types import JvmArtifactFieldSet
from pants.option.subsystem import Subsystem
from pants.util.logging import LogLevel
from pants.util.meta import frozen_after_init
=======
from pants.jvm.target_types import JvmArtifactFieldSet
from pants.option.subsystem import Subsystem
>>>>>>> 37993141
from pants.util.ordered_set import FrozenOrderedSet


class JvmToolBase(Subsystem):
    """Base class for subsystems that configure a set of artifact requirements for a JVM tool."""

    # Default version of the tool. (Subclasses may set.)
    default_version: ClassVar[str | None] = None

    # Default artifacts for the tool in GROUP:NAME format. The `--version` value will be used for the
    # artifact version if it has not been specified for a particular requirement. (Subclasses must set.)
    default_artifacts: ClassVar[tuple[str, ...]]

    # Default resource for the tool's lockfile. (Subclasses must set.)
    default_lockfile_resource: ClassVar[tuple[str, str]]

    default_lockfile_url: ClassVar[str | None] = None

    @classmethod
    def register_options(cls, register):
        super().register_options(register)
        register(
            "--version",
            type=str,
            advanced=True,
            default=cls.default_version,
            help=(
                "Version string for the tool. This is available for substitution in the "
                f"`[{cls.options_scope}].artifacts` option by including the string "
                "`{version}`."
            ),
        )
        register(
            "--artifacts",
            type=list,
            member_type=str,
            advanced=True,
            default=list(cls.default_artifacts),
            help=(
                "Artifact requirements for this tool using specified as either the address of a `jvm_artifact` "
                "target or, alternatively, as a colon-separated Maven coordinates (e.g., group:name:version). "
                "For Maven coordinates, the string `{version}` version will be substituted with the value of the "
                f"`[{cls.options_scope}].version` option."
            ),
        )
        register(
            "--lockfile",
            type=str,
            default=DEFAULT_TOOL_LOCKFILE,
            advanced=True,
            help=(
                "Path to a lockfile used for installing the tool.\n\n"
                f"Set to the string `{DEFAULT_TOOL_LOCKFILE}` to use a lockfile provided by "
                "Pants, so long as you have not changed the `--version` option. "
                f"See {cls.default_lockfile_url} for the default lockfile contents.\n\n"
                "To use a custom lockfile, set this option to a file path relative to the "
                f"build root, then run `./pants jvm-generate-lockfiles "
                f"--resolve={cls.options_scope}`.\n\n"
            ),
        )

    @property
    def version(self) -> str:
        return cast(str, self.options.version)

    @property
    def artifact_inputs(self) -> tuple[str, ...]:
        return tuple(s.format(version=self.version) for s in self.options.artifacts)

    @property
    def lockfile(self) -> str:
        f"""The path to a lockfile or special string '{DEFAULT_TOOL_LOCKFILE}'."""
        lockfile = cast(str, self.options.lockfile)
        return lockfile

    def lockfile_content(self) -> bytes:
        lockfile_path = self.lockfile
        if lockfile_path == DEFAULT_TOOL_LOCKFILE:
            return importlib.resources.read_binary(*self.default_lockfile_resource)
        with open(lockfile_path, "rb") as f:
            return f.read()

    def resolved_lockfile(self) -> CoursierResolvedLockfile:
        lockfile_content = self.lockfile_content()
        return CoursierResolvedLockfile.from_serialized(lockfile_content)
<<<<<<< HEAD


@union
class JvmToolLockfileSentinel:
    resolve_name: ClassVar[str]


@dataclass(frozen=True)
class JvmToolLockfileRequest:
    artifact_inputs: FrozenOrderedSet[str]
    resolve_name: str
    lockfile_dest: str

    @classmethod
    def from_tool(cls, tool: JvmToolBase) -> JvmToolLockfileRequest:
        lockfile_dest = tool.lockfile
        if lockfile_dest == DEFAULT_TOOL_LOCKFILE:
            raise ValueError(
                f"Internal error: Request to write tool lockfile but `[{tool.options_scope}.lockfile]` "
                f'is set to the default ("{DEFAULT_TOOL_LOCKFILE}").'
            )
        return cls(
            artifact_inputs=FrozenOrderedSet(tool.artifact_inputs),
            resolve_name=tool.options_scope,
            lockfile_dest=tool.lockfile,
        )


@dataclass(frozen=True)
class JvmToolLockfile:
    digest: Digest
    resolve_name: str
    path: str
=======
>>>>>>> 37993141


@dataclass(frozen=True)
class GatherJvmCoordinatesRequest:
    artifact_inputs: FrozenOrderedSet[str]
    option_name: str


@rule
async def gather_coordinates_for_jvm_lockfile(
    request: GatherJvmCoordinatesRequest,
) -> ArtifactRequirements:
    # Separate `artifact_inputs` by whether the strings parse as an `Address` or not.
    requirements: set[ArtifactRequirement] = set()
    candidate_address_inputs: set[AddressInput] = set()
    bad_artifact_inputs = []
    for artifact_input in request.artifact_inputs:
        # Try parsing as a `Coordinate` first since otherwise `AddressInput.parse` will try to see if the
        # group name is a file on disk.
        if 2 <= artifact_input.count(":") <= 3:
            try:
                maybe_coord = Coordinate.from_coord_str(artifact_input).as_requirement()
                requirements.add(maybe_coord)
                continue
            except Exception:
                pass

        try:
            address_input = AddressInput.parse(artifact_input)
            candidate_address_inputs.add(address_input)
        except Exception:
            bad_artifact_inputs.append(artifact_input)

    if bad_artifact_inputs:
        raise ValueError(
            "The following values could not be parsed as an address nor as a JVM coordinate string. "
            f"The problematic inputs supplied to the `{request.option_name}` option were: "
            f"{', '.join(bad_artifact_inputs)}."
        )

    # Gather coordinates from the provided addresses.
    addresses = await MultiGet(Get(Address, AddressInput, ai) for ai in candidate_address_inputs)
    all_supplied_targets = await Get(Targets, Addresses(addresses))
    other_targets = []
    for tgt in all_supplied_targets:
        if JvmArtifactFieldSet.is_applicable(tgt):
            requirements.add(ArtifactRequirement.from_jvm_artifact_target(tgt))
        else:
            other_targets.append(tgt)

    if other_targets:
        raise ValueError(
            "The following addresses reference targets that are not `jvm_artifact` targets. "
            f"Please only supply the addresses of `jvm_artifact` for the `{request.option_name}` "
            f"option. The problematic addresses are: {', '.join(str(tgt.address) for tgt in other_targets)}."
        )

    return ArtifactRequirements(requirements)


<<<<<<< HEAD
@rule
async def load_jvm_lockfile(
    request: JvmToolLockfileRequest,
) -> CoursierResolvedLockfile:
    """Loads an existing lockfile."""

    if not request.artifact_inputs:
        return CoursierResolvedLockfile(entries=())

    lockfile_snapshot = await Get(Snapshot, PathGlobs([request.lockfile_dest]))
    if not lockfile_snapshot.files:
        raise ValueError(
            f"JVM tool `{request.resolve_name}` does not have a lockfile generated. "
            f"Run `{GenerateJvmLockfilesSubsystem.name} --resolve={request.resolve_name}` to "
            "generate it."
        )

    resolved_lockfile = await Get(
        CoursierResolvedLockfile,
        CoursierResolveKey(
            name=request.resolve_name, path=request.lockfile_dest, digest=lockfile_snapshot.digest
        ),
    )

    return resolved_lockfile


@rule(desc="Generate JVM lockfile", level=LogLevel.DEBUG)
async def generate_jvm_lockfile(
    request: JvmToolLockfileRequest,
) -> JvmToolLockfile:
    requirements = await Get(
        ArtifactRequirements,
        GatherJvmCoordinatesRequest(request.artifact_inputs, f"[{request.resolve_name}].artifacts"),
    )
    resolved_lockfile = await Get(CoursierResolvedLockfile, ArtifactRequirements, requirements)
    lockfile_content = resolved_lockfile.to_serialized()
    metadata = JVMLockfileMetadata.new(requirements)
    lockfile_content = metadata.add_header_to_lockfile(
        lockfile_content, regenerate_command="./pants jvm-generate-lockfiles"
    )

    lockfile_digest = await Get(
        Digest, CreateDigest([FileContent(request.lockfile_dest, lockfile_content)])
    )
    return JvmToolLockfile(lockfile_digest, request.resolve_name, request.lockfile_dest)


@frozen_after_init
@dataclass
class ValidatedJvmToolLockfileRequest:

    options_scope: str
    artifact_inputs: FrozenOrderedSet[str]

    def __init__(self, tool: JvmToolBase):
        self.options_scope = tool.options_scope
        self.artifact_inputs = FrozenOrderedSet(tool.artifact_inputs)
        self.lockfile = tool.resolved_lockfile()

    def __hash__(self):
        return hash((self.options_scope, self.artifact_inputs, self.lockfile))


@rule(desc="Validate JVM lockfile")
async def validate_jvm_lockfile(
    request: ValidatedJvmToolLockfileRequest,
) -> CoursierResolvedLockfile:

    lockfile = request.lockfile
    requirements = await Get(
        ArtifactRequirements,
        GatherJvmCoordinatesRequest(
            request.artifact_inputs, f"[{request.options_scope}].artifacts"
        ),
    )

    if lockfile.metadata and not lockfile.metadata.is_valid_for(requirements):
        raise ValueError(
            f"Lockfile for {request.options_scope} was generated with different "
            "requirements than are currently set. Investigate."
        )

    return lockfile


def determine_resolves_to_generate(
    all_tool_sentinels: Iterable[type[JvmToolLockfileSentinel]],
    requested_resolve_names: Sequence[str],
) -> list[type[JvmToolLockfileSentinel]]:
    """Apply the `--resolve` option to determine which resolves are specified.

    Return the tool_lockfile_sentinels to operate on.
    """
    resolve_names_to_sentinels = {
        sentinel.resolve_name: sentinel for sentinel in all_tool_sentinels
    }

    if not requested_resolve_names:
        return list(all_tool_sentinels)

    specified_sentinels = []
    unrecognized_resolve_names = []
    for resolve_name in requested_resolve_names:
        sentinel = resolve_names_to_sentinels.get(resolve_name)
        if sentinel:
            specified_sentinels.append(sentinel)
        else:
            unrecognized_resolve_names.append(resolve_name)

    if unrecognized_resolve_names:
        raise UnrecognizedResolveNamesError(
            unrecognized_resolve_names,
            set(resolve_names_to_sentinels.keys()),
            description_of_origin="the option `--jvm-generate-lockfiles-resolve`",
        )

    return specified_sentinels


def filter_tool_lockfile_requests(
    specified_requests: Sequence[JvmToolLockfileRequest], *, resolve_specified: bool
) -> list[JvmToolLockfileRequest]:
    result = []
    for req in specified_requests:
        if req.lockfile_dest != DEFAULT_TOOL_LOCKFILE:
            result.append(req)
            continue
        if resolve_specified:
            resolve = req.resolve_name
            raise ValueError(
                f"You requested to generate a lockfile for {resolve} because "
                "you included it in `--jvm-generate-lockfiles-resolve`, but "
                f"`[{resolve}].lockfile` is set to `{req.lockfile_dest}` "
                "so a lockfile will not be generated.\n\n"
                f"If you would like to generate a lockfile for {resolve}, please "
                f"set `[{resolve}].lockfile` to the path where it should be "
                "generated and run again."
            )

    return result


=======
>>>>>>> 37993141
def rules():
    return collect_rules()<|MERGE_RESOLUTION|>--- conflicted
+++ resolved
@@ -3,10 +3,6 @@
 from __future__ import annotations
 
 import importlib.resources
-<<<<<<< HEAD
-import logging
-=======
->>>>>>> 37993141
 from dataclasses import dataclass
 from typing import ClassVar, cast
 
@@ -18,17 +14,9 @@
 from pants.engine.target import Targets
 from pants.jvm.resolve.common import ArtifactRequirement, ArtifactRequirements, Coordinate
 from pants.jvm.resolve.coursier_fetch import CoursierResolvedLockfile
-<<<<<<< HEAD
-from pants.jvm.resolve.key import CoursierResolveKey
-from pants.jvm.resolve.lockfile_metadata import JVMLockfileMetadata
 from pants.jvm.target_types import JvmArtifactFieldSet
 from pants.option.subsystem import Subsystem
-from pants.util.logging import LogLevel
 from pants.util.meta import frozen_after_init
-=======
-from pants.jvm.target_types import JvmArtifactFieldSet
-from pants.option.subsystem import Subsystem
->>>>>>> 37993141
 from pants.util.ordered_set import FrozenOrderedSet
 
 
@@ -114,42 +102,6 @@
     def resolved_lockfile(self) -> CoursierResolvedLockfile:
         lockfile_content = self.lockfile_content()
         return CoursierResolvedLockfile.from_serialized(lockfile_content)
-<<<<<<< HEAD
-
-
-@union
-class JvmToolLockfileSentinel:
-    resolve_name: ClassVar[str]
-
-
-@dataclass(frozen=True)
-class JvmToolLockfileRequest:
-    artifact_inputs: FrozenOrderedSet[str]
-    resolve_name: str
-    lockfile_dest: str
-
-    @classmethod
-    def from_tool(cls, tool: JvmToolBase) -> JvmToolLockfileRequest:
-        lockfile_dest = tool.lockfile
-        if lockfile_dest == DEFAULT_TOOL_LOCKFILE:
-            raise ValueError(
-                f"Internal error: Request to write tool lockfile but `[{tool.options_scope}.lockfile]` "
-                f'is set to the default ("{DEFAULT_TOOL_LOCKFILE}").'
-            )
-        return cls(
-            artifact_inputs=FrozenOrderedSet(tool.artifact_inputs),
-            resolve_name=tool.options_scope,
-            lockfile_dest=tool.lockfile,
-        )
-
-
-@dataclass(frozen=True)
-class JvmToolLockfile:
-    digest: Digest
-    resolve_name: str
-    path: str
-=======
->>>>>>> 37993141
 
 
 @dataclass(frozen=True)
@@ -210,55 +162,6 @@
     return ArtifactRequirements(requirements)
 
 
-<<<<<<< HEAD
-@rule
-async def load_jvm_lockfile(
-    request: JvmToolLockfileRequest,
-) -> CoursierResolvedLockfile:
-    """Loads an existing lockfile."""
-
-    if not request.artifact_inputs:
-        return CoursierResolvedLockfile(entries=())
-
-    lockfile_snapshot = await Get(Snapshot, PathGlobs([request.lockfile_dest]))
-    if not lockfile_snapshot.files:
-        raise ValueError(
-            f"JVM tool `{request.resolve_name}` does not have a lockfile generated. "
-            f"Run `{GenerateJvmLockfilesSubsystem.name} --resolve={request.resolve_name}` to "
-            "generate it."
-        )
-
-    resolved_lockfile = await Get(
-        CoursierResolvedLockfile,
-        CoursierResolveKey(
-            name=request.resolve_name, path=request.lockfile_dest, digest=lockfile_snapshot.digest
-        ),
-    )
-
-    return resolved_lockfile
-
-
-@rule(desc="Generate JVM lockfile", level=LogLevel.DEBUG)
-async def generate_jvm_lockfile(
-    request: JvmToolLockfileRequest,
-) -> JvmToolLockfile:
-    requirements = await Get(
-        ArtifactRequirements,
-        GatherJvmCoordinatesRequest(request.artifact_inputs, f"[{request.resolve_name}].artifacts"),
-    )
-    resolved_lockfile = await Get(CoursierResolvedLockfile, ArtifactRequirements, requirements)
-    lockfile_content = resolved_lockfile.to_serialized()
-    metadata = JVMLockfileMetadata.new(requirements)
-    lockfile_content = metadata.add_header_to_lockfile(
-        lockfile_content, regenerate_command="./pants jvm-generate-lockfiles"
-    )
-
-    lockfile_digest = await Get(
-        Digest, CreateDigest([FileContent(request.lockfile_dest, lockfile_content)])
-    )
-    return JvmToolLockfile(lockfile_digest, request.resolve_name, request.lockfile_dest)
-
-
 @frozen_after_init
 @dataclass
 class ValidatedJvmToolLockfileRequest:
@@ -297,64 +200,5 @@
     return lockfile
 
 
-def determine_resolves_to_generate(
-    all_tool_sentinels: Iterable[type[JvmToolLockfileSentinel]],
-    requested_resolve_names: Sequence[str],
-) -> list[type[JvmToolLockfileSentinel]]:
-    """Apply the `--resolve` option to determine which resolves are specified.
-
-    Return the tool_lockfile_sentinels to operate on.
-    """
-    resolve_names_to_sentinels = {
-        sentinel.resolve_name: sentinel for sentinel in all_tool_sentinels
-    }
-
-    if not requested_resolve_names:
-        return list(all_tool_sentinels)
-
-    specified_sentinels = []
-    unrecognized_resolve_names = []
-    for resolve_name in requested_resolve_names:
-        sentinel = resolve_names_to_sentinels.get(resolve_name)
-        if sentinel:
-            specified_sentinels.append(sentinel)
-        else:
-            unrecognized_resolve_names.append(resolve_name)
-
-    if unrecognized_resolve_names:
-        raise UnrecognizedResolveNamesError(
-            unrecognized_resolve_names,
-            set(resolve_names_to_sentinels.keys()),
-            description_of_origin="the option `--jvm-generate-lockfiles-resolve`",
-        )
-
-    return specified_sentinels
-
-
-def filter_tool_lockfile_requests(
-    specified_requests: Sequence[JvmToolLockfileRequest], *, resolve_specified: bool
-) -> list[JvmToolLockfileRequest]:
-    result = []
-    for req in specified_requests:
-        if req.lockfile_dest != DEFAULT_TOOL_LOCKFILE:
-            result.append(req)
-            continue
-        if resolve_specified:
-            resolve = req.resolve_name
-            raise ValueError(
-                f"You requested to generate a lockfile for {resolve} because "
-                "you included it in `--jvm-generate-lockfiles-resolve`, but "
-                f"`[{resolve}].lockfile` is set to `{req.lockfile_dest}` "
-                "so a lockfile will not be generated.\n\n"
-                f"If you would like to generate a lockfile for {resolve}, please "
-                f"set `[{resolve}].lockfile` to the path where it should be "
-                "generated and run again."
-            )
-
-    return result
-
-
-=======
->>>>>>> 37993141
 def rules():
     return collect_rules()