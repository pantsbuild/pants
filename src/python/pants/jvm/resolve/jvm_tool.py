--- conflicted
+++ resolved
@@ -196,14 +196,7 @@
     artifact_inputs: FrozenOrderedSet[str]
     options_scope: str
     resolve_name: str
-<<<<<<< HEAD
-    read_lockfile_dest: (
-        str  # Path to lockfile when reading, or DEFAULT_TOOL_LOCKFILE to read from resource.
-    )
-    write_lockfile_dest: str  # Path to lockfile when generating the lockfile.
-=======
     lockfile: str
->>>>>>> 627d533e
     default_lockfile_resource: tuple[str, str]
 
     @classmethod
