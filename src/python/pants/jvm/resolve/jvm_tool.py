--- conflicted
+++ resolved
@@ -13,19 +13,12 @@
 from pants.engine.target import Targets
 from pants.jvm.goals import lockfile
 from pants.jvm.goals.lockfile import GenerateJvmLockfile
-<<<<<<< HEAD
-from pants.jvm.resolve.common import ArtifactRequirement, ArtifactRequirements, Coordinate
-from pants.jvm.resolve.coursier_fetch import CoursierResolvedLockfile
-from pants.jvm.resolve.key import CoursierResolveKey
-from pants.jvm.resolve.lockfile_metadata import LockfileContext
-=======
 from pants.jvm.resolve.common import (
     ArtifactRequirement,
     ArtifactRequirements,
     Coordinate,
     GatherJvmCoordinatesRequest,
 )
->>>>>>> c09289db
 from pants.jvm.target_types import JvmArtifactFieldSet
 from pants.option.subsystem import Subsystem
 from pants.util.ordered_set import FrozenOrderedSet
@@ -155,68 +148,6 @@
     return ArtifactRequirements(requirements)
 
 
-<<<<<<< HEAD
-@frozen_after_init
-@dataclass(unsafe_hash=True)
-class ValidatedJvmToolLockfileRequest:
-    options_scope: str
-    artifact_inputs: FrozenOrderedSet[str]
-    lockfile_dest: str
-    default_lockfile_resource: tuple[str, str]
-
-    def __init__(self, tool: JvmToolBase) -> None:
-        self.options_scope = tool.options_scope
-        self.artifact_inputs = FrozenOrderedSet(tool.artifact_inputs)
-        self.lockfile_dest = tool.lockfile
-        self.default_lockfile_resource = tool.default_lockfile_resource
-
-
-@rule(desc="Validate JVM tool lockfile")
-async def validate_jvm_lockfile(
-    request: ValidatedJvmToolLockfileRequest,
-) -> CoursierResolvedLockfile:
-    if request.lockfile_dest == DEFAULT_TOOL_LOCKFILE:
-        lockfile_bytes = importlib.resources.read_binary(*request.default_lockfile_resource)
-        lockfile = CoursierResolvedLockfile.from_serialized(lockfile_bytes)
-    else:
-        lockfile_snapshot = await Get(Snapshot, PathGlobs([request.lockfile_dest]))
-        if not lockfile_snapshot.files:
-            raise ValueError(
-                f"JVM tool `{request.options_scope}` does not have a lockfile generated. "
-                f"Run `{GenerateLockfilesSubsystem.name} --resolve={request.options_scope}` to "
-                "generate it."
-            )
-
-        lockfile = await Get(
-            CoursierResolvedLockfile,
-            CoursierResolveKey(
-                name=request.options_scope,
-                path=request.lockfile_dest,
-                digest=lockfile_snapshot.digest,
-            ),
-        )
-
-    requirements = await Get(
-        ArtifactRequirements,
-        GatherJvmCoordinatesRequest(
-            request.artifact_inputs, f"[{request.options_scope}].artifacts"
-        ),
-    )
-
-    if lockfile.metadata and not lockfile.metadata.is_valid_for(requirements, LockfileContext.TOOL):
-        raise ValueError(
-            f"The lockfile for {request.options_scope} was generated with different "
-            "requirements than are currently set. Check whether any `JAVA` options "
-            "(including environment variables) have changed your requirements "
-            f"or run `{GenerateLockfilesSubsystem.name} --resolve={request.options_scope}` to "
-            f"regenerate the lockfile."
-        )
-
-    return lockfile
-
-
-=======
->>>>>>> c09289db
 @dataclass(frozen=True)
 class GenerateJvmLockfileFromTool:
     """Create a `GenerateJvmLockfile` request for a JVM tool.
