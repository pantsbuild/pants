# Copyright 2020 Pants project contributors (see CONTRIBUTORS.md).
# Licensed under the Apache License, Version 2.0 (see LICENSE).

from dataclasses import dataclass
from typing import Iterable, Tuple, Type, Union

from pants.base.specs import AddressSpec, OriginSpec
from pants.core.util_rules import strip_source_roots
from pants.core.util_rules.strip_source_roots import (
    SourceRootStrippedSources,
    StripSourcesFieldRequest,
)
from pants.engine.fs import DirectoriesToMerge, PathGlobs, Snapshot, SnapshotSubset
from pants.engine.rules import RootRule, rule
from pants.engine.selectors import Get, MultiGet
from pants.engine.target import HydratedSources, HydrateSourcesRequest
from pants.engine.target import Sources as SourcesField
from pants.util.meta import frozen_after_init


@dataclass(frozen=True)
class SourceFiles:
    """A merged snapshot of the `sources` fields of multiple targets, possibly containing a subset
    of the `sources` when using `SpecifiedSourceFilesRequest` (instead of
    `AllSourceFilesRequest`)."""

    snapshot: Snapshot

    @property
    def files(self) -> Tuple[str, ...]:
        return self.snapshot.files


@frozen_after_init
@dataclass(unsafe_hash=True)
class AllSourceFilesRequest:
    sources_fields: Tuple[SourcesField, ...]
<<<<<<< HEAD
    valid_sources_types: Tuple[Type[SourcesField], ...]
=======
    for_sources_types: Tuple[Type[SourcesField], ...]
>>>>>>> 46b2c9c8
    strip_source_roots: bool

    def __init__(
        self,
        sources_fields: Iterable[SourcesField],
        *,
<<<<<<< HEAD
        valid_sources_types: Iterable[Type[SourcesField]] = (SourcesField,),
        strip_source_roots: bool = False
    ) -> None:
        self.sources_fields = tuple(sources_fields)
        self.valid_sources_types = tuple(valid_sources_types)
=======
        for_sources_types: Iterable[Type[SourcesField]] = (SourcesField,),
        strip_source_roots: bool = False
    ) -> None:
        self.sources_fields = tuple(sources_fields)
        self.for_sources_types = tuple(for_sources_types)
>>>>>>> 46b2c9c8
        self.strip_source_roots = strip_source_roots


@frozen_after_init
@dataclass(unsafe_hash=True)
class SpecifiedSourceFilesRequest:
    sources_fields_with_origins: Tuple[Tuple[SourcesField, OriginSpec], ...]
<<<<<<< HEAD
    valid_sources_types: Tuple[Type[SourcesField], ...]
=======
    for_sources_types: Tuple[Type[SourcesField], ...]
>>>>>>> 46b2c9c8
    strip_source_roots: bool

    def __init__(
        self,
        sources_fields_with_origins: Iterable[Tuple[SourcesField, OriginSpec]],
        *,
<<<<<<< HEAD
        valid_sources_types: Iterable[Type[SourcesField]] = (SourcesField,),
        strip_source_roots: bool = False
    ) -> None:
        self.sources_fields_with_origins = tuple(sources_fields_with_origins)
        self.valid_sources_types = tuple(valid_sources_types)
=======
        for_sources_types: Iterable[Type[SourcesField]] = (SourcesField,),
        strip_source_roots: bool = False
    ) -> None:
        self.sources_fields_with_origins = tuple(sources_fields_with_origins)
        self.for_sources_types = tuple(for_sources_types)
>>>>>>> 46b2c9c8
        self.strip_source_roots = strip_source_roots


def calculate_specified_sources(
    sources_snapshot: Snapshot, origin: OriginSpec
) -> Union[Snapshot, SnapshotSubset]:
    # AddressSpecs simply use the entire `sources` field.
    if isinstance(origin, AddressSpec):
        return sources_snapshot
    # NB: we ensure that `precise_files_specified` is a subset of the original `sources` field.
    # It's possible when given a glob filesystem spec that the spec will have
    # resolved files not belonging to this target - those must be filtered out.
    precise_files_specified = set(sources_snapshot.files).intersection(origin.resolved_files)
    return SnapshotSubset(
        directory_digest=sources_snapshot.directory_digest,
        globs=PathGlobs(sorted(precise_files_specified)),
    )


@rule
async def determine_all_source_files(request: AllSourceFilesRequest) -> SourceFiles:
    """Merge all `Sources` fields into one Snapshot."""
    if request.strip_source_roots:
        stripped_snapshots = await MultiGet(
            Get[SourceRootStrippedSources](
<<<<<<< HEAD
                StripSourcesFieldRequest(
                    sources_field, valid_sources_types=request.valid_sources_types
                )
=======
                StripSourcesFieldRequest(sources_field, for_sources_types=request.for_sources_types)
>>>>>>> 46b2c9c8
            )
            for sources_field in request.sources_fields
        )
        digests_to_merge = tuple(
            stripped_snapshot.snapshot.directory_digest for stripped_snapshot in stripped_snapshots
        )
    else:
        all_hydrated_sources = await MultiGet(
            Get[HydratedSources](
<<<<<<< HEAD
                HydrateSourcesRequest(
                    sources_field, valid_sources_types=request.valid_sources_types
                )
=======
                HydrateSourcesRequest(sources_field, for_sources_types=request.for_sources_types)
>>>>>>> 46b2c9c8
            )
            for sources_field in request.sources_fields
        )
        digests_to_merge = tuple(
            hydrated_sources.snapshot.directory_digest for hydrated_sources in all_hydrated_sources
        )
    result = await Get[Snapshot](DirectoriesToMerge(digests_to_merge))
    return SourceFiles(result)


@rule
async def determine_specified_source_files(request: SpecifiedSourceFilesRequest) -> SourceFiles:
    """Determine the specified `sources` for targets, possibly finding a subset of the original
    `sources` fields if the user supplied file arguments."""
    all_hydrated_sources = await MultiGet(
        Get[HydratedSources](
            HydrateSourcesRequest(
<<<<<<< HEAD
                sources_field_with_origin[0], valid_sources_types=request.valid_sources_types
=======
                sources_field_with_origin[0], for_sources_types=request.for_sources_types
>>>>>>> 46b2c9c8
            )
        )
        for sources_field_with_origin in request.sources_fields_with_origins
    )

    full_snapshots = {}
    snapshot_subset_requests = {}
    for hydrated_sources, sources_field_with_origin in zip(
        all_hydrated_sources, request.sources_fields_with_origins
    ):
        sources_field, origin = sources_field_with_origin
        if not hydrated_sources.snapshot.files:
            continue
        result = calculate_specified_sources(hydrated_sources.snapshot, origin)
        if isinstance(result, Snapshot):
            full_snapshots[sources_field] = result
        else:
            snapshot_subset_requests[sources_field] = result

    snapshot_subsets: Tuple[Snapshot, ...] = ()
    if snapshot_subset_requests:
        snapshot_subsets = await MultiGet(
            Get[Snapshot](SnapshotSubset, request) for request in snapshot_subset_requests.values()
        )

    all_snapshots: Iterable[Snapshot] = (*full_snapshots.values(), *snapshot_subsets)
    if request.strip_source_roots:
        all_sources_fields = (*full_snapshots.keys(), *snapshot_subset_requests.keys())
        stripped_snapshots = await MultiGet(
            Get[SourceRootStrippedSources](
                StripSourcesFieldRequest(
                    sources_field,
                    specified_files_snapshot=snapshot,
<<<<<<< HEAD
                    valid_sources_types=request.valid_sources_types,
=======
                    for_sources_types=request.for_sources_types,
>>>>>>> 46b2c9c8
                )
            )
            for sources_field, snapshot in zip(all_sources_fields, all_snapshots)
        )
        all_snapshots = (stripped_snapshot.snapshot for stripped_snapshot in stripped_snapshots)
    result = await Get[Snapshot](
        DirectoriesToMerge(tuple(snapshot.directory_digest for snapshot in all_snapshots))
    )
    return SourceFiles(result)


def rules():
    return [
        determine_all_source_files,
        determine_specified_source_files,
        RootRule(AllSourceFilesRequest),
        RootRule(SpecifiedSourceFilesRequest),
        *strip_source_roots.rules(),
    ]<|MERGE_RESOLUTION|>--- conflicted
+++ resolved
@@ -35,30 +35,18 @@
 @dataclass(unsafe_hash=True)
 class AllSourceFilesRequest:
     sources_fields: Tuple[SourcesField, ...]
-<<<<<<< HEAD
-    valid_sources_types: Tuple[Type[SourcesField], ...]
-=======
     for_sources_types: Tuple[Type[SourcesField], ...]
->>>>>>> 46b2c9c8
     strip_source_roots: bool
 
     def __init__(
         self,
         sources_fields: Iterable[SourcesField],
         *,
-<<<<<<< HEAD
-        valid_sources_types: Iterable[Type[SourcesField]] = (SourcesField,),
-        strip_source_roots: bool = False
-    ) -> None:
-        self.sources_fields = tuple(sources_fields)
-        self.valid_sources_types = tuple(valid_sources_types)
-=======
         for_sources_types: Iterable[Type[SourcesField]] = (SourcesField,),
         strip_source_roots: bool = False
     ) -> None:
         self.sources_fields = tuple(sources_fields)
         self.for_sources_types = tuple(for_sources_types)
->>>>>>> 46b2c9c8
         self.strip_source_roots = strip_source_roots
 
 
@@ -66,30 +54,18 @@
 @dataclass(unsafe_hash=True)
 class SpecifiedSourceFilesRequest:
     sources_fields_with_origins: Tuple[Tuple[SourcesField, OriginSpec], ...]
-<<<<<<< HEAD
-    valid_sources_types: Tuple[Type[SourcesField], ...]
-=======
     for_sources_types: Tuple[Type[SourcesField], ...]
->>>>>>> 46b2c9c8
     strip_source_roots: bool
 
     def __init__(
         self,
         sources_fields_with_origins: Iterable[Tuple[SourcesField, OriginSpec]],
         *,
-<<<<<<< HEAD
-        valid_sources_types: Iterable[Type[SourcesField]] = (SourcesField,),
-        strip_source_roots: bool = False
-    ) -> None:
-        self.sources_fields_with_origins = tuple(sources_fields_with_origins)
-        self.valid_sources_types = tuple(valid_sources_types)
-=======
         for_sources_types: Iterable[Type[SourcesField]] = (SourcesField,),
         strip_source_roots: bool = False
     ) -> None:
         self.sources_fields_with_origins = tuple(sources_fields_with_origins)
         self.for_sources_types = tuple(for_sources_types)
->>>>>>> 46b2c9c8
         self.strip_source_roots = strip_source_roots
 
 
@@ -115,13 +91,7 @@
     if request.strip_source_roots:
         stripped_snapshots = await MultiGet(
             Get[SourceRootStrippedSources](
-<<<<<<< HEAD
-                StripSourcesFieldRequest(
-                    sources_field, valid_sources_types=request.valid_sources_types
-                )
-=======
                 StripSourcesFieldRequest(sources_field, for_sources_types=request.for_sources_types)
->>>>>>> 46b2c9c8
             )
             for sources_field in request.sources_fields
         )
@@ -131,13 +101,7 @@
     else:
         all_hydrated_sources = await MultiGet(
             Get[HydratedSources](
-<<<<<<< HEAD
-                HydrateSourcesRequest(
-                    sources_field, valid_sources_types=request.valid_sources_types
-                )
-=======
                 HydrateSourcesRequest(sources_field, for_sources_types=request.for_sources_types)
->>>>>>> 46b2c9c8
             )
             for sources_field in request.sources_fields
         )
@@ -155,11 +119,7 @@
     all_hydrated_sources = await MultiGet(
         Get[HydratedSources](
             HydrateSourcesRequest(
-<<<<<<< HEAD
-                sources_field_with_origin[0], valid_sources_types=request.valid_sources_types
-=======
                 sources_field_with_origin[0], for_sources_types=request.for_sources_types
->>>>>>> 46b2c9c8
             )
         )
         for sources_field_with_origin in request.sources_fields_with_origins
@@ -193,11 +153,7 @@
                 StripSourcesFieldRequest(
                     sources_field,
                     specified_files_snapshot=snapshot,
-<<<<<<< HEAD
-                    valid_sources_types=request.valid_sources_types,
-=======
                     for_sources_types=request.for_sources_types,
->>>>>>> 46b2c9c8
                 )
             )
             for sources_field, snapshot in zip(all_sources_fields, all_snapshots)
