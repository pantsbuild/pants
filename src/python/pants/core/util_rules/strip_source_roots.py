--- conflicted
+++ resolved
@@ -97,12 +97,8 @@
 
     if request.representative_path is not None:
         source_root = determine_source_root(request.representative_path)
-<<<<<<< HEAD
-        is_repo_level_source_root = source_root == ""
-        if is_repo_level_source_root:
+        if source_root == "":
             return SourceRootStrippedSources(request.snapshot)
-=======
->>>>>>> 7e125df6
         resulting_snapshot = await Get[Snapshot](RemovePrefix(request.snapshot.digest, source_root))
         return SourceRootStrippedSources(resulting_snapshot)
 
@@ -114,14 +110,9 @@
     }
 
     if len(files_grouped_by_source_root) == 1:
-<<<<<<< HEAD
-        source_root = next(iter(files_grouped_by_source_root))
-        is_repo_level_source_root = source_root == ""
-        if is_repo_level_source_root:
+        source_root = next(iter(files_grouped_by_source_root.keys()))
+        if source_root == "":
             return SourceRootStrippedSources(request.snapshot)
-=======
-        source_root = next(iter(files_grouped_by_source_root.keys()))
->>>>>>> 7e125df6
         resulting_snapshot = await Get[Snapshot](RemovePrefix(request.snapshot.digest, source_root))
         return SourceRootStrippedSources(resulting_snapshot)
 
