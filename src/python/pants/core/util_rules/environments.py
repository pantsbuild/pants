# Copyright 2022 Pants project contributors (see CONTRIBUTORS.md).
# Licensed under the Apache License, Version 2.0 (see LICENSE).

from __future__ import annotations

import dataclasses
from dataclasses import dataclass
from typing import Any, ClassVar, Iterable, cast

from pants.build_graph.address import Address, AddressInput
from pants.engine.engine_aware import EngineAwareParameter
from pants.engine.environment import EnvironmentName as EnvironmentName
from pants.engine.internals.graph import WrappedTargetForBootstrap
from pants.engine.internals.native_engine import ProcessConfigFromEnvironment
from pants.engine.internals.scheduler import SchedulerSession
from pants.engine.internals.selectors import Params
from pants.engine.platform import Platform
from pants.engine.rules import Get, MultiGet, QueryRule, collect_rules, rule
from pants.engine.target import (
    COMMON_TARGET_FIELDS,
    Field,
    FieldSet,
    StringField,
    StringSequenceField,
    Target,
    WrappedTargetRequest,
)
from pants.engine.unions import UnionRule
from pants.option.option_types import DictOption, OptionsInfo, _collect_options_info_extended
from pants.option.subsystem import Subsystem
from pants.util.frozendict import FrozenDict
from pants.util.memo import memoized
from pants.util.strutil import softwrap


class EnvironmentsSubsystem(Subsystem):
    options_scope = "environments-preview"
    help = softwrap(
        """
        A highly experimental subsystem to allow setting environment variables and executable
        search paths for different environments, e.g. macOS vs. Linux.
        """
    )

    names = DictOption[str](
        help=softwrap(
            """
            A mapping of logical names to addresses to environment targets. For example:

                [environments-preview.names]
                linux_local = "//:linux_env"
                macos_local = "//:macos_env"
                centos6 = "//:centos6_docker_env"
                linux_ci = "build-support:linux_ci_env"
                macos_ci = "build-support:macos_ci_env"

            TODO(#7735): explain how names are used once they are consumed.

            Pants will ignore any environment targets that are not given a name via this option.
            """
        )
    )


# -------------------------------------------------------------------------------------------
# Environment targets
# -------------------------------------------------------------------------------------------

LOCAL_ENVIRONMENT_MATCHER = "__local__"


class EnvironmentField(StringField):
    alias = "_environment"
    default = LOCAL_ENVIRONMENT_MATCHER
    value: str
    help = softwrap(
        """
        TODO(#7735): fill this in.
        """
    )


class CompatiblePlatformsField(StringSequenceField):
    alias = "compatible_platforms"
    default = tuple(plat.value for plat in Platform)
    valid_choices = Platform
    value: tuple[str, ...]
    help = softwrap(
        """
        Which platforms this environment can be used with.

        This is used for Pants to automatically determine which environment target to use for
        the user's machine. Currently, there must be exactly one environment target for the
        platform.
        """
    )


class LocalEnvironmentTarget(Target):
    alias = "_local_environment"
    core_fields = (*COMMON_TARGET_FIELDS, CompatiblePlatformsField)
    help = softwrap(
        """
        Configuration of environment variables and search paths for running Pants locally.

        TODO(#7735): Explain how this gets used once we allow targets to set environment.
        """
    )


class DockerImageField(StringField):
    alias = "image"
    required = True
    value: str
    help = softwrap(
        """
        The docker image ID to use when this environment is loaded, e.g. `centos6:latest`.

        TODO: expectations about what are valid IDs, e.g. if they must come from DockerHub vs other
        registries.
        """
    )


class DockerPlatformField(StringField):
    alias = "platform"
    required = True
    valid_choices = Platform
    help = (
        f"The intended platform for the Docker image, one of: {[plat.value for plat in Platform]}"
    )


class DockerEnvironmentTarget(Target):
    alias = "_docker_environment"
<<<<<<< HEAD
    core_fields = (*_COMMON_ENV_FIELDS, DockerImageField, DockerPlatformField)
=======
    core_fields = (*COMMON_TARGET_FIELDS, DockerImageField)
>>>>>>> 02a797d7
    help = softwrap(
        """
        Configuration of a Docker image used for building your code, including the environment
        variables and search paths used by Pants.

        TODO(#7735): Explain how this gets used once we allow targets to set environment.
        """
    )


# -------------------------------------------------------------------------------------------
# Rules
# -------------------------------------------------------------------------------------------


def determine_bootstrap_environment(session: SchedulerSession) -> EnvironmentName:
    local_env = cast(
        ChosenLocalEnvironmentName,
        session.product_request(ChosenLocalEnvironmentName, [Params()])[0],
    )
    return EnvironmentName(local_env.val)


class NoCompatibleEnvironmentError(Exception):
    pass


class AmbiguousEnvironmentError(Exception):
    pass


class UnrecognizedEnvironmentError(Exception):
    pass


class AllEnvironmentTargets(FrozenDict[str, Target]):
    """A mapping of environment names to their corresponding environment target."""


@dataclass(frozen=True)
class ChosenLocalEnvironmentName:
    """Which environment name from `[environments-preview].names` that __local__ resolves to."""

    val: str | None


@dataclass(frozen=True)
class EnvironmentTarget:
    val: Target | None


@dataclass(frozen=True)
class EnvironmentNameRequest(EngineAwareParameter):
    f"""Normalize the value into a name from `[environments-preview].names`, such as by
    applying {LOCAL_ENVIRONMENT_MATCHER}."""

    raw_value: str
    description_of_origin: str = dataclasses.field(hash=False, compare=False)

    @classmethod
    def from_field_set(cls, field_set: FieldSet) -> EnvironmentNameRequest:
        f"""Return a `EnvironmentNameRequest` with the environment this target should use when built.

        If the FieldSet includes `EnvironmentField` in its class definition, then this method will
        use the value of that field. Otherwise, it will fall back to `{LOCAL_ENVIRONMENT_MATCHER}`.

        Rules can then use `Get(EnvironmentName, EnvironmentNameRequest,
        field_set.environment_name_request())` to normalize the environment value, and
        then pass `{{resulting_environment_name: EnvironmentName}}` into a `Get` to change which
        environment is used for the subgraph.
        """
        for attr in dir(field_set):
            # Skip what look like dunder methods, which are unlikely to be an
            # EnvironmentField value on FieldSet class declarations.
            if attr.startswith("__"):
                continue
            val = getattr(field_set, attr)
            if isinstance(val, EnvironmentField):
                env_field = val
                break
        else:
            env_field = EnvironmentField(None, address=field_set.address)

        return EnvironmentNameRequest(
            env_field.value,
            # Note that if the field was not registered, we will have fallen back to the default
            # LOCAL_ENVIRONMENT_MATCHER, which we expect to be infallible when normalized. That
            # implies that the error message using description_of_origin should not trigger, so
            # it's okay that the field is not actually registered on the target.
            description_of_origin=(
                f"the `{env_field.alias}` field from the target {field_set.address}"
            ),
        )

    def debug_hint(self) -> str:
        return self.raw_value


@rule
async def determine_all_environments(
    environments_subsystem: EnvironmentsSubsystem,
) -> AllEnvironmentTargets:
    resolved_tgts = await MultiGet(
        Get(EnvironmentTarget, EnvironmentName(name)) for name in environments_subsystem.names
    )
    return AllEnvironmentTargets(
        (name, resolved_tgt.val)
        for name, resolved_tgt in zip(environments_subsystem.names.keys(), resolved_tgts)
        if resolved_tgt.val is not None
    )


@rule
async def determine_local_environment(
    all_environment_targets: AllEnvironmentTargets,
) -> ChosenLocalEnvironmentName:
    platform = Platform.create_for_localhost()
    if not all_environment_targets:
        return ChosenLocalEnvironmentName(None)
    compatible_name_and_targets = [
        (name, tgt)
        for name, tgt in all_environment_targets.items()
        if tgt.has_field(CompatiblePlatformsField)
        and platform.value in tgt[CompatiblePlatformsField].value
    ]
    if not compatible_name_and_targets:
        raise NoCompatibleEnvironmentError(
            softwrap(
                f"""
                No `_local_environment` targets from `[environments-preview].names` are
                compatible with the current platform: {platform.value}

                To fix, either adjust the `{CompatiblePlatformsField.alias}` field from the targets
                in `[environments-preview].names` to include `{platform.value}`, or define a new
                `_local_environment` target with `{platform.value}` included in the
                `{CompatiblePlatformsField.alias}` field. (Current targets from
                `[environments-preview].names`:
                {sorted(tgt.address.spec for tgt in all_environment_targets.values())})
                """
            )
        )
    elif len(compatible_name_and_targets) > 1:
        # TODO(#7735): Consider if we still want to error when no target is found, given that we
        #  are now falling back to subsystem values.
        # TODO(#7735): Allow the user to disambiguate what __local__ means via an option.
        raise AmbiguousEnvironmentError(
            softwrap(
                f"""
                Multiple `_local_environment` targets from `[environments-preview].names`
                are compatible with the current platform `{platform.value}`, so it is ambiguous
                which to use:
                {sorted(tgt.address.spec for _name, tgt in compatible_name_and_targets)}

                To fix, either adjust the `{CompatiblePlatformsField.alias}` field from those
                targets so that only one includes the value `{platform.value}`, or change
                `[environments-preview].names` so that it does not define some of those targets.
                """
            )
        )
    result_name, _tgt = compatible_name_and_targets[0]
    return ChosenLocalEnvironmentName(result_name)


@rule
async def resolve_environment_name(
    request: EnvironmentNameRequest, environments_subsystem: EnvironmentsSubsystem
) -> EnvironmentName:
    if request.raw_value == LOCAL_ENVIRONMENT_MATCHER:
        local_env_name = await Get(ChosenLocalEnvironmentName, {})
        return EnvironmentName(local_env_name.val)
    if request.raw_value not in environments_subsystem.names:
        raise UnrecognizedEnvironmentError(
            softwrap(
                f"""
                Unrecognized environment name `{request.raw_value}` from
                {request.description_of_origin}.

                The value must either be `{LOCAL_ENVIRONMENT_MATCHER}` or a name from the option
                `[environments-preview].names`: {sorted(environments_subsystem.names.keys())}
                """
            )
        )
    return EnvironmentName(request.raw_value)


@rule
async def get_target_for_environment_name(
    env_name: EnvironmentName, environments_subsystem: EnvironmentsSubsystem
) -> EnvironmentTarget:
    if env_name.val is None:
        return EnvironmentTarget(None)
    if env_name.val not in environments_subsystem.names:
        raise AssertionError(
            softwrap(
                f"""
                The name `{env_name.val}` is not defined. The name should have been normalized and
                validated in the rule `EnvironmentNameRequest -> EnvironmentName`
                already. If you directly wrote
                `Get(EnvironmentTarget, EnvironmentName(my_name))`, refactor to
                `Get(EnvironmentTarget, EnvironmentNameRequest(my_name, ...))`.
                """
            )
        )
    _description_of_origin = "the option [environments-preview].names"
    address = await Get(
        Address,
        AddressInput,
        AddressInput.parse(
            environments_subsystem.names[env_name.val], description_of_origin=_description_of_origin
        ),
    )
    wrapped_target = await Get(
        WrappedTargetForBootstrap,
        WrappedTargetRequest(address, description_of_origin=_description_of_origin),
    )
    tgt = wrapped_target.val
    if not tgt.has_field(CompatiblePlatformsField) and not tgt.has_field(DockerImageField):
        raise ValueError(
            softwrap(
                f"""
                Expected to use the address to a `_local_environment` or `_docker_environment`
                target in the option `[environments-preview].names`, but the name
                `{env_name.val}` was set to the target {address.spec} with the target type
                `{tgt.alias}`.
                """
            )
        )
    return EnvironmentTarget(tgt)


@rule
def extract_process_config_from_environment(tgt: EnvironmentTarget) -> ProcessConfigFromEnvironment:
    docker_image = (
        tgt.val[DockerImageField].value if tgt.val and tgt.val.has_field(DockerImageField) else None
    )
    return ProcessConfigFromEnvironment(docker_image=docker_image)


class EnvironmentSensitiveOptionFieldMixin:
    subsystem: ClassVar[type[Subsystem]]
    option_name: ClassVar[str]


# Maps between non-list option value types and corresponding fields
_SIMPLE_OPTIONS: dict[type, type[Field]] = {
    str: StringField,
}

# Maps between the member types for list options. Each element is the
# field type, and the `value` type for the field.
_LIST_OPTIONS: dict[type, type[Field]] = {
    str: StringSequenceField,
}


@memoized
def add_option_fields_for(subsystem: type[Subsystem]) -> Iterable[UnionRule]:
    """Register environment fields for the `environment_sensitive` options of `subsystem`

    This should be called in the `rules()` method in the file where `subsystem` is defined. It will
    register the relevant fields under the `local_environment` and `docker_environment` targets.
    """
    field_rules: set[UnionRule] = set()

    for option_attrname, option in _collect_options_info_extended(subsystem):
        if option.flag_options["environment_sensitive"]:
            field_rules.update(_add_option_field_for(subsystem, option, option_attrname))

    return field_rules


def _add_option_field_for(
    subsystem_t: type[Subsystem], option: OptionsInfo, attrname: str
) -> Iterable[UnionRule]:
    option_type: type = option.flag_options["type"]
    scope = subsystem_t.options_scope

    # Note that there is not presently good support for enum options. `str`-backed enums should
    # be easy enough to add though...

    if option_type != list:
        try:
            field_type = _SIMPLE_OPTIONS[option_type]
        except KeyError:
            raise AssertionError(
                f"The option `{subsystem_t.__name__}.{attrname}` has a value type that does "
                "not yet have a mapping in `environments.py`. To fix, map the value type in "
                "`_SIMPLE_OPTIONS` to a `Field` subtype that supports your option's value type."
            )
    else:
        member_type = option.flag_options["member_type"]
        try:
            field_type = _LIST_OPTIONS[member_type]
        except KeyError:
            raise AssertionError(
                f"The option `{subsystem_t.__name__}.{attrname}` has a member value type that "
                "does yet have a mapping in `environments.py`. To fix, map the member value type "
                "in `_LIST_OPTIONS` to a `SequenceField` subtype that supports your option's "
                "member value type."
            )

    # The below class will never be used for static type checking outside of this function.
    # so it's reasonably safe to use `ignore[name-defined]`. Ensure that all this remains valid
    # if `_SIMPLE_OPTIONS` or `_LIST_OPTIONS` are ever modified.
    class OptionField(field_type, EnvironmentSensitiveOptionFieldMixin):  # type: ignore[valid-type, misc]
        # TODO: use envvar-like normalization logic here
        alias = f"{scope}_{option.flag_names[0][2:]}".replace("-", "_")
        required = False
        value: Any
        help = (
            f"Overrides the default value from the option `[{scope}].{attrname}` when this "
            "environment target is active."
        )
        subsystem = subsystem_t
        option_name = attrname

    return [
        LocalEnvironmentTarget.register_plugin_field(OptionField),
        DockerEnvironmentTarget.register_plugin_field(OptionField),
    ]


def get_option(name: str, subsystem: Subsystem, env_tgt: EnvironmentTarget):
    """Get the option from the `EnvionmentTarget`, if specified there, else from the `Subsystem`.

    This is slated for quick deprecation once we can construct `Subsystems` per environment.
    """

    if env_tgt.val is None:
        return getattr(subsystem, name)

    options = _options(env_tgt)

    maybe = options.get((type(subsystem), name))
    if maybe is None or maybe.value is None:
        return getattr(subsystem, name)
    else:
        return maybe.value


@memoized
def _options(env_tgt: EnvironmentTarget) -> dict[tuple[type[Subsystem], str], Field]:
    """Index the environment-specific `fields` on an environment target by subsystem and name."""

    options: dict[tuple[type[Subsystem], str], Field] = {}

    if env_tgt.val is None:
        return options

    for _, field in env_tgt.val.field_values.items():
        if isinstance(field, EnvironmentSensitiveOptionFieldMixin):
            options[(field.subsystem, field.option_name)] = field

    return options


def rules():
    return (*collect_rules(), QueryRule(ChosenLocalEnvironmentName, []))<|MERGE_RESOLUTION|>--- conflicted
+++ resolved
@@ -133,11 +133,7 @@
 
 class DockerEnvironmentTarget(Target):
     alias = "_docker_environment"
-<<<<<<< HEAD
-    core_fields = (*_COMMON_ENV_FIELDS, DockerImageField, DockerPlatformField)
-=======
-    core_fields = (*COMMON_TARGET_FIELDS, DockerImageField)
->>>>>>> 02a797d7
+    core_fields = (*COMMON_TARGET_FIELDS, DockerImageField, DockerPlatformField)
     help = softwrap(
         """
         Configuration of a Docker image used for building your code, including the environment
