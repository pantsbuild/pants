# Copyright 2023 Pants project contributors (see CONTRIBUTORS.md).
# Licensed under the Apache License, Version 2.0 (see LICENSE).

from __future__ import annotations

import os
import sys
from dataclasses import dataclass
from textwrap import dedent  # noqa: PNT20

from pants.core.subsystems.python_bootstrap import PythonBootstrapSubsystem
from pants.core.util_rules.environments import EnvironmentTarget, LocalEnvironmentTarget
<<<<<<< HEAD
from pants.core.util_rules.system_binaries import SystemBinariesSubsystem, TarBinary
=======
from pants.core.util_rules.system_binaries import SEARCH_PATHS, BashBinary, TarBinary
from pants.engine.env_vars import EnvironmentVars, EnvironmentVarsRequest
>>>>>>> bf5484eb
from pants.engine.fs import DownloadFile
from pants.engine.internals.native_engine import Digest, FileDigest
from pants.engine.internals.selectors import Get
from pants.engine.platform import Platform
from pants.engine.process import Process, ProcessCacheScope, ProcessResult
from pants.engine.rules import collect_rules, rule
from pants.util.frozendict import FrozenDict
from pants.util.logging import LogLevel


@dataclass(frozen=True)
class PythonBuildStandaloneBinary:
    """A Python interpreter for use by `@rule` code as an alternative to BashBinary scripts.

    This interpreter is provided by Python Build Standalone https://gregoryszorc.com/docs/python-build-standalone/main/,
    which has a few caveats. Namely it doesn't play nicely with third-party sdists. Meaning Pants'
    scripts being run by Python Build Standalone should avoid third-party sdists.
    """

    _CACHE_DIRNAME = "python_build_standalone"
    _SYMLINK_DIRNAME = ".python-build-standalone"
    APPEND_ONLY_CACHES = FrozenDict({_CACHE_DIRNAME: _SYMLINK_DIRNAME})

    path: str  # The absolute path to a Python executable


# NB: These private types are solely so we can test the docker-path using the local
# environment.
class _PythonBuildStandaloneBinary(PythonBuildStandaloneBinary):
    pass


class _DownloadPythonBuildStandaloneBinaryRequest:
    pass


@rule
async def get_python_for_scripts(env_tgt: EnvironmentTarget) -> PythonBuildStandaloneBinary:
    if env_tgt.val is None or isinstance(env_tgt.val, LocalEnvironmentTarget):
        return PythonBuildStandaloneBinary(sys.executable)

    result = await Get(_PythonBuildStandaloneBinary, _DownloadPythonBuildStandaloneBinaryRequest())

    return PythonBuildStandaloneBinary(result.path)


@rule(desc="Downloading Python for scripts", level=LogLevel.TRACE)
async def download_python_binary(
    _: _DownloadPythonBuildStandaloneBinaryRequest,
    platform: Platform,
    tar_binary: TarBinary,
    python_bootstrap: PythonBootstrapSubsystem,
<<<<<<< HEAD
    system_binaries: SystemBinariesSubsystem,
=======
    bash: BashBinary,
>>>>>>> bf5484eb
) -> _PythonBuildStandaloneBinary:
    url, fingerprint, bytelen = python_bootstrap.internal_python_build_standalone_info[
        platform.value
    ]

    filename = url.rsplit("/", 1)[-1]
    python_archive = await Get(
        Digest,
        DownloadFile(
            url,
            FileDigest(
                fingerprint=fingerprint,
                serialized_bytes_length=bytelen,
            ),
        ),
    )

    download_result = await Get(
        ProcessResult,
        Process(
            argv=[tar_binary.path, "-xvf", filename],
            input_digest=python_archive,
<<<<<<< HEAD
            env={"PATH": os.pathsep.join(system_binaries.system_binary_paths)},
            description="Extract Python",
=======
            env={"PATH": os.pathsep.join(SEARCH_PATHS)},
            description="Extract Pants' execution Python",
>>>>>>> bf5484eb
            level=LogLevel.DEBUG,
            output_directories=("python",),
        ),
    )

    installation_root = f"{PythonBuildStandaloneBinary._SYMLINK_DIRNAME}/{download_result.output_digest.fingerprint}"

    # NB: This is similar to what we do for every Python provider. We should refactor these into
    # some shared code to centralize the behavior.
    installation_script = dedent(
        f"""\
        if [ ! -f "{installation_root}/DONE" ]; then
            cp -r python "{installation_root}"
            touch "{installation_root}/DONE"
        fi
    """
    )

    env_vars = await Get(EnvironmentVars, EnvironmentVarsRequest(["PATH"]))
    await Get(
        ProcessResult,
        Process(
            [bash.path, "-c", installation_script],
            level=LogLevel.DEBUG,
            input_digest=download_result.output_digest,
            description="Install Python for Pants usage",
            env={"PATH": env_vars.get("PATH", "")},
            append_only_caches=PythonBuildStandaloneBinary.APPEND_ONLY_CACHES,
            # Don't cache, we want this to always be run so that we can assume for the rest of the
            # session the named_cache destination for this Python is valid, as the Python ecosystem
            # mainly assumes absolute paths for Python interpreters.
            cache_scope=ProcessCacheScope.PER_SESSION,
        ),
    )

    return _PythonBuildStandaloneBinary(f"{installation_root}/bin/python3")


@dataclass(frozen=True)
class GunzipBinaryRequest:
    pass


@dataclass(frozen=True)
class GunzipBinary:
    python_binary: PythonBuildStandaloneBinary

    def extract_archive_argv(self, archive_path: str, extract_path: str) -> tuple[str, ...]:
        archive_name = os.path.basename(archive_path)
        dest_file_name = os.path.splitext(archive_name)[0]
        dest_path = os.path.join(extract_path, dest_file_name)
        script = dedent(
            f"""
            import gzip
            import shutil
            with gzip.GzipFile(filename={archive_path!r}, mode="rb") as source:
                with open({dest_path!r}, "wb") as dest:
                    shutil.copyfileobj(source, dest)
            """
        )
        return (self.python_binary.path, "-c", script)


@rule
def find_gunzip(python_binary: PythonBuildStandaloneBinary) -> GunzipBinary:
    return GunzipBinary(python_binary)


@rule
async def find_gunzip_wrapper(_: GunzipBinaryRequest, gunzip: GunzipBinary) -> GunzipBinary:
    return gunzip


def rules():
    return collect_rules()<|MERGE_RESOLUTION|>--- conflicted
+++ resolved
@@ -10,12 +10,7 @@
 
 from pants.core.subsystems.python_bootstrap import PythonBootstrapSubsystem
 from pants.core.util_rules.environments import EnvironmentTarget, LocalEnvironmentTarget
-<<<<<<< HEAD
-from pants.core.util_rules.system_binaries import SystemBinariesSubsystem, TarBinary
-=======
-from pants.core.util_rules.system_binaries import SEARCH_PATHS, BashBinary, TarBinary
-from pants.engine.env_vars import EnvironmentVars, EnvironmentVarsRequest
->>>>>>> bf5484eb
+from pants.core.util_rules.system_binaries import BashBinary, SystemBinariesSubsystem, TarBinary
 from pants.engine.fs import DownloadFile
 from pants.engine.internals.native_engine import Digest, FileDigest
 from pants.engine.internals.selectors import Get
@@ -67,12 +62,9 @@
     _: _DownloadPythonBuildStandaloneBinaryRequest,
     platform: Platform,
     tar_binary: TarBinary,
+    bash_binary: BashBinary,
     python_bootstrap: PythonBootstrapSubsystem,
-<<<<<<< HEAD
     system_binaries: SystemBinariesSubsystem,
-=======
-    bash: BashBinary,
->>>>>>> bf5484eb
 ) -> _PythonBuildStandaloneBinary:
     url, fingerprint, bytelen = python_bootstrap.internal_python_build_standalone_info[
         platform.value
@@ -95,13 +87,8 @@
         Process(
             argv=[tar_binary.path, "-xvf", filename],
             input_digest=python_archive,
-<<<<<<< HEAD
             env={"PATH": os.pathsep.join(system_binaries.system_binary_paths)},
-            description="Extract Python",
-=======
-            env={"PATH": os.pathsep.join(SEARCH_PATHS)},
             description="Extract Pants' execution Python",
->>>>>>> bf5484eb
             level=LogLevel.DEBUG,
             output_directories=("python",),
         ),
@@ -120,15 +107,14 @@
     """
     )
 
-    env_vars = await Get(EnvironmentVars, EnvironmentVarsRequest(["PATH"]))
     await Get(
         ProcessResult,
         Process(
-            [bash.path, "-c", installation_script],
+            [bash_binary.path, "-c", installation_script],
             level=LogLevel.DEBUG,
             input_digest=download_result.output_digest,
             description="Install Python for Pants usage",
-            env={"PATH": env_vars.get("PATH", "")},
+            env={"PATH": os.pathsep.join(system_binaries.system_binary_paths)},
             append_only_caches=PythonBuildStandaloneBinary.APPEND_ONLY_CACHES,
             # Don't cache, we want this to always be run so that we can assume for the rest of the
             # session the named_cache destination for this Python is valid, as the Python ecosystem
