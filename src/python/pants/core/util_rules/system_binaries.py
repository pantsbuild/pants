--- conflicted
+++ resolved
@@ -765,14 +765,9 @@
         found_paths = await _find_candidate_paths_via_subprocess_helper(request, env_target)
 
     if not request.test:
-<<<<<<< HEAD
-        return dataclasses.replace(
-            binary_paths, paths=tuple(BinaryPath(path) for path in found_paths)
-=======
         return BinaryPaths(
             binary_name=request.binary_name,
             paths=(BinaryPath(path) for path in found_paths),
->>>>>>> ead7b0cd
         )
 
     results = await MultiGet(
@@ -789,15 +784,9 @@
         )
         for path in found_paths
     )
-<<<<<<< HEAD
-    return dataclasses.replace(
-        binary_paths,
-        paths=tuple(
-=======
     return BinaryPaths(
         binary_name=request.binary_name,
-        paths=[
->>>>>>> ead7b0cd
+        paths=(
             (
                 BinaryPath.fingerprinted(path, result.stdout)
                 if request.test.fingerprint_stdout
