--- conflicted
+++ resolved
@@ -722,7 +722,6 @@
 
 
 # -----------------------------------------------------------------------------------------------
-<<<<<<< HEAD
 # `external_tool` target
 # -----------------------------------------------------------------------------------------------
 
@@ -745,7 +744,8 @@
         ExternalToolSourceField,
         ExternalToolEXEField,
     )
-=======
+
+# -----------------------------------------------------------------------------------------------
 # `_lockfile` and `_lockfiles` targets
 # -----------------------------------------------------------------------------------------------
 
@@ -786,7 +786,6 @@
     copied_fields = COMMON_TARGET_FIELDS
     moved_fields = (LockfileDependenciesField,)
     help = "Generate a `_lockfile` target for each file in the `sources` field."
->>>>>>> 68894b99
 
 
 def rules():
