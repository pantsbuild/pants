--- conflicted
+++ resolved
@@ -201,11 +201,7 @@
         object.__setattr__(self, "package_field_set_types", union_membership.get(PackageFieldSet))
         object.__setattr__(self, "roots", FrozenOrderedSet(roots))
         object.__setattr__(self, "always_traverse_roots", always_traverse_roots)
-<<<<<<< HEAD
-        self.__post_init__()
-=======
         super().__init__()
->>>>>>> 0e515845
 
     def __call__(self, target: Target, field: Dependencies | SpecialCasedDependencies) -> bool:
         if isinstance(field, SpecialCasedDependencies):
@@ -219,9 +215,5 @@
         return True
 
 
-<<<<<<< HEAD
-
-=======
->>>>>>> 0e515845
 def rules():
     return (*collect_rules(), *distdir.rules())