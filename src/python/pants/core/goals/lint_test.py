# Copyright 2019 Pants project contributors (see CONTRIBUTORS.md).
# Licensed under the Apache License, Version 2.0 (see LICENSE).

from __future__ import annotations

from abc import ABCMeta, abstractmethod
from collections.abc import Iterable
from dataclasses import dataclass
from pathlib import Path
from textwrap import dedent
from typing import Any, TypeVar

import pytest

from pants.base.specs import Specs
from pants.core.environments.rules import EnvironmentNameRequest
from pants.core.environments.target_types import EnvironmentTarget
from pants.core.goals.fix import FixFilesRequest, FixTargetsRequest
from pants.core.goals.fmt import FmtFilesRequest, FmtTargetsRequest
from pants.core.goals.lint import (
    AbstractLintRequest,
    Lint,
    LintFilesRequest,
    LintResult,
    LintSubsystem,
    LintTargetsRequest,
    Partitions,
    lint,
)
from pants.core.util_rules.distdir import DistDir
from pants.core.util_rules.partitions import PartitionerType, _EmptyMetadata
from pants.engine.addresses import Address
from pants.engine.fs import PathGlobs, SpecsPaths, Workspace
from pants.engine.internals.native_engine import EMPTY_SNAPSHOT, Snapshot
from pants.engine.rules import QueryRule
from pants.engine.target import Field, FieldSet, FilteredTargets, MultipleSourcesField, Target
from pants.engine.unions import UnionMembership, UnionRule
from pants.option.option_types import SkipOption
from pants.option.subsystem import Subsystem
from pants.testutil.option_util import create_goal_subsystem
from pants.testutil.rule_runner import MockGet, RuleRunner, mock_console, run_rule_with_mocks
from pants.util.logging import LogLevel
from pants.util.meta import classproperty

_LintRequestT = TypeVar("_LintRequestT", bound=AbstractLintRequest)


class MockMultipleSourcesField(MultipleSourcesField):
    pass


class MockRequiredField(Field):
    alias = "required"
    required = True


class MockTarget(Target):
    alias = "mock_target"
    core_fields = (MockMultipleSourcesField, MockRequiredField)


@dataclass(frozen=True)
class MockLinterFieldSet(FieldSet):
    required_fields = (MultipleSourcesField,)
    sources: MultipleSourcesField
    required: MockRequiredField


class MockLintRequest(AbstractLintRequest, metaclass=ABCMeta):
    @staticmethod
    @abstractmethod
    def exit_code(_: Iterable[Address]) -> int:
        pass

    @classmethod
    @abstractmethod
    def get_lint_result(cls, elements: Iterable) -> LintResult:
        pass


class MockLintTargetsRequest(MockLintRequest, LintTargetsRequest):
    field_set_type = MockLinterFieldSet

    @classmethod
    def get_lint_result(cls, field_sets: Iterable[MockLinterFieldSet]) -> LintResult:
        addresses = [field_set.address for field_set in field_sets]
        return LintResult(cls.exit_code(addresses), "", "", cls.tool_name)


class SuccessfulRequest(MockLintTargetsRequest):
    @classproperty
    def tool_name(cls) -> str:
        return "Successful Linter"

    @classproperty
    def tool_id(cls) -> str:
        return "successfullinter"

    @staticmethod
    def exit_code(_: Iterable[Address]) -> int:
        return 0


class FailingRequest(MockLintTargetsRequest):
    @classproperty
    def tool_name(cls) -> str:
        return "Failing Linter"

    @classproperty
    def tool_id(cls) -> str:
        return "failinglinter"

    @staticmethod
    def exit_code(_: Iterable[Address]) -> int:
        return 1


class ConditionallySucceedsRequest(MockLintTargetsRequest):
    @classproperty
    def tool_name(cls) -> str:
        return "Conditionally Succeeds Linter"

    @classproperty
    def tool_id(cls) -> str:
        return "conditionallysucceedslinter"

    @staticmethod
    def exit_code(addresses: Iterable[Address]) -> int:
        if any(address.target_name == "bad" for address in addresses):
            return 127
        return 0


class SkippedRequest(MockLintTargetsRequest):
    @classproperty
    def tool_name(cls) -> str:
        return "Skipped Linter"

    @classproperty
    def tool_id(cls) -> str:
        return "skippedlinter"

    @staticmethod
    def exit_code(_) -> int:
        return 0


class InvalidField(MultipleSourcesField):
    pass


class InvalidFieldSet(MockLinterFieldSet):
    required_fields = (InvalidField,)


class InvalidRequest(MockLintTargetsRequest):
    field_set_type = InvalidFieldSet

    @classproperty
    def tool_name(cls) -> str:
        return "Invalid Linter"

    @classproperty
    def tool_id(cls) -> str:
        return "invalidlinter"

    @staticmethod
    def exit_code(_: Iterable[Address]) -> int:
        return -1


def _all_lint_requests() -> Iterable[type[MockLintRequest]]:
    classes = [MockLintRequest]
    while classes:
        cls = classes.pop()
        subclasses = cls.__subclasses__()
        classes.extend(subclasses)
        yield from subclasses


def mock_target_partitioner(
    __implicitly: tuple
) -> Partitions[MockLinterFieldSet, Any]:
    request, typ = next(iter(__implicitly[0].items()))
    assert typ == LintTargetsRequest.PartitionRequest
    if type(request) is SkippedRequest.PartitionRequest:
        return Partitions()

    operates_on_paths = {
        getattr(cls, "PartitionRequest"): cls._requires_snapshot for cls in _all_lint_requests()
    }[type(request)]
    if operates_on_paths:
        return Partitions.single_partition(fs.sources.globs for fs in request.field_sets)

    return Partitions.single_partition(request.field_sets)

class MockFilesRequest(MockLintRequest, LintFilesRequest):
    @classproperty
    def tool_name(cls) -> str:
        return "Files Linter"

    @classproperty
    def tool_id(cls) -> str:
        return "fileslinter"

    @classmethod
    def get_lint_result(cls, files: Iterable[str]) -> LintResult:
        return LintResult(0, "", "", cls.tool_name)


def mock_file_partitioner(__implicitly: dict) -> Partitions[str, Any]:
    request, typ = next(iter(__implicitly[0].items()))
    assert typ == LintFilesRequest.PartitionRequest
    return Partitions.single_partition(request.files)


def mock_lint_partition(__implicitly: dict) -> LintResult:
    request, typ = next(iter(__implicitly[0].items()))
    assert typ == AbstractLintRequest.Batch
    request_type = {cls.Batch: cls for cls in _all_lint_requests()}[type(request)]
    return request_type.get_lint_result(request.elements)


class MockFmtRequest(MockLintRequest, FmtTargetsRequest):
    field_set_type = MockLinterFieldSet


class SuccessfulFormatter(MockFmtRequest):
    @classproperty
    def tool_name(cls) -> str:
        return "Successful Formatter"

    @classproperty
    def tool_id(cls) -> str:
        return "successfulformatter"

    @classmethod
    def get_lint_result(cls, field_sets: Iterable[MockLinterFieldSet]) -> LintResult:
        return LintResult(0, "", "", cls.tool_name)


class FailingFormatter(MockFmtRequest):
    @classproperty
    def tool_name(cls) -> str:
        return "Failing Formatter"

    @classproperty
    def tool_id(cls) -> str:
        return "failingformatter"

    @classmethod
    def get_lint_result(cls, field_sets: Iterable[MockLinterFieldSet]) -> LintResult:
        return LintResult(1, "", "", cls.tool_name)


class BuildFileFormatter(MockLintRequest, FmtFilesRequest):
    @classproperty
    def tool_name(cls) -> str:
        return "Bob The BUILDer"

    @classproperty
    def tool_id(cls) -> str:
        return "bob"

    @classmethod
    def get_lint_result(cls, files: Iterable[str]) -> LintResult:
        return LintResult(0, "", "", cls.tool_name)


class MockFixRequest(MockLintRequest, FixTargetsRequest):
    field_set_type = MockLinterFieldSet


class SuccessfulFixer(MockFixRequest):
    @classproperty
    def tool_name(cls) -> str:
        return "Successful Fixer"

    @classproperty
    def tool_id(cls) -> str:
        return "successfulfixer"

    @classmethod
    def get_lint_result(cls, field_sets: Iterable[MockLinterFieldSet]) -> LintResult:
        return LintResult(0, "", "", cls.tool_name)


class FailingFixer(MockFixRequest):
    @classproperty
    def tool_name(cls) -> str:
        return "Failing Fixer"

    @classproperty
    def tool_id(cls) -> str:
        return "failingfixer"

    @classmethod
    def get_lint_result(cls, field_sets: Iterable[MockLinterFieldSet]) -> LintResult:
        return LintResult(1, "", "", cls.tool_name)


class BuildFileFixer(MockLintRequest, FixFilesRequest):
    @classproperty
    def tool_name(cls) -> str:
        return "BUILD Annually"

    @classproperty
    def tool_id(cls) -> str:
        return "buildannually"

    @classmethod
    def get_lint_result(cls, files: Iterable[str]) -> LintResult:
        return LintResult(0, "", "", cls.tool_name)


@pytest.fixture
def rule_runner() -> RuleRunner:
    return RuleRunner()


def make_target(address: Address | None = None) -> Target:
    return MockTarget(
        {MockRequiredField.alias: "present"}, address or Address("", target_name="tests")
    )


def run_lint_rule(
    rule_runner: RuleRunner,
    *,
    lint_request_types: Iterable[type[_LintRequestT]],
    targets: list[Target],
    batch_size: int = 128,
    only: list[str] | None = None,
    skip_formatters: bool = False,
    skip_fixers: bool = False,
) -> tuple[int, str]:
    union_membership = UnionMembership.from_rules(
        {
            *[UnionRule(AbstractLintRequest, t) for t in lint_request_types],
            *[UnionRule(AbstractLintRequest.Batch, rt.Batch) for rt in lint_request_types],
            *[
                UnionRule(LintTargetsRequest.PartitionRequest, rt.PartitionRequest)
                for rt in lint_request_types
                if issubclass(rt, LintTargetsRequest)
            ],
            *[
                UnionRule(LintFilesRequest.PartitionRequest, rt.PartitionRequest)
                for rt in lint_request_types
                if issubclass(rt, LintFilesRequest)
            ],
        }
    )
    lint_subsystem = create_goal_subsystem(
        LintSubsystem,
        batch_size=batch_size,
        only=only or [],
        skip_formatters=skip_formatters,
        skip_fixers=skip_fixers,
    )

    def mock_filter_targets(__implicitly: dict) -> FilteredTargets:
        return FilteredTargets(
            tuple(targets)
        )

    with mock_console(rule_runner.options_bootstrapper) as (console, stdio_reader):
        result: Lint = run_rule_with_mocks(
            lint,
            rule_args=[
                console,
                Workspace(rule_runner.scheduler, _enforce_effects=False),
                Specs.empty(),
                lint_subsystem,
                union_membership,
                DistDir(relpath=Path("dist")),
            ],
            mock_calls={
<<<<<<< HEAD
                "pants.engine.internals.graph.filter_targets": mock_filter_targets,
=======
                "pants.engine.internals.graph.filter_targets": lambda __implicitly: FilteredTargets(
                    tuple(targets)
                ),
>>>>>>> 8656acaa
                "pants.engine.internals.specs_rules.resolve_specs_paths": lambda _: SpecsPaths(
                    ("f.txt", "BUILD"), ()
                ),
                "pants.core.goals.lint.partition_targets": mock_target_partitioner,
                "pants.core.goals.lint.partition_files": mock_file_partitioner,
                "pants.core.goals.lint.lint_batch": mock_lint_partition,
                "pants.engine.intrinsics.digest_to_snapshot": lambda __implicitly: EMPTY_SNAPSHOT,
            },
            union_membership=union_membership,
            # We don't want temporary warnings to interfere with our expected output.
            show_warnings=False,
        )
        assert not stdio_reader.get_stdout()
        return result.exit_code, stdio_reader.get_stderr()


def test_duplicate_files_in_fixer(rule_runner: RuleRunner) -> None:
    assert MockFixRequest.Batch(
        "tool_name",
        ("a", "a"),
        _EmptyMetadata(),
        rule_runner.make_snapshot({"a": ""}),
    ).files == ("a",)


def test_invalid_target_noops(rule_runner: RuleRunner) -> None:
    exit_code, stderr = run_lint_rule(
        rule_runner, lint_request_types=[InvalidRequest], targets=[make_target()]
    )
    assert exit_code == 0
    assert stderr == ""


def test_summary(rule_runner: RuleRunner) -> None:
    """Test that we render the summary correctly.

    This tests that we:
    * Merge multiple results belonging to the same linter (`--per-file-caching`).
    * Decide correctly between skipped, failed, and succeeded.
    """
    good_address = Address("", target_name="good")
    bad_address = Address("", target_name="bad")

    request_types = [
        ConditionallySucceedsRequest,
        FailingRequest,
        SkippedRequest,
        SuccessfulRequest,
        SuccessfulFormatter,
        FailingFormatter,
        BuildFileFormatter,
        SuccessfulFixer,
        FailingFixer,
        BuildFileFixer,
        MockFilesRequest,
    ]
    targets = [make_target(good_address), make_target(bad_address)]

    exit_code, stderr = run_lint_rule(
        rule_runner,
        lint_request_types=request_types,
        targets=targets,
    )
    assert exit_code == FailingRequest.exit_code([bad_address])
    assert stderr == dedent(
        """\

        ✓ BUILD Annually succeeded.
        ✓ Bob The BUILDer succeeded.
        ✕ Conditionally Succeeds Linter failed.
        ✕ Failing Fixer failed.
        ✕ Failing Formatter failed.
        ✕ Failing Linter failed.
        ✓ Files Linter succeeded.
        ✓ Successful Fixer succeeded.
        ✓ Successful Formatter succeeded.
        ✓ Successful Linter succeeded.

        (One or more formatters failed. Run `pants fmt` to fix.)
        (One or more fixers failed. Run `pants fix` to fix.)
        """
    )

    exit_code, stderr = run_lint_rule(
        rule_runner,
        lint_request_types=request_types,
        targets=targets,
        only=[
            FailingRequest.tool_id,
            MockFilesRequest.tool_id,
            FailingFormatter.tool_id,
            FailingFixer.tool_id,
            BuildFileFormatter.tool_id,
            BuildFileFixer.tool_id,
        ],
    )
    assert stderr == dedent(
        """\

        ✓ BUILD Annually succeeded.
        ✓ Bob The BUILDer succeeded.
        ✕ Failing Fixer failed.
        ✕ Failing Formatter failed.
        ✕ Failing Linter failed.
        ✓ Files Linter succeeded.

        (One or more formatters failed. Run `pants fmt` to fix.)
        (One or more fixers failed. Run `pants fix` to fix.)
        """
    )

    exit_code, stderr = run_lint_rule(
        rule_runner,
        lint_request_types=request_types,
        targets=targets,
        skip_formatters=True,
        skip_fixers=True,
    )
    assert stderr == dedent(
        """\

        ✕ Conditionally Succeeds Linter failed.
        ✕ Failing Linter failed.
        ✓ Files Linter succeeded.
        ✓ Successful Linter succeeded.
        """
    )

    exit_code, stderr = run_lint_rule(
        rule_runner,
        lint_request_types=request_types,
        targets=targets,
        skip_fixers=True,
    )
    assert stderr == dedent(
        """\

        ✓ Bob The BUILDer succeeded.
        ✕ Conditionally Succeeds Linter failed.
        ✕ Failing Formatter failed.
        ✕ Failing Linter failed.
        ✓ Files Linter succeeded.
        ✓ Successful Formatter succeeded.
        ✓ Successful Linter succeeded.

        (One or more formatters failed. Run `pants fmt` to fix.)
        """
    )

    exit_code, stderr = run_lint_rule(
        rule_runner,
        lint_request_types=request_types,
        targets=targets,
        skip_formatters=True,
    )
    assert stderr == dedent(
        """\

        ✓ BUILD Annually succeeded.
        ✕ Conditionally Succeeds Linter failed.
        ✕ Failing Fixer failed.
        ✕ Failing Linter failed.
        ✓ Files Linter succeeded.
        ✓ Successful Fixer succeeded.
        ✓ Successful Linter succeeded.

        (One or more fixers failed. Run `pants fix` to fix.)
        """
    )


def test_default_single_partition_partitioner() -> None:
    class KitchenSubsystem(Subsystem):
        options_scope = "kitchen"
        help = "a cookbook might help"
        name = "The Kitchen"
        skip = SkipOption("lint")

    class LintKitchenRequest(LintTargetsRequest):
        field_set_type = MockLinterFieldSet
        tool_subsystem = KitchenSubsystem
        partitioner_type = PartitionerType.DEFAULT_SINGLE_PARTITION

    rules = [
        *LintKitchenRequest._get_rules(),
        QueryRule(Partitions, [LintKitchenRequest.PartitionRequest]),
    ]
    rule_runner = RuleRunner(rules=rules)
    field_sets = (
        MockLinterFieldSet(
            Address("knife"),
            MultipleSourcesField(["knife"], Address("knife")),
            MockRequiredField("present", Address("")),
        ),
        MockLinterFieldSet(
            Address("bowl"),
            MultipleSourcesField(["bowl"], Address("bowl")),
            MockRequiredField("present", Address("")),
        ),
    )
    partitions = rule_runner.request(Partitions, [LintKitchenRequest.PartitionRequest(field_sets)])
    assert len(partitions) == 1
    assert partitions[0].elements == field_sets

    rule_runner.set_options(["--kitchen-skip"])
    partitions = rule_runner.request(Partitions, [LintKitchenRequest.PartitionRequest(field_sets)])
    assert partitions == Partitions([])


@pytest.mark.parametrize("batch_size", [1, 32, 128, 1024])
def test_batched(rule_runner: RuleRunner, batch_size: int) -> None:
    exit_code, stderr = run_lint_rule(
        rule_runner,
        lint_request_types=[
            ConditionallySucceedsRequest,
            FailingRequest,
            SkippedRequest,
            SuccessfulRequest,
        ],
        targets=[make_target(Address("", target_name=f"good{i}")) for i in range(0, 512)],
        batch_size=batch_size,
    )
    assert exit_code == FailingRequest.exit_code([])
    assert stderr == dedent(
        """\

        ✓ Conditionally Succeeds Linter succeeded.
        ✕ Failing Linter failed.
        ✓ Successful Linter succeeded.
        """
    )


def test_streaming_output_success() -> None:
    result = LintResult(0, "stdout", "stderr", linter_name="linter")
    assert result.level() == LogLevel.INFO
    assert result.message() == dedent(
        """\
        linter succeeded.
        stdout
        stderr

        """
    )


def test_streaming_output_failure() -> None:
    result = LintResult(18, "stdout", "stderr", linter_name="linter")
    assert result.level() == LogLevel.ERROR
    assert result.message() == dedent(
        """\
        linter failed (exit code 18).
        stdout
        stderr

        """
    )


def test_streaming_output_partitions() -> None:
    result = LintResult(
        21, "stdout", "stderr", linter_name="linter", partition_description="ghc9.2"
    )
    assert result.level() == LogLevel.ERROR
    assert result.message() == dedent(
        """\
        linter failed (exit code 21).
        Partition: ghc9.2
        stdout
        stderr

        """
    )<|MERGE_RESOLUTION|>--- conflicted
+++ resolved
@@ -358,11 +358,6 @@
         skip_fixers=skip_fixers,
     )
 
-    def mock_filter_targets(__implicitly: dict) -> FilteredTargets:
-        return FilteredTargets(
-            tuple(targets)
-        )
-
     with mock_console(rule_runner.options_bootstrapper) as (console, stdio_reader):
         result: Lint = run_rule_with_mocks(
             lint,
@@ -375,13 +370,9 @@
                 DistDir(relpath=Path("dist")),
             ],
             mock_calls={
-<<<<<<< HEAD
-                "pants.engine.internals.graph.filter_targets": mock_filter_targets,
-=======
                 "pants.engine.internals.graph.filter_targets": lambda __implicitly: FilteredTargets(
                     tuple(targets)
                 ),
->>>>>>> 8656acaa
                 "pants.engine.internals.specs_rules.resolve_specs_paths": lambda _: SpecsPaths(
                     ("f.txt", "BUILD"), ()
                 ),
