--- conflicted
+++ resolved
@@ -7,21 +7,7 @@
 import logging
 from collections import defaultdict
 from dataclasses import dataclass
-<<<<<<< HEAD
-from typing import (
-    TYPE_CHECKING,
-    Any,
-    Iterable,
-    Iterator,
-    NamedTuple,
-    Sequence,
-    Tuple,
-    Type,
-    TypeVar,
-)
-=======
 from typing import Any, Iterable, Iterator, Sequence, Tuple, Type, TypeVar
->>>>>>> 7e94aefa
 
 from pants.base.specs import Specs
 from pants.core.goals.lint import LintFilesRequest, LintRequest, LintResult, LintTargetsRequest
@@ -144,27 +130,6 @@
         def files(self) -> tuple[str, ...]:
             return self.elements
 
-<<<<<<< HEAD
-    _SubPartitionBase: type[SubPartition] = SubPartition
-
-    if not TYPE_CHECKING:
-
-        @memoized_classproperty
-        def SubPartition(cls):
-            @union(in_scope_types=[EnvironmentName])
-            class SubPartition(cls._SubPartitionBase):
-                pass
-
-            return SubPartition
-=======
-        @rule_helper(_public=True)
-        async def get_snapshot(self) -> Snapshot:
-            if self._snapshot is None:
-                return await Get(Snapshot, PathGlobs(self.files))
-
-            return self._snapshot
->>>>>>> 7e94aefa
-
     @classmethod
     def _get_registration_rules(cls) -> Iterable[UnionRule]:
         yield from super()._get_registration_rules()
