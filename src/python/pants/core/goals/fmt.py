--- conflicted
+++ resolved
@@ -9,11 +9,7 @@
 from abc import ABCMeta
 from collections import defaultdict
 from dataclasses import dataclass
-<<<<<<< HEAD
 from typing import Callable, ClassVar, Iterable, Iterator, TypeVar
-=======
-from typing import Callable, Iterable, Iterator, TypeVar
->>>>>>> 645b1ac5
 
 from pants.base.specs import Specs
 from pants.core.goals.style_request import (
@@ -39,8 +35,16 @@
 from pants.engine.internals.build_files import BuildFileOptions
 from pants.engine.internals.native_engine import EMPTY_SNAPSHOT
 from pants.engine.process import FallibleProcessResult, ProcessResult
-from pants.engine.rules import Get, MultiGet, collect_rules, goal_rule, rule, rule_helper
-from pants.engine.target import FieldSet, FilteredTargets, SourcesField, Target, Targets
+from pants.engine.rules import (
+    Get,
+    MultiGet,
+    collect_rules,
+    goal_rule,
+    rule,
+    rule_helper,
+    rule_helper,
+)
+from pants.engine.target import FieldSet, FilteredTargets, SourcesField, Target, Target, Targets
 from pants.engine.unions import UnionMembership, union
 from pants.option.option_types import IntOption, StrListOption
 from pants.util.collections import partition_sequentially
@@ -50,6 +54,7 @@
 
 _F = TypeVar("_F", bound="FmtResult")
 _FS = TypeVar("_FS", bound=FieldSet)
+_T = TypeVar("_T")
 _T = TypeVar("_T")
 
 logger = logging.getLogger(__name__)
@@ -66,11 +71,7 @@
     @classmethod
     def create(
         cls,
-<<<<<<< HEAD
         request: FmtTargetsRequest | FmtBuildFilesRequest,
-=======
-        request: FmtTargetsRequest,
->>>>>>> 645b1ac5
         process_result: ProcessResult | FallibleProcessResult,
         output: Snapshot,
         *,
@@ -192,15 +193,12 @@
 
 
 @dataclass(frozen=True)
-<<<<<<< HEAD
 class _FmtBuildFilesBatchRequest:
     request_types: tuple[type[FmtBuildFilesRequest], ...]
     paths: tuple[str, ...]
 
 
 @dataclass(frozen=True)
-=======
->>>>>>> 645b1ac5
 class _FmtBatchResult:
     results: tuple[FmtResult, ...]
     input: Digest
@@ -233,7 +231,6 @@
     subsystem_cls = FmtSubsystem
 
 
-<<<<<<< HEAD
 def _get_request_types(
     fmt_subsystem: FmtSubsystem,
     union_membership: UnionMembership,
@@ -300,51 +297,6 @@
     return target_batches_by_fmt_request_order
 
 
-=======
-def _batch(
-    fmt_subsystem: FmtSubsystem, iterable: Iterable[_T], key: Callable[[_T], str]
-) -> Iterator[list[_T]]:
-    partitions = partition_sequentially(
-        iterable,
-        key=key,
-        size_target=fmt_subsystem.batch_size,
-        size_max=4 * fmt_subsystem.batch_size,
-    )
-    for partition in partitions:
-        yield partition
-
-
-def _batch_targets(
-    fmt_subsystem: FmtSubsystem,
-    all_request_types: Iterable[type[FmtTargetsRequest]],
-    targets: Iterable[Target],
-) -> dict[Targets, tuple[type[FmtTargetsRequest], ...]]:
-    """Groups targets by the relevant Request types, then batches them.
-
-    Returns a mapping from batch -> Request types.
-    """
-    formatters_to_run = determine_specified_tool_names("fmt", fmt_subsystem.only, all_request_types)
-    targets_by_request_order = defaultdict(list)
-
-    for target in targets:
-        request_types = []
-        for request_type in all_request_types:
-            valid_name = request_type.name in formatters_to_run
-            if valid_name and request_type.field_set_type.is_applicable(target):
-                request_types.append(request_type)
-        if request_types:
-            targets_by_request_order[tuple(request_types)].append(target)
-
-    target_batches_by_fmt_request_order = {
-        Targets(target_batch): request_types
-        for request_types, targets in targets_by_request_order.items()
-        for target_batch in _batch(fmt_subsystem, targets, key=lambda t: t.address.spec)
-    }
-
-    return target_batches_by_fmt_request_order
-
-
->>>>>>> 645b1ac5
 @rule_helper
 async def _write_files(workspace: Workspace, batched_results: Iterable[_FmtBatchResult]):
     changed_digests = tuple(
@@ -387,7 +339,6 @@
 @goal_rule
 async def fmt(
     console: Console,
-<<<<<<< HEAD
     specs: Specs,
     fmt_subsystem: FmtSubsystem,
     build_file_options: BuildFileOptions,
@@ -447,25 +398,6 @@
                 fmt_subsystem.batch_size,
             )
         ),
-=======
-    targets: FilteredTargets,
-    fmt_subsystem: FmtSubsystem,
-    workspace: Workspace,
-    union_membership: UnionMembership,
-) -> Fmt:
-    targets_to_request_types = _batch_targets(
-        fmt_subsystem,
-        union_membership[FmtTargetsRequest],
-        targets,
-    )
-
-    target_batch_results = await MultiGet(
-        Get(
-            _FmtBatchResult,
-            _FmtTargetBatchRequest(fmt_request_types, target_batch),
-        )
-        for target_batch, fmt_request_types in targets_to_request_types.items()
->>>>>>> 645b1ac5
     )
 
     individual_results = list(
@@ -484,7 +416,6 @@
 
 
 @rule
-<<<<<<< HEAD
 async def fmt_build_files(
     request: _FmtBuildFilesBatchRequest,
 ) -> _FmtBatchResult:
@@ -507,8 +438,6 @@
 
 
 @rule
-=======
->>>>>>> 645b1ac5
 async def fmt_target_batch(
     request: _FmtTargetBatchRequest,
 ) -> _FmtBatchResult:
