# Copyright 2019 Pants project contributors (see CONTRIBUTORS.md).
# Licensed under the Apache License, Version 2.0 (see LICENSE).

from __future__ import annotations

import dataclasses
import logging
import re
from dataclasses import dataclass
from pathlib import Path
from textwrap import dedent
from typing import List, Type

<<<<<<< HEAD
from pants.core.goals.fmt import Fmt, FmtBuildFilesRequest, FmtResult, FmtTargetsRequest
=======
from pants.core.goals.fmt import Fmt, FmtResult, FmtTargetsRequest
>>>>>>> 645b1ac5
from pants.core.goals.fmt import rules as fmt_rules
from pants.core.util_rules import source_files
from pants.engine.fs import (
    EMPTY_DIGEST,
    EMPTY_SNAPSHOT,
    CreateDigest,
    Digest,
    DigestContents,
    FileContent,
    Snapshot,
)
from pants.engine.rules import Get, collect_rules, rule
from pants.engine.target import FieldSet, SingleSourceField, Target
from pants.engine.unions import UnionRule
from pants.testutil.rule_runner import RuleRunner
from pants.util.logging import LogLevel

FORTRAN_FILE = FileContent("formatted.f98", b"READ INPUT TAPE 5\n")
SMALLTALK_FILE = FileContent("formatted.st", b"y := self size + super size.')\n")


class FortranSource(SingleSourceField):
    pass


class FortranTarget(Target):
    alias = "fortran"
    core_fields = (FortranSource,)


@dataclass(frozen=True)
class FortranFieldSet(FieldSet):
    required_fields = (FortranSource,)

    sources: FortranSource


class FortranFmtRequest(FmtTargetsRequest):
    field_set_type = FortranFieldSet
    name = "FortranConditionallyDidChange"


@rule
async def fortran_fmt(request: FortranFmtRequest) -> FmtResult:
    if not any(fs.address.target_name == "needs_formatting" for fs in request.field_sets):
        return FmtResult.skip(formatter_name=request.name)
    output = await Get(Snapshot, CreateDigest([FORTRAN_FILE]))
    return FmtResult(
        input=request.snapshot, output=output, stdout="", stderr="", formatter_name=request.name
    )


class SmalltalkSource(SingleSourceField):
    pass


class SmalltalkTarget(Target):
    alias = "smalltalk"
    core_fields = (SmalltalkSource,)


@dataclass(frozen=True)
class SmalltalkFieldSet(FieldSet):
    required_fields = (SmalltalkSource,)

    source: SmalltalkSource


class SmalltalkNoopRequest(FmtTargetsRequest):
    field_set_type = SmalltalkFieldSet
    name = "SmalltalkDidNotChange"


@rule
async def smalltalk_noop(request: SmalltalkNoopRequest) -> FmtResult:
    assert request.snapshot != EMPTY_SNAPSHOT
    return FmtResult(
        input=request.snapshot,
        output=request.snapshot,
        stdout="",
        stderr="",
        formatter_name=request.name,
    )


class SmalltalkSkipRequest(FmtTargetsRequest):
    field_set_type = SmalltalkFieldSet
    name = "SmalltalkSkipped"


@rule
async def smalltalk_skip(request: SmalltalkSkipRequest) -> FmtResult:
    assert request.snapshot != EMPTY_SNAPSHOT
    return FmtResult.skip(formatter_name=request.name)


class BrickyBuildFileFormatter(FmtBuildFilesRequest):
    """Ensures all non-comment lines only consist of the word 'brick'."""

    name = "BrickyBobby"


@rule
async def fmt_with_bricky(request: BrickyBuildFileFormatter) -> FmtResult:
    def brickify(contents: bytes) -> bytes:
        content_str = contents.decode("ascii")
        new_lines = []
        for line in content_str.splitlines(keepends=True):
            if not line.startswith("#"):
                line = re.sub(r"[a-zA-Z_]+", "brick", line)
            new_lines.append(line)
        return "".join(new_lines).encode()

    digest_contents = await Get(DigestContents, Digest, request.snapshot.digest)
    new_contents = [
        dataclasses.replace(file_content, content=brickify(file_content.content))
        for file_content in digest_contents
    ]
    output_snapshot = await Get(Snapshot, CreateDigest(new_contents))

    return FmtResult(
        input=request.snapshot,
        output=output_snapshot,
        stdout="",
        stderr="",
        formatter_name=request.name,
    )


def fmt_rule_runner(
    target_types: List[Type[Target]],
<<<<<<< HEAD
    fmt_targets_request_types: List[Type[FmtTargetsRequest]] = [],
    fmt_build_files_request_types: List[Type[FmtBuildFilesRequest]] = [],
=======
    fmt_request_types: List[Type[FmtTargetsRequest]],
>>>>>>> 645b1ac5
) -> RuleRunner:
    return RuleRunner(
        rules=[
            *collect_rules(),
            *source_files.rules(),
            *fmt_rules(),
<<<<<<< HEAD
            *(UnionRule(FmtTargetsRequest, ftr) for ftr in fmt_targets_request_types),
            *(UnionRule(FmtBuildFilesRequest, fbfr) for fbfr in fmt_build_files_request_types),
=======
            *(UnionRule(FmtTargetsRequest, frt) for frt in fmt_request_types),
>>>>>>> 645b1ac5
        ],
        target_types=target_types,
    )


def run_fmt(
    rule_runner: RuleRunner, *, target_specs: List[str], only: list[str] | None = None
) -> str:
    result = rule_runner.run_goal_rule(
        Fmt,
        args=[f"--only={repr(only or [])}", *target_specs],
    )
    assert result.exit_code == 0
    assert not result.stdout
    return result.stderr


def write_files(rule_runner: RuleRunner) -> None:
    rule_runner.write_files(
        {
            "BUILD": dedent(
                """\
                fortran(name='f1', source="ft1.f98")
                fortran(name='needs_formatting', source="formatted.f98")
                smalltalk(name='s1', source="st1.st")
                smalltalk(name='s2', source="formatted.st")
                """,
            ),
            "ft1.f98": "READ INPUT TAPE 5\n",
            "formatted.f98": "READ INPUT TAPE 5",
            "st1.st": "y := self size + super size.')",
            "formatted.st": "y := self size + super size.')\n",
        },
    )


def test_summary() -> None:
    rule_runner = fmt_rule_runner(
        target_types=[FortranTarget, SmalltalkTarget],
        # NB: Keep SmalltalkSkipRequest before SmalltalkNoopRequest so it runs first. This helps test
        # a bug where a formatter run after a skipped formatter was receiving an empty snapshot.
        # See https://github.com/pantsbuild/pants/issues/15406
        fmt_targets_request_types=[FortranFmtRequest, SmalltalkSkipRequest, SmalltalkNoopRequest],
        fmt_build_files_request_types=[BrickyBuildFileFormatter],
    )

    write_files(rule_runner)

    stderr = run_fmt(rule_runner, target_specs=["//::"])

    assert stderr == dedent(
        """\

        + BrickyBobby made changes.
        + FortranConditionallyDidChange made changes.
        ✓ SmalltalkDidNotChange made no changes.
        """
    )

    fortran_file = Path(rule_runner.build_root, FORTRAN_FILE.path)
    smalltalk_file = Path(rule_runner.build_root, SMALLTALK_FILE.path)
    build_file = Path(rule_runner.build_root, "BUILD")
    assert fortran_file.is_file()
    assert fortran_file.read_text() == FORTRAN_FILE.content.decode()
    assert smalltalk_file.is_file()
    assert smalltalk_file.read_text() == SMALLTALK_FILE.content.decode()
    assert build_file.is_file()
    assert build_file.read_text() == dedent(
        """\
        brick(brick='brick1', brick="brick1.brick98")
        brick(brick='brick', brick="brick.brick98")
        brick(brick='brick1', brick="brick1.brick")
        brick(brick='brick2', brick="brick.brick")
        """
    )


def test_only() -> None:
    rule_runner = fmt_rule_runner(
        target_types=[FortranTarget, SmalltalkTarget],
        fmt_targets_request_types=[FortranFmtRequest, SmalltalkSkipRequest, SmalltalkNoopRequest],
        fmt_build_files_request_types=[BrickyBuildFileFormatter],
    )

    write_files(rule_runner)

    stderr = run_fmt(
        rule_runner,
        target_specs=["//::"],
        only=[SmalltalkNoopRequest.name],
    )
    assert stderr.strip() == "✓ SmalltalkDidNotChange made no changes."


def test_message_lists_added_files() -> None:
    input_snapshot = Snapshot._unsafe_create(
        Digest("a" * 64, 1000), ["f.ext", "dir/f.ext"], ["dir"]
    )
    output_snapshot = Snapshot._unsafe_create(
        Digest("b" * 64, 1000), ["f.ext", "added.ext", "dir/f.ext"], ["dir"]
    )
    result = FmtResult(
        input=input_snapshot,
        output=output_snapshot,
        stdout="stdout",
        stderr="stderr",
        formatter_name="formatter",
    )
    assert result.message() == "formatter made changes.\n  added.ext"


def test_message_lists_removed_files() -> None:
    input_snapshot = Snapshot._unsafe_create(
        Digest("a" * 64, 1000), ["f.ext", "removed.ext", "dir/f.ext"], ["dir"]
    )
    output_snapshot = Snapshot._unsafe_create(
        Digest("b" * 64, 1000), ["f.ext", "dir/f.ext"], ["dir"]
    )
    result = FmtResult(
        input=input_snapshot,
        output=output_snapshot,
        stdout="stdout",
        stderr="stderr",
        formatter_name="formatter",
    )
    assert result.message() == "formatter made changes.\n  removed.ext"


def test_message_lists_files() -> None:
    # _unsafe_create() cannot be used to simulate changed files,
    # so just make sure added and removed work together.
    input_snapshot = Snapshot._unsafe_create(
        Digest("a" * 64, 1000), ["f.ext", "removed.ext", "dir/f.ext"], ["dir"]
    )
    output_snapshot = Snapshot._unsafe_create(
        Digest("b" * 64, 1000), ["f.ext", "added.ext", "dir/f.ext"], ["dir"]
    )
    result = FmtResult(
        input=input_snapshot,
        output=output_snapshot,
        stdout="stdout",
        stderr="stderr",
        formatter_name="formatter",
    )
    assert result.message() == "formatter made changes.\n  added.ext\n  removed.ext"


def test_streaming_output_skip() -> None:
    result = FmtResult.skip(formatter_name="formatter")
    assert result.level() == LogLevel.DEBUG
    assert result.message() == "formatter skipped."


def test_streaming_output_changed(caplog) -> None:
    caplog.set_level(logging.DEBUG)
    changed_digest = Digest(EMPTY_DIGEST.fingerprint, 2)
    changed_snapshot = Snapshot._unsafe_create(changed_digest, [], [])
    result = FmtResult(
        input=EMPTY_SNAPSHOT,
        output=changed_snapshot,
        stdout="stdout",
        stderr="stderr",
        formatter_name="formatter",
    )
    assert result.level() == LogLevel.WARN
    assert result.message() == "formatter made changes."
    assert ["Output from formatter\nstdout\nstderr"] == [
        rec.message for rec in caplog.records if rec.levelno == logging.DEBUG
    ]


def test_streaming_output_not_changed(caplog) -> None:
    caplog.set_level(logging.DEBUG)
    result = FmtResult(
        input=EMPTY_SNAPSHOT,
        output=EMPTY_SNAPSHOT,
        stdout="stdout",
        stderr="stderr",
        formatter_name="formatter",
    )
    assert result.level() == LogLevel.INFO
    assert result.message() == "formatter made no changes."
    assert ["Output from formatter\nstdout\nstderr"] == [
        rec.message for rec in caplog.records if rec.levelno == logging.DEBUG
    ]<|MERGE_RESOLUTION|>--- conflicted
+++ resolved
@@ -11,11 +11,7 @@
 from textwrap import dedent
 from typing import List, Type
 
-<<<<<<< HEAD
 from pants.core.goals.fmt import Fmt, FmtBuildFilesRequest, FmtResult, FmtTargetsRequest
-=======
-from pants.core.goals.fmt import Fmt, FmtResult, FmtTargetsRequest
->>>>>>> 645b1ac5
 from pants.core.goals.fmt import rules as fmt_rules
 from pants.core.util_rules import source_files
 from pants.engine.fs import (
@@ -53,7 +49,7 @@
     sources: FortranSource
 
 
-class FortranFmtRequest(FmtTargetsRequest):
+class FortranFmtRequest(FmtTargetsTargetsRequest):
     field_set_type = FortranFieldSet
     name = "FortranConditionallyDidChange"
 
@@ -84,7 +80,7 @@
     source: SmalltalkSource
 
 
-class SmalltalkNoopRequest(FmtTargetsRequest):
+class SmalltalkNoopRequest(FmtTargetsTargetsRequest):
     field_set_type = SmalltalkFieldSet
     name = "SmalltalkDidNotChange"
 
@@ -101,7 +97,7 @@
     )
 
 
-class SmalltalkSkipRequest(FmtTargetsRequest):
+class SmalltalkSkipRequest(FmtTargetsTargetsRequest):
     field_set_type = SmalltalkFieldSet
     name = "SmalltalkSkipped"
 
@@ -147,24 +143,16 @@
 
 def fmt_rule_runner(
     target_types: List[Type[Target]],
-<<<<<<< HEAD
     fmt_targets_request_types: List[Type[FmtTargetsRequest]] = [],
     fmt_build_files_request_types: List[Type[FmtBuildFilesRequest]] = [],
-=======
-    fmt_request_types: List[Type[FmtTargetsRequest]],
->>>>>>> 645b1ac5
 ) -> RuleRunner:
     return RuleRunner(
         rules=[
             *collect_rules(),
             *source_files.rules(),
             *fmt_rules(),
-<<<<<<< HEAD
             *(UnionRule(FmtTargetsRequest, ftr) for ftr in fmt_targets_request_types),
             *(UnionRule(FmtBuildFilesRequest, fbfr) for fbfr in fmt_build_files_request_types),
-=======
-            *(UnionRule(FmtTargetsRequest, frt) for frt in fmt_request_types),
->>>>>>> 645b1ac5
         ],
         target_types=target_types,
     )
