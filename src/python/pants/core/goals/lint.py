# Copyright 2019 Pants project contributors (see CONTRIBUTORS.md).
# Licensed under the Apache License, Version 2.0 (see LICENSE).

from __future__ import annotations

import itertools
import logging
from dataclasses import dataclass
<<<<<<< HEAD
from typing import Any, ClassVar, Iterable, Iterator, cast
=======
from typing import Any, ClassVar, Iterable, Type, cast
>>>>>>> f0398427

from pants.core.goals.fmt import FmtRequest, FmtResult
from pants.core.goals.style_request import (
    StyleRequest,
    determine_specified_tool_names,
    only_option_help,
    style_batch_size_help,
    write_reports,
)
from pants.core.util_rules.distdir import DistDir
from pants.engine.console import Console
from pants.engine.engine_aware import EngineAwareParameter, EngineAwareReturnType
from pants.engine.fs import EMPTY_DIGEST, Digest, SpecsSnapshot, Workspace
from pants.engine.goal import Goal, GoalSubsystem
from pants.engine.process import FallibleProcessResult
from pants.engine.rules import Get, MultiGet, collect_rules, goal_rule
from pants.engine.target import FieldSet, Targets
from pants.engine.unions import UnionMembership, union
from pants.option.option_types import IntOption, StrListOption
from pants.util.collections import partition_sequentially
from pants.util.logging import LogLevel
from pants.util.memo import memoized_property
from pants.util.meta import frozen_after_init
from pants.util.strutil import strip_v2_chroot_path

logger = logging.getLogger(__name__)


class AmbiguousRequestNamesError(Exception):
    def __init__(
        self, ambiguous_name: str, requests: set[Type[LintTargetsRequest] | Type[LintFilesRequest]]
    ):
        request_names = {
            f"{request_target.__module__}.{request_target.__qualname__}"
            for request_target in requests
        }

        super().__init__(
            f"The same name `{ambiguous_name}` is used by multiple requests, "
            f"which causes ambiguity: {request_names}\n\n"
            f"To fix, please update these requests so that `{ambiguous_name}` "
            f"is not used more than once."
        )


@dataclass(frozen=True)
class LintResult(EngineAwareReturnType):
    exit_code: int
    stdout: str
    stderr: str
    partition_description: str | None = None
    report: Digest = EMPTY_DIGEST

    @classmethod
    def from_fallible_process_result(
        cls,
        process_result: FallibleProcessResult,
        *,
        partition_description: str | None = None,
        strip_chroot_path: bool = False,
        report: Digest = EMPTY_DIGEST,
    ) -> LintResult:
        def prep_output(s: bytes) -> str:
            return strip_v2_chroot_path(s) if strip_chroot_path else s.decode()

        return cls(
            exit_code=process_result.exit_code,
            stdout=prep_output(process_result.stdout),
            stderr=prep_output(process_result.stderr),
            partition_description=partition_description,
            report=report,
        )

    def metadata(self) -> dict[str, Any]:
        return {"partition": self.partition_description}


@frozen_after_init
@dataclass(unsafe_hash=True)
class LintResults(EngineAwareReturnType):
    """Zero or more LintResult objects for a single linter.

    Typically, linters will return one result. If they no-oped, they will return zero results.
    However, some linters may need to partition their input and thus may need to return multiple
    results. For example, many Python linters will need to group by interpreter compatibility.
    """

    results: tuple[LintResult, ...]
    linter_name: str

    def __init__(self, results: Iterable[LintResult], *, linter_name: str) -> None:
        self.results = tuple(results)
        self.linter_name = linter_name

    @property
    def skipped(self) -> bool:
        return bool(self.results) is False

    @memoized_property
    def exit_code(self) -> int:
        return next((result.exit_code for result in self.results if result.exit_code != 0), 0)

    def level(self) -> LogLevel | None:
        if self.skipped:
            return LogLevel.DEBUG
        return LogLevel.ERROR if self.exit_code != 0 else LogLevel.INFO

    def message(self) -> str | None:
        if self.skipped:
            return f"{self.linter_name} skipped."
        message = self.linter_name
        message += (
            " succeeded." if self.exit_code == 0 else f" failed (exit code {self.exit_code})."
        )

        def msg_for_result(result: LintResult) -> str:
            msg = ""
            if result.stdout:
                msg += f"\n{result.stdout}"
            if result.stderr:
                msg += f"\n{result.stderr}"
            if msg:
                msg = f"{msg.rstrip()}\n\n"
            return msg

        if len(self.results) == 1:
            results_msg = msg_for_result(self.results[0])
        else:
            results_msg = "\n"
            for i, result in enumerate(self.results):
                msg = f"Partition #{i + 1}"
                msg += (
                    f" - {result.partition_description}:" if result.partition_description else ":"
                )
                msg += msg_for_result(result) or "\n\n"
                results_msg += msg
        message += results_msg
        return message

    def cacheable(self) -> bool:
        """Is marked uncacheable to ensure that it always renders."""
        return False


@union
class LintTargetsRequest(StyleRequest):
    """The entry point for linters that need targets."""


@union
@dataclass(frozen=True)
class LintFilesRequest(EngineAwareParameter):
    """The entry point for linters that do not use targets."""

    name: ClassVar[str]

    file_paths: tuple[str, ...]

    def debug_hint(self) -> str:
        return self.name


# If a user wants linter reports to show up in dist/ they must ensure that the reports
# are written under this directory. E.g.,
# ./pants --flake8-args="--output-file=reports/report.txt" lint <target>
REPORT_DIR = "reports"


class LintSubsystem(GoalSubsystem):
    name = "lint"
    help = "Run all linters and/or formatters in check mode."

    @classmethod
    def activated(cls, union_membership: UnionMembership) -> bool:
        return LintTargetsRequest in union_membership or LintFilesRequest in union_membership

    only = StrListOption(
        "--only",
        help=only_option_help("lint", "linter", "flake8", "shellcheck"),
    )
    batch_size = IntOption(
        "--batch-size",
        advanced=True,
        default=128,
        help=style_batch_size_help(uppercase="Linter", lowercase="linter"),
    )


class Lint(Goal):
    subsystem_cls = LintSubsystem


def _check_ambiguous_request_names(
    *requests: Type[LintFilesRequest] | Type[LintTargetsRequest],
) -> None:
    for name, request_group in itertools.groupby(requests, key=lambda target: target.name):
        request_group_set = set(request_group)

        if len(request_group_set) > 1:
            raise AmbiguousRequestNamesError(name, request_group_set)


@goal_rule
async def lint(
    console: Console,
    workspace: Workspace,
    targets: Targets,
    specs_snapshot: SpecsSnapshot,
    lint_subsystem: LintSubsystem,
    union_membership: UnionMembership,
    dist_dir: DistDir,
) -> Lint:
    lint_target_request_types = cast(
        "Iterable[type[LintTargetsRequest]]", union_membership.get(LintTargetsRequest)
    )
    fmt_target_request_types = cast("Iterable[type[FmtRequest]]", union_membership.get(FmtRequest))
    target_request_types = [*lint_target_request_types, *fmt_target_request_types]
    file_request_types = union_membership[LintFilesRequest]

    _check_ambiguous_request_names(*target_request_types, *file_request_types)

    specified_names = determine_specified_tool_names(
        "lint",
        lint_subsystem.only,
        target_request_types,
        extra_valid_names={request.name for request in file_request_types},
    )
    target_requests = tuple(
        request_type(
            request_type.field_set_type.create(target)
            for target in targets
            if (
                request_type.name in specified_names
                and request_type.field_set_type.is_applicable(target)
            )
        )
        for request_type in target_request_types
    )

<<<<<<< HEAD
    def address_str(fs: FieldSet) -> str:
        return fs.address.spec

    def batch(field_sets: Iterable[FieldSet]) -> Iterator[list[FieldSet]]:
        return partition_sequentially(
            field_sets,
            key=address_str,
            size_target=lint_subsystem.batch_size,
            size_max=4 * lint_subsystem.batch_size,
        )

    lint_target_requests = (
        request.__class__(field_set_batch)
        for request in target_requests
        if isinstance(request, LintTargetsRequest) and request.field_sets
        for field_set_batch in batch(request.field_sets)
    )
    fmt_requests = (
        request.__class__(field_set_batch)
        for request in target_requests
        if isinstance(request, FmtRequest) and request.field_sets
        for field_set_batch in batch(request.field_sets)
    )
=======
>>>>>>> f0398427
    file_requests = (
        tuple(
            request_type(specs_snapshot.snapshot.files)
            for request_type in file_request_types
            if request_type.name in specified_names
        )
        if specs_snapshot.snapshot.files
        else ()
    )

    all_requests = [
        *(Get(LintResults, LintTargetsRequest, request) for request in lint_target_requests),
        *(Get(FmtResult, FmtRequest, request) for request in fmt_requests),
        *(Get(LintResults, LintFilesRequest, request) for request in file_requests),
    ]
    all_batch_results = cast(
        "tuple[LintResults | FmtResult, ...]",
        await MultiGet(all_requests),  # type: ignore[arg-type]
    )

    def key_fn(results: LintResults | FmtResult):
        if isinstance(results, FmtResult):
            return results.formatter_name
        return results.linter_name

    # NB: We must pre-sort the data for itertools.groupby() to work properly.
    sorted_all_batch_results = sorted(all_batch_results, key=key_fn)

    def coerce_to_lintresult(batch_results: LintResults | FmtResult) -> tuple[LintResult, ...]:
        if isinstance(batch_results, FmtResult):
            return (
                LintResult(
                    1 if batch_results.did_change else 0,
                    batch_results.stdout,
                    batch_results.stderr,
                ),
            )
        return batch_results.results

    # We consolidate all results for each linter into a single `LintResults`.
    all_results = tuple(
        sorted(
            (
                LintResults(
                    itertools.chain.from_iterable(
                        coerce_to_lintresult(batch_results) for batch_results in results
                    ),
                    linter_name=linter_name,
                )
                for linter_name, results in itertools.groupby(sorted_all_batch_results, key=key_fn)
            ),
            key=key_fn,
        )
    )

    def get_name(res: LintResults) -> str:
        return res.linter_name

    write_reports(
        all_results,
        workspace,
        dist_dir,
        goal_name=LintSubsystem.name,
        get_name=get_name,
    )

    exit_code = 0
    if all_results:
        console.print_stderr("")
    for results in all_results:
        if results.skipped:
            continue
        elif results.exit_code == 0:
            sigil = console.sigil_succeeded()
            status = "succeeded"
        else:
            sigil = console.sigil_failed()
            status = "failed"
            exit_code = results.exit_code
        console.print_stderr(f"{sigil} {results.linter_name} {status}.")

    return Lint(exit_code)


def rules():
    return collect_rules()<|MERGE_RESOLUTION|>--- conflicted
+++ resolved
@@ -6,11 +6,7 @@
 import itertools
 import logging
 from dataclasses import dataclass
-<<<<<<< HEAD
-from typing import Any, ClassVar, Iterable, Iterator, cast
-=======
-from typing import Any, ClassVar, Iterable, Type, cast
->>>>>>> f0398427
+from typing import Any, ClassVar, Iterable, Iterator, Type, cast
 
 from pants.core.goals.fmt import FmtRequest, FmtResult
 from pants.core.goals.style_request import (
@@ -41,7 +37,9 @@
 
 class AmbiguousRequestNamesError(Exception):
     def __init__(
-        self, ambiguous_name: str, requests: set[Type[LintTargetsRequest] | Type[LintFilesRequest]]
+        self,
+        ambiguous_name: str,
+        requests: set[Type[StyleRequest] | Type[LintFilesRequest]],
     ):
         request_names = {
             f"{request_target.__module__}.{request_target.__qualname__}"
@@ -204,7 +202,7 @@
 
 
 def _check_ambiguous_request_names(
-    *requests: Type[LintFilesRequest] | Type[LintTargetsRequest],
+    *requests: Type[LintFilesRequest] | Type[StyleRequest],
 ) -> None:
     for name, request_group in itertools.groupby(requests, key=lambda target: target.name):
         request_group_set = set(request_group)
@@ -227,7 +225,10 @@
         "Iterable[type[LintTargetsRequest]]", union_membership.get(LintTargetsRequest)
     )
     fmt_target_request_types = cast("Iterable[type[FmtRequest]]", union_membership.get(FmtRequest))
-    target_request_types = [*lint_target_request_types, *fmt_target_request_types]
+    target_request_types = [
+        *lint_target_request_types,
+        *fmt_target_request_types,
+    ]
     file_request_types = union_membership[LintFilesRequest]
 
     _check_ambiguous_request_names(*target_request_types, *file_request_types)
@@ -250,7 +251,6 @@
         for request_type in target_request_types
     )
 
-<<<<<<< HEAD
     def address_str(fs: FieldSet) -> str:
         return fs.address.spec
 
@@ -274,8 +274,6 @@
         if isinstance(request, FmtRequest) and request.field_sets
         for field_set_batch in batch(request.field_sets)
     )
-=======
->>>>>>> f0398427
     file_requests = (
         tuple(
             request_type(specs_snapshot.snapshot.files)
