--- conflicted
+++ resolved
@@ -447,16 +447,10 @@
 
     subpartitions = [
         request_type.SubPartition(
-<<<<<<< HEAD
+            request_type.tool_name,
             elements,
             key,
             **{"snapshot": next(snapshots_iter)} if request_type._requires_snapshot else {},
-=======
-            request_type.tool_name,
-            elements,
-            key,
-            **{"snapshot": next(snapshots_iter)} if request_type.is_formatter else {},
->>>>>>> a79da93d
         )
         for request_type, batch in lint_batches_by_request_type.items()
         for elements, key in batch
