# Copyright 2019 Pants project contributors (see CONTRIBUTORS.md).
# Licensed under the Apache License, Version 2.0 (see LICENSE).

from __future__ import annotations

import logging
from collections import defaultdict
from dataclasses import dataclass
from enum import Enum
from typing import (
    Any,
    Callable,
    ClassVar,
    Generic,
    Iterable,
    Iterator,
    Sequence,
    Tuple,
    TypeVar,
    cast,
)

from typing_extensions import final

from pants.base.specs import Specs
from pants.core.goals.multi_tool_goal_helper import (
    BatchSizeOption,
    OnlyOption,
    SkippableSubsystem,
    determine_specified_tool_names,
    write_reports,
)
from pants.core.util_rules.distdir import DistDir
from pants.engine.console import Console
from pants.engine.engine_aware import EngineAwareParameter, EngineAwareReturnType
from pants.engine.environment import EnvironmentName
from pants.engine.fs import EMPTY_DIGEST, Digest, PathGlobs, SpecsPaths, Workspace
from pants.engine.goal import Goal, GoalSubsystem
from pants.engine.internals.native_engine import Snapshot
from pants.engine.process import FallibleProcessResult
from pants.engine.rules import Get, MultiGet, collect_rules, goal_rule, rule, rule_helper
from pants.engine.target import FieldSet, FilteredTargets
from pants.engine.unions import UnionMembership, UnionRule, distinct_union_type_per_subclass, union
from pants.option.option_types import BoolOption
from pants.util.collections import partition_sequentially
from pants.util.docutil import bin_name
from pants.util.frozendict import FrozenDict
from pants.util.logging import LogLevel
from pants.util.memo import memoized_classproperty
from pants.util.meta import classproperty, frozen_after_init, runtime_ignore_subscripts
from pants.util.strutil import softwrap, strip_v2_chroot_path
from pants.core.goals._partitions import (
    Partitions as Partitions,  # re-export
    SubPartition,
    PartitionFieldSetsRequest,
    PartitionFilesRequest,
    single_partition_field_sets_partitioner_rules,
)

logger = logging.getLogger(__name__)

_T = TypeVar("_T")
_FieldSetT = TypeVar("_FieldSetT", bound=FieldSet)
_PartitionElementT = TypeVar("_PartitionElementT")


@dataclass(frozen=True)
class LintResult(EngineAwareReturnType):
    exit_code: int
    stdout: str
    stderr: str
    linter_name: str
    partition_description: str | None = None
    report: Digest = EMPTY_DIGEST

    @classmethod
    def from_fallible_process_result(
        cls,
        process_result: FallibleProcessResult,
        *,
        linter_name: str,
        partition_description: str | None = None,
        strip_chroot_path: bool = False,
        report: Digest = EMPTY_DIGEST,
    ) -> LintResult:
        def prep_output(s: bytes) -> str:
            return strip_v2_chroot_path(s) if strip_chroot_path else s.decode()

        return cls(
            exit_code=process_result.exit_code,
            stdout=prep_output(process_result.stdout),
            stderr=prep_output(process_result.stderr),
            linter_name=linter_name,
            partition_description=partition_description,
            report=report,
        )

    def metadata(self) -> dict[str, Any]:
        return {"partition": self.partition_description}

    def level(self) -> LogLevel | None:
        return LogLevel.ERROR if self.exit_code != 0 else LogLevel.INFO

    def message(self) -> str | None:
        message = self.linter_name
        message += (
            " succeeded." if self.exit_code == 0 else f" failed (exit code {self.exit_code})."
        )
        if self.partition_description:
            message += f"\nPartition: {self.partition_description}"
        if self.stdout:
            message += f"\n{self.stdout}"
        if self.stderr:
            message += f"\n{self.stderr}"
        if self.partition_description or self.stdout or self.stderr:
            message += "\n\n"

        return message

    def cacheable(self) -> bool:
        """Is marked uncacheable to ensure that it always renders."""
        return False


@union
class LintRequest:
    """Base class for plugin types wanting to be run as part of `lint`.

    Plugins should define a new type which subclasses either `LintTargetsRequest` (to lint targets)
    or `LintFilesRequest` (to lint arbitrary files), and set the appropriate class variables.
    E.g.
        class DryCleaningRequest(LintTargetsRequest):
            name = DryCleaningSubsystem.options_scope
            field_set_type = DryCleaningFieldSet

    Then, define 2 `@rule`s:
        1. A rule which takes an instance of your request type's `PartitionRequest` class property,
            and returns a `Partitions` instance.
            E.g.
                @rule
                async def partition(
                    request: DryCleaningRequest.PartitionRequest[DryCleaningFieldSet]
                    # or `request: DryCleaningRequest.PartitionRequest` if file linter
                    subsystem: DryCleaningSubsystem,
                ) -> Partitions[DryCleaningFieldSet]:
                    if subsystem.skip:
                        return Partitions()

                    # One possible implementation
                    return Partitions.single_partition(request.field_sets)

        2. A rule which takes an instance of your request type's `SubPartition` class property, and
            returns a `LintResult instance.
            E.g.
                @rule
                async def dry_clean(
                    request: DryCleaningRequest.SubPartition,
                ) -> LintResult:
                    ...

    Lastly, register the rules which tell Pants about your plugin.
    E.g.
        def rules():
            return [
                *collect_rules(),
                *DryCleaningRequest.rules()
            ]
    """

    tool_subsystem: ClassVar[type[SkippableSubsystem]]
    partitioner_type: ClassVar[PartitionerType] = PartitionerType.CUSTOM

    is_formatter: ClassVar[bool] = False

    @classproperty
    def tool_name(cls) -> str:
        return cls.tool_subsystem.options_scope

    SubPartition = SubPartition

    @final
    @classmethod
    def rules(cls) -> Iterable:
        yield from cls._get_rules()

    @classmethod
    def _get_rules(cls) -> Iterable:
        yield UnionRule(LintRequest, cls)
        yield UnionRule(LintRequest.SubPartition, cls.SubPartition)


class LintTargetsRequest(LintRequest):
    """The entry point for linters that operate on targets."""

    field_set_type: ClassVar[type[FieldSet]]

    PartitionRequest = PartitionFieldSetsRequest

    @classmethod
<<<<<<< HEAD
    def _get_registration_rules(cls, *, partitioner_type: PartitionerType) -> Iterable:
        if partitioner_type is PartitionerType.DEFAULT_SINGLE_PARTITION:
            yield from single_partition_field_sets_partitioner_rules(cls)
=======
    def _get_rules(cls) -> Iterable:
        if cls.partitioner_type is PartitionerType.DEFAULT_SINGLE_PARTITION:
            yield from cls._default_single_partition_partitioner_rules
>>>>>>> 37210bcc

        yield from super()._get_rules()
        yield UnionRule(LintTargetsRequest.PartitionRequest, cls.PartitionRequest)


class LintFilesRequest(LintRequest, EngineAwareParameter):
    """The entry point for linters that do not use targets."""

    PartitionRequest = PartitionFilesRequest

    @classmethod
    def _get_rules(cls) -> Iterable:
        if cls.partitioner_type is not PartitionerType.CUSTOM:
            raise ValueError(
                "Pants does not provide default partitioners for `LintFilesRequest`."
                + " You will need to provide your own partitioner rule."
            )

        yield from super()._get_rules()
        yield UnionRule(LintFilesRequest.PartitionRequest, cls.PartitionRequest)


# If a user wants linter reports to show up in dist/ they must ensure that the reports
# are written under this directory. E.g.,
# ./pants --flake8-args="--output-file=reports/report.txt" lint <target>
REPORT_DIR = "reports"


class LintSubsystem(GoalSubsystem):
    name = "lint"
    help = "Run all linters and/or formatters in check mode."

    @classmethod
    def activated(cls, union_membership: UnionMembership) -> bool:
        return LintRequest in union_membership

    only = OnlyOption("linter", "flake8", "shellcheck")
    skip_formatters = BoolOption(
        default=False,
        help=softwrap(
            f"""
            If true, skip running all formatters in check-only mode.

            FYI: when running `{bin_name()} fmt lint ::`, there should be diminishing performance
            benefit to using this flag. Pants attempts to reuse the results from `fmt` when running
            `lint` where possible.
            """
        ),
    )
    batch_size = BatchSizeOption(uppercase="Linter", lowercase="linter")


class Lint(Goal):
    subsystem_cls = LintSubsystem


def _print_results(
    console: Console,
    results_by_tool: dict[str, list[LintResult]],
    formatter_failed: bool,
) -> None:
    if results_by_tool:
        console.print_stderr("")

    for tool_name in sorted(results_by_tool):
        results = results_by_tool[tool_name]
        if any(result.exit_code for result in results):
            sigil = console.sigil_failed()
            status = "failed"
        else:
            sigil = console.sigil_succeeded()
            status = "succeeded"
        console.print_stderr(f"{sigil} {tool_name} {status}.")

    if formatter_failed:
        console.print_stderr("")
        console.print_stderr(f"(One or more formatters failed. Run `{bin_name()} fmt` to fix.)")


def _get_error_code(results: Sequence[LintResult]) -> int:
    for result in reversed(results):
        if result.exit_code:
            return result.exit_code
    return 0


_CoreRequestType = TypeVar("_CoreRequestType", bound=LintRequest)
_TargetPartitioner = TypeVar("_TargetPartitioner", bound=LintTargetsRequest.PartitionRequest)
_FilePartitioner = TypeVar("_FilePartitioner", bound=LintFilesRequest.PartitionRequest)


@rule_helper
async def _get_partitions_by_request_type(
    core_request_types: Iterable[type[_CoreRequestType]],
    target_partitioners: Iterable[type[_TargetPartitioner]],
    file_partitioners: Iterable[type[_FilePartitioner]],
    subsystem: GoalSubsystem,
    specs: Specs,
    # NB: Because the rule parser code will collect `Get`s from caller's scope, these allows the
    # caller to customize the specific `Get`.
    make_targets_partition_request_get: Callable[[_TargetPartitioner], Get[Partitions]],
    make_files_partition_request_get: Callable[[_FilePartitioner], Get[Partitions]],
) -> dict[type[_CoreRequestType], list[Partitions]]:
    specified_names = determine_specified_tool_names(
        subsystem.name,
        subsystem.only,  # type: ignore[attr-defined]
        core_request_types,
    )

    filtered_core_request_types = [
        request_type
        for request_type in core_request_types
        if request_type.tool_name in specified_names
    ]
    if not filtered_core_request_types:
        return {}

    core_partition_request_types = {
        getattr(request_type, "PartitionRequest") for request_type in filtered_core_request_types
    }
    target_partitioners = [
        target_partitioner
        for target_partitioner in target_partitioners
        if target_partitioner in core_partition_request_types
    ]
    file_partitioners = [
        file_partitioner
        for file_partitioner in file_partitioners
        if file_partitioner in core_partition_request_types
    ]

    _get_targets = Get(
        FilteredTargets,
        Specs,
        specs if target_partitioners else Specs.empty(),
    )
    _get_specs_paths = Get(SpecsPaths, Specs, specs if file_partitioners else Specs.empty())

    targets, specs_paths = await MultiGet(_get_targets, _get_specs_paths)

    def partition_request_get(request_type: type[LintRequest]) -> Get[Partitions]:
        partition_request_type: type = getattr(request_type, "PartitionRequest")
        if partition_request_type in target_partitioners:
            partition_targets_type = cast(LintTargetsRequest, request_type)
            field_set_type = partition_targets_type.field_set_type
            field_sets = tuple(
                field_set_type.create(target)
                for target in targets
                if field_set_type.is_applicable(target)
            )
            return make_targets_partition_request_get(
                partition_targets_type.PartitionRequest(field_sets)  # type: ignore[arg-type]
            )
        else:
            assert partition_request_type in file_partitioners
            partition_files_type = cast(LintFilesRequest, request_type)
            return make_files_partition_request_get(
                partition_files_type.PartitionRequest(specs_paths.files)  # type: ignore[arg-type]
            )

    all_partitions = await MultiGet(
        partition_request_get(request_type) for request_type in filtered_core_request_types
    )
    partitions_by_request_type = defaultdict(list)
    for request_type, partition in zip(filtered_core_request_types, all_partitions):
        partitions_by_request_type[request_type].append(partition)

    return partitions_by_request_type


@goal_rule
async def lint(
    console: Console,
    workspace: Workspace,
    specs: Specs,
    lint_subsystem: LintSubsystem,
    union_membership: UnionMembership,
    dist_dir: DistDir,
) -> Lint:
    lint_request_types = union_membership.get(LintRequest)
    target_partitioners = union_membership.get(LintTargetsRequest.PartitionRequest)
    file_partitioners = union_membership.get(LintFilesRequest.PartitionRequest)

    partitions_by_request_type = await _get_partitions_by_request_type(
        [
            request_type
            for request_type in lint_request_types
            if not (request_type.is_formatter and lint_subsystem.skip_formatters)
        ],
        target_partitioners,
        file_partitioners,
        lint_subsystem,
        specs,
        lambda request_type: Get(Partitions, LintTargetsRequest.PartitionRequest, request_type),
        lambda request_type: Get(Partitions, LintFilesRequest.PartitionRequest, request_type),
    )

    if not partitions_by_request_type:
        return Lint(exit_code=0)

    def batch(
        iterable: Iterable[_T], key: Callable[[_T], str] = lambda x: str(x)
    ) -> Iterator[tuple[_T, ...]]:
        batches = partition_sequentially(
            iterable,
            key=key,
            size_target=lint_subsystem.batch_size,
            size_max=4 * lint_subsystem.batch_size,
        )
        for batch in batches:
            yield tuple(batch)

    lint_batches_by_request_type = {
        request_type: [
            (subpartition, key)
            for partitions in partitions_list
            for key, partition in partitions.items()
            for subpartition in batch(partition)
        ]
        for request_type, partitions_list in partitions_by_request_type.items()
    }

    formatter_snapshots = await MultiGet(
        Get(Snapshot, PathGlobs(elements))
        for request_type, batch in lint_batches_by_request_type.items()
        for elements, _ in batch
        if request_type.is_formatter
    )
    snapshots_iter = iter(formatter_snapshots)

    subpartitions = [
        request_type.SubPartition(
            elements, key, **{"snapshot": next(snapshots_iter)} if request_type.is_formatter else {}
        )
        for request_type, batch in lint_batches_by_request_type.items()
        for elements, key in batch
    ]

    all_batch_results = await MultiGet(
        Get(LintResult, LintRequest.SubPartition, request) for request in subpartitions
    )

    core_request_types_by_subpartition_type = {
        request_type.SubPartition: request_type for request_type in lint_request_types
    }

    formatter_failed = any(
        result.exit_code
        for subpartition, result in zip(subpartitions, all_batch_results)
        if core_request_types_by_subpartition_type[type(subpartition)].is_formatter
    )

    results_by_tool = defaultdict(list)
    for result in all_batch_results:
        results_by_tool[result.linter_name].append(result)

    write_reports(
        results_by_tool,
        workspace,
        dist_dir,
        goal_name=LintSubsystem.name,
    )

    _print_results(
        console,
        results_by_tool,
        formatter_failed,
    )
    return Lint(_get_error_code(all_batch_results))


def rules():
    return collect_rules()<|MERGE_RESOLUTION|>--- conflicted
+++ resolved
@@ -53,6 +53,7 @@
     Partitions as Partitions,  # re-export
     SubPartition,
     PartitionFieldSetsRequest,
+    PartitionerType,
     PartitionFilesRequest,
     single_partition_field_sets_partitioner_rules,
 )
@@ -197,15 +198,9 @@
     PartitionRequest = PartitionFieldSetsRequest
 
     @classmethod
-<<<<<<< HEAD
-    def _get_registration_rules(cls, *, partitioner_type: PartitionerType) -> Iterable:
-        if partitioner_type is PartitionerType.DEFAULT_SINGLE_PARTITION:
-            yield from single_partition_field_sets_partitioner_rules(cls)
-=======
     def _get_rules(cls) -> Iterable:
         if cls.partitioner_type is PartitionerType.DEFAULT_SINGLE_PARTITION:
-            yield from cls._default_single_partition_partitioner_rules
->>>>>>> 37210bcc
+            yield from single_partition_field_sets_partitioner_rules(cls)
 
         yield from super()._get_rules()
         yield UnionRule(LintTargetsRequest.PartitionRequest, cls.PartitionRequest)
