--- conflicted
+++ resolved
@@ -60,6 +60,7 @@
 _T = TypeVar("_T")
 _FieldSetT = TypeVar("_FieldSetT", bound=FieldSet)
 _PartitionElementT = TypeVar("_PartitionElementT")
+_GoalSubsystemT = TypeVar("_GoalSubsystemT", bound=GoalSubsystem)
 
 
 @dataclass(frozen=True)
@@ -373,15 +374,6 @@
         if result.exit_code:
             return result.exit_code
     return 0
-
-
-<<<<<<< HEAD
-# TODO(16868): Rule parser requires arguments to be values in module scope
-_LintTargetsPartitionRequest = LintTargetsRequest.PartitionRequest
-_LintFilesPartitionRequest = LintFilesRequest.PartitionRequest
-_LintSubPartition = LintRequest.SubPartition
-
-_GoalSubsystemT = TypeVar("_GoalSubsystemT", bound=GoalSubsystem)
 
 
 @rule_helper
@@ -488,8 +480,6 @@
     return subparitions
 
 
-=======
->>>>>>> c64579c0
 @goal_rule
 async def lint(
     console: Console,
@@ -522,8 +512,8 @@
         lint_subsystem,
         specs,
         specified_names,
-        lambda request_type: Get(Partitions, _LintTargetsPartitionRequest, request_type),
-        lambda request_type: Get(Partitions, _LintFilesPartitionRequest, request_type),
+        lambda request_type: Get(Partitions, LintTargetsRequest.PartitionRequest, request_type),
+        lambda request_type: Get(Partitions, LintFilesRequest.PartitionRequest, request_type),
     )
 
     # NOTE: Fmt support has been prefactored to be isolated from core "lint" support as a follow-up
@@ -560,57 +550,6 @@
             )
         )
 
-<<<<<<< HEAD
-=======
-    def partition_request_get(
-        request_type: type[LintRequest],
-    ) -> Get[Partitions]:
-        partition_request_type: type = getattr(request_type, "PartitionRequest")
-        if partition_request_type in target_partitioners:
-            lint_targets_request_type = cast("type[LintTargetsRequest]", request_type)
-            return Get(
-                Partitions,
-                LintTargetsRequest.PartitionRequest,
-                lint_targets_request_type.PartitionRequest(
-                    tuple(
-                        lint_targets_request_type.field_set_type.create(target)
-                        for target in targets
-                        if lint_targets_request_type.field_set_type.is_applicable(target)
-                    )
-                ),
-            )
-        else:
-            assert partition_request_type in file_partitioners
-            return Get(
-                Partitions,
-                LintFilesRequest.PartitionRequest,
-                cast("type[LintFilesRequest]", request_type).PartitionRequest(specs_paths.files),
-            )
-
-    all_partitions = await MultiGet(
-        partition_request_get(request_type) for request_type in lint_request_types
-    )
-    lint_partitions_by_request_type = defaultdict(list)
-    for request_type, lint_partition in zip(lint_request_types, all_partitions):
-        lint_partitions_by_request_type[request_type].append(lint_partition)
-
-    lint_batches_by_request_type = {
-        rt: [
-            (subpartition, key)
-            for partitions in lint_partitions
-            for key, partition in partitions.items()
-            for subpartition in batch(partition)
-        ]
-        for rt, lint_partitions in lint_partitions_by_request_type.items()
-    }
-
-    lint_batches = [
-        rt.SubPartition(elements, key)
-        for rt, batch in lint_batches_by_request_type.items()
-        for elements, key in batch
-    ]
-
->>>>>>> c64579c0
     fmt_target_requests: Iterable[FmtTargetsRequest] = ()
     fmt_build_requests: Iterable[_FmtBuildFilesRequest] = ()
     if not lint_subsystem.skip_formatters:
@@ -668,11 +607,7 @@
         )
 
     all_requests = [
-<<<<<<< HEAD
-        *(Get(LintResult, _LintSubPartition, request) for request in lint_subpartitions),
-=======
-        *(Get(LintResult, LintRequest.SubPartition, request) for request in lint_batches),
->>>>>>> c64579c0
+        *(Get(LintResult, LintRequest.SubPartition, request) for request in lint_subpartitions),
         *(Get(LintResult, FmtTargetsRequest, request) for request in fmt_target_requests),
         *(Get(LintResult, _FmtBuildFilesRequest, request) for request in fmt_build_requests),
     ]
