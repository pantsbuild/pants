# Copyright 2021 Pants project contributors (see CONTRIBUTORS.md).
# Licensed under the Apache License, Version 2.0 (see LICENSE).

from __future__ import annotations

import dataclasses
import itertools
import os
from abc import ABCMeta
from collections import defaultdict
from dataclasses import dataclass
from typing import Iterable, Iterator, Mapping, cast

from pants.base.specs import AncestorGlobSpec, RawSpecs, Spec, Specs
from pants.build_graph.address import Address
from pants.engine.collection import DeduplicatedCollection
from pants.engine.console import Console
from pants.engine.fs import (
    CreateDigest,
    Digest,
    DigestContents,
    FileContent,
    PathGlobs,
    Paths,
    SpecsPaths,
    Workspace,
)
from pants.engine.goal import Goal, GoalSubsystem
from pants.engine.internals.build_files import BuildFileOptions
from pants.engine.internals.selectors import Get, MultiGet
from pants.engine.rules import collect_rules, goal_rule, rule
from pants.engine.target import (
    AllUnexpandedTargets,
    MultipleSourcesField,
    OptionalSingleSourceField,
    SourcesField,
    SourcesPaths,
    SourcesPathsRequest,
    Target,
    UnexpandedTargets,
)
from pants.engine.unions import UnionMembership, union
from pants.option.global_options import GlobalOptions
from pants.option.option_types import BoolOption, DictOption, StrListOption, StrOption
from pants.source.filespec import Filespec, matches_filespec
from pants.util.docutil import bin_name, doc_url
from pants.util.frozendict import FrozenDict
from pants.util.logging import LogLevel
from pants.util.memo import memoized
from pants.util.meta import frozen_after_init
from pants.util.strutil import softwrap


@union
@dataclass(frozen=True)
class PutativeTargetsRequest(metaclass=ABCMeta):
    dirs: tuple[str, ...]
    deprecated_recursive_dirs: tuple[str, ...] = ()

    def path_globs(self, filename_glob: str) -> PathGlobs:
        return PathGlobs(
            globs=(
                *(os.path.join(d, filename_glob) for d in self.dirs),
                *(os.path.join(d, "**", filename_glob) for d in self.deprecated_recursive_dirs),
            )
        )


@dataclass(frozen=True)
class PutativeTargetsSearchPaths:
    dirs: tuple[str, ...]
    deprecated_recursive_dirs: tuple[str, ...] = ()

    def path_globs(self, filename_glob: str) -> PathGlobs:
        return PathGlobs(
            globs=(
                *(os.path.join(d, filename_glob) for d in self.dirs),
                *(os.path.join(d, "**", filename_glob) for d in self.deprecated_recursive_dirs),
            )
        )


@memoized
def default_sources_for_target_type(tgt_type: type[Target]) -> tuple[str, ...]:
    for field in tgt_type.core_fields:
        if issubclass(field, OptionalSingleSourceField):
            return (field.default,) if field.default else tuple()
        if issubclass(field, MultipleSourcesField):
            return field.default or tuple()
    return tuple()


@frozen_after_init
@dataclass(order=True, unsafe_hash=True)
class PutativeTarget:
    """A potential target to add, detected by various heuristics.

    This class uses the term "target" in the loose sense. It can also represent an invocation of a
    target-generating macro.
    """

    # Note that field order is such that the dataclass order will be by address (path+name).
    path: str
    name: str
    type_alias: str

    # The sources that triggered creating of this putative target.
    # The putative target will own these sources, but may also glob over other sources.
    # If the putative target does not have a `sources` field, then this value must be the
    # empty tuple.
    triggering_sources: tuple[str, ...]

    # The globs of sources owned by this target.
    # If kwargs contains an explicit sources key, it should be identical to this value.
    # Otherwise, this field should contain the default globs that the target type will apply.
    # If the putative target does not have a `sources` field, then this value must be the
    # empty tuple.
    # TODO: We can derive the default source globs for that type from BuildConfiguration.
    #  However that is fiddly and not a high priority.
    owned_sources: tuple[str, ...]

    # Note that we generate the BUILD file target entry from these kwargs, the
    # `name`, and `type_alias`.
    kwargs: FrozenDict[str, str | int | bool | tuple[str, ...]]

    # Any comment lines to add above the BUILD file stanza we generate for this putative target.
    # Should include the `#` prefix, which will not be added.
    comments: tuple[str, ...]

    @classmethod
    def for_target_type(
        cls,
        target_type: type[Target],
        path: str,
        name: str | None,
        triggering_sources: Iterable[str],
        kwargs: Mapping[str, str | int | bool | tuple[str, ...]] | None = None,
        comments: Iterable[str] = tuple(),
    ) -> PutativeTarget:
        if name is None:
            name = os.path.basename(path)

        kwargs = kwargs or {}
        explicit_sources = cast(
            "tuple[str, ...] | None",
            (kwargs["source"],) if "source" in kwargs else kwargs.get("sources"),
        )
        if explicit_sources is not None and not isinstance(explicit_sources, tuple):
            raise TypeError(
                "`source` or `sources` passed to PutativeTarget.for_target_type(kwargs=)`, but "
                "it was not the correct type. `source` must be `str` and `sources` must be "
                f"`tuple[str, ...]`. Was `{explicit_sources}` with type `{type(explicit_sources)}`."
            )

        default_sources = default_sources_for_target_type(target_type)
        if (explicit_sources or triggering_sources) and not default_sources:
            raise AssertionError(
                f"A target of type {target_type.__name__} was proposed at "
                f"address {path}:{name} with explicit sources {', '.join(explicit_sources or triggering_sources)}, "
                "but this target type does not have a `source` or `sources` field."
            )
        owned_sources = explicit_sources or default_sources or tuple()
        return cls(
            path,
            name,
            target_type.alias,
            triggering_sources,
            owned_sources,
            kwargs=kwargs,
            comments=comments,
        )

    def __init__(
        self,
        path: str,
        name: str,
        type_alias: str,
        triggering_sources: Iterable[str],
        owned_sources: Iterable[str],
        *,
        kwargs: Mapping[str, str | int | bool | tuple[str, ...]] | None = None,
        comments: Iterable[str] = tuple(),
    ) -> None:
        self.path = path
        self.name = name
        self.type_alias = type_alias
        self.triggering_sources = tuple(triggering_sources)
        self.owned_sources = tuple(owned_sources)
        self.kwargs = FrozenDict(kwargs or {})
        self.comments = tuple(comments)

    @property
    def address(self) -> Address:
        return Address(self.path, target_name=self.name)

    def realias(self, new_alias: str | None) -> PutativeTarget:
        """A copy of this object with the alias replaced to the given alias.

        Returns this object if the alias is None or is identical to this objects existing alias.
        """
        return (
            self
            if (new_alias is None or new_alias == self.type_alias)
            else dataclasses.replace(self, type_alias=new_alias)
        )

    def rename(self, new_name: str) -> PutativeTarget:
        """A copy of this object with the name replaced to the given name."""
        return dataclasses.replace(self, name=new_name)

    def restrict_sources(self) -> PutativeTarget:
        """A copy of this object with the sources explicitly set to just the triggering sources."""
        owned_sources = self.triggering_sources
        return dataclasses.replace(
            self,
            owned_sources=owned_sources,
            kwargs={**self.kwargs, "sources": owned_sources},
        )

    def add_comments(self, comments: Iterable[str]) -> PutativeTarget:
        return dataclasses.replace(self, comments=self.comments + tuple(comments))

    def generate_build_file_stanza(self, indent: str) -> str:
        def fmt_val(v) -> str:
            if isinstance(v, str):
                return f'"{v}"'
            if isinstance(v, tuple):
                val_parts = [f"\n{indent*2}{fmt_val(x)}" for x in v]
                val_str = ",".join(val_parts) + ("," if v else "")
                return f"[{val_str}\n{indent}]"
            return repr(v)

        has_name = self.name != os.path.basename(self.path)
        if self.kwargs or has_name:
            _kwargs = {
                **({"name": self.name} if has_name else {}),
                **self.kwargs,  # type: ignore[arg-type]
            }
            _kwargs_str_parts = [f"\n{indent}{k}={fmt_val(v)}" for k, v in _kwargs.items()]
            kwargs_str = ",".join(_kwargs_str_parts) + ",\n"
        else:
            kwargs_str = ""

        comment_str = ("\n".join(self.comments) + "\n") if self.comments else ""
        return f"{comment_str}{self.type_alias}({kwargs_str})\n"


class PutativeTargets(DeduplicatedCollection[PutativeTarget]):
    sort_input = True

    @classmethod
    def merge(cls, tgts_iters: Iterable[PutativeTargets]) -> PutativeTargets:
        all_tgts: list[PutativeTarget] = []
        for tgts in tgts_iters:
            all_tgts.extend(tgts)
        return cls(all_tgts)


class TailorSubsystem(GoalSubsystem):
    name = "tailor"
    help = "Auto-generate BUILD file targets for new source files."

    @classmethod
    def activated(cls, union_membership: UnionMembership) -> bool:
        return PutativeTargetsRequest in union_membership

    check = BoolOption(
        "--check",
        default=False,
        help=softwrap(
            """
            Do not write changes to disk, only write back what would change. Return code
            0 means there would be no changes, and 1 means that there would be.
            """
        ),
    )
    build_file_name = StrOption(
        "--build-file-name",
        default="BUILD",
        help=softwrap(
            """
            The name to use for generated BUILD files.

            This must be compatible with `[GLOBAL].build_patterns`.
            """
        ),
        advanced=True,
    )
    build_file_header = StrOption(
        "--build-file-header",
        default=None,
        help="A header, e.g., a copyright notice, to add to the content of created BUILD files.",
        advanced=True,
    )
    build_file_indent = StrOption(
        "--build-file-indent",
        default="    ",
        help="The indent to use when auto-editing BUILD files.",
        advanced=True,
    )
    _alias_mapping = DictOption[str](
        "--alias-mapping",
        help=softwrap(
            f"""
            A mapping from standard target type to custom type to use instead. The custom
            type can be a custom target type or a macro that offers compatible functionality
            to the one it replaces (see {doc_url('macros')}).
            """
        ),
        advanced=True,
    )
    ignore_paths = StrListOption(
        "--ignore-paths",
        help=softwrap(
            """
            Do not edit or create BUILD files at these paths.

            Can use literal file names and/or globs, e.g. `['project/BUILD, 'ignore_me/**']`.

            This augments the option `[GLOBAL].build_ignore`, which tells Pants to also not
            _read_ BUILD files at certain paths. In contrast, this option only tells Pants to
            not edit/create BUILD files at the specified paths.
            """
        ),
        advanced=True,
    )
    _ignore_adding_targets = StrListOption(
        "--ignore-adding-targets",
        help=softwrap(
            """
            Do not add these target definitions.

            Expects a list of target addresses that would normally be added by `tailor`,
            e.g. `['project:tgt']`. To find these names, you can run `tailor --check`, then
            combine the BUILD file path with the target's name. For example, if `tailor`
            would add the target `bin` to `project/BUILD`, then the address would be
            `project:bin`. If the BUILD file is at the root of your repository, use `//` for
            the path, e.g. `//:bin`.

            Does not work with macros.
            """
        ),
        advanced=True,
    )

    @property
    def ignore_adding_targets(self) -> set[str]:
        return set(self._ignore_adding_targets)

    def alias_for(self, standard_type: str) -> str | None:
        # The get() could return None, but casting to str | None errors.
        # This cast suffices to avoid typecheck errors.
        return cast(str, self._alias_mapping.get(standard_type))

    def validate_build_file_name(self, build_file_patterns: tuple[str, ...]) -> None:
        """Check that the specified BUILD file name works with the repository's BUILD file
        patterns."""
        filespec = Filespec(includes=list(build_file_patterns))
        if not bool(matches_filespec(filespec, paths=[self.build_file_name])):
            raise ValueError(
                f"The option `[{self.options_scope}].build_file_name` is set to "
                f"`{self.build_file_name}`, which is not compatible with "
                f"`[GLOBAL].build_patterns`: {sorted(build_file_patterns)}. This means that "
                "generated BUILD files would be ignored.\n\n"
                "To fix, please update the options so that they are compatible."
            )

    def filter_by_ignores(
        self, putative_targets: Iterable[PutativeTarget], build_file_ignores: tuple[str, ...]
    ) -> Iterator[PutativeTarget]:
        ignore_paths_filespec = Filespec(includes=[*self.ignore_paths, *build_file_ignores])
        for ptgt in putative_targets:
            is_ignored_file = bool(
                matches_filespec(
                    ignore_paths_filespec,
                    paths=[os.path.join(ptgt.path, self.build_file_name)],
                )
            )
            if is_ignored_file:
                continue
            # Note that `tailor` can only generate explicit targets, so we don't need to
            # worry about generated address syntax (`#`) or file address syntax.
            address = f"{ptgt.path or '//'}:{ptgt.name}"
            if address in self.ignore_adding_targets:
                continue
            yield ptgt


class TailorGoal(Goal):
    subsystem_cls = TailorSubsystem


def group_by_dir(paths: Iterable[str]) -> dict[str, set[str]]:
    """For a list of file paths, returns a dict of directory path -> files in that dir."""
    ret = defaultdict(set)
    for path in paths:
        dirname, filename = os.path.split(path)
        ret[dirname].add(filename)
    return ret


def group_by_build_file(
    build_file_name: str, ptgts: Iterable[PutativeTarget]
) -> dict[str, list[PutativeTarget]]:
    ret = defaultdict(list)
    for ptgt in ptgts:
        ret[os.path.join(ptgt.path, build_file_name)].append(ptgt)
    return ret


class AllOwnedSources(DeduplicatedCollection[str]):
    """All files in the project already owned by targets."""


@rule(desc="Determine all files already owned by targets", level=LogLevel.DEBUG)
async def determine_all_owned_sources(all_tgts: AllUnexpandedTargets) -> AllOwnedSources:
    all_sources_paths = await MultiGet(
        Get(SourcesPaths, SourcesPathsRequest(tgt.get(SourcesField))) for tgt in all_tgts
    )
    return AllOwnedSources(
        itertools.chain.from_iterable(sources_paths.files for sources_paths in all_sources_paths)
    )


@dataclass(frozen=True)
class UniquelyNamedPutativeTargets:
    """Putative targets that have no name conflicts with existing targets (or each other)."""

    putative_targets: PutativeTargets


@rule
async def rename_conflicting_targets(
    ptgts: PutativeTargets, all_existing_tgts: AllUnexpandedTargets
) -> UniquelyNamedPutativeTargets:
    """Ensure that no target addresses collide."""
    existing_addrs: set[str] = {tgt.address.spec for tgt in all_existing_tgts}
    uniquely_named_putative_targets: list[PutativeTarget] = []
    for ptgt in ptgts:
        idx = 0
        possibly_renamed_ptgt = ptgt
        # Targets in root-level BUILD files must be named explicitly.
        if possibly_renamed_ptgt.path == "" and possibly_renamed_ptgt.kwargs.get("name") is None:
            possibly_renamed_ptgt = possibly_renamed_ptgt.rename("root")
        # Eliminate any address collisions.
        while possibly_renamed_ptgt.address.spec in existing_addrs:
            possibly_renamed_ptgt = ptgt.rename(f"{ptgt.name}{idx}")
            idx += 1
        uniquely_named_putative_targets.append(possibly_renamed_ptgt)
        existing_addrs.add(possibly_renamed_ptgt.address.spec)

    return UniquelyNamedPutativeTargets(PutativeTargets(uniquely_named_putative_targets))


@dataclass(frozen=True)
class DisjointSourcePutativeTarget:
    """Putative target whose sources don't overlap with those of any existing targets."""

    putative_target: PutativeTarget


@rule
async def restrict_conflicting_sources(ptgt: PutativeTarget) -> DisjointSourcePutativeTarget:
    source_paths = await Get(
        Paths,
        PathGlobs(
            SourcesField.prefix_glob_with_dirpath(ptgt.path, glob) for glob in ptgt.owned_sources
        ),
    )
    source_path_set = set(source_paths.files)
    source_dirs = {os.path.dirname(path) for path in source_path_set}
    possible_owners = await Get(
        UnexpandedTargets,
        RawSpecs(ancestor_globs=tuple(AncestorGlobSpec(d) for d in source_dirs)),
    )
    possible_owners_sources = await MultiGet(
        Get(SourcesPaths, SourcesPathsRequest(t.get(SourcesField))) for t in possible_owners
    )
    conflicting_targets = []
    for tgt, sources in zip(possible_owners, possible_owners_sources):
        if source_path_set.intersection(sources.files):
            conflicting_targets.append(tgt)

    if conflicting_targets:
        conflicting_addrs = sorted(tgt.address.spec for tgt in conflicting_targets)
        explicit_srcs_str = ", ".join(ptgt.kwargs.get("sources") or [])  # type: ignore[arg-type]
        orig_sources_str = (
            f"[{explicit_srcs_str}]" if explicit_srcs_str else f"the default for {ptgt.type_alias}"
        )
        ptgt = ptgt.restrict_sources().add_comments(
            [f"# NOTE: Sources restricted from {orig_sources_str} due to conflict with"]
            + [f"#   - {caddr}" for caddr in conflicting_addrs]
        )
    return DisjointSourcePutativeTarget(ptgt)


@dataclass(frozen=True)
class EditBuildFilesRequest:
    putative_targets: PutativeTargets


@dataclass(frozen=True)
class EditedBuildFiles:
    digest: Digest
    created_paths: tuple[str, ...]
    updated_paths: tuple[str, ...]


def make_content_str(
    existing_content: str | None, indent: str, pts: Iterable[PutativeTarget]
) -> str:
    new_content = ([] if existing_content is None else [existing_content]) + [
        pt.generate_build_file_stanza(indent) for pt in pts
    ]
    new_content = [s.rstrip() for s in new_content]
    return "\n\n".join(new_content) + "\n"


@rule(desc="Edit BUILD files with new targets", level=LogLevel.DEBUG)
async def edit_build_files(
    req: EditBuildFilesRequest, tailor_subsystem: TailorSubsystem
) -> EditedBuildFiles:
    ptgts_by_build_file = group_by_build_file(
        tailor_subsystem.build_file_name, req.putative_targets
    )
    # There may be an existing *directory* whose name collides with that of a BUILD file
    # we want to create. This is more likely on a system with case-insensitive paths,
    # such as MacOS. We detect such cases and use an alt BUILD file name to fix.
    existing_paths = await Get(Paths, PathGlobs(ptgts_by_build_file.keys()))
    existing_dirs = set(existing_paths.dirs)
    # Technically there could be a dir named "BUILD.pants" as well, but that's pretty unlikely.
    ptgts_by_build_file = {
        (f"{bf}.pants" if bf in existing_dirs else bf): pts
        for bf, pts in ptgts_by_build_file.items()
    }
    existing_build_files_contents = await Get(DigestContents, PathGlobs(ptgts_by_build_file.keys()))
    existing_build_files_contents_by_path = {
        ebfc.path: ebfc.content for ebfc in existing_build_files_contents
    }

    def make_content(bf_path: str, pts: Iterable[PutativeTarget]) -> FileContent:
        existing_content_bytes = existing_build_files_contents_by_path.get(bf_path)
        existing_content = (
            tailor_subsystem.build_file_header
            if existing_content_bytes is None
            else existing_content_bytes.decode()
        )
        new_content_bytes = make_content_str(
            existing_content, tailor_subsystem.build_file_indent, pts
        ).encode()
        return FileContent(bf_path, new_content_bytes)

    new_digest = await Get(
        Digest,
        CreateDigest([make_content(path, ptgts) for path, ptgts in ptgts_by_build_file.items()]),
    )

    updated = set(existing_build_files_contents_by_path.keys())
    created = set(ptgts_by_build_file.keys()) - updated
    return EditedBuildFiles(new_digest, tuple(sorted(created)), tuple(sorted(updated)))


def specs_to_dirs(specs: RawSpecs) -> tuple[str, ...]:
    """Extract cmd-line specs that look like directories.

    Error on all other specs.

    This is a hack that allows us to emulate "directory specs" while we deprecate the shorthand of
    `dir` being `dir:dir`.
    """
    dir_specs = [dir_spec.directory for dir_spec in specs.dir_literals]
    other_specs: list[Spec] = [
        *specs.file_literals,
        *specs.file_globs,
        *specs.dir_globs,
        *specs.recursive_globs,
        *specs.ancestor_globs,
    ]
    for spec in specs.address_literals:
        if spec.is_directory_shorthand:
            dir_specs.append(spec.path_component)
        else:
            other_specs.append(spec)
    if other_specs:
        raise ValueError(
            "The tailor goal only accepts literal directories as arguments, but you "
            f"specified: {', '.join(str(spec) for spec in other_specs)}.  You can also "
            "specify no arguments to run against the entire repository."
        )
    # No specs at all means search the entire repo.
    return tuple(dir_specs) or ("",)


@goal_rule
async def tailor(
    tailor_subsystem: TailorSubsystem,
    console: Console,
    workspace: Workspace,
    union_membership: UnionMembership,
    specs: Specs,
    build_file_options: BuildFileOptions,
    global_options: GlobalOptions,
) -> TailorGoal:
    tailor_subsystem.validate_build_file_name(build_file_options.patterns)

    if global_options.use_deprecated_directory_cli_args_semantics:
<<<<<<< HEAD
        dir_search_paths: tuple[str, ...] = ()
        recursive_search_paths = specs_to_dirs(specs)
=======
        search_paths = PutativeTargetsSearchPaths(
            dirs=(), deprecated_recursive_dirs=specs_to_dirs(specs.includes)
        )
>>>>>>> 7eea60ed
    else:
        specs_paths = await Get(SpecsPaths, Specs, specs)
        dir_search_paths = tuple(sorted({os.path.dirname(f) for f in specs_paths.files}))
        recursive_search_paths = ()

    putative_targets_results = await MultiGet(
        Get(
            PutativeTargets,
            PutativeTargetsRequest,
            req_type(dir_search_paths, recursive_search_paths),
        )
        for req_type in union_membership[PutativeTargetsRequest]
    )
    putative_targets = PutativeTargets.merge(putative_targets_results)
    putative_targets = PutativeTargets(
        pt.realias(tailor_subsystem.alias_for(pt.type_alias)) for pt in putative_targets
    )
    fixed_names_ptgts = await Get(UniquelyNamedPutativeTargets, PutativeTargets, putative_targets)
    fixed_sources_ptgts = await MultiGet(
        Get(DisjointSourcePutativeTarget, PutativeTarget, ptgt)
        for ptgt in fixed_names_ptgts.putative_targets
    )

    valid_putative_targets = list(
        tailor_subsystem.filter_by_ignores(
            (disjoint_source_ptgt.putative_target for disjoint_source_ptgt in fixed_sources_ptgts),
            build_file_options.ignores,
        )
    )
    if not valid_putative_targets:
        return TailorGoal(exit_code=0)

    edited_build_files = await Get(
        EditedBuildFiles, EditBuildFilesRequest(PutativeTargets(valid_putative_targets))
    )
    if not tailor_subsystem.check:
        workspace.write_digest(edited_build_files.digest)

    updated_build_files = set(edited_build_files.updated_paths)
    ptgts_by_build_file = group_by_build_file(
        tailor_subsystem.build_file_name, valid_putative_targets
    )
    for build_file_path, ptgts in ptgts_by_build_file.items():
        formatted_changes = "\n".join(
            f"  - Add {console.green(ptgt.type_alias)} target {console.cyan(ptgt.name)}"
            for ptgt in ptgts
        )
        if build_file_path in updated_build_files:
            verb = "Would update" if tailor_subsystem.check else "Updated"
        else:
            verb = "Would create" if tailor_subsystem.check else "Created"
        console.print_stdout(f"{verb} {console.blue(build_file_path)}:\n{formatted_changes}")

    if tailor_subsystem.check:
        console.print_stdout(f"\nTo fix `tailor` failures, run `{bin_name()} tailor`.")

    return TailorGoal(exit_code=1 if tailor_subsystem.check else 0)


def rules():
    return collect_rules()<|MERGE_RESOLUTION|>--- conflicted
+++ resolved
@@ -604,14 +604,8 @@
     tailor_subsystem.validate_build_file_name(build_file_options.patterns)
 
     if global_options.use_deprecated_directory_cli_args_semantics:
-<<<<<<< HEAD
         dir_search_paths: tuple[str, ...] = ()
-        recursive_search_paths = specs_to_dirs(specs)
-=======
-        search_paths = PutativeTargetsSearchPaths(
-            dirs=(), deprecated_recursive_dirs=specs_to_dirs(specs.includes)
-        )
->>>>>>> 7eea60ed
+        recursive_search_paths = specs_to_dirs(specs.includes)
     else:
         specs_paths = await Get(SpecsPaths, Specs, specs)
         dir_search_paths = tuple(sorted({os.path.dirname(f) for f in specs_paths.files}))
