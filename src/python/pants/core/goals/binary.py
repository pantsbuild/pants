# Copyright 2019 Pants project contributors (see CONTRIBUTORS.md).
# Licensed under the Apache License, Version 2.0 (see LICENSE).

import logging
import os
from abc import ABCMeta
from dataclasses import dataclass

from pants.base.build_root import BuildRoot
from pants.core.util_rules.distdir import DistDir
from pants.engine.fs import Digest, DirectoryToMaterialize, MergeDigests, Workspace
from pants.engine.goal import Goal, GoalSubsystem
from pants.engine.rules import goal_rule
from pants.engine.selectors import Get, MultiGet
from pants.engine.target import FieldSet, TargetsToValidFieldSets, TargetsToValidFieldSetsRequest
from pants.engine.unions import union

# TODO(#6004): use proper Logging singleton, rather than static logger.
logger = logging.getLogger(__name__)


@union
class BinaryFieldSet(FieldSet, metaclass=ABCMeta):
    """The fields necessary to create a binary from a target."""


@union
@dataclass(frozen=True)
class CreatedBinary:
    digest: Digest
    binary_name: str


class BinaryOptions(GoalSubsystem):
    """Create a runnable binary."""

    name = "binary"

    required_union_implementations = (BinaryFieldSet,)


class Binary(Goal):
    subsystem_cls = BinaryOptions


@goal_rule
<<<<<<< HEAD
async def create_binary(workspace: Workspace, dist_dir: DistDir, build_root: BuildRoot) -> Binary:
    targets_to_valid_configs = await Get[TargetsToValidConfigurations](
        TargetsToValidConfigurationsRequest(
            BinaryConfiguration,
            goal_description=f"the `binary` goal",
=======
async def create_binary(
    console: Console,
    workspace: Workspace,
    options: BinaryOptions,
    distdir: DistDir,
    buildroot: BuildRoot,
) -> Binary:
    targets_to_valid_field_sets = await Get[TargetsToValidFieldSets](
        TargetsToValidFieldSetsRequest(
            BinaryFieldSet,
            goal_description=f"the `{options.name}` goal",
>>>>>>> 381ef1d1
            error_if_no_valid_targets=True,
        )
    )
    binaries = await MultiGet(
        Get[CreatedBinary](BinaryFieldSet, field_set)
        for field_set in targets_to_valid_field_sets.field_sets
    )
    merged_digest = await Get[Digest](MergeDigests(binary.digest for binary in binaries))
    result = workspace.materialize_directory(
        DirectoryToMaterialize(merged_digest, path_prefix=str(dist_dir.relpath))
    )
    for path in result.output_paths:
        logger.info(f"Wrote {os.path.relpath(path, build_root.path)}")
    return Binary(exit_code=0)


def rules():
    return [create_binary]<|MERGE_RESOLUTION|>--- conflicted
+++ resolved
@@ -44,25 +44,11 @@
 
 
 @goal_rule
-<<<<<<< HEAD
 async def create_binary(workspace: Workspace, dist_dir: DistDir, build_root: BuildRoot) -> Binary:
-    targets_to_valid_configs = await Get[TargetsToValidConfigurations](
-        TargetsToValidConfigurationsRequest(
-            BinaryConfiguration,
-            goal_description=f"the `binary` goal",
-=======
-async def create_binary(
-    console: Console,
-    workspace: Workspace,
-    options: BinaryOptions,
-    distdir: DistDir,
-    buildroot: BuildRoot,
-) -> Binary:
     targets_to_valid_field_sets = await Get[TargetsToValidFieldSets](
         TargetsToValidFieldSetsRequest(
             BinaryFieldSet,
-            goal_description=f"the `{options.name}` goal",
->>>>>>> 381ef1d1
+            goal_description=f"the `binary` goal",
             error_if_no_valid_targets=True,
         )
     )
