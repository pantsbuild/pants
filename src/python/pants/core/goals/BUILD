# Copyright 2020 Pants project contributors (see CONTRIBUTORS.md).
# Licensed under the Apache License, Version 2.0 (see LICENSE).

python_library(
  dependencies = [
    '3rdparty/python:dataclasses',
    'src/python/pants/base:build_root',
    'src/python/pants/base:exiter',
    'src/python/pants/base:specs',
    'src/python/pants/core/util_rules',
    'src/python/pants/engine:addresses',
    'src/python/pants/engine:collection',
    'src/python/pants/engine:console',
    'src/python/pants/engine:desktop',
    'src/python/pants/engine:fs',
    'src/python/pants/engine:goal',
    'src/python/pants/engine:interactive_process',
    'src/python/pants/engine:process',
    'src/python/pants/engine:rules',
    'src/python/pants/engine:selectors',
    'src/python/pants/engine:target',
    'src/python/pants/engine:unions',
    'src/python/pants/option:global_options',
    'src/python/pants/util:contextutil',
  ],
)

python_tests(
  name = "tests",
  sources=['*_test.py', '!*_integration_test.py'],
  dependencies = [
    '3rdparty/python:dataclasses',
    ':goals',
    'src/python/pants/base:exceptions',
    'src/python/pants/base:specs',
    'src/python/pants/core/util_rules',
    'src/python/pants/engine:addresses',
    'src/python/pants/engine:console',
    'src/python/pants/engine:fs',
    'src/python/pants/engine:interactive_process',
    'src/python/pants/engine:rules',
    'src/python/pants/engine:target',
    'src/python/pants/engine:unions',
    'src/python/pants/testutil/engine',
    'src/python/pants/testutil:test_base',
    'src/python/pants/option:global_options',
    'src/python/pants/util:ordered_set',
  ],
)

python_tests(
  name='integration',
  sources=['*_integration_test.py'],
  dependencies=[
    ':goals',
    'examples/src/python/example:hello_directory',
    'src/python/pants/backend/python/rules',
    'src/python/pants/backend/python/subsystems',
    'src/python/pants/build_graph',
    'src/python/pants/core/util_rules',
    'src/python/pants/engine:fs',
    'src/python/pants/engine:interactive_process',
    'src/python/pants/engine:rules',
    'src/python/pants/testutil:goal_rule_test_base',
    'src/python/pants/testutil:int-test',
    '//:isort_cfg',
    'examples:isort_cfg',
  ],
  tags = ['integration'],
<<<<<<< HEAD
  timeout = 270,
=======
  timeout = 210,
>>>>>>> 82a6b27f
)<|MERGE_RESOLUTION|>--- conflicted
+++ resolved
@@ -67,9 +67,5 @@
     'examples:isort_cfg',
   ],
   tags = ['integration'],
-<<<<<<< HEAD
-  timeout = 270,
-=======
-  timeout = 210,
->>>>>>> 82a6b27f
+  timeout = 240,
 )