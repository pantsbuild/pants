# Copyright 2020 Pants project contributors (see CONTRIBUTORS.md).
# Licensed under the Apache License, Version 2.0 (see LICENSE).

"""Core rules for Pants to operate correctly.

These are always activated and cannot be disabled.
"""

<<<<<<< HEAD
from pants.core.goals import binary, fmt, lint, package, repl, run, test, typecheck
from pants.core.target_types import Files, GenericTarget, Resources
=======
from pants.core.goals import binary, fmt, lint, repl, run, test, typecheck
from pants.core.target_types import Files, GenericTarget, RelocatedFiles, Resources
from pants.core.target_types import rules as target_type_rules
>>>>>>> c03b89d1
from pants.core.util_rules import (
    archive,
    distdir,
    external_tool,
    filter_empty_sources,
    pants_bin,
    pants_environment,
    source_files,
    stripped_source_files,
    subprocess_environment,
)
from pants.source import source_root


def rules():
    return [
        # goals
        *package.rules(),
        *binary.rules(),
        *fmt.rules(),
        *lint.rules(),
        *repl.rules(),
        *run.rules(),
        *test.rules(),
        *typecheck.rules(),
        # util_rules
        *distdir.rules(),
        *filter_empty_sources.rules(),
        *pants_bin.rules(),
        *source_files.rules(),
        *stripped_source_files.rules(),
        *archive.rules(),
        *external_tool.rules(),
        *pants_environment.rules(),
        *subprocess_environment.rules(),
        *source_root.rules(),
        *target_type_rules(),
    ]


def target_types():
    return [Files, GenericTarget, Resources, RelocatedFiles]<|MERGE_RESOLUTION|>--- conflicted
+++ resolved
@@ -6,14 +6,9 @@
 These are always activated and cannot be disabled.
 """
 
-<<<<<<< HEAD
 from pants.core.goals import binary, fmt, lint, package, repl, run, test, typecheck
-from pants.core.target_types import Files, GenericTarget, Resources
-=======
-from pants.core.goals import binary, fmt, lint, repl, run, test, typecheck
 from pants.core.target_types import Files, GenericTarget, RelocatedFiles, Resources
 from pants.core.target_types import rules as target_type_rules
->>>>>>> c03b89d1
 from pants.core.util_rules import (
     archive,
     distdir,
@@ -31,10 +26,10 @@
 def rules():
     return [
         # goals
-        *package.rules(),
         *binary.rules(),
         *fmt.rules(),
         *lint.rules(),
+        *package.rules(),
         *repl.rules(),
         *run.rules(),
         *test.rules(),
