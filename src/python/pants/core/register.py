# Copyright 2020 Pants project contributors (see CONTRIBUTORS.md).
# Licensed under the Apache License, Version 2.0 (see LICENSE).

"""Core rules for Pants to operate correctly.

These are always activated and cannot be disabled.
"""
from pants.bsp.rules import rules as bsp_rules
from pants.build_graph.build_file_aliases import BuildFileAliases
from pants.core.goals import (
    check,
    deploy,
    export,
    fix,
    fmt,
    generate_lockfiles,
    lint,
    package,
    publish,
    repl,
    run,
    tailor,
    test,
    update_build_files,
)
from pants.core.target_types import (
    ArchiveTarget,
    ExternalToolTarget,
    FilesGeneratorTarget,
    FileTarget,
    GenericTarget,
    HTTPSource,
    LockfilesGeneratorTarget,
    LockfileTarget,
    RelocatedFiles,
    ResourcesGeneratorTarget,
    ResourceTarget,
)
from pants.core.target_types import rules as target_type_rules
from pants.core.util_rules import (
    archive,
    config_files,
    external_tool,
    source_files,
    stripped_source_files,
    subprocess_environment,
    system_binaries,
)
from pants.core.util_rules.environments import (
    DockerEnvironmentTarget,
    LocalEnvironmentTarget,
    RemoteEnvironmentTarget,
)
from pants.engine.internals.parametrize import Parametrize
from pants.goal import anonymous_telemetry, stats_aggregator
from pants.source import source_root
from pants.vcs import git


def rules():
    return [
        # goals
        *check.rules(),
        *deploy.rules(),
        *export.rules(),
        *fmt.rules(),
        *fix.rules(),
        *generate_lockfiles.rules(),
        *lint.rules(),
        *update_build_files.rules(),
        *package.rules(),
        *publish.rules(),
        *repl.rules(),
        *run.rules(),
        *tailor.rules(),
        *test.rules(),
        *bsp_rules(),
        # util_rules
        *anonymous_telemetry.rules(),
        *archive.rules(),
        *config_files.rules(),
        *external_tool.rules(),
        *git.rules(),
        *source_files.rules(),
        *source_root.rules(),
        *stats_aggregator.rules(),
        *stripped_source_files.rules(),
        *subprocess_environment.rules(),
        *system_binaries.rules(),
        *target_type_rules(),
    ]


def target_types():
    return [
        ArchiveTarget,
        DockerEnvironmentTarget,
        FilesGeneratorTarget,
<<<<<<< HEAD
        ExternalToolTarget,
=======
        FileTarget,
>>>>>>> 68894b99
        GenericTarget,
        LocalEnvironmentTarget,
        LockfilesGeneratorTarget,
        LockfileTarget,
        RelocatedFiles,
        RemoteEnvironmentTarget,
        ResourcesGeneratorTarget,
        ResourceTarget,
    ]


def build_file_aliases():
    return BuildFileAliases(
        objects={
            "http_source": HTTPSource,
            "parametrize": Parametrize,
        },
    )<|MERGE_RESOLUTION|>--- conflicted
+++ resolved
@@ -95,12 +95,9 @@
     return [
         ArchiveTarget,
         DockerEnvironmentTarget,
+        ExternalToolTarget,
         FilesGeneratorTarget,
-<<<<<<< HEAD
-        ExternalToolTarget,
-=======
         FileTarget,
->>>>>>> 68894b99
         GenericTarget,
         LocalEnvironmentTarget,
         LockfilesGeneratorTarget,
