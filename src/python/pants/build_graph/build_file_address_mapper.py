# coding=utf-8
# Copyright 2014 Pants project contributors (see CONTRIBUTORS.md).
# Licensed under the Apache License, Version 2.0 (see LICENSE).

from __future__ import (absolute_import, division, generators, nested_scopes, print_function,
                        unicode_literals, with_statement)

import logging
import os
import re
import traceback
from collections import defaultdict

import six
from pathspec import PathSpec
from pathspec.gitignore import GitIgnorePattern
from twitter.common.collections import OrderedSet

from pants.base.build_environment import get_buildroot
from pants.base.build_file import BuildFile
from pants.base.specs import DescendantAddresses, SiblingAddresses, SingleAddress
from pants.build_graph.address import Address, parse_spec
from pants.build_graph.address_lookup_error import AddressLookupError
from pants.build_graph.address_mapper import AddressMapper
from pants.build_graph.build_file_parser import BuildFileParser
from pants.util.dirutil import fast_relpath


logger = logging.getLogger(__name__)


# Note: Significant effort has been made to keep the types BuildFile, BuildGraph, Address, and
# Target separated appropriately.  The BuildFileAddressMapper is intended to have knowledge
# of just BuildFile, BuildFileParser and Address.
#
# Here are some guidelines to help maintain this abstraction:
#  - Use the terminology 'address' instead of 'target' in symbols and user messages
#  - Wrap exceptions from BuildFile and BuildFileParser with a subclass of AddressLookupError
#     so that callers do not have to reference those modules
#
# Note: 'spec' should not be a user visible term, substitute 'address' instead.
class BuildFileAddressMapper(AddressMapper):
  """Maps addresses in the pants virtual address space to corresponding BUILD file declarations."""

  # Target specs are mapped to the patterns which match them, if any. This variable is a key for
  # specs which don't match any exclusion regexps. We know it won't already be in the list of
  # patterns, because the asterisks in its name make it an invalid regexp.
  _UNMATCHED_KEY = '** unmatched **'

  def __init__(self, build_file_parser, project_tree, build_ignore_patterns=None, exclude_target_regexps=None):
    """Create a BuildFileAddressMapper.

    :param build_file_parser: An instance of BuildFileParser
    :param build_file_type: A subclass of BuildFile used to construct and cache BuildFile objects
    """
    self._build_file_parser = build_file_parser
    self._spec_path_to_address_map_map = {}  # {spec_path: {address: addressable}} mapping
    self._project_tree = project_tree
    self._build_ignore_patterns = PathSpec.from_lines(GitIgnorePattern, build_ignore_patterns or [])

    self._exclude_target_regexps = exclude_target_regexps or []
    self._exclude_patterns = [re.compile(pattern) for pattern in self._exclude_target_regexps]

  @property
  def root_dir(self):
    return self._build_file_parser.root_dir

  def resolve(self, address):
    """Maps an address in the virtual address space to an object.

    :param Address address: the address to lookup in a BUILD file
    :raises AddressLookupError: if the path to the address is not found.
    :returns: A tuple of the natively mapped BuildFileAddress and the Addressable it points to.
    """
    address_map = self._address_map_from_spec_path(address.spec_path)
    if address not in address_map:
      self._raise_incorrect_address_error(address.spec_path, address.target_name, address_map)
    else:
      return address_map[address]

  def _address_map_from_spec_path(self, spec_path):
    """Returns a resolution map of all addresses in a "directory" in the virtual address space.
    :returns {Address: (Address, <resolved Object>)}:
    """
    if spec_path not in self._spec_path_to_address_map_map:
      try:
        build_files = list(BuildFile.get_build_files_family(self._project_tree, spec_path,
                                                            self._build_ignore_patterns))
        if not build_files:
          raise self.BuildFileScanError("{spec_path} does not contain any BUILD files."
                                        .format(spec_path=os.path.join(self.root_dir, spec_path)))
        mapping = self._build_file_parser.address_map_from_build_files(build_files)
      except BuildFileParser.BuildFileParserError as e:
        raise AddressLookupError("{message}\n Loading addresses from '{spec_path}' failed."
                                 .format(message=e, spec_path=spec_path))

      address_map = {address: (address, addressed) for address, addressed in mapping.items()}
      self._spec_path_to_address_map_map[spec_path] = address_map
    return self._spec_path_to_address_map_map[spec_path]

  def addresses_in_spec_path(self, spec_path):
    """Returns only the addresses gathered by `address_map_from_spec_path`, with no values."""
    return self._address_map_from_spec_path(spec_path).keys()

  def spec_to_address(self, spec, relative_to=''):
    """A helper method for mapping a spec to the correct build file address.

    :param string spec: A spec to lookup in the map.
    :param string relative_to: Path the spec might be relative to
    :raises :class:`pants.build_graph.address_lookup_error.AddressLookupError`
            If the BUILD file cannot be found in the path specified by the spec.
    :returns: A new Address instance.
    :rtype: :class:`pants.build_graph.address.BuildFileAddress`
    """
    try:
      spec_path, name = parse_spec(spec, relative_to=relative_to)
      address = Address(spec_path, name)
      build_file_address, _ = self.resolve(address)
      return build_file_address
    except (ValueError, AddressLookupError) as e:
      raise self.InvalidBuildFileReference('{message}\n  when translating spec {spec}'
                                           .format(message=e, spec=spec))

  def scan_build_files(self, base_path):
    build_files = BuildFile.scan_build_files(self._project_tree, base_path,
                                             build_ignore_patterns=self._build_ignore_patterns)
    return OrderedSet(bf.relpath for bf in build_files)

  def specs_to_addresses(self, specs, relative_to=''):
    """The equivalent of `spec_to_address` for a group of specs all relative to the same path.

    :param spec: iterable of Addresses.
    :raises AddressLookupError: if the BUILD file cannot be found in the path specified by the spec
    """
    for spec in specs:
      yield self.spec_to_address(spec, relative_to=relative_to)

  def scan_addresses(self, root=None):
    """Recursively gathers all addresses visible under `root` of the virtual address space.

    :param string root: The absolute path of the root to scan; defaults to the root directory of the
                        pants project.
    :rtype: set of :class:`pants.build_graph.address.Address`
    :raises AddressLookupError: if there is a problem parsing a BUILD file
    """
    root_dir = get_buildroot()
    base_path = None

    if root:
      try:
        base_path = fast_relpath(root, root_dir)
      except ValueError as e:
        raise self.InvalidRootError(e)

    addresses = set()
    try:
      for build_file in BuildFile.scan_build_files(self._project_tree,
                                                   base_relpath=base_path,
                                                   build_ignore_patterns=self._build_ignore_patterns):
        for address in self.addresses_in_spec_path(build_file.spec_path):
          addresses.add(address)
    except BuildFile.BuildFileError as e:
      # Handle exception from BuildFile out of paranoia.  Currently, there is no way to trigger it.
      raise self.BuildFileScanError("{message}\n while scanning BUILD files in '{root}'."
                                    .format(message=e, root=root))
    return addresses

  def scan_specs(self, specs, fail_fast=True):
    """Execute a collection of `specs.Spec` objects and return a set of Addresses."""
    excluded_target_map = defaultdict(set)  # pattern -> targets (for debugging)

    def exclude_spec(spec):
      for pattern in self._exclude_patterns:
        if pattern.search(spec) is not None:
          excluded_target_map[pattern.pattern].add(spec)
          return True
      excluded_target_map[self._UNMATCHED_KEY].add(spec)
      return False

    def exclude_address(address):
      return exclude_spec(address.spec)

<<<<<<< HEAD
    addresses = set()
=======
    #TODO: Investigate why using set will break ci. May help migration to v2 engine.
    addresses = OrderedSet()
>>>>>>> 482014d9
    for spec in specs:
      for address in self._scan_spec(spec, fail_fast):
        if not exclude_address(address):
          addresses.add(address)

    # Print debug information about the excluded targets
    if logger.getEffectiveLevel() <= logging.DEBUG and excluded_target_map:
      logger.debug('excludes:\n  {excludes}'
                   .format(excludes='\n  '.join(self._exclude_target_regexps)))
      targets = ', '.join(excluded_target_map[self._UNMATCHED_KEY])
      logger.debug('Targets after excludes: %s', targets)
      excluded_count = 0
      for pattern, targets in six.iteritems(excluded_target_map):
        if pattern != self._UNMATCHED_KEY:
          logger.debug('Targets excluded by pattern {pattern}\n  {targets}'
                       .format(pattern=pattern,
                               targets='\n  '.join(targets)))
          excluded_count += len(targets)
      logger.debug('Excluded {count} target{plural}.'
                   .format(count=excluded_count,
                           plural=('s' if excluded_count != 1 else '')))
    return addresses

  @staticmethod
  def is_declaring_file(address, file_path):
    return address.build_file.relpath == file_path

  def _scan_spec(self, spec, fail_fast):
    """Scans the given address spec."""

    errored_out = []

    if type(spec) is DescendantAddresses:
      addresses = set()
      try:
        build_files = self.scan_build_files(base_path=spec.directory)
      except BuildFile.BuildFileError as e:
        raise AddressLookupError(e)

      for build_file in build_files:
        try:
          addresses.update(self.addresses_in_spec_path(os.path.dirname(build_file)))
        except (BuildFile.BuildFileError, AddressLookupError) as e:
          if fail_fast:
            raise AddressLookupError(e)
          errored_out.append('--------------------')
          errored_out.append(traceback.format_exc())
          errored_out.append('Exception message: {0}'.format(e))
      if errored_out:
        error_msg = '\n'.join(errored_out + ["Invalid BUILD files for [{0}]".format(spec.to_spec_string())])
        raise AddressLookupError(error_msg)
      return addresses
    elif type(spec) is SiblingAddresses:
      return set(self.addresses_in_spec_path(spec.directory))
    elif type(spec) is SingleAddress:
      return {self.spec_to_address(spec.to_spec_string())}
    else:
      raise ValueError('Unsupported Spec type: {}'.format(spec))

  def _raise_incorrect_address_error(self, spec_path, wrong_target_name, addresses):
    """Search through the list of targets and return those which originate from the same folder
    which wrong_target_name resides in.

    :raises: A helpful error message listing possible correct target addresses.
    """
    was_not_found_message = '{target_name} was not found in BUILD files from {spec_path}'.format(
      target_name=wrong_target_name, spec_path=spec_path)

    if not addresses:
      raise self.EmptyBuildFileError(
        '{was_not_found_message}, because that directory contains no BUILD files defining addressable entities.'
          .format(was_not_found_message=was_not_found_message))
    # Print BUILD file extensions if there's more than one BUILD file with targets only.
    if (any(not hasattr(address, 'build_file') for address in addresses) or
        len(set(address.build_file for address in addresses)) == 1):
      specs = [':{}'.format(address.target_name) for address in addresses]
    else:
      specs = [':{} (from {})'.format(address.target_name, os.path.basename(address.build_file.relpath))
               for address in addresses]

    # Might be neat to sort by edit distance or something, but for now alphabetical is fine.
    specs.sort()

    # Give different error messages depending on whether BUILD file was empty.
    one_of = ' one of' if len(specs) > 1 else ''  # Handle plurality, just for UX.
    raise self.AddressNotInBuildFile(
      '{was_not_found_message}. Perhaps you '
      'meant{one_of}: \n  {specs}'.format(was_not_found_message=was_not_found_message,
                                          one_of=one_of,
                                          specs='\n  '.join(specs)))<|MERGE_RESOLUTION|>--- conflicted
+++ resolved
@@ -180,12 +180,8 @@
     def exclude_address(address):
       return exclude_spec(address.spec)
 
-<<<<<<< HEAD
-    addresses = set()
-=======
     #TODO: Investigate why using set will break ci. May help migration to v2 engine.
     addresses = OrderedSet()
->>>>>>> 482014d9
     for spec in specs:
       for address in self._scan_spec(spec, fail_fast):
         if not exclude_address(address):
