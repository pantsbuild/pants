--- conflicted
+++ resolved
@@ -5,10 +5,6 @@
     overrides={
         # Enable `python -m pants ...` style execution ala `json.tool` or `venv`.
         "__main__.py": {"dependencies": ["src/python/pants/bin:pants_loader"]},
-<<<<<<< HEAD
-        "version.py": {"dependencies": ["./bin/VERSION:resources"]},
-=======
->>>>>>> a914acc9
     },
 )
 
@@ -16,14 +12,7 @@
 
 python_distribution(
     name="pants-packaged",
-<<<<<<< HEAD
-    dependencies=["./__main__.py", ":resources", ],
-=======
-    dependencies=[
-        "./__main__.py",
-        ":resources",
-    ],
->>>>>>> a914acc9
+    dependencies=["./__main__.py", ":resources"],
     # Because we have native code, this will cause the wheel to use whatever the ABI is for the
     # interpreter used to run setup.py, e.g. `cp36m-macosx_10_15_x86_64`.
     sdist=False,
