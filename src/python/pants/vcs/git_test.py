--- conflicted
+++ resolved
@@ -16,7 +16,7 @@
 from pants.engine.rules import Get, rule
 from pants.testutil.rule_runner import QueryRule, RuleRunner, run_rule_with_mocks
 from pants.util.contextutil import environment_as, pushd
-<<<<<<< HEAD
+from pants.util.dirutil import touch
 from pants.util.frozendict import FrozenDict
 from pants.vcs.git import (
     DiffParser,
@@ -26,10 +26,6 @@
     get_git_worktree,
 )
 from pants.vcs.hunk import Hunk, TextBlock
-=======
-from pants.util.dirutil import touch
-from pants.vcs.git import GitWorktree, GitWorktreeRequest, MaybeGitWorktree, get_git_worktree
->>>>>>> 3ef507ea
 
 
 def init_repo(remote_name: str, remote: PurePath) -> None:
