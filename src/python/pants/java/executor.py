# coding=utf-8
# Copyright 2014 Pants project contributors (see CONTRIBUTORS.md).
# Licensed under the Apache License, Version 2.0 (see LICENSE).

from __future__ import (absolute_import, division, generators, nested_scopes, print_function,
                        unicode_literals, with_statement)

import logging
import os
import sys
from abc import abstractmethod, abstractproperty
from contextlib import contextmanager

from six import string_types
from twitter.common.collections import maybe_list

from pants.base.build_environment import get_buildroot
from pants.util.contextutil import environment_as
from pants.util.dirutil import relativize_paths
from pants.util.meta import AbstractClass
from pants.util.process_handler import subprocess


logger = logging.getLogger(__name__)


class Executor(AbstractClass):
  """Executes java programs.

  :API: public
  """

  @staticmethod
  def _scrub_args(classpath, main, jvm_options, args, cwd):
    classpath = maybe_list(classpath)
    if not isinstance(main, string_types) or not main:
      raise ValueError('A non-empty main classname is required, given: {}'.format(main))
    jvm_options = maybe_list(jvm_options or ())
    args = maybe_list(args or ())
    return classpath, main, jvm_options, args, cwd

  class Error(Exception):
    """Indicates an error launching a java program.

    :API: public
    """

  class InvalidDistribution(ValueError):
    """Indicates an invalid Distribution was used to construct this runner."""

  class Runner(object):
    """A re-usable executor that can run a configured java command line."""

    @abstractproperty
    def executor(self):
      """Returns the executor this runner uses to run itself."""
      raise NotImplementedError

    @property
    def cmd(self):
      """Returns a string representation of the command that will be run."""
      return ' '.join(self.command)

    @abstractproperty
    def command(self):
      """Returns a copy of the command line that will be run as a list of command line tokens."""
      raise NotImplementedError

    @abstractmethod
    def run(self, stdout=None, stderr=None, stdin=None, cwd=None):
      """Runs the configured java command.

      If there is a problem executing tha java program subclasses should raise Executor.Error.
      Its guaranteed that all arguments are valid as documented in `execute`

      :param stdout: An optional stream to pump stdout to; defaults to `sys.stdout`.
      :param stderr: An optional stream to pump stderr to; defaults to `sys.stderr`.
      :param stdin:  An optional stream to receive stdin from; stdin is not propagated
        by default.
      :param string cwd: optionally set the working directory
      """
      raise NotImplementedError

    @abstractmethod
    def spawn(self, stdout=None, stderr=None, stdin=None, cwd=None):
      """Spawns the configured java command.

      :param stdout: An optional stream to pump stdout to; defaults to `sys.stdout`.
      :param stderr: An optional stream to pump stderr to; defaults to `sys.stderr`.
      :param stdin:  An optional stream to receive stdin from; stdin is not propagated
        by default.
      :param string cwd: optionally set the working directory
      """
      raise NotImplementedError

  def __init__(self, distribution):
    """Constructs an Executor that can be used to launch java programs.

    :param distribution: a validated java distribution to use when launching java programs.
    """
    if not hasattr(distribution, 'java') or not hasattr(distribution, 'validate'):
      raise self.InvalidDistribution('A valid distribution is required, given: {}'
                                     .format(distribution))
    distribution.validate()
    self._distribution = distribution

  @property
  def distribution(self):
    """Returns the `Distribution` this executor runs via."""
    return self._distribution

  def runner(self, classpath, main, jvm_options=None, args=None, cwd=None):
    """Returns an `Executor.Runner` for the given java command."""
    return self._runner(*self._scrub_args(classpath, main, jvm_options, args, cwd=cwd))

  def execute(self, classpath, main, jvm_options=None, args=None, stdout=None, stderr=None,
      cwd=None):
    """Launches the java program defined by the classpath and main.

    :param list classpath: the classpath for the java program
    :param string main: the fully qualified class name of the java program's entry point
    :param list jvm_options: an optional sequence of options for the underlying jvm
    :param list args: an optional sequence of args to pass to the java program
    :param string cwd: optionally set the working directory

    Returns the exit code of the java program.
    Raises Executor.Error if there was a problem launching java itself.
    """
    runner = self.runner(classpath=classpath, main=main, jvm_options=jvm_options, args=args,
                         cwd=cwd)
    return runner.run(stdout=stdout, stderr=stderr)

  @abstractmethod
  def _runner(self, classpath, main, jvm_options, args, cwd=None):
    """Subclasses should return a `Runner` that can execute the given java main."""

  def _create_command(self, classpath, main, jvm_options, args, cwd=None):
    cmd = [self._distribution.java]
    cmd.extend(jvm_options)
    if cwd:
      classpath = relativize_paths(classpath, cwd)
    cmd.extend(['-cp', os.pathsep.join(classpath), main])
    cmd.extend(args)
    return cmd


class CommandLineGrabber(Executor):
  """Doesn't actually execute anything, just captures the cmd line."""

  def __init__(self, distribution):
    super(CommandLineGrabber, self).__init__(distribution=distribution)
    self._command = None  # Initialized when we run something.

  def _runner(self, classpath, main, jvm_options, args, cwd=None):
    self._command = self._create_command(classpath, main, jvm_options, args, cwd=cwd)

    class Runner(self.Runner):
      @property
      def executor(_):
        return self

      @property
      def command(_):
        return list(self._command)

      def run(_, stdout=None, stderr=None, stdin=None):
        return 0

      def spawn(_, stdout=None, stderr=None, stdin=None):
        return None

    return Runner()

  @property
  def cmd(self):
    return self._command


class SubprocessExecutor(Executor):
  """Executes java programs by launching a jvm in a subprocess.

  :API: public
  """

  _SCRUBBED_ENV = {
      # We attempt to control the classpath for correctness, caching and invalidation reasons and
      # allowing CLASSPATH to influence would be a hermeticity leak
      'CLASSPATH': None,

      # We attempt to control jvm options and give user's explicit control in some cases as well.
      # In all cases we want predictable behavior - pants defaults, repo defaults, or user tweaks
      # specified on the command line.  In addition cli options can affect outputs; ie: class debug
      # info, target classfile version, etc - all breaking hermeticity.
      '_JAVA_OPTIONS': None,
      'JAVA_TOOL_OPTIONS': None
  }

  @classmethod
  @contextmanager
  def _maybe_scrubbed_env(cls):
    for env_var in cls._SCRUBBED_ENV:
      value = os.getenv(env_var)
      if value:
        logger.warn('Scrubbing {env_var}={value}'.format(env_var=env_var, value=value))
    with environment_as(**cls._SCRUBBED_ENV):
      yield

  def __init__(self, distribution):
    super(SubprocessExecutor, self).__init__(distribution=distribution)
    self._buildroot = get_buildroot()
    self._process = None

  def _runner(self, classpath, main, jvm_options, args, cwd=None):
    cwd = cwd or os.getcwd()
    command = self._create_command(classpath, main, jvm_options, args, cwd=cwd)

    class Runner(self.Runner):
      @property
      def executor(_):
        return self

      @property
      def command(_):
        return list(command)

<<<<<<< HEAD
      def spawn(_, stdout=None, stderr=None, stdin=None):
        return self._spawn(command, stdout=stdout, stderr=stderr, stdin=stdin, cwd=cwd)

      def run(_, stdout=None, stderr=None, stdin=None):
        return self._spawn(command, stdout=stdout, stderr=stderr, stdin=stdin, cwd=cwd).wait()
=======
      def spawn(_, stdout=None, stderr=None):
        return self._spawn(command, cwd, stdout=stdout, stderr=stderr)

      def run(_, stdout=None, stderr=None):
        return self._spawn(command, cwd, stdout=stdout, stderr=stderr).wait()
>>>>>>> 185567fa

    return Runner()

  def spawn(self, classpath, main, jvm_options=None, args=None, cwd=None, **subprocess_args):
    """Spawns the java program passing any extra subprocess kwargs on to subprocess.Popen.

    Returns the Popen process object handle to the spawned java program subprocess.

    :API: public

    :raises: :class:`Executor.Error` if there is a problem spawning the subprocess.
    """
    cwd = cwd or os.getcwd()
    cmd = self._create_command(*self._scrub_args(classpath, main, jvm_options, args, cwd=cwd))
    return self._spawn(cmd, cwd, **subprocess_args)

<<<<<<< HEAD
  def _spawn(self, cmd, cwd=None, stdout=None, stderr=None, stdin=None, **subprocess_args):
    # NB: Only stdout and stderr have non-None defaults: callers that want to capture
    # stdin should pass it explicitly.
    stdout = stdout or sys.stdout
    stderr = stderr or sys.stderr
=======
  def _spawn(self, cmd, cwd, **subprocess_args):
>>>>>>> 185567fa
    with self._maybe_scrubbed_env():
      logger.debug('Executing: {cmd} args={args} at cwd={cwd}'
                   .format(cmd=' '.join(cmd), args=subprocess_args, cwd=cwd))
      try:
        return subprocess.Popen(cmd, cwd=cwd, stdin=stdin, stdout=stdout, stderr=stderr,
                                **subprocess_args)
      except OSError as e:
        raise self.Error('Problem executing {0}: {1}'.format(self._distribution.java, e))<|MERGE_RESOLUTION|>--- conflicted
+++ resolved
@@ -223,19 +223,11 @@
       def command(_):
         return list(command)
 
-<<<<<<< HEAD
       def spawn(_, stdout=None, stderr=None, stdin=None):
-        return self._spawn(command, stdout=stdout, stderr=stderr, stdin=stdin, cwd=cwd)
+        return self._spawn(command, cwd, stdout=stdout, stderr=stderr, stdin=stdin)
 
       def run(_, stdout=None, stderr=None, stdin=None):
-        return self._spawn(command, stdout=stdout, stderr=stderr, stdin=stdin, cwd=cwd).wait()
-=======
-      def spawn(_, stdout=None, stderr=None):
-        return self._spawn(command, cwd, stdout=stdout, stderr=stderr)
-
-      def run(_, stdout=None, stderr=None):
-        return self._spawn(command, cwd, stdout=stdout, stderr=stderr).wait()
->>>>>>> 185567fa
+        return self._spawn(command, cwd, stdout=stdout, stderr=stderr, stdin=stdin).wait()
 
     return Runner()
 
@@ -252,15 +244,11 @@
     cmd = self._create_command(*self._scrub_args(classpath, main, jvm_options, args, cwd=cwd))
     return self._spawn(cmd, cwd, **subprocess_args)
 
-<<<<<<< HEAD
-  def _spawn(self, cmd, cwd=None, stdout=None, stderr=None, stdin=None, **subprocess_args):
+  def _spawn(self, cmd, cwd, stdout=None, stderr=None, stdin=None, **subprocess_args):
     # NB: Only stdout and stderr have non-None defaults: callers that want to capture
     # stdin should pass it explicitly.
     stdout = stdout or sys.stdout
     stderr = stderr or sys.stderr
-=======
-  def _spawn(self, cmd, cwd, **subprocess_args):
->>>>>>> 185567fa
     with self._maybe_scrubbed_env():
       logger.debug('Executing: {cmd} args={args} at cwd={cwd}'
                    .format(cmd=' '.join(cmd), args=subprocess_args, cwd=cwd))
