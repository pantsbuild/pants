# Copyright 2023 Pants project contributors (see CONTRIBUTORS.md).
# Licensed under the Apache License, Version 2.0 (see LICENSE).
<<<<<<< HEAD

=======
import argparse
import json
from pathlib import Path
>>>>>>> 0392d378

from pants_release.common import VERSION_PATH, sorted_contributors
from pants_release.git import git

from pants.util.strutil import softwrap


def announcement_text() -> str:
    version = VERSION_PATH.read_text().strip()
    cur_version_sha, prev_version_sha = git(
        "log", "-2", "--pretty=format:%h", str(VERSION_PATH)
    ).splitlines(keepends=False)
    git_range = f"{prev_version_sha}..{cur_version_sha}"
    all_contributors = sorted_contributors(git_range)
    new_contributors = sorted(
        [
            line[3:]
            for line in git("diff", git_range, "CONTRIBUTORS.md").splitlines(keepends=False)
            if line.startswith("++ ")
        ]
    )

    announcement = softwrap(
        f"""\
        Pants {version} is now available!

        To upgrade, set pants_version="{version}" in the [GLOBAL] section of your pants.toml.
        """
    )
    if "dev" in version or "a" in version:
        announcement += "\n\nThanks to all the contributors to this release:\n\n"
        for contributor in all_contributors:
            announcement += contributor
            announcement += "\n"
        if new_contributors:
            announcement += "\nAnd a special shoutout to these first-time contributors:\n\n"
            for contributor in new_contributors:
                announcement += contributor
                announcement += "\n"
            announcement += (
                "\nWelcome to the Pants community! We appreciate your contributions, "
                "and look forward to more."
            )
    else:
        announcement += "\n\nThanks to all the contributors to this release!"
    return announcement


def main() -> None:
    parser = argparse.ArgumentParser()
    parser.add_argument(
        "--channel",
        required=True,
        choices=["slack", "email"],
        help="Which channel to generate the announcement for.",
    )
    options = parser.parse_args()
    if options.channel == "slack":
        announcement = json.dumps(
            {
                "blocks": [
                    {
                        "type": "section",
                        "text": {
                            "type": "mrkdwn",
                            "text": announcement_text(),
                        },
                    },
                ]
            }
        )
    else:
        announcement = announcement_text()
    print(announcement)


if __name__ == "__main__":
    main()<|MERGE_RESOLUTION|>--- conflicted
+++ resolved
@@ -1,12 +1,8 @@
 # Copyright 2023 Pants project contributors (see CONTRIBUTORS.md).
 # Licensed under the Apache License, Version 2.0 (see LICENSE).
-<<<<<<< HEAD
-
-=======
 import argparse
 import json
 from pathlib import Path
->>>>>>> 0392d378
 
 from pants_release.common import VERSION_PATH, sorted_contributors
 from pants_release.git import git
