--- conflicted
+++ resolved
@@ -82,12 +82,8 @@
 GITHUB_HOSTED = {Platform.LINUX_X86_64, Platform.MACOS12_X86_64}
 SELF_HOSTED = {Platform.LINUX_ARM64, Platform.MACOS10_15_X86_64, Platform.MACOS11_ARM64}
 # We control these runners, so we preinstall and expose python on them.
-<<<<<<< HEAD
-HAS_PYTHON = {Platform.LINUX_ARM64, Platform.MACOS11_ARM64}
-HAS_GO = {Platform.MACOS12_X86_64, Platform.MACOS11_ARM64}
-=======
 HAS_PYTHON = {Platform.LINUX_ARM64, Platform.MACOS10_15_X86_64, Platform.MACOS11_ARM64}
->>>>>>> 69043a7c
+HAS_GO = {Platform.MACOS12_X86_64, Platform.MACOS10_15_X86_64, Platform.MACOS11_ARM64}
 CARGO_AUDIT_IGNORED_ADVISORY_IDS = (
     "RUSTSEC-2020-0128",  # returns a false positive on the cache crate, which is a local crate not a 3rd party crate
 )
