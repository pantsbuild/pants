--- conflicted
+++ resolved
@@ -67,12 +67,9 @@
     }
 
     private def filePathToClassName(file: File): String = {
-<<<<<<< HEAD
-=======
       // Extract className from path, for example:
       //   .../.pants.d/compile/zinc/.../current/classes/org/pantsbuild/example/hello/exe/Exe.class
       //   => org.pantsbuild.example.hello.exe.Exe
->>>>>>> b53c19af
       file.getAbsolutePath.split("current/classes")(1).drop(1).replace(".class", "").replaceAll("/", ".")
     }
 
@@ -161,13 +158,8 @@
 }
 
 /**
-<<<<<<< HEAD
- * Zinc 1.0 changes its analysis file format to zip, and split into two
- * entries.  This provides an plain text adaptor for pants parser.  Long term
-=======
  * Zinc 1.0 changes its analysis file format to zip, and split into two files.
  * The following provides a plain text adaptor for pants parser. Long term though,
->>>>>>> b53c19af
  * we should consider define an internal analysis format that's 1) more stable
  * 2) better performance because we can pick and choose only the fields we care
  * - string processing in rebase can be slow for example.
