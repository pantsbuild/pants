/**
 * Copyright (C) 2012 Typesafe, Inc. <http://www.typesafe.com>
 */

package org.pantsbuild.zinc

import java.io.File
import java.net.URLClassLoader
import sbt.compiler.javac
import sbt.{ ClasspathOptions, CompileOptions, CompileSetup, LoggerReporter, ScalaInstance }
import sbt.compiler.{ AggressiveCompile, AnalyzingCompiler, CompilerCache, CompileOutput, IC }
import sbt.inc.{ Analysis, AnalysisStore, FileBasedStore }
import sbt.Path._
import xsbti.compile.{ JavaCompiler, GlobalsCache }
import xsbti.Logger

import org.pantsbuild.zinc.Cache.Implicits

object Compiler {
  val CompilerInterfaceId = "compiler-interface"
  val JavaClassVersion = System.getProperty("java.class.version")

  /**
   * Static cache for zinc compilers.
   */
  val compilerCache = Cache[Setup, Compiler](Setup.Defaults.compilerCacheLimit)

  /**
   * Static cache for resident scala compilers.
   */
  val residentCache: GlobalsCache = createResidentCache(Setup.Defaults.residentCacheLimit)

  /**
   * Static cache for compile analyses.  Values must be Options because in get() we don't yet know if, on
   * a cache miss, the underlying file will yield a valid Analysis.
   */
  val analysisCache = Cache[FileFPrint, Option[(Analysis, CompileSetup)]](Setup.Defaults.analysisCacheLimit)

  /**
   * Get or create a zinc compiler based on compiler setup.
   */
  def apply(setup: Setup, log: Util.LoggerRaw): Compiler =
    compilerCache.getOrElseUpdate(setup) {
      create(setup, log)
    }

  /**
   * Java API for creating compiler.
   */
  def getOrCreate(setup: Setup, log: Util.LoggerRaw): Compiler = apply(setup, log)

  /**
   * Create a new zinc compiler based on compiler setup.
   */
  def create(setup: Setup, log: Util.LoggerRaw): Compiler = {
    val instance     = scalaInstance(setup)
    val interfaceJar = compilerInterface(setup, instance, log)
    val scalac       = newScalaCompiler(instance, interfaceJar)
    val javac        = newJavaCompiler(instance, setup.javaHome, setup.forkJava)
    new Compiler(scalac, javac, setup)
  }

  /**
   * Create a new scala compiler.
   */
<<<<<<< HEAD
  def newScalaCompiler(instance: ScalaInstance, interfaceJar: File, log: Util.LoggerRaw): AnalyzingCompiler = {
    IC.newScalaCompiler(instance, interfaceJar, ClasspathOptions.boot, log)
=======
  def newScalaCompiler(instance: ScalaInstance, interfaceJar: File): AnalyzingCompiler = {
    IC.newScalaCompiler(instance, interfaceJar, ClasspathOptions.boot)
>>>>>>> 22519d55
  }

  /**

   */
  def newJavaCompiler(instance: ScalaInstance, javaHome: Option[File], fork: Boolean): JavaCompiler = {
    val compiler =
      if (fork || javaHome.isDefined)
        javac.JavaCompiler.fork(javaHome)
      else
        javac.JavaCompiler.local.getOrElse(javac.JavaCompiler.fork(None))

    val options = ClasspathOptions.javac(compiler = false)
    new javac.JavaCompilerAdapter(compiler, instance, options)
  }

  /**
   * Create new globals cache.
   */
  def createResidentCache(maxCompilers: Int): GlobalsCache = {
    if (maxCompilers <= 0) CompilerCache.fresh else CompilerCache(maxCompilers)
  }

  /**
   * Create an analysis store backed by analysisCache.
   */
  def analysisStore(cacheFile: File): AnalysisStore = {
    val fileStore = AnalysisStore.cached(FileBasedStore(cacheFile))

    val fprintStore = new AnalysisStore {
      def set(analysis: Analysis, setup: CompileSetup) {
        fileStore.set(analysis, setup)
        FileFPrint.fprint(cacheFile) foreach { analysisCache.put(_, Some((analysis, setup))) }
      }
      def get(): Option[(Analysis, CompileSetup)] = {
        FileFPrint.fprint(cacheFile) flatMap { fprint =>
          analysisCache.getOrElseUpdate(fprint) {
            fileStore.get
          }
        }
      }
    }

    AnalysisStore.sync(AnalysisStore.cached(fprintStore))
  }

  /**
   * Analysis for the given file if it is already cached.
   */
  def analysisOption(cacheFile: File): Option[Analysis] =
    analysisStore(cacheFile).get map (_._1)

  /**
   * Analysis for the given file, or Analysis.Empty if it is not in the cache.
   */
  def analysis(cacheFile: File): Analysis =
    analysisOption(cacheFile) getOrElse Analysis.Empty

  /**
   * Check whether an analysis is empty.
   */
  def analysisIsEmpty(cacheFile: File): Boolean = {
    analysis(cacheFile) eq Analysis.Empty
  }

  /**
   * Create the scala instance for the compiler. Includes creating the classloader.
   */
  def scalaInstance(setup: Setup): ScalaInstance = {
    import setup.{scalaCompiler, scalaExtra, scalaLibrary}
    val loader = scalaLoader(scalaLibrary +: scalaCompiler +: scalaExtra)
    val version = scalaVersion(loader)
    new ScalaInstance(version.getOrElse("unknown"), loader, scalaLibrary, scalaCompiler, scalaExtra, version)
  }

  /**
   * Create a new classloader with the root loader as parent (to avoid zinc itself being included).
   */
  def scalaLoader(jars: Seq[File]) = new URLClassLoader(toURLs(jars), sbt.classpath.ClasspathUtilities.rootLoader)

  /**
   * Get the actual scala version from the compiler.properties in a classloader.
   * The classloader should only contain one version of scala.
   */
  def scalaVersion(scalaLoader: ClassLoader): Option[String] = {
    Util.propertyFromResource("compiler.properties", "version.number", scalaLoader)
  }

  /**
   * Get the compiler interface for this compiler setup. Compile it if not already cached.
   */
  def compilerInterface(setup: Setup, scalaInstance: ScalaInstance, log: Util.LoggerRaw): File = {
    val dir = setup.cacheDir / interfaceId(scalaInstance.actualVersion)
    val interfaceJar = dir / (CompilerInterfaceId + ".jar")
    if (!interfaceJar.exists) {
      dir.mkdirs()
      IC.compileInterfaceJar(CompilerInterfaceId, setup.compilerInterfaceSrc, interfaceJar, setup.sbtInterface, scalaInstance, log)
    }
    interfaceJar
  }

  def interfaceId(scalaVersion: String) = CompilerInterfaceId + "-" + scalaVersion + "-" + JavaClassVersion
}

/**
 * A zinc compiler for incremental recompilation.
 */
class Compiler(scalac: AnalyzingCompiler, javac: JavaCompiler, setup: Setup) {

  /**
   * Run a compile. The resulting analysis is also cached in memory.
   *  Note:  This variant automatically contructs an error-reporter.
   */
  def compile(inputs: Inputs)(log: Util.LoggerRaw): Analysis = compile(inputs, None)(log)

  /**
   * Run a compile. The resulting analysis is also cached in memory.
   *
   *  Note:  This variant automatically contructs an error-reporter.
   */
  def compile(inputs: Inputs, cwd: Option[File])(log: Util.LoggerRaw): Analysis = {
    val maxErrors     = 100
    compile(inputs, cwd, new LoggerReporter(maxErrors, log, identity))(log)
  }

  /**
   * Run a compile. The resulting analysis is also cached in memory.
   *
   *  Note: This variant does not report progress updates
   */
  def compile(inputs: Inputs, cwd: Option[File], reporter: xsbti.Reporter)(log: Util.LoggerRaw): Analysis = {
    val progress = Some(new SimpleCompileProgress(setup.logOptions.logPhases, setup.logOptions.printProgress, setup.logOptions.heartbeatSecs)(log))
    compile(inputs, cwd, reporter, progress)(log)
  }

  /**
   * Run a compile. The resulting analysis is also cached in memory.
   */
  def compile(inputs: Inputs, cwd: Option[File], reporter: xsbti.Reporter, progress: Option[xsbti.compile.CompileProgress])(log: Util.LoggerRaw): Analysis = {
    import inputs._
    if (forceClean && Compiler.analysisIsEmpty(cacheFile)) Util.cleanAllClasses(classesDirectory)
    val getAnalysis: File => Option[Analysis] = analysisMap.get
    val aggressive    = new AggressiveCompile(cacheFile)
    val cp            = autoClasspath(classesDirectory, scalac.scalaInstance.allJars, javaOnly, classpath)
    val compileOutput = CompileOutput(classesDirectory)
    val globalsCache  = Compiler.residentCache
    val skip          = false
    val incOpts       = incOptions.options
    val compileSetup  = new CompileSetup(compileOutput, new CompileOptions(scalacOptions, javacOptions), scalac.scalaInstance.actualVersion, compileOrder, incOpts.nameHashing)
    val analysisStore = Compiler.analysisStore(cacheFile)
    val analysis      = aggressive.compile1(sources, cp, compileSetup, progress, analysisStore, getAnalysis, definesClass, scalac, javac, reporter, skip, globalsCache, incOpts)(log)
    if (mirrorAnalysis) {
      SbtAnalysis.printRelations(analysis, Some(new File(cacheFile.getPath() + ".relations")), cwd)
    }
    SbtAnalysis.printOutputs(analysis, outputRelations, outputProducts, cwd, classesDirectory)
    analysis
  }

  /**
   * Automatically add the output directory and scala library to the classpath.
   */
  def autoClasspath(classesDirectory: File, allScalaJars: Seq[File], javaOnly: Boolean, classpath: Seq[File]): Seq[File] = {
    if (javaOnly) classesDirectory +: classpath
    else Setup.splitScala(allScalaJars) match {
      case Some(scalaJars) => classesDirectory +: scalaJars.library +: classpath
      case None            => classesDirectory +: classpath
    }
  }

  override def toString = "Compiler(Scala %s)" format scalac.scalaInstance.actualVersion
}<|MERGE_RESOLUTION|>--- conflicted
+++ resolved
@@ -63,13 +63,8 @@
   /**
    * Create a new scala compiler.
    */
-<<<<<<< HEAD
-  def newScalaCompiler(instance: ScalaInstance, interfaceJar: File, log: Util.LoggerRaw): AnalyzingCompiler = {
-    IC.newScalaCompiler(instance, interfaceJar, ClasspathOptions.boot, log)
-=======
   def newScalaCompiler(instance: ScalaInstance, interfaceJar: File): AnalyzingCompiler = {
     IC.newScalaCompiler(instance, interfaceJar, ClasspathOptions.boot)
->>>>>>> 22519d55
   }
 
   /**
