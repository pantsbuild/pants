/**
 * Copyright (C) 2012 Typesafe, Inc. <http://www.typesafe.com>
 */

package org.pantsbuild.zinc

import java.io.File
import sbt.Level
import xsbti.CompileFailed

/**
 * Command-line main class.
 */
object Main {
  def main(args: Array[String]): Unit = run(args, None)

  /**
   * Compile run. Current working directory can be provided (for nailed zinc).
   */
  def run(args: Array[String], cwd: Option[File]): Unit = {
    val startTime = System.currentTimeMillis

    val Parsed(rawSettings, residual, errors) = Settings.parse(args)

    // normalise relative paths to the current working directory (if provided)
    val settings = Settings.normalise(rawSettings, cwd)

    // if nailed then also set any system properties provided
    if (cwd.isDefined) Util.setProperties(settings.properties)

<<<<<<< HEAD
    val log = Util.logger(settings.logOptions.quiet, settings.logOptions.logLevel, settings.logOptions.color)
    val isDebug = (!settings.logOptions.quiet && settings.logOptions.logLevel == Level.Debug)
=======
    val log = Util.logger(settings.quiet, settings.logLevel, settings.color)
    val isDebug = !settings.quiet && settings.logLevel == Level.Debug
>>>>>>> 22519d55

    // bail out on any command-line option errors
    if (errors.nonEmpty) {
      for (error <- errors) log.error(error)
      log.error("See %s -help for information about options" format Setup.Command)
      sys.exit(1)
    }

    if (settings.version) Setup.printVersion()

    if (settings.help) Settings.printUsage()

    // analysis manipulation utilities
    if (settings.analysisUtil.run) {
      val exitCode = try {
        SbtAnalysis.runUtil(settings.analysisUtil, log, settings.analysis.mirrorAnalysis, cwd)
      } catch {
        case e: Exception => log.error(e.getMessage)
        sys.exit(1)
      }
      sys.exit(0) // only run analysis utilities
    }

    val inputs = Inputs(log, settings)
    val setup = Setup(settings)

    // if there are no sources provided, print outputs based on current analysis if requested,
    // else print version and usage by default
    if (inputs.sources.isEmpty) {
      if (inputs.outputProducts.isDefined || inputs.outputRelations.isDefined) {
        SbtAnalysis.printOutputs(Compiler.analysis(inputs.cacheFile),
          inputs.outputRelations, inputs.outputProducts, cwd, inputs.classesDirectory)
      } else if (!settings.version && !settings.help) {
        Setup.printVersion()
        Settings.printUsage()
        sys.exit(1)
      }
      sys.exit(0)
    }

    // check we have all necessary files
    if (!Setup.verify(setup, log)) {
      log.error("See %s -help for information about locating necessary files" format Setup.Command)
      sys.exit(1)
    }

    // verify inputs and update if needed
    val vinputs = Inputs.verify(inputs)

    // warn about cache file location when under zinc cache dir
    if (vinputs.cacheFile.getCanonicalPath startsWith Setup.zincCacheDir.getPath) {
      log.warn("Default cache file location not accessible. Using " + vinputs.cacheFile.getPath)
    }

    if (isDebug) {
      val debug: String => Unit = log.debug(_)
      Setup.show(setup, debug)
      Inputs.show(vinputs, debug)
      debug("Setup and Inputs parsed " + Util.timing(startTime))
    }

    // run the compile
    try {
      val compiler = Compiler(setup, log)
      log.debug("Zinc compiler = %s [%s]" format (compiler, compiler.hashCode.toHexString))
      compiler.compile(vinputs, cwd)(log)
      log.info("Compile success " + Util.timing(startTime))
    } catch {
      case e: CompileFailed =>
        log.error("Compile failed " + Util.timing(startTime))
        sys.exit(1)
      case e: Exception =>
        if (isDebug) e.printStackTrace
        val message = e.getMessage
        if (message ne null) log.error(message)
        sys.exit(1)
    } finally {
      if (settings.logOptions.printProgress || settings.logOptions.heartbeatSecs > 0) {
          log.logRaw("Done.")
      }
    }
  }
}<|MERGE_RESOLUTION|>--- conflicted
+++ resolved
@@ -28,13 +28,8 @@
     // if nailed then also set any system properties provided
     if (cwd.isDefined) Util.setProperties(settings.properties)
 
-<<<<<<< HEAD
     val log = Util.logger(settings.logOptions.quiet, settings.logOptions.logLevel, settings.logOptions.color)
     val isDebug = (!settings.logOptions.quiet && settings.logOptions.logLevel == Level.Debug)
-=======
-    val log = Util.logger(settings.quiet, settings.logLevel, settings.color)
-    val isDebug = !settings.quiet && settings.logLevel == Level.Debug
->>>>>>> 22519d55
 
     // bail out on any command-line option errors
     if (errors.nonEmpty) {
