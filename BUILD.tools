# JVM artifacts that Pants itself depends on.
# http://pantsbuild.github.io/dev_tasks.html#jvm-tool-bootstrapping

target(name = 'scala-js-cli', dependencies=['contrib/scalajs/3rdparty/jvm/org/scala-js:cli'])
target(name = 'scala-js-compiler', dependencies=[
  'contrib/scalajs/3rdparty/jvm/org/scala-js:compiler',
  'contrib/scalajs/3rdparty/jvm/org/scala-js:library',
])
target(name = 'scala-js-library', dependencies=['contrib/scalajs/3rdparty/jvm/org/scala-js:library'])

# NB: The scrooge tools do not mix their classpaths with the sources they interact with, and
# therefore they do not need to use the `scala-platform` via scala_jar.
jar_library(name = 'scrooge-gen',
            jars = [
<<<<<<< HEAD
              jar(org='com.twitter', name='scrooge-generator_2.11', rev='4.13.0',
                        excludes=[
                          # scrooge requires libthrift 0.5.0-1 which is not available on
                          # the default maven repos. Force scrooge to use thrift-0.6.1, which
                          # is compatible, instead.
                          exclude(org = 'org.apache.thrift', name = 'libthrift')
                        ])
            ],
            dependencies = [
              '3rdparty:thrift-0.6.1',
=======
              jar(org='com.twitter', name='scrooge-generator_2.11', rev='4.18.0')
>>>>>>> fa04756b
            ])

# TODO: scrooge-linter has significantly different behaviour after 4.x.y: should likely be
# deprecated rather than synchronized.
jar_library(name = 'scrooge-linter',
            jars = [
<<<<<<< HEAD
              jar(org='com.twitter', name='scrooge-linter_2.11', rev='4.13.0',
                        excludes=[
                          exclude(org = 'org.apache.thrift', name = 'libthrift')
                        ])
=======
              jar(org='com.twitter', name='scrooge-linter_2.11', rev='3.20.0',
                  excludes=[
                    exclude(org = 'org.apache.thrift', name = 'libthrift')
                  ])
>>>>>>> fa04756b
            ],
            dependencies = [
              '3rdparty:thrift-0.6.1',
            ])


# Google doesn't publish Kythe jars (yet?).  So we publish them to a custom repo
# (https://github.com/benjyw/binhost) for now.  See build-support/ivy/ivysettings.xml
# for more info.
jar_library(
  name='kythe-extractor',
  jars = [jar(org='kythe', name='extractors/javac_extractor', rev='v0.0.26-snowchain3')]
)

jar_library(
  name='kythe-indexer',
  jars = [jar(org='kythe', name='indexers/java_indexer', rev='v0.0.26-snowchain3')]
)<|MERGE_RESOLUTION|>--- conflicted
+++ resolved
@@ -12,37 +12,17 @@
 # therefore they do not need to use the `scala-platform` via scala_jar.
 jar_library(name = 'scrooge-gen',
             jars = [
-<<<<<<< HEAD
-              jar(org='com.twitter', name='scrooge-generator_2.11', rev='4.13.0',
-                        excludes=[
-                          # scrooge requires libthrift 0.5.0-1 which is not available on
-                          # the default maven repos. Force scrooge to use thrift-0.6.1, which
-                          # is compatible, instead.
-                          exclude(org = 'org.apache.thrift', name = 'libthrift')
-                        ])
-            ],
-            dependencies = [
-              '3rdparty:thrift-0.6.1',
-=======
               jar(org='com.twitter', name='scrooge-generator_2.11', rev='4.18.0')
->>>>>>> fa04756b
             ])
 
 # TODO: scrooge-linter has significantly different behaviour after 4.x.y: should likely be
 # deprecated rather than synchronized.
 jar_library(name = 'scrooge-linter',
             jars = [
-<<<<<<< HEAD
-              jar(org='com.twitter', name='scrooge-linter_2.11', rev='4.13.0',
-                        excludes=[
-                          exclude(org = 'org.apache.thrift', name = 'libthrift')
-                        ])
-=======
               jar(org='com.twitter', name='scrooge-linter_2.11', rev='3.20.0',
                   excludes=[
                     exclude(org = 'org.apache.thrift', name = 'libthrift')
                   ])
->>>>>>> fa04756b
             ],
             dependencies = [
               '3rdparty:thrift-0.6.1',
