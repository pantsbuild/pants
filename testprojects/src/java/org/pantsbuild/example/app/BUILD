--- conflicted
+++ resolved
@@ -16,14 +16,6 @@
 )
 
 coursier_lockfile(
-<<<<<<< HEAD
     name="lockfile",
-    requirements=[],
     source="coursier_resolve.lockfile",
-=======
-    name = "lockfile",
-    sources = [
-        "coursier_resolve.lockfile",
-    ],
->>>>>>> 8aaa912d
 )