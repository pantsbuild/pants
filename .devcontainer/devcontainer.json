--- conflicted
+++ resolved
@@ -13,11 +13,7 @@
       "ghcr.io/devcontainers/features/python:1": {
         "version": "3.11.11"
       },
-<<<<<<< HEAD
-      "ghcr.io/devcontainers/features/go:1": {},
-=======
       "ghcr.io/devcontainers/features/rust:1": {},
->>>>>>> 574d08bf
       "ghcr.io/stuartleeks/dev-container-features/shell-history:0": {}
     },
     "customizations": {
