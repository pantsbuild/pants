---
title: "Plugin upgrade guide"
slug: "plugin-upgrade-guide"
excerpt: "How to adjust for changes made to the Plugin API."
hidden: false
createdAt: "2020-10-12T16:19:01.543Z"
updatedAt: "2022-07-25T20:02:17.695Z"
---
2.15
----

<<<<<<< HEAD
### `lint` and `fmt` schema changes

In order to accomplish several goals (namely targetless formatters and unifying the implementation of `lint`)
`lint` and `fmt` have undergone a drastic change of their plugin API.

#### 1. `Lint<Targets|Files>Request` and `FmtTargetsRequest` now require a `tool_subsystem` class attribute.

Instead of the `name` class attribute, `Lint<Targets|Files>Request` and `FmtTargetsRequest` require
subclasses to provide a `tool_subsystem` class attribute with a value of your tool's `Subsystem` subclass.

#### 2. Your tool subsystem should have a `skip` option.

Although not explictly not required by the engine to function correctly, `mypy` will complain if the
subsystem type provided to `tool_subsystem` doesn't have a `skip: SkipOption` option registered.

Otherwise, you can `# type: ignore[assignment]` on your `tool_subsystem` declaration.

#### 3. The core goals now use a 2-rule approach

Fmt:

In order to support targetless formatters, `fmt` needs to know which _files_ you'll be operating on.
Therefore the plugin API for `fmt` has forked into 2 rules:

1. A rule taking `<RequestType>.PartitionRequest` and returning a `Partitions` object. This is sometimes referred to as the "partitioner" rule.
2. A rule taking `<RequestType>.SubPartition` and returning a `FmtResult`. This is sometimes referred to as the "runner" rule.

This way `fmt` can serialize tool runs that operate on the same file(s) while parallelizing tool runs
that don't overlap.

(Why are targetless formatters something we want to support? This allows us to have `BUILD` file formatters,
formatters like `Prettier` running on your codebase *without* boilerplate targets, as well as Pants
doing interesting deprecation fixers on its own files)

The partitioner rule gives you all the matching files (or `FieldSet`s depending on which class you
subclassed) and you'll return a mapping from `<key>` to files (called a Partition).
The `<key>` can be anything passable at the rule boundary and is given back to you in your runner rule.
The partitioner rule gives you an opportunity to perform expensive `Get`s once for the entire run,
to partition the inputs based on metadata to simplify your runner, and to have a place for easily
skipping your tool if requested.

The runner rule will mostly remain unchanged, aside from the request type (`<RequestType>.SubPartition`),
which now has a `.files` property.

If you don't require any `Get`s or metadata for your tool in your partitioner rule,
Pants has a way to provide a "default" implementation. In your `FmtRequest` subclass,
set the `partitioner_type` class variable to `PartitionerType.DEFAULT_SINGLE_PARTITION` and only
provide a runner rule.

-----

Lint:

Lint plugins are almost identical to format plugins, except in 2 ways:

1. Your partitioner rule still returns a `Partitions` object, but the element type can be anything.
2. `<RequestType>.SubPartition` has a `.elements` field instead of `.files`.

-----

As always, taking a look at Pants' own plugins can also be very enlightening.
=======
### `EnvironmentName` is now required to run processes, get environment variables, etc

In order to support the new [environments](doc:environments) feature, an `EnvironmentName` parameter
is now required in order to:
* Run a `Process`
* Get environment variables
* Inspect the current `Platform`

Some deprecations are in place to reduce the burden on `@rule` authors:

#### `Goal.environment_migrated`

The `Goal` class has an `environment_migrated` property, which controls whether an `EnvironmentName` is automatically injected when a `@goal_rule` runs. When `environment_migrated=False` (the default), the `QueryRule` that is installed for a `@goal_rule` will include an `EnvironmentName`.

To migrate a `Goal`, set `environment_migrated=True`, select an `EnvironmentName` to use for (different portions of) your `Goal`, and then provide the `EnvironmentName` to the relevant callsites. In general, `Goal`s should use `EnvironmentNameRequest` to get `EnvironmentName`s for the targets that they will be operating on.
```python
Get(
    EnvironmentName,
    EnvironmentNameRequest,
    EnvironmentNameRequest.from_field_set(field_set),
)
```
If rather than using the environment configured by a target your `Goal` should always be pinned to run in the local environment, you can instead request the `ChosenLocalEnvironmentName` and use its content as the `EnvironmentName`.

Then, the `EnvironmentName` should be used at `Get` callsites which require an environment:
```python
Get(TestResult, {field_set: TestFieldSet, environment_name: EnvironmentName})
```
The multi-parameter `Get` syntax provides the value transitively, and so will need to be used in many `Get` callsites in `@goal_rule`s which transitively run processes, consume the platform, etc. One exception is that (most of) the APIs provided by `pants.engine.target` are pinned to running in the `__local__` environment, and so do not require an `EnvironmentName` to use.

#### `RuleRunner.inherent_environment`

To reduce the number of changes necessary in tests, the `RuleRunner.inherent_environment` argument defaults to injecting an `EnvironmentName` when running `@rule`s in tests.
>>>>>>> e30eaef0

### `platform` kwarg for `Process` deprecated

Previously, we assumed processes were platform-agnostic, i.e. they had identical output on all
platforms (OS x CPU architecture). You had to opt into platform awareness by setting the kwarg
`platform` on the `Process`; otherwise, remote caching could incorrectly use results from a
different platform.

This was not a safe default, and this behavior also breaks the new Docker support. So, now all
processes automatically are marked as platform-specific.

https://github.com/pantsbuild/pants/issues/16873 proposes how you will eventually be able to mark
a `Process` as platform-agnostic.

To fix this deprecation, simply delete the `platform` kwarg.

### `Environment`, `EnvironmentRequest`, and `CompleteEnvironment` renamed and moved

The types were moved from `pants.engine.environment` to `pants.engine.env_vars`, and now have
`Vars` in their names:

Before: `pants.engine.environment.{Environment,EnvironmentRequest,CompleteEnvironment}`
After: `pants.engine.env_vars.{EnvironmentVars,EnvironmentVarsRequest,CompleteEnvironmentVars}`

The old names still exist until Pants 2.16 as deprecated aliases.

This rename was to avoid ambiguity with the new "environments" mechanism, which lets users specify different options for environments like Linux vs. macOS and running in Docker images.

### `MockGet` expects `input_types` kwarg, not `input_type`

It's now possible in Pants 2.15 to use zero arguments or multiple arguments in a `Get`. To support this change, `MockGet` from `run_run_with_mocks()` now expects the kwarg `input_types: tuple[type, ...]` rather than `input_type: type`.

Before:

```python
MockGet(
    output_type=LintResult,
    input_type=LintTargetsRequest,
    mock=lambda _: LintResult(...),
)
```

After:

```python
MockGet(
    output_type=LintResult,
    input_types=(LintTargetsRequest,),
    mock=lambda _: LintResult(...),
)
```

### Deprecated `Platform.current`

The `Platform` to use will soon become dependent on a `@rule`'s position in the `@rule` graph. To
get the correct `Platform`, a `@rule` should request a `Platform` as a positional argument.

### Deprecated `convert_dir_literal_to_address_literal` kwarg

The `convert_dir_literal_to_address_literal` keyword argument for `RawSpecs.create()` and
`SpecsParser.parse_specs()` no longer does anything. It should be deleted.

2.14
----

See <https://github.com/pantsbuild/pants/blob/main/src/python/pants/notes/2.14.x.md> for the changelog.

### Removed second type parameter from `Get`

`Get` now takes only a single type parameter for the output type: `Get[_Output]`. The input type
parameter was unused.

### `FmtRequest` -> `FmtTargetsRequest`

In order to support non-target formatting (like `BUILD` files) we'll be introducing additional `fmt`
request types. Therefore `FmtRequest` has been renamed to `FmtTargetsRequest` to reflect the behavior.

This change also matches `lint`, which uses `LintTargetsRequest`.

### Optional Option flag name

Pants 2.14 adds support for deducing the flag name from the attribute name when declaring `XOption`s.
You can still provide the flag name in case the generated one shouldn't match the attribute name.

Before:

```python
my_version = StrOption("--my-version", ...)
_run = BoolOption("--run", ...)
```

Now:

```python
my_version = StrOption(...)  # Still uses --my-version
_run = BoolOption(...)  # Still uses --run
```

### `InjectDependencies` -> `InferDependencies`, with `InferDependencies` using a `FieldSet`

`InjectDependenciesRequest` has been folded into `InferDependenciesRequest`, which has also been changed
to receive a `FieldSet`.

If you have an `InjectDependenciesRequest` type/rule, those should be renamed to `Infer...`.

Then for each `InferDependenciesRequest`, the `infer_from` class variable should now point to a
relevant `FieldSet` subclass type. If you had an `Inject...` request, the `required_fields` will
likely include the relevant `Dependencies` subclass. Likewise for pre-2.14 `Infer...` request, the
`required_fields` will include the relevant `SourcesField` subclass.

Note that in most cases, you no longer need to request the target in your rule code, and should rely
on `FieldSet`'s mechanisms for matching targets and getting field values.

### `GenerateToolLockfileSentinel` encouraged to use language-specific subclasses

Rather than directly subclassing `GenerateToolLockfileSentinel`, we encourage you to subclass
`GeneratePythonToolLockfileSentinel` and `GenerateJvmToolLockfileSentinel`. This is so that we can
distinguish what language a tool belongs to, which is used for options like
`[python].resolves_to_constraints_file` to validate which resolve names are recognized.

Things will still work if you do not make this change, other than the new options not recognizing
your tool.

However, keep the `UnionRule` the same, i.e. with the first argument still
`GenerateToolLockfileSentinel`.

### `matches_filespec()` replaced by `FilespecMatcher`

Instead, use `FilespecMatcher(includes=[], excludes=[]).matches(paths: Sequence[str])` from
`pants.source.filespec`.

The functionality is the same, but can have better performance because we don't need to parse the
same globs each time `.matches()` is called. When possible, reuse the same `FilespecMatcher` object
to get these performance benefits.

2.13
----

See <https://github.com/pantsbuild/pants/blob/main/src/python/pants/notes/2.13.x.md> for the changelog.

### `AddressInput` and `UnparsedAddressInputs` require `description_of_origin`

Both types now require the keyword argument `description_of_origin: str`, which is used to make better error messages when the address cannot be found.

If the address is hardcoded in your rules, then use a description like `"the rule find_my_binary"`. If the address comes from user inputs, it is helpful to mention where the user defines the value, for example `f"the dependencies field from the target {my_tgt.address}"`.

You can now also set `UnparsedAddressInputs(skip_invalid_addresses=True, ...)`, which will not error when addresses are invalid.

### `WrappedTarget` requires `WrappedTargetRequest`

Before:

```python
from pants.engine.addresses import Address
from pants.engine.target import WrappedTarget

await Get(WrappedTarget, Address, my_address)
```

After:

```python
from pants.engine.target import WrappedTarget, WrappedTargetRequest

await Get(WrappedTarget, WrappedTargetRequest(my_address, description_of_origin="my rule"))
```

### Redesign of `Specs`

Specs, aka command line arguments, were redesigned in Pants 2.13:

* The globs `::` and `:` now match all files, even if there are no owning targets.
* Directory args like `my_dir/` can be set to match everything in the current directory, rather than the default target `my_dir:my_dir`.
* Ignore globs were added with a `-` prefix, like `:: -ignore_me::`

To support these changes, we redesigned the class `Specs` and its sibling classes like `AddressSpecs`.

Renames for `Spec` subclass:

* `SiblingAddresses` -> `DirGlobSpec` (vs. `DirLiteralSpec`)
* `DescendantAddresses` -> `RecursiveGlobSpec`
* `AscendantAddresses` -> `AncestorGlobSpec`

Those classes now have a keyword arg `error_if_no_target_matches`, rather than having a distinct class like `MaybeDescendantAddresses`.

`AddressSpecs` was renamed to `SpecsWithoutFileOwners`, and `FilesystemSpecs` to `SpecsWithOnlyFileOwners`. But almost always, you should instead use the new `RawSpecs` class because it is simpler. See [Rules API and Target API](doc:rules-api-and-target-api#how-to-resolve-targets) for how to use `Get(Targets, RawSpecs)`, including its keyword arguments.

If you were directly creating `Specs` objects before, you likely want to change to `RawSpecs`. `Specs` allows us to handle "ignore specs" like `-ignore_me/`, which is usually not necessary in rules. See the above paragraph for how to use `RawSpecs`.

### `SpecsSnapshot` is now `SpecsPaths`

`SpecsSnapshot` was replaced with the more performant `SpecsPaths` from `pants.engine.fs`, which avoids digesting any files into the LMDB store.

Instead of `specs_snapshot.snapshot.files`, use `specs_paths.files` to get a list of all matching files.

If you still need the `Digest` (`specs_snapshot.snapshot.digest`), use `await Get(Digest, PathGlobs(globs=specs_paths.files))`.

### Removed `PutativeTargetsSearchPaths` for `tailor` plugins

Before:

```python
all_proto_files = await Get(Paths, PathGlobs, req.search_paths.path_globs("*.proto"))
```

After:

```python
all_proto_files = await Get(Paths, PathGlobs, req.path_globs("*.proto"))
```

You can also now specify multiple globs, e.g. `req.path_globs("*.py", "*.pyi")`.

### Banned short option names like `-x`

You must now use a long option name when [defining options](doc:rules-api-subsystems). You can also now only specify a single option name per option.

(These changes allowed us to introduce ignore specs, like `./pants list :: -ignore_me::`.)

2.12
----

See <https://github.com/pantsbuild/pants/blob/main/src/python/pants/notes/2.12.x.md> for the changelog.

### Unified formatters

Formatters no longer need to be installed in both the `FmtRequest` and `LintTargetsRequest` `@unions`: instead, installing in the `FmtRequest` union is sufficient to act as both a linter and formatter.

See [Add a formatter](doc:plugins-fmt-goal) for more information.

2.11
----

See <https://github.com/pantsbuild/pants/blob/main/src/python/pants/notes/2.11.x.md> for the changelog.

### Deprecated `Subsystem.register_options()`

Pants 2.11 added "concrete" option types which when used as class attributes of your subsystem. These are more declarative, simplify accessing options, and work with MyPy!

Before:

```python
class MySubsystem(Subsystem):
    options_scope = "example"
    help = "..."

    @classmethod
    def register_options(cls, register):
        super().register_options(register)
        register(
            "--my-opt",
            type=bool,
            default=True,
            help="...",
        )
```

Now:

```python
class MySubsystem(Subsystem):
    options_scope = "example"
    help = "..."

    my_opt = BoolOption(
        "--my-opt",
        default=True,
        help="...",
    )
```

To access an option in rules, simply use `my_subsystem.my_opt` rather than `my_subsystem.options.my_opt`.

See [Options and subsystems](doc:rules-api-subsystems) for more information, including the available types.

### Moved `BinaryPathRequest` to `pants.core.util_rules.system_binaries`

The new module `pants.core.util_rules.system_binaries` centralizes all discovery of existing binaries on a user's machines.

The functionality is the same, you only need to change your imports for types like `BinaryPathRequest` to `pants.core.util_rules.system_binaries` rather than `pants.engine.process`.

### Deprecated not implementing `TargetGenerator` in `GenerateTargetsRequest` implementors

See <https://github.com/pantsbuild/pants/pull/14962> for an explanation and some examples of how to fix.

### Replaced `GoalSubsystem.required_union_implementations` with `GoalSubsystem.activated()`

See <https://github.com/pantsbuild/pants/pull/14313> for an explanation and some examples of how to fix.

2.10
----

See <https://github.com/pantsbuild/pants/blob/main/src/python/pants/notes/2.10.x.md> for the changelog.

### Rename `LintRequest` to `LintTargetsRequest`

Pants 2.10 added a new `LintFilesRequest`, which allows you to run linters on code without any owning targets! <https://github.com/pantsbuild/pants/pull/14102>

To improve clarity, we renamed `LintRequest` to `LintTargetsRequest`.

### `FmtRequest`, `CheckRequest`, and `LintTargetsRequest` must set `name`

You must set the class property `name` on these three types.

Before:

```python
class MyPyRequest(CheckRequest):
    field_set_type = MyPyFieldSet
```

After:

```python
class MyPyRequest(CheckRequest):
    field_set_type = MyPyFieldSet
    name = "mypy"
```

This change is what allowed us to add the `lint --only=flake8` feature.

For DRY, it is a good idea to change the `formatter_name`, `linter_name`, and `checker_name` in `FmtResult`, `LintResults`, and `CheckResults`, respectively, to use `request.name` rather than hardcoding the string again. See <https://github.com/pantsbuild/pants/pull/14304> for examples.

### Removed `LanguageFmtTargets` for `fmt`

When setting up a new language to be formatted, you used to have to copy and paste a lot of boilerplate like `ShellFmtTargets`. That's been fixed, thanks to <https://github.com/pantsbuild/pants/pull/14166>.

To fix your code:

1. If you defined any new languages to be formatted, delete the copy-and-pasted `LanguageFmtTargets` code.
2. For every formatter, change the `UnionRule` to be `UnionRule(FmtRequest, BlackRequest)`, rather than `UnionRule(PythonFmtRequest, BlackRequest)`, for example.

### `ReplImplementation` now passes root targets, not transitive closure

We realized that it's useful to let REPL rules know what was specified vs. what is a transitive dependency: <https://github.com/pantsbuild/pants/pull/14323>.

To adapt to this, you will want to use `transitive_targets = await Get(TransitiveTargets, TransitiveTargetsRequest(request.addresses)`, then operate on `transitive_targets.closure`.

### Removed `PexFromTargetsRequest.additional_requirements`

Let us know if you were using this, and we can figure out how to add it back: <https://github.com/pantsbuild/pants/pull/14350>.

### Removed `PexFromTargetsRequest(direct_deps_only: bool)`

Let us know if you were using this, and we can figure out how to add it back: <https://github.com/pantsbuild/pants/pull/14291>.

### Renamed `GenerateToolLockfileSentinel.options_scope` to `resolve_name`

See <https://github.com/pantsbuild/pants/pull/14231> for more info.

### Renamed `PythonModule` to `PythonModuleOwnersRequest`

This type was used to determine the owners of a Python module. The new name makes that more clear. See <https://github.com/pantsbuild/pants/pull/14276>.

2.9
---

See <https://github.com/pantsbuild/pants/blob/main/src/python/pants/notes/2.9.x.md> for the changelog.

### Deprecated `RuleRunner.create_files()`, `.create_file()` and `.add_to_build_file()`

Instead, for your `RuleRunner` tests, use `.write_files()`. See <https://github.com/pantsbuild/pants/pull/13817> for some examples.

2.8
---

See <https://github.com/pantsbuild/pants/blob/main/src/python/pants/notes/2.8.x.md> for the changelog.

### Target modeling changes

Pants 2.8 cleaned up the modeling of targets. Now, there are targets that describe the atom of each language, like `python_test` and `python_source` which correspond to a single file. There are also target generators which exist solely for less boilerplate, like `python_tests` and `python_sources`.

We recommend re-reading [Targets and BUILD files](doc:targets).

#### `SourcesField`

The `Sources` class was replaced with `SourcesField`, `SingleSourceField`, and `MultipleSourcesField`.

When defining new target types with the Target API, you should choose between subclassing `SingleSourceField` and `MultipleSourcesField`, depending on if you want the field to be `source: str` or `sources: list[str]`.

Wherever you were using `Sources` in your `@rule`s, simply replace with `SourcesField`.

#### Renames of some `Sources` subclasses

You should update all references to these classes in your `@rule`s.

- `FilesSources` -> `FileSourceField`
- `ResourcesSources` -> `ResourceSourceField`
- `PythonSources` -> `PythonSourceField`

### `OutputPathField.value_or_default()`

The method `OutputPathField.value_or_default()` no longer takes `Address` as an argument.

2.7
---

See <https://github.com/pantsbuild/pants/blob/main/src/python/pants/notes/2.7.x.md> for the changelog.

### Type hints work properly

Pants was not using PEP 561 properly, which means that MyPy would not enforce type hints when using Pants APIs. Oops! This is now fixed.

### Options scopes should not have `_`

For example, use `my-subsystem` instead of `my_subsystem`. This is to avoid ambiguity with target types.

2.6
---

See <https://github.com/pantsbuild/pants/blob/main/src/python/pants/notes/2.6.x.md> for the changelog.

### `ProcessCacheScope`

`ProcessCacheScope.NEVER` was renamed to `ProcessCacheScope.PER_SESSION` to better reflect that a rule never runs more than once in a session (i.e. a single Pants run) given the same inputs.

`ProcessCacheScope.PER_RESTART` was replaced with `ProcessCacheScope.PER_RESTART_ALWAYS` and `ProcessCacheScope.PER_RESTART_SUCCESSFUL`.

### `PexInterpreterConstraints`

Now called `InterpreterConstraints` and defined in `pants.backend.python.util_rules.interpreter_constraints`.

2.5
---

See <https://github.com/pantsbuild/pants/blob/main/src/python/pants/notes/2.5.x.md> for the changelog.

### `TriBoolField`

`BoolField.value` is no longer `bool | None`, but simply `bool`. This means that you must either set `required = True` or set the `default`.

Use `TriBoolField` if you still want to be able to represent a trinary state: `False`, `True`, and `None`.

### Added `RuleRunner.write_files()`

This is a more declarative way to set up files than the older API of `RuleRunner.create_file()`, `.create_files()`, and `.add_to_build_files()`. See [Testing plugins](doc:rules-api-testing).

2.4
---

See <https://github.com/pantsbuild/pants/blob/main/src/python/pants/notes/2.4.x.md> for the changelog.

### `PexRequest` changes how entry point is set

See <https://github.com/pantsbuild/pants/pull/11620>. Instead of setting `entry_point="pytest"` in the `PexRequest` constructor, now you set `main=ConsoleScript("black")` or `main=EntryPoint("pytest")`.

### Must use `EnvironmentRequest` for accessing environment variables

See <https://github.com/pantsbuild/pants/pull/11641>. Pants now eagerly purges environment variables from the run, so using `os.environ` in plugins won't work anymore.

Instead, use `await Get(Environment, EnvironmentRequest(["MY_ENV_VAR"])`.

For `RuleRunner` tests, you must now either set `env` or the new `env_inherit` arguments for environment variables to be set. Tests are now hermetic.

2.3
---

There were no substantial changes to the Plugin API in 2.3. See <https://github.com/pantsbuild/pants/blob/main/src/python/pants/notes/2.3.x.md> for the changelog.

2.2
---

See <https://github.com/pantsbuild/pants/blob/main/src/python/pants/notes/2.2.x.md> for the changelog.

### `PrimitiveField` and `AsyncField` are removed (2.2.0.dev0)

Rather than subclassing `PrimitiveField`, subclass `Field` directly. `Field` now behaves like `PrimitiveField` used to, and `PrimitiveField` was removed for simplicity.

Rather than subclassing `AsyncField` or `AsyncStringSequenceField`, subclass `Field` or a template like `StringField` and also subclass `AsyncFieldMixin`:

```python
from pants.engine.target import AsyncFieldMixin, StringField)

class MyField(StringField, AsyncFieldMixin):
    alias = "my_field"
    help = "Description."
```

Async fields now access the raw value with the property `.value`, rather than `.sanitized_raw_value`. To override the eager validation, override `compute_value()`, rather than `sanitize_raw_value()`. Both these changes bring async fields into alignment with non-async fields.

### Set the property `help` with Subsystems, Targets, and Fields (2.2.0.dev3)

Previously, you were supposed to set the class's docstring for the `./pants help` message. Instead, now set a class property `help`, like this:

```python
class MyField(StringField):
    alias = "my_field"
    help = "A summary.\n\nOptional extra information."
```

Pants will now properly wrap strings and preserve newlines. You may want to run `./pants help ${target/subsystem}` to verify things render properly.

2.1
---

See <https://github.com/pantsbuild/pants/blob/master/src/python/pants/notes/2.1.x.rst> for the changelog.

### `SourcesSnapshot` is now `SpecsSnapshot` (2.1.0rc0)

The type was renamed for clarity. Still import it from `pants.engine.fs`.

2.0
---

See <https://github.com/pantsbuild/pants/blob/master/src/python/pants/notes/2.0.x.rst> for the changelog.

### Use `TransitiveTargetsRequest` as input for resolving `TransitiveTargets` (2.0.0rc0)

Rather than `await Get(TransitiveTargets, Addresses([addr1]))`, use `await Get(TransitiveTargets, TransitiveTargetsRequest([addr1]))`, from `pants.engine.target`.

It's no longer possible to include `TransitiveTargets` in your `@rule` signature in order to get the transitive closure of what the user specified on the command. Instead, put `Addresses` in your rule's signature, and use `await Get(TransitiveTargets, TransitiveTargetsRequest(addresses))`.

### Codegen implementations: use `DependenciesRequestLite` and `TransitiveTargetsLite` (2.0.0rc0)

Due to a new cycle in the rule graph, for any codegen implementations, you must use `DependenciesRequestLite` instead of `DependenciesRequest`, and `TransitiveTargetsLite` instead of `TransitiveTargetsRequest`. Both imports are still from `pants.engine.target`.

These behave identically, except that they do not include dependency inference in the results. Unless you are generating for `input = PythonSources`, this should be fine, as dependency inference is currently only used with Python.

This is tracked by <https://github.com/pantsbuild/pants/issues/10917>.

### Dependencies-like fields have more robust support (2.0.0rc0)

If you have any custom fields that act like the dependencies field, but do not subclass `Dependencies`, there are two new mechanisms for better support.

1. Instead of subclassing `StringSequenceField`, subclass `SpecialCasedDependencies` from `pants.engine.target`. This will ensure that the dependencies show up with `./pants dependencies` and `./pants dependees`.
2. You can use `UnparsedAddressInputs` from `pants.engine.addresses` to resolve the addresses:

```python
from pants.engine.addresses import Address, Addresses, UnparsedAddressedInputs
from pants.engine.target import Targets

...

addresses = await Get(Addresses, UnparsedAddressedInputs(["//:addr1", "project/addr2"], owning_address=None)

# Or, use this.
targets = await Get(
    Targets,
    UnparsedAddressedInputs(["//:addr1", "project/addr2"], owning_address=Address("project", target_name="original")
)
```

If you defined a subclass of `SpecialCasedDependencies`, you can use `await Get(Addresses | Targets, UnparsedAddressInputs, my_tgt[MyField].to_unparsed_address_inputs())`.

(Why would you ever do this? If you have dependencies that you don't treat like normal—e.g. that you will call the equivalent of `./pants package` on those deps—it's often helpful to call out this magic through a dedicated field. For example, Pants's [archive](https://github.com/pantsbuild/pants/blob/969c8dcba6eda0c939918b3bc5157ca45099b4d1/src/python/pants/core/target_types.py#L231-L257) target type has the fields `files` and `packages`, rather than `dependencies`.)

### `package` implementations may want to add the field `output_path` (2.0.0rc0)

All of Pants's target types that can be built via `./pants package` now have an `output_path` field, which allows the user to override the path used for the created asset.

You optionally may want to add this `output_path` field to your custom target type for consistency:

1. Include `OutputPathField` from `pants.core.goals.package` in your target's `core_fields` class property.
2. In your `PackageFieldSet` subclass, include `output_path: OutputPathField`.
3. When computing the filename in your rule, use `my_package_field_set.output_path.value_or_default(field_set.address, file_ending="my_ext")`.<|MERGE_RESOLUTION|>--- conflicted
+++ resolved
@@ -9,7 +9,6 @@
 2.15
 ----
 
-<<<<<<< HEAD
 ### `lint` and `fmt` schema changes
 
 In order to accomplish several goals (namely targetless formatters and unifying the implementation of `lint`)
@@ -71,7 +70,7 @@
 -----
 
 As always, taking a look at Pants' own plugins can also be very enlightening.
-=======
+
 ### `EnvironmentName` is now required to run processes, get environment variables, etc
 
 In order to support the new [environments](doc:environments) feature, an `EnvironmentName` parameter
@@ -105,7 +104,6 @@
 #### `RuleRunner.inherent_environment`
 
 To reduce the number of changes necessary in tests, the `RuleRunner.inherent_environment` argument defaults to injecting an `EnvironmentName` when running `@rule`s in tests.
->>>>>>> e30eaef0
 
 ### `platform` kwarg for `Process` deprecated
 
