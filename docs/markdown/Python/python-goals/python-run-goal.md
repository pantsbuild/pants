--- conflicted
+++ resolved
@@ -50,16 +50,10 @@
 from the repo root.
 
 Running a `python_source` with the `run_goal_use_sandbox` field set to `True` (the default) runs your
-<<<<<<< HEAD
-code in an ephemeral sandbox (sometimes referred to as the "chroot") with your firstparty code and
+code in an ephemeral sandbox (temporary directory) with your firstparty code and and
 Pants-generated files (such as a `relocated_files` or `archive`) copied inside. If you are using
 generated files like this, you may need to set the `run_goal_use_sandbox` to `True` for file loading
 to work properly.
-=======
-code in an ephemeral sandbox (temporary directory) with your firstparty code and
-Pants-generated files (such as code generated from `protobuf_source`,
-or `archive` targets) copied inside.
->>>>>>> 79a50565
 
 Running a `python_source` with the `run_goal_use_sandbox` field set to `False` is equivalent to
 running the source directly (a la `python ...`) with the set of third-party dependencies exposed to
