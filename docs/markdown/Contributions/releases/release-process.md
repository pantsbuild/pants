---
title: "Release process"
slug: "release-process"
excerpt: "How to release a new version of `pantsbuild.pants` and its plugins."
hidden: false
createdAt: "2020-05-16T22:36:48.334Z"
---
This page covers the nitty-gritty of executing a release, and is probably only interesting for maintainers. If you're interested in when and why Pants is released, please see the [Release strategy](doc:release-strategy) page.

Prerequisites
-------------

You only need to set these up once.

### Create a PGP signing key

If you already have one, you can reuse it.

You likely want to use the gpg implementation of pgp. On macOS, you can `brew install gpg`. Once gpg is installed, generate a new key: <https://docs.github.com/en/github/authenticating-to-github/generating-a-new-gpg-key>.

Please use a password for your key!

### Add your PGP key to GitHub.

See <https://docs.github.com/en/github/authenticating-to-github/adding-a-new-gpg-key-to-your-github-account>.

### Configure Git to use your PGP key.

See <https://docs.github.com/en/github/authenticating-to-github/telling-git-about-your-signing-key>.

Note: the last step is required on macOS.

### Authenticate with the Github API

Ensure that you have a [personal access token](https://docs.github.com/en/authentication/keeping-your-account-and-data-secure/creating-a-personal-access-token) for your Github account in your `.netrc` file.

```
machine api.github.com
    login <username>
    password <token>
```

Step 0: Preliminaries
---------------------

### `dev` - Check for any deprecations
If this is a dev release, ensure that deprecations set to expire in the released version have been removed. To check for this, search the code for the version you're releasing. For example, `git grep 2.9.0.dev0`.

If there is deprecated code that must be removed, you can either:

1. Ping the person who made the deprecation to ask them to remove it.
2. Remove it yourself, in a precursor PR.
3. Bump the deprecation removal target back by one dev release.

### `rc` - Check for cherry-picks
If this is a release candidate, ensure that pending cherry-picks have been applied in the release branch. Cherry-picks are usually applied automatically, but this may not always succeed, so [check for any pending cherry-picks](https://github.com/pantsbuild/pants/pulls?q=is%3Apr+label%3Aneeds-cherrypick+is%3Aclosed), and find the relevant ones by looking at the milestone: for instance, if doing a release for 2.16, the relevant cherry-picks are those for milestone `2.16.x` or earlier.

The process may fail in one of two ways:

- The cherry-picking process failed, and tagged the PR with `auto-cherry-picking-failed`: follow the instructions in the comment on the pull request. (This likely means there are merge conflicts that require manual resolution.)
- the cherry-pick hasn't (yet) run: trigger the automation manually by going to [the GitHub Action](https://github.com/pantsbuild/pants/actions/workflows/auto-cherry-picker.yaml), clicking on the "Run workflow" button, and providing the PR number.

Step 1: Create the release commit
---------------------------------

The release commit is the commit that bumps the VERSION string. For `dev`/`a0` releases this happens in the `main` branch, in the same commit that updates the release notes and the `CONTRIBUTORS.md` file. For `rc` and stable releases, this happens in the relevant stable branch (while the release notes are still updated on `main`).

### `dev0` - set up the new release series

If this is the first dev release in a new series:

1. Create a new file in ` src/python/pants/notes`, e.g. create  `src/python/pants/notes/2.9.x.md`.
   1. Copy the title and template over from the prior release, e.g. `2.8.x.md`.
2. Add the new file to `pants.toml` in the `release_notes` section.

### Generate the release notes
From the `main` branch, run `pants run src/python/pants_release/start_release.py -- --new 2.9.0.dev1 --release-manager your_github_username --publish` with the relevant version and your own GitHub username.

This will create a pull request that:

1. updates release notes (remember to check over the changes and follow the instructions in the PR to make any updates)
2. updates `CONTRIBUTORS.md`
3. bumps the `VERSION` on `main`, if appropriate

> 🚧 Reminder: always do this against the `main` branch
>
> Even if you are preparing notes for a release candidate, always prepare the notes in a branch based on `main` and, later, target your PR to merge with `main`.

### Merge the pull request

Post the PR to the `#development` channel in Slack. Merge once approved and green.

> 🚧 Watch out for any recently landed PRs
>
> From the time you put up your release prep until you hit "merge", be careful that no one merges any commits into main.
>
> If they do—and you're doing a `dev` or `a0` release—you should merge `main` into your PR and update the changelog with their changes. It's okay if the changes were internal only, but any public changes must be added to the changelog.
>
> Once you click "merge", it is safe for people to merge changes again.

### `a0` - create a new Git branch

If you're releasing an `a0` release, you must create the stable branch for that version.

For example, if you're releasing `2.9.0a0`, create the branch `2.9.x` by running the command below. Make sure you are on your release commit before doing this.

```bash
$ git checkout -b 2.9.x
$ git push upstream 2.9.x
```

### Release candidates - cherry-pick and bump the VERSION

If you're releasing a release candidate, your release notes PR above did not bump the VERSION on main. You must bump it in the release branch.

1. Checkout from `main` into the release branch, e.g. `2.9.x`.
2. Cherry-pick the release notes prep into the release branch using `git cherry-pick <sha>`.
3. Bump the `VERSION` in `src/python/pants/VERSION`, e.g. to `2.9.0rc1`. Push this as a new commit directly to the release branch - you do not need to open a pull request.

Step 2: Update this docs site
-----------------------------

Note that this step can currently only be performed by a subset of maintainers due to a paid maximum number of seats. If you do not have a readme.com account, contact someone in the `#maintainers-confidential` channel in Slack to help out.

### `dev0` - set up the new version

Go to the [documentation dashboard](https://dash.readme.com/). In the top left dropdown, where it says the current version, click "Manage versions". Click "Add new version" and use a "v" with the minor release number, e.g. "v2.9". Fork from the prior release. Mark this new version as public by clicking on "Is public?"

### Sync the `docs/` content

See the `docs/NOTES.md` for instructions setting up the necessary Node tooling your first time.
You'll need to 1st login as outlined there via some variant of `npx rdme login --2fa --project pants ...`.
On the relevant release branch, run `npx rdme docs docs/markdown --version v<pants major>.<pants minor>`; e.g: `npx rdme docs docs/markdown --version v2.8`.

### Regenerate the references

Still on the relevant release branch, run `./pants run build-support/bin/generate_docs.py -- --sync --api-key <key>` with your key from <https://dash.readme.com/project/pants/v2.8/api-key>.

### `stable` releases - Update the default docsite

The first stable release of a branch should update the "default" version of the docsite. For example: when releasing the stable `2.9.0`, the docsite would be changed to pointing from `v2.8` to pointing to `v2.9` by default.

Also, update the [Changelog](doc:changelog)'s "highlights" column with a link to the blog summarizing the release. See the section "Announce the release" below for more info on the blog.

> 🚧 Don't have edit access?
> 
> Ping someone in the `#maintainers-confidential` channel in Slack to be added. Alternatively, you can "Suggest edits" in the top right corner.

Step 3: Tag the release to trigger publishing
---------------------------------------------

Once you have merged the `VERSION` bump — which will be on `main` for `dev` and `a0` releases, and on the release branch for release candidates — tag the release commit to trigger wheel building and publishing.

First, ensure that you are on your release branch at your version bump commit.

> 📘 Tip: if new commits have landed after your release commit
> 
> You can reset to your release commit by running `git reset --hard <sha>`.

Then, run:

```bash
./pants run src/python/pants_release/release.py -- tag-release
```

This will tag the release with your PGP key, and push the tag to origin, which will kick off a [`Release` job](https://github.com/pantsbuild/pants/actions/workflows/release.yaml) to build the wheels and publish them to PyPI.

Step 4: Test the release
------------------------

Run this script as a basic smoke test:

```bash
./pants run src/python/pants_release/release.py -- test-release
```

You should also [check PyPI](https://pypi.org/pypi/pantsbuild.pants) to ensure everything looks good. Click "Release history" to find the version you released, then click it and confirm the changelog is correct on the "Project description" page and that the `macOS` and `manylinux` wheels show up in the "Download files" page. 

Step 5: Run release testing on public repositories
--------------------------------------------------

Manually trigger a run of the [public repositories testing workflow](https://github.com/pantsbuild/pants/actions/workflows/public_repos.yaml), specifying the version just published as the "Pants version".

This workflow checks out various open-source repositories that use Pants and runs the given version of Pants against them, to try to validate if they can upgrade smoothly or if there's any (obvious) bugs. The workflow runs the repositories in two configurations: first with the repo's default configuration as a baseline, and then with the specified Pants version (and any additional options).

Once the workflow finishes, look through any failures and determine if there's any interesting/unknown problems, ensuring there's issues filed (and tagged with the appropriate milestone) for them. For instance, a custom plugin that is broken by a plugin API change is okay, but other sorts of breakage might not be.  If there's a failure during the baseline, a similar failure during the real (non-baseline) test can be ignored, as it likely means the repository in question is broken.

Alternatively, after starting the workflow, post the link to the in-progress run in `#development` in Slack, so that someone can come back to it when it does finish.

When Things Go Wrong
--------------------

From time to time, a release will fail. It's a complex process. The first thing to do after you've
exhausted your knowledge and debugging skills or patience is to contact others. You might reach out
to the development or maintainers channels on Pantbuild Slack in the absence of other ideas about
<<<<<<< HEAD
whom to ask for help.

Some issues are well known or well understood, and they are documented here.
=======
whom to ask for help.
>>>>>>> eadae94b
<|MERGE_RESOLUTION|>--- conflicted
+++ resolved
@@ -193,10 +193,4 @@
 From time to time, a release will fail. It's a complex process. The first thing to do after you've
 exhausted your knowledge and debugging skills or patience is to contact others. You might reach out
 to the development or maintainers channels on Pantbuild Slack in the absence of other ideas about
-<<<<<<< HEAD
-whom to ask for help.
-
-Some issues are well known or well understood, and they are documented here.
-=======
-whom to ask for help.
->>>>>>> eadae94b
+whom to ask for help.