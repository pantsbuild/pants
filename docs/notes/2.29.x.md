# 2.29.x Release Series

Pants is a fast, scalable, user-friendly build system for codebases of all sizes.

Pants is an open-source project that is not owned or controlled by any one company or organization, and does incur some expenses. These expenses are managed by Pants Build, a non-profit that was established for this purpose. This non-profit's only source of revenue is [sponsorship](https://www.pantsbuild.org/sponsorship) by individuals and companies that use Pants.

We offer [formal sponsorship tiers for companies](https://www.pantsbuild.org/sponsorship), as well as individual sponsorships via [GitHub](https://github.com/sponsors/pantsbuild).

Thank you to [Klaviyo](https://www.klaviyo.com/) for their Platinum tier support through throughout this release.

## What's New

### Highlights

### Deprecations

### General

Adds a label to `docker_environment` containers so pantsd can cleanup any old, dead containers on startup. This prevents [old containers existing forever](https://github.com/pantsbuild/pants/issues/18307) in the event of a pantsd crash.

Fixed an issue where environment targets with empty sequence fields would override global configuration instead of inheriting from it. This affected multiple backends including Docker, Python, and NodeJS. For the Docker backend, empty `docker_env_vars` fields in `docker_environment` targets would prevent inheritance from global `[docker].env_vars` settings, causing Docker buildx to fail due to missing required environment variables like `HOME`. (See [#20605](https://github.com/pantsbuild/pants/issues/20605))



### Goals

### Backends

#### Helm

[Fixed](https://github.com/pantsbuild/pants/pull/22565) a bug that would cause dependency inference (`k8s_parser`) to fail for Kubernetes manifests containing only yaml comments.

#### JVM

Document nailgun compatibility issues.

Fixed a bug with Coursier dependency resolution that could cause the wrong artifact to be pulled in if multiple artifacts were published for the same coordinate only distinguished by classifier.

#### Python

The default interpreter constraints for tools have been standardized to require Python between 3.9 and 3.13. The default lockfiles have
been generated to match. Some default tool versions were upgraded (see below). If you are specifically relying on a Python 3.8 interpreter to run a tool, or if you require a different version of a tool than the new default, then you will need to generate
a custom lockfile for that tool with the appropriate interpreter constraints.

The version of [Pex](https://github.com/pex-tool/pex) used by the Python backend has been upgraded to `v2.50.2`. Among other changes this includes support for Pip [25.2](https://pip.pypa.io/en/stable/news/#v25-2).

The Python Build Standalone backend (`pants.backend.python.providers.experimental.python_build_standalone`) has release metadata current through PBS release `20250808`.

Adds default module mappings for confluent-kafka and discord.py.

The Ruff tool has been upgraded from 0.11.5 to [0.12.5](https://astral.sh/blog/ruff-v0.12.0) by default.

<<<<<<< HEAD
The version of [pytest](https://github.com/pytest-dev/pytest) used by the Python backend has been upgraded to v8.3.5.
=======
The Black tool has been upgraded from 24.8.0 to [24.10.0](https://github.com/psf/black/releases/tag/24.10.0) by default.

The Flake8 tool has been upgraded from 5.0.4 to [6.1.0](https://flake8.pycqa.org/en/latest/release-notes/6.1.0.html) by default.

The Yapf tool has been upgraded from 0.40.2 to [0.43.0](https://pypi.org/project/yapf/0.43.0/) by default.

The Coverage tool has been upgraded from 7.6.1 to [7.10.4](https://coverage.readthedocs.io/en/7.10.4/changes.html#version-7-10-4-2025-08-16) by default.

The Mypy tool has been upgraded from 1.11.2 to [1.17.1](https://mypy.readthedocs.io/en/stable/changelog.html#mypy-1-17) by default.

>>>>>>> da7cba5b

#### Javascript

Enable setting missing common fields e.g "tags" for the `node_build_script`-symbol and resulting `NodeBuildScriptTarget`.

Added missing help text to NodeBuildScriptEntryPointField.

#### TypeScript

Dependency inference now considers `.d.ts` declaration files. For example, `import { ... } from './declaration'` will be inferred to (also) refer to `./declaration.d.ts` if it exists.

### Plugin API changes

## Full Changelog

For the full changelog, see the individual GitHub Releases for this series: <https://github.com/pantsbuild/pants/releases><|MERGE_RESOLUTION|>--- conflicted
+++ resolved
@@ -50,9 +50,6 @@
 
 The Ruff tool has been upgraded from 0.11.5 to [0.12.5](https://astral.sh/blog/ruff-v0.12.0) by default.
 
-<<<<<<< HEAD
-The version of [pytest](https://github.com/pytest-dev/pytest) used by the Python backend has been upgraded to v8.3.5.
-=======
 The Black tool has been upgraded from 24.8.0 to [24.10.0](https://github.com/psf/black/releases/tag/24.10.0) by default.
 
 The Flake8 tool has been upgraded from 5.0.4 to [6.1.0](https://flake8.pycqa.org/en/latest/release-notes/6.1.0.html) by default.
@@ -63,7 +60,7 @@
 
 The Mypy tool has been upgraded from 1.11.2 to [1.17.1](https://mypy.readthedocs.io/en/stable/changelog.html#mypy-1-17) by default.
 
->>>>>>> da7cba5b
+The version of [pytest](https://github.com/pytest-dev/pytest) used by the Python backend has been upgraded to v8.3.5.
 
 #### Javascript
 
