# 2.29.x Release Series

Pants is a fast, scalable, user-friendly build system for codebases of all sizes.

Pants is an open-source project that is not owned or controlled by any one company or organization, and does incur some expenses. These expenses are managed by Pants Build, a non-profit that was established for this purpose. This non-profit's only source of revenue is [sponsorship](https://www.pantsbuild.org/sponsorship) by individuals and companies that use Pants.

We offer [formal sponsorship tiers for companies](https://www.pantsbuild.org/sponsorship), as well as individual sponsorships via [GitHub](https://github.com/sponsors/pantsbuild).

Thank you to [Klaviyo](https://www.klaviyo.com/) for their Platinum tier support through throughout this release.

## What's New

### Highlights

### Deprecations

### General

Adds a label to `docker_environment` containers so pantsd can cleanup any old, dead containers on startup. This prevents [old containers existing forever](https://github.com/pantsbuild/pants/issues/18307) in the event of a pantsd crash.

### Goals

### Backends

#### Python

<<<<<<< HEAD
The version of [Pex](https://github.com/pex-tool/pex) used by the Python backend has been upgraded to v2.45.2.
=======
The Python Build Standalone backend (`pants.backend.python.providers.experimental.python_build_standalone`) has release metadata current through PBS release `20250702`.
>>>>>>> bf5622d2

#### Javascript

Enable setting missing common fields e.g "tags" for the `node_build_script`-symbol and resulting `NodeBuildScriptTarget`.

Added missing help text to NodeBuildScriptEntryPointField.

#### TypeScript

Dependency inference now considers `.d.ts` declaration files. For example, `import { ... } from './declaration'` will be inferred to (also) refer to `./declaration.d.ts` if it exists.

### Plugin API changes

## Full Changelog

For the full changelog, see the individual GitHub Releases for this series: <https://github.com/pantsbuild/pants/releases><|MERGE_RESOLUTION|>--- conflicted
+++ resolved
@@ -24,11 +24,9 @@
 
 #### Python
 
-<<<<<<< HEAD
 The version of [Pex](https://github.com/pex-tool/pex) used by the Python backend has been upgraded to v2.45.2.
-=======
+
 The Python Build Standalone backend (`pants.backend.python.providers.experimental.python_build_standalone`) has release metadata current through PBS release `20250702`.
->>>>>>> bf5622d2
 
 #### Javascript
 
