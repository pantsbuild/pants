# 2.29.x Release Series

Pants is a fast, scalable, user-friendly build system for codebases of all sizes.

Pants is an open-source project that is not owned or controlled by any one company or organization, and does incur some expenses. These expenses are managed by Pants Build, a non-profit that was established for this purpose. This non-profit's only source of revenue is [sponsorship](https://www.pantsbuild.org/sponsorship) by individuals and companies that use Pants.

We offer [formal sponsorship tiers for companies](https://www.pantsbuild.org/sponsorship), as well as individual sponsorships via [GitHub](https://github.com/sponsors/pantsbuild).

Thank you to [Klaviyo](https://www.klaviyo.com/) for their Platinum tier support through throughout this release.

## What's New

### Highlights

### Deprecations

### General

Adds a label to `docker_environment` containers so `pantsd` can cleanup any old, dead containers on startup. This prevents [old containers existing forever](https://github.com/pantsbuild/pants/issues/18307) in the event of a `pantsd` crash.

Fixed an issue where environment targets with empty sequence fields would override global configuration instead of inheriting from it. This affected multiple backends including Docker, Python, and NodeJS. For the Docker backend, empty `docker_env_vars` fields in `docker_environment` targets would prevent inheritance from global `[docker].env_vars` settings, causing Docker buildx to fail due to missing required environment variables like `HOME`. (See [#20605](https://github.com/pantsbuild/pants/issues/20605))

<<<<<<< HEAD
Add support for custom resource definitions to the k8s-parser. This allows users to define custom Kubernetes resources in their codebase, which can then be parsed and used by Pants.
=======
Internal changes have continued for the ["call-by-name" migration](https://github.com/pantsbuild/pants/issues/21065) migration.
>>>>>>> 5de771af

### Goals

### Backends

#### Helm

[Fixed](https://github.com/pantsbuild/pants/pull/22565) a bug that would cause dependency inference (`k8s_parser`) to fail for Kubernetes manifests containing only yaml comments.

#### JVM

Document nailgun compatibility issues.

Fixed a bug with Coursier dependency resolution that could cause the wrong artifact to be pulled in if multiple artifacts were published for the same coordinate only distinguished by classifier.

#### Python

When creating an AWS Lambda/Google Cloud Function, we now also create a JSON file containing useful metadata about the corresponding artifact.

The default interpreter constraints for tools have been standardized to require Python between 3.9 and 3.13. The default lockfiles have been generated to match. Some default tool versions were upgraded (see below). If you are specifically relying on a Python 3.8 interpreter to run a tool, or if you require a different version of a tool than the new default, then you will need to generate a custom lockfile for that tool with the appropriate interpreter constraints.

The version of [Pex](https://github.com/pex-tool/pex) used by the Python backend has been upgraded to `v2.55.2`. Among other changes this includes support for Pip [25.2](https://pip.pypa.io/en/stable/news/#v25-2).

The Pex `--exclude` and `--override` options are now plumbed through to the Python resolve subsystem.  These are sharp tools that can be used to create lockfiles that unconditionally modify transitive dependencies.

When using a version of Pex `>=2.55.0` (the default; see above); the new `override` field supports swapping an entire [project](https://github.com/pex-tool/pex/releases/tag/v2.55.0) for another.

The Python Build Standalone backend (`pants.backend.python.providers.experimental.python_build_standalone`) has release metadata current through PBS release `20250818`.

Adds default module mappings for [confluent-kafka](https://pypi.org/project/confluent-kafka/) and [discord.py](https://pypi.org/project/discord.py/).

The Ruff tool has been upgraded from 0.11.5 to [0.12.5](https://astral.sh/blog/ruff-v0.12.0) by default.

The Black tool has been upgraded from 24.8.0 to [24.10.0](https://github.com/psf/black/releases/tag/24.10.0) by default.

The Flake8 tool has been upgraded from 5.0.4 to [6.1.0](https://flake8.pycqa.org/en/latest/release-notes/6.1.0.html) by default.

The Yapf tool has been upgraded from 0.40.2 to [0.43.0](https://pypi.org/project/yapf/0.43.0/) by default.

The Coverage tool has been upgraded from 7.6.1 to [7.10.4](https://coverage.readthedocs.io/en/7.10.4/changes.html#version-7-10-4-2025-08-16) by default.

The Mypy tool has been upgraded from 1.11.2 to [1.17.1](https://mypy.readthedocs.io/en/stable/changelog.html#mypy-1-17) by default.

The version of [pytest](https://github.com/pytest-dev/pytest) used by the Python backend has been upgraded to [v8.4.1](https://docs.pytest.org/en/stable/changelog.html#pytest-8-4-1-2025-06-17).

#### Javascript

Enable setting missing common fields e.g "tags" for the `node_build_script`-symbol and resulting `NodeBuildScriptTarget`.

Added missing help text to `NodeBuildScriptEntryPointField`.

#### TypeScript

Dependency inference now considers `.d.ts` declaration files. For example, `import { ... } from './declaration'` will be inferred to (also) refer to `./declaration.d.ts` if it exists.

### Plugin API changes

## Full Changelog

For the full changelog, see the individual GitHub Releases for this series: <https://github.com/pantsbuild/pants/releases><|MERGE_RESOLUTION|>--- conflicted
+++ resolved
@@ -20,11 +20,8 @@
 
 Fixed an issue where environment targets with empty sequence fields would override global configuration instead of inheriting from it. This affected multiple backends including Docker, Python, and NodeJS. For the Docker backend, empty `docker_env_vars` fields in `docker_environment` targets would prevent inheritance from global `[docker].env_vars` settings, causing Docker buildx to fail due to missing required environment variables like `HOME`. (See [#20605](https://github.com/pantsbuild/pants/issues/20605))
 
-<<<<<<< HEAD
-Add support for custom resource definitions to the k8s-parser. This allows users to define custom Kubernetes resources in their codebase, which can then be parsed and used by Pants.
-=======
 Internal changes have continued for the ["call-by-name" migration](https://github.com/pantsbuild/pants/issues/21065) migration.
->>>>>>> 5de771af
+
 
 ### Goals
 
