# 2.28.x Release Series

Pants is a fast, scalable, user-friendly build system for codebases of all sizes.

Pants is an open-source project that is not owned or controlled by any one company or organization, and does incur some expenses. These expenses are managed by Pants Build, a non-profit that was established for this purpose. This non-profit's only source of revenue is [sponsorship](https://www.pantsbuild.org/sponsorship) by individuals and companies that use Pants.

We offer [formal sponsorship tiers for companies](https://www.pantsbuild.org/sponsorship), as well as individual sponsorships via [GitHub](https://github.com/sponsors/pantsbuild).

Thank you to [Klaviyo](https://www.klaviyo.com/) for their Platinum tier support through throughout this release.

## What's New

### Highlights

### Deprecations

### General

The `run_rule_with_mocks()` test helper function, used to test `@rule`s both in the Pants codebase and
in third party plugin code, has been updated to support call-by-name. Several longstanding bugs
in that function were also fixed.

### Goals

### Backends

#### Python

The version of [Pex](https://github.com/pex-tool/pex) used by the Python backend has been upgraded to v2.40.1.

The Python Build Standalone backend (`pants.backend.python.providers.experimental.python_build_standalone`) has release metadata current through PBS release `20250610`.

Protobuf: See protobuf backend section for information about the new `[python-protobuf].generate_type_stubs` option.

#### Javascript

Added support for using typescript targets, e.g. `typescript_source` or `tsx_source` for javascript goals like `test`
and `package`.

Dependency inference now uses tsx grammar, allowing Pants to infer type imports and more robustly parse jsx, tsx, and ts files.

tsconfig.json and jsconfig.json "extends" are now correctly parsed from the top-level json object, rather than the compilerOptions object.


#### Docker

Added an option to [the `[docker]` subsystem](https://www.pantsbuild.org/prerelease/reference/subsystems/docker) to allow
bypassing the `suggest_renames` functionality. There are currently situations where this code path can
[introduce performance degradation](https://github.com/pantsbuild/pants/issues/22246), and this flag allows the end user to work around that issue.

<<<<<<< HEAD
#### Protobuf

Upgrade the default of `protoc` to v30.2.
=======
#### Protobuf (Python)

The new `[python-protobuf].generate_type_stubs` option configures `protoc` to directly generate type stubs which has been supported in recent versions of `protoc` for some time. This option should be preferred over the `[python-protobuf].mypy_plugin` option.
>>>>>>> a1c84d0c

### Remote caching/execution

Pants now experimentally supports batch reads from the gRPC Remote Execution API. Set [the `[GLOBAL].remote_store_batch_load_enabled` option](https://www.pantsbuild.org/2.28/reference/global-options#remote_store_batch_load_enabled) to enable it. Batched reads can significantly increase throughput when many small files are being read.

### Plugin API changes

PyO3, the interface crate between Rust and Python, has been upgraded to v0.25.0.

## Full Changelog

For the full changelog, see the individual GitHub Releases for this series: <https://github.com/pantsbuild/pants/releases><|MERGE_RESOLUTION|>--- conflicted
+++ resolved
@@ -48,15 +48,13 @@
 bypassing the `suggest_renames` functionality. There are currently situations where this code path can
 [introduce performance degradation](https://github.com/pantsbuild/pants/issues/22246), and this flag allows the end user to work around that issue.
 
-<<<<<<< HEAD
 #### Protobuf
 
-Upgrade the default of `protoc` to v30.2.
-=======
-#### Protobuf (Python)
+Upgrade the default version of `protoc` to v30.2.
+
+##### Protobuf (Python)
 
 The new `[python-protobuf].generate_type_stubs` option configures `protoc` to directly generate type stubs which has been supported in recent versions of `protoc` for some time. This option should be preferred over the `[python-protobuf].mypy_plugin` option.
->>>>>>> a1c84d0c
 
 ### Remote caching/execution
 
