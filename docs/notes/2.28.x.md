# 2.28.x Release Series

Pants is a fast, scalable, user-friendly build system for codebases of all sizes.

Pants is an open-source project that is not owned or controlled by any one company or organization, and does incur some expenses. These expenses are managed by Pants Build, a non-profit that was established for this purpose. This non-profit's only source of revenue is [sponsorship](https://www.pantsbuild.org/sponsorship) by individuals and companies that use Pants.

We offer [formal sponsorship tiers for companies](https://www.pantsbuild.org/sponsorship), as well as individual sponsorships via [GitHub](https://github.com/sponsors/pantsbuild).

Thank you to [Klaviyo](https://www.klaviyo.com/) for their Platinum tier support through throughout this release.

## What's New

### Highlights

The plugin API introduces polymorphic rules, which support runtime polymorphism with @rule call-by-name semantics.

### Deprecations

### General

### Goals

### Backends

#### Python

The version of [Pex](https://github.com/pex-tool/pex) used by the Python backend has been upgraded to v2.40.1.

The Python Build Standalone backend (`pants.backend.python.providers.experimental.python_build_standalone`) has release metadata current through PBS release `20250610`.

Protobuf: See protobuf backend section for information about the new `[python-protobuf].generate_type_stubs` option.

#### Javascript

Added support for using typescript targets, e.g. `typescript_source` or `tsx_source` for javascript goals like `test`
and `package`.

Dependency inference now uses tsx grammar, allowing Pants to infer type imports and more robustly parse jsx, tsx, and ts files.

tsconfig.json and jsconfig.json "extends" are now correctly parsed from the top-level json object, rather than the compilerOptions object.


#### Docker

<<<<<<< HEAD
Added an option to [the `[docker]` subsystem](https://www.pantsbuild.org/2.28/reference/subsystems/docker) to allow
bypassing the `suggest_renames` functionality. There are currently situations where this code path can
[introduce performance degradation](https://github.com/pantsbuild/pants/issues/22246), and this flag allows the end user to work around that issue.
=======
Added an option to [the `[docker]` subsystem](https://www.pantsbuild.org/prerelease/reference/subsystems/docker) to allow bypassing the `suggest_renames` functionality. There are currently situations where this code path can [introduce performance degradation](https://github.com/pantsbuild/pants/issues/22246), and this flag allows the end user to work around that issue.

When using `--keep-sandboxes=always` or `--keep-sandboxes=on-failure`, the `__run.sh` script in the preserved exexecution sandbox was generated incorrectly because it was generated as if local execution were applicable. The `__run.sh` is now generated so that it invokes Docker to start the relevant container and invoke the process inside the container.
>>>>>>> beb45576

#### Protobuf (Python)

The new `[python-protobuf].generate_type_stubs` option configures `protoc` to directly generate type stubs which has been supported in recent versions of `protoc` for some time. This option should be preferred over the `[python-protobuf].mypy_plugin` option.

### Remote caching/execution

Pants now experimentally supports batch reads from the gRPC Remote Execution API. Set [the `[GLOBAL].remote_store_batch_load_enabled` option](https://www.pantsbuild.org/2.28/reference/global-options#remote_store_batch_load_enabled) to enable it. Batched reads can significantly increase throughput when many small files are being read.

### Plugin API changes

This release introduces "polymorphic rules", which are how we implement runtime polymorphism with
call-by-name semantics. This is intended to replace [union Gets](https://www.pantsbuild.org/2.28/docs/writing-plugins/the-rules-api/union-rules-advanced).

The `run_rule_with_mocks()` test helper function, used to test `@rule`s both in the Pants codebase and
in third party plugin code, has been updated to support call-by-name. Several longstanding bugs
in that function were also fixed.

PyO3, the interface crate between Rust and Python, has been upgraded to v0.25.0.

## Full Changelog

For the full changelog, see the individual GitHub Releases for this series: <https://github.com/pantsbuild/pants/releases><|MERGE_RESOLUTION|>--- conflicted
+++ resolved
@@ -42,15 +42,11 @@
 
 #### Docker
 
-<<<<<<< HEAD
 Added an option to [the `[docker]` subsystem](https://www.pantsbuild.org/2.28/reference/subsystems/docker) to allow
 bypassing the `suggest_renames` functionality. There are currently situations where this code path can
 [introduce performance degradation](https://github.com/pantsbuild/pants/issues/22246), and this flag allows the end user to work around that issue.
-=======
-Added an option to [the `[docker]` subsystem](https://www.pantsbuild.org/prerelease/reference/subsystems/docker) to allow bypassing the `suggest_renames` functionality. There are currently situations where this code path can [introduce performance degradation](https://github.com/pantsbuild/pants/issues/22246), and this flag allows the end user to work around that issue.
 
 When using `--keep-sandboxes=always` or `--keep-sandboxes=on-failure`, the `__run.sh` script in the preserved exexecution sandbox was generated incorrectly because it was generated as if local execution were applicable. The `__run.sh` is now generated so that it invokes Docker to start the relevant container and invoke the process inside the container.
->>>>>>> beb45576
 
 #### Protobuf (Python)
 
