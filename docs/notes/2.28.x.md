# 2.28.x Release Series

Pants is a fast, scalable, user-friendly build system for codebases of all sizes.

Pants is an open-source project that is not owned or controlled by any one company or organization, and does incur some expenses. These expenses are managed by Pants Build, a non-profit that was established for this purpose. This non-profit's only source of revenue is [sponsorship](https://www.pantsbuild.org/sponsorship) by individuals and companies that use Pants.

We offer [formal sponsorship tiers for companies](https://www.pantsbuild.org/sponsorship), as well as individual sponsorships via [GitHub](https://github.com/sponsors/pantsbuild).

Thank you to [Klaviyo](https://www.klaviyo.com/) for their Platinum tier support through throughout this release.

## What's New

### Highlights

The plugin API introduces polymorphic rules, which support runtime polymorphism with @rule call-by-name semantics.

### Deprecations

### General

### Goals

### Backends

#### Python

The version of [Pex](https://github.com/pex-tool/pex) used by the Python backend has been upgraded to v2.40.1.

The Python Build Standalone backend (`pants.backend.python.providers.experimental.python_build_standalone`) has release metadata current through PBS release `20250610`.

Protobuf: See protobuf backend section for information about the new `[python-protobuf].generate_type_stubs` option.

#### Javascript

Added support for using typescript targets, e.g. `typescript_source` or `tsx_source` for javascript goals like `test`
and `package`.

Dependency inference now uses tsx grammar, allowing Pants to infer type imports and more robustly parse jsx, tsx, and ts files.

tsconfig.json and jsconfig.json "extends" are now correctly parsed from the top-level json object, rather than the compilerOptions object.

Added internal support for executing a NodeJS tool where the executable name is different to the package, to support typescript/tsc.

<<<<<<< HEAD
Bug fix for missing common targets like description and tags in NodeBuildScript. 
=======
Added new build file alias `node_run_script` to allow generating node script targets that are not tied to packaging and can be executed via the `run` goal.
>>>>>>> 2ff63a7b


#### Docker

Added an option to [the `[docker]` subsystem](https://www.pantsbuild.org/2.28/reference/subsystems/docker) to allow bypassing the `suggest_renames` functionality. There are currently situations where this code path can [introduce performance degradation](https://github.com/pantsbuild/pants/issues/22246), and this flag allows the end user to work around that issue.

When using `--keep-sandboxes=always` or `--keep-sandboxes=on-failure`, the `__run.sh` script in the preserved exexecution sandbox was generated incorrectly because it was generated as if local execution were applicable. The `__run.sh` is now generated so that it invokes Docker to start the relevant container and invoke the process inside the container.

#### Protobuf (Python)

The new `[python-protobuf].generate_type_stubs` option configures `protoc` to directly generate type stubs which has been supported in recent versions of `protoc` for some time. This option should be preferred over the `[python-protobuf].mypy_plugin` option.

### Remote caching/execution

Pants now experimentally supports batch reads from the gRPC Remote Execution API. Set [the `[GLOBAL].remote_store_batch_load_enabled` option](https://www.pantsbuild.org/2.28/reference/global-options#remote_store_batch_load_enabled) to enable it. Batched reads can significantly increase throughput when many small files are being read.


#### Scala

Add an option to the `[scalac]` subsystem to allow configure different args for scalac per resolve.

### Plugin API changes

This release introduces "polymorphic rules", which are how we implement runtime polymorphism with
call-by-name semantics. This is intended to replace [union Gets](https://www.pantsbuild.org/2.28/docs/writing-plugins/the-rules-api/union-rules-advanced).

The `run_rule_with_mocks()` test helper function, used to test `@rule`s both in the Pants codebase and
in third party plugin code, has been updated to support call-by-name. Several longstanding bugs
in that function were also fixed.

PyO3, the interface crate between Rust and Python, has been upgraded to v0.25.0.

## Full Changelog

For the full changelog, see the individual GitHub Releases for this series: <https://github.com/pantsbuild/pants/releases><|MERGE_RESOLUTION|>--- conflicted
+++ resolved
@@ -41,12 +41,7 @@
 
 Added internal support for executing a NodeJS tool where the executable name is different to the package, to support typescript/tsc.
 
-<<<<<<< HEAD
-Bug fix for missing common targets like description and tags in NodeBuildScript. 
-=======
 Added new build file alias `node_run_script` to allow generating node script targets that are not tied to packaging and can be executed via the `run` goal.
->>>>>>> 2ff63a7b
-
 
 #### Docker
 
