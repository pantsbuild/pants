--- conflicted
+++ resolved
@@ -18,17 +18,6 @@
 
 ### General
 
-<<<<<<< HEAD
-The `run_rule_with_mocks()` test helper function, used to test `@rule`s both in the Pants codebase and
-in third party plugin code, has been updated to support call-by-name. Several longstanding bugs
-in that function were also fixed.
-
-[Fixed](https://github.com/pantsbuild/pants/pull/22128) a bug where an exited `docker_environment` container (i.e. a container stopped by some outside process) would break pantsd and require a pantsd restart. Pants will now attempt to start a new container for the `docker_environment`.
-
-Adds a label to `docker_environment` containers so pantsd can cleanup any old, dead containers on startup. This prevents [old containers existing forever](https://github.com/pantsbuild/pants/issues/18307) in the event of a pantsd crash.
-
-=======
->>>>>>> 9cbc1fc5
 ### Goals
 
 ### Backends
