--- conflicted
+++ resolved
@@ -26,13 +26,9 @@
 
 #### Python
 
-<<<<<<< HEAD
 The version of [Pex](https://github.com/pex-tool/pex) used by the Python backend has been upgraded to v2.40.1.
 
-The Python Build Standalone backend (`pants.backend.python.providers.experimental.python_build_standalone`) has release metadata current through PBS release `20250517`.
-=======
 The Python Build Standalone backend (`pants.backend.python.providers.experimental.python_build_standalone`) has release metadata current through PBS release `20250610`.
->>>>>>> 2f8abcd7
 
 #### Javascript
 
