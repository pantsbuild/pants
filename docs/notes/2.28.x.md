# 2.28.x Release Series

Pants is a fast, scalable, user-friendly build system for codebases of all sizes.

Pants is an open-source project that is not owned or controlled by any one company or organization, and does incur some expenses. These expenses are managed by Pants Build, a non-profit that was established for this purpose. This non-profit's only source of revenue is [sponsorship](https://www.pantsbuild.org/sponsorship) by individuals and companies that use Pants.

We offer [formal sponsorship tiers for companies](https://www.pantsbuild.org/sponsorship), as well as individual sponsorships via [GitHub](https://github.com/sponsors/pantsbuild).

Thank you to [Klaviyo](https://www.klaviyo.com/) for their Platinum tier support through throughout this release.

## What's New

### Highlights

### Deprecations

### General

The `run_rule_with_mocks()` test helper function, used to test `@rule`s both in the Pants codebase and
in third party plugin code, has been updated to support call-by-name. Several longstanding bugs
in that function were also fixed.

### Goals

### Backends

#### Python

The Python Build Standalone backend (`pants.backend.python.providers.experimental.python_build_standalone`) has release metadata current through PBS release `20250517`.

#### Javascript

Added support for using typescript targets, e.g. `typescript_source` or `tsx_source` for javascript goals like `test`
and `package`.

<<<<<<< HEAD
Dependency inference now uses tsx grammar, allowing Pants to infer type imports and more robustly parse jsx, tsx, and ts files.
=======
tsconfig.json and jsconfig.json "extends" are now correctly parsed from the top-level json object, rather than the compilerOptions object.
>>>>>>> 8393d7c9

#### Docker

Added an option to [the `[docker]` subsystem](https://www.pantsbuild.org/prerelease/reference/subsystems/docker) to allow
bypassing the `suggest_renames` functionality. There are currently situations where this code path can
[introduce performance degradation](https://github.com/pantsbuild/pants/issues/22246), and this flag allows the end user to work around that issue.

### Plugin API changes

PyO3, the interface crate between Rust and Python, has been upgraded to v0.25.0.

## Full Changelog

For the full changelog, see the individual GitHub Releases for this series: <https://github.com/pantsbuild/pants/releases><|MERGE_RESOLUTION|>--- conflicted
+++ resolved
@@ -33,11 +33,10 @@
 Added support for using typescript targets, e.g. `typescript_source` or `tsx_source` for javascript goals like `test`
 and `package`.
 
-<<<<<<< HEAD
 Dependency inference now uses tsx grammar, allowing Pants to infer type imports and more robustly parse jsx, tsx, and ts files.
-=======
+
 tsconfig.json and jsconfig.json "extends" are now correctly parsed from the top-level json object, rather than the compilerOptions object.
->>>>>>> 8393d7c9
+
 
 #### Docker
 
