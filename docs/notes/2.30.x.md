--- conflicted
+++ resolved
@@ -32,11 +32,10 @@
 
 #### Python
 
-<<<<<<< HEAD
 The Ruff tool has been upgraded from 0.12.5 to [0.13.0](https://astral.sh/blog/ruff-v0.13.0) by default.
-=======
+
 The version of [Pex](https://github.com/pex-tool/pex) used by the Python backend has been upgraded to `v2.57.0`
->>>>>>> 13e5771f
+
 
 #### Javascript
 
