# 2.23.x Release Series

Pants 2 is a fast, scalable, user-friendly build system for codebases of all sizes. It's currently focused on Python, Go, Java, Scala, Kotlin, Shell, and Docker, with support for other languages and frameworks coming soon.

Individuals and companies can now [sponsor Pants financially](https://www.pantsbuild.org/sponsorship).

Pants is an open-source project that is not owned or controlled by any one company or organization, and does incur some expenses. These expenses are managed by Pants Build, a non-profit that was established for this purpose. This non-profit's only source of revenue is sponsorship by individuals and companies that use Pants.

We offer [formal sponsorship tiers for companies](https://www.pantsbuild.org/sponsorship), as well as individual sponsorships via [GitHub](https://github.com/sponsors/pantsbuild).

## What's New

### Highlights


### Goals


### Backends

#### Scala

Source files no longer produce a dependency on Scala plugins. If you are using a Scala plugin that is also required by the source code (such as acyclic), please add an explicit dependency or set the `packages` field on the artifact.

#### Python

[The `pants.backend.experimental.python.typecheck.pyright` backend](https://www.pantsbuild.org/2.23/reference/subsystems/pyright) now uses version 1.1.365 by default.

#### Terraform

The `tfsec` linter now works on all supported platforms without extra config. 

#### Javascript

Nodejs processes configured with `extra_env_vars`, e.g.
[`javascript_test`](https://www.pantsbuild.org/2.23/reference/targets/javascript_test),
now supports extending the `PATH` variable of such processes. Passing `extra_env_vars=["PATH=/usr/bin"]` was previously
silently ignored.


### Plugin API changes

Fixed bug with workspace environment support where Pants used a workspace environment when it was searching for a local environment.

<<<<<<< HEAD
Support documenting macro constants using `MY_CONSTANT: Annotated[some_type, "my help text ..."] = some_value`.
=======
### Other minor tweaks

The "Provided by" information in the documentation now correctly reflects the proper backend to enable to activate a certain feature.
>>>>>>> 7f3a37f6

## Full Changelog

For the full changelog, see the individual GitHub Releases for this series: https://github.com/pantsbuild/pants/releases<|MERGE_RESOLUTION|>--- conflicted
+++ resolved
@@ -42,13 +42,11 @@
 
 Fixed bug with workspace environment support where Pants used a workspace environment when it was searching for a local environment.
 
-<<<<<<< HEAD
 Support documenting macro constants using `MY_CONSTANT: Annotated[some_type, "my help text ..."] = some_value`.
-=======
+
 ### Other minor tweaks
 
 The "Provided by" information in the documentation now correctly reflects the proper backend to enable to activate a certain feature.
->>>>>>> 7f3a37f6
 
 ## Full Changelog
 
