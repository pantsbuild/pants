# 2.23.x Release Series

Pants 2 is a fast, scalable, user-friendly build system for codebases of all sizes. It's currently focused on Python, Go, Java, Scala, Kotlin, Shell, and Docker, with support for other languages and frameworks coming soon.

Individuals and companies can now [sponsor Pants financially](https://www.pantsbuild.org/sponsorship).

Pants is an open-source project that is not owned or controlled by any one company or organization, and does incur some expenses. These expenses are managed by Pants Build, a non-profit that was established for this purpose. This non-profit's only source of revenue is sponsorship by individuals and companies that use Pants.

We offer [formal sponsorship tiers for companies](https://www.pantsbuild.org/sponsorship), as well as individual sponsorships via [GitHub](https://github.com/sponsors/pantsbuild).

## What's New

### Highlights

### Overall

The deprecations for the `--changed-dependees` option and the `dependees` goal have expired. Use the equivalent [`--changed-dependents` option](https://www.pantsbuild.org/2.23/reference/subsystems/changed#dependents) or [`dependents` goal](https://www.pantsbuild.org/2.23/reference/goals/dependents) instead.

### Test goal

A new option `--experimental-report-test-result-info` is added to the `[test]` config section. Enabling this option will
produce a file on disk with information that would tell you more about the test results. For now, it reports only
the source of the results. The tests might have been executed locally or remotely, but they might have been retrieved
from the local or remote cache, or be memoized.

Knowing where the test results come from may be useful when evaluating the efficiency of the caching strategy and
the nature of the changes in the source code that may lead to frequent cache invalidations.

### Remote caching/execution

The deprecation for the `[GLOBAL].remote_auth_bearer_token_path` option has expired. Use [the `[GLOBAL].remote_auth_bearer_token = "@/path/to/file"` option](https://www.pantsbuild.org/2.23/reference/global-options#remote_oauth_bearer_token) instead.

### Fine grained diff with line numbers

This release introduces `Target.origin_sources_blocks` field that allows any
plugin to define dependencies on individual blocks of code rather that the
whole file. The `--changed-since` logic was updated  to calculate fine grained
diff based on line numbers and compare the changed lines to
`origin_sources_blocks` to figure out which targets changed.

This feature is not used by any real plugin yet, but you can look at the [test
plugin](https://github.com/pantsbuild/pants/tree/2.23.x/testprojects/pants-plugins/src/python/python_constant/target_types.py)
for inspiration. To opt into the feature set the flag
`--enable-target-origin-sources-blocks`.

### Goals

#### Package

The `output_path` field present on targets which can be packaged by `pants package` is now based on a template so that you can use parts of `output_path`'s default behavior when overriding it on a target. For example, you can use the template replacement `${{spec_path_normalized}}` to obtain the default output directory for the target (i.e., the directory in which the target lives with slashes replaced by dots).

### Backends

#### BUILD

Support for parametrizing grouped parametrizations. (e.g. `**parametrize(resolve=parametrize("a", "b"), ...)`). This works for `___defaults__` as well, as long as it is specified per target type rather than using `all`.

#### Docker

Docker inference is improved. Pants can now make inferences by target address for targets supporting `pants package`, and `file` targets can be included by filename. See the [documentation on Docker dependency inference](https://www.pantsbuild.org/2.23/docs/docker#dependency-inference-support) for details

Experimental support for a rust-based dockerfile parser can be enabled via `[dockerfile-parser].use_rust_parser` option.

#### Scala

Source files no longer produce a dependency on Scala plugins. If you are using a Scala plugin that is also required by the source code (such as acyclic), please add an explicit dependency or set the `packages` field on the artifact.

The deprecation for `crossversion="partial"` on `scala_artifact` has expired. Use [`crossversion="binary"`](https://www.pantsbuild.org/2.23/reference/targets/scala_artifact#crossversion) instead.

The Scala dependency inference now understand usages of the `_root_` package name as a marker for disambiguating between colliding dependencies and will try to resolve those symbols as absolute. For instance, `import _root_.io.circe.syntax` will now be understood as an import of `io.circie.syntax`.

Scala dependency inference now also understands types refered to only by pattern matching cases such as `case MyType() =>`. These used to require manually adding a dependency if the type was defined in a separate file even if it was in the same package. This is now inferred.

#### NEW: Trufflehog

A new experimental `pants.backend.experimental.tools.trufflehog` backend was added to support
[`trufflehog`](https://trufflesecurity.com/trufflehog) secret scanning. The backend supports ignoring certain paths by adding, for example:

```
[trufflehog]
exclude = ["**/tests/*"]
```

The backend linter will also load a Trufflehog [configuration file](https://github.com/trufflesecurity/trufflehog?tab=readme-ov-file#regex-detector-example) (passed via `trufflehog -c trufflehog-config.yaml`), as long as the configuration file is placed in the root of your codebase with filename: `trufflehog-config.yaml`

#### Python

[The `pants.backend.experimental.python.typecheck.pyright` backend](https://www.pantsbuild.org/2.23/reference/subsystems/pyright) now uses version 1.1.365 by default.

[The `pants.backend.python.providers.experimental.pyenv` backend](https://www.pantsbuild.org/2.23/reference/subsystems/pyenv-python-provider) now uses `pyenv` 2.4.7 by default.

The deprecation for the `pants.backend.experimental.python.lint.ruff` backend path has expired. Use `pants.backend.experimental.python.lint.ruff.check` instead.

The default version of the `ruff` tool has been updated from 0.4.4 to 0.4.9.

The default version of the [Pex](https://docs.pex-tool.org/) tool has been updated from 2.3.1 to [2.11.0](https://github.com/pex-tool/pex/releases/tag/v2.11.0).

Fix running python source files that have dashes in them (bug introduced in 2.20). For example: `pants run path/to/some-executable.py`

A new `entry_point_dependencies` field is now available for `python_tests` and `python_test` targets. This allows tests
to depend on a subset (or all) of the `entry_points` defined on `python_distribution` targets. A dependency defined in
`entry_point_dependencies` emulates an editable install of those `python_distribution` targets. Instead of including
all of the `python_distribution`'s sources, only the specified entry points are made available. The entry_points metadata
is also installed in the pytest sandbox so that tests (or the code under test) can load that metadata via `pkg_resources`.
To use this, enable the `pants.backend.experimental.python` backend.

Exported virtualenvs can use Pants-provided Python if a `PythonProvider` backend is enabled (like `pants.backend.python.providers.experimental.pyenv`). Before Pants 2.23, virtualenv exports could only use pre-installed python binaries.

The docs for the `check` goal have been updated to state that third-party type stubs must be installed in the same resolve as the code.

Deprecate the `--export-py-hermetic-scripts` option in favor of the new `--export-py-non-hermetic-scripts-in-resolve` option which allows configuring the hermetic scripts logic on a per-resolve basis.

When using the `vcs_version` target, force `setuptools_scm` git operations to run in the local environment, so that the local git state is available to them.

When building function-as-a-service targets like `python_google_cloud_function`, `python_aws_lambda_function`, and `python_aws_lambda_layer`, the `complete_platforms` field may now be specified as either a `file` target or a `resource` target.

The `python_aws_lambda_function` and `python_aws_lambda_layer` targets now allow specifying the machine architecture to use for the Lambda function via [the new `architecture` field](https://www.pantsbuild.org/2.23/reference/targets/python_aws_lambda_function#architecture). Additionally, both targets now support automatically selecting the `complete_platforms` used for building PEX files based on the values of the `architecture` and `runtime` fields together.

[The `pants.backend.python.providers.experimental.pyenv` backend](https://www.pantsbuild.org/2.23/reference/subsystems/pyenv-python-provider) now respects the patch version of the interpeter constraints.

#### Terraform

The default version of terraform has been updated from 1.7.1 to 1.9.0.

The `tfsec` linter now works on all supported platforms without extra config.

`tfsec` versions are now provided in semver format, without "v" prefixes.

`tfsec` now allows capturing reports generated using the `report_name` config.

Sandboxes for the `experimental-deploy` deployment (the execution of `terraform apply`) can now be preserved with `--keep-sandboxes`.

Terraform Lockfiles now participate in the dependency graph. `--changed-since` will now include targets affected by the changed lockfile.

#### Javascript

The Node.js runtime now uses version 20.15.1 by default. This is 2 major version upgrades from the 16.x series, which was used before.
Additionally, the default versions of the various package managers have been updated:

npm: 8.5.5 -> 10.8.1
pnpm: 9.5.0 (9.x)
yarn: 1.22.22 (1.x)

Nodejs processes configured with `extra_env_vars`, e.g.
[`javascript_test`](https://www.pantsbuild.org/2.23/reference/targets/javascript_test),
now supports extending the `PATH` variable of such processes. Passing `extra_env_vars=["PATH=/usr/bin"]` was previously
silently ignored.

Two issues with pants `corepack` integration has been resolved:

1. The `"packageManager"` package.json field is now respected for other package.json than the one at the build root.
Previously, if for example a nodejs tool was configured with a resolve based off of such a package.json, the bug caused
pants to invoke `corepack`s default versions of the package managers instead.
2. The pants.toml option `[nodejs].package_manager` can now be assigned any of the supported package managers
(npm, pnpm, yarn) without providing a corresponding `[nodejs].package_managers` version setting. The version is then
entirely handled by `corepack`. Previously this mode caused pants to fail.

The internal installation mechanism for node_modules has changed.
Previously, Pants installed each package separately in sandboxes and merged the results, creating a node_modules for all dependent packages in the workspace.
Now, this is delegated to the package managers, using each package manager's support for workspaces.

This fixes an issue with integrity file collisions when newer versions of package managers (e.g. the [hidden lockfiles](https://docs.npmjs.com/cli/v9/configuring-npm/package-lock-json#hidden-lockfiles) introduced in npm v7).

`pants export --resolve=<js-resolve>` now has basic support for exporting the package manager installation artifacts
including `node_modules`. This can be used to inspect the installation, or to enable IDE:s to discover the packages.

Pants will output a more helpful error message if there is no `name` field defined in the `package.json` file, or if the `name` field is empty.

<<<<<<< HEAD
Pants now ships with experimental JSX support, including prettier formatting and js testing.
Enable by adding a combination of backends like such:

```pants.toml
backend_packages = [
  "pants.backend.experimental.javascript",
  "pants.backend.experimental.javascript.lint.prettier",
  "pants.backend.experimental.jsx",
]

```
=======
Pants now applies dependency inference according to the most permissive "bundler" setting according to 
[jsconfig.json](https://code.visualstudio.com/docs/languages/jsconfig), when a jsconfig.json is
part of your javascript workspace.
>>>>>>> 1ec5fea4

#### Shell

The `tailor` goal now has independent options for tailoring `shell_sources` and `shunit2_tests` targets. The option was split from `tailor` into [`tailor_sources`](https://www.pantsbuild.org/2.23/reference/subsystems/shell-setup#tailor_sources) and [`tailor_shunit2_tests`](https://www.pantsbuild.org/2.23/reference/subsystems/shell-setup#tailor_shunit2_tests).

Fixed a bug in how the `PATH` environment variable is modified to account for binary shims and dependencies of `adhoc_tool` and `shell_command` targets. The bug was that such paths overwrote any existing `PATH` variable provided by the user instead of augmenting the `PATH` value.

#### Docker

Fixed a bug where the internal Docker BuildKit parser would return `<unknown> image_id` if the BuildKit output used step durations.

#### Helm

Fixed pulling `helm_artifact`s from OCI repositories.

Improve warning on dependent images not being found. Pants can now validate that values passed into Helm charts that will be used for container images are valid `docker_image` targets or known 3rd-party images. See the [documentation in the helm-infer subsystem](https://www.pantsbuild.org/2.23/reference/subsystems/helm-infer).

#### Shell

Added `workspace_invalidation_sources` field to `adhoc_tool` and `shell_command` target types. This new field allows declaring that these targets depend on files without bringing those files into the execution sandbox, but that the target should still be re-executed if those files change. This is intended to work with the `workspace_environment` support where processes are executed in the workspace and not in a separate sandbox.

#### Semgrep
Semgrep now allows configuring config file discovery via [the new `config_name` option](https://www.pantsbuild.org/2.23/reference/subsystems/semgrep#config_name). In addition, it will now recursively discover all rules within a config directory, not just the immediate children.

#### Workunit logger

The `pants.backend.experimental.tools.workunit_logger` backend will now create directory specified by [the `logdir` option](https://www.pantsbuild.org/2.23/reference/subsystems/workunit-logger#logdir) if it doesn't already exist.

### Plugin API changes

Fixed bug with workspace environment support where Pants used a workspace environment when it was searching for a local environment.

Support documenting macro constants using `MY_CONSTANT: Annotated[some_type, Doc("my help text ...")] = some_value`.

Fixed bug where files larger than 512KB were being materialized to a process's sandbox without write permissions if the file was only globbed by `output_directories=(".",)`.

Fixed bug where using `RuleRunner` in plugin tests caused `ValueError` that complains about not finding build root sentinel files. Note that you may have to adjust your tests to account for the new `BUILDROOT` file that `RuleRunner` now injects in the sandbox it creates for each test. For example, a test that uses a `**` glob might have to add `!BUILDROOT` to exclude the `BUILDROOT` file, or otherwise account for its presence when inspecting a sandbox or its digest.

### Other minor tweaks

The "Provided by" information in the documentation now correctly reflects the proper backend to enable to activate a certain feature.

Metadata for paths in the repository can now be requested via the `PathMetadataRequest` and `PathMetadataResult` types. This API is intended for rules which need access to the "full" metadata for a path.

### New call-by-name syntax for @rules

Pants has a new mechanism for `@rule` invocation in backends. In this release the following backends were migrated to use this new mechanism. There should not be any user-visible effects, but please be on the lookout for any unusual bugs or error messages.

- `cc`
- `cue`
- `debian`
- `makeself`
- `semgrep`
- `sql`
- `swift`
- `trufflehog`
- `yamllint`

## Full Changelog

For the full changelog, see the individual GitHub Releases for this series: <https://github.com/pantsbuild/pants/releases><|MERGE_RESOLUTION|>--- conflicted
+++ resolved
@@ -166,7 +166,10 @@
 
 Pants will output a more helpful error message if there is no `name` field defined in the `package.json` file, or if the `name` field is empty.
 
-<<<<<<< HEAD
+Pants now applies dependency inference according to the most permissive "bundler" setting according to 
+[jsconfig.json](https://code.visualstudio.com/docs/languages/jsconfig), when a jsconfig.json is
+part of your javascript workspace.
+
 Pants now ships with experimental JSX support, including prettier formatting and js testing.
 Enable by adding a combination of backends like such:
 
@@ -178,11 +181,6 @@
 ]
 
 ```
-=======
-Pants now applies dependency inference according to the most permissive "bundler" setting according to 
-[jsconfig.json](https://code.visualstudio.com/docs/languages/jsconfig), when a jsconfig.json is
-part of your javascript workspace.
->>>>>>> 1ec5fea4
 
 #### Shell
 
