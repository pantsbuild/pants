--- conflicted
+++ resolved
@@ -18,7 +18,6 @@
 
 ### Backends
 
-<<<<<<< HEAD
 #### NEW: Trufflehog
 
 A new experimental `pants.backend.experimental.tools.trufflehog` backend was added to support
@@ -29,11 +28,10 @@
 ```
 
 The backend linter will also load a Trufflehog [configuration file](https://github.com/trufflesecurity/trufflehog?tab=readme-ov-file#regex-detector-example) (passed via `trufflehog -c trufflehog-config.yaml`), as long as the configuration file is placed in the root of your codebase with filename: `trufflehog-config.yaml`
-=======
+
 #### Python
 
 [The `pants.backend.experimental.python.typecheck.pyright` backend](https://www.pantsbuild.org/2.23/reference/subsystems/pyright) now uses version 1.1.365 by default.
->>>>>>> 09692671
 
 ### Plugin API changes
 
