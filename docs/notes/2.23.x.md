--- conflicted
+++ resolved
@@ -32,7 +32,8 @@
 
 Source files no longer produce a dependency on Scala plugins. If you are using a Scala plugin that is also required by the source code (such as acyclic), please add an explicit dependency or set the `packages` field on the artifact.
 
-<<<<<<< HEAD
+The deprecation for `crossversion="partial"` on `scala_artifact` has expired. Use [`crossversion="binary"`](https://www.pantsbuild.org/2.23/reference/targets/scala_artifact#crossversion) instead.
+
 #### NEW: Trufflehog
 
 A new experimental `pants.backend.experimental.tools.trufflehog` backend was added to support
@@ -43,9 +44,6 @@
 ```
 
 The backend linter will also load a Trufflehog [configuration file](https://github.com/trufflesecurity/trufflehog?tab=readme-ov-file#regex-detector-example) (passed via `trufflehog -c trufflehog-config.yaml`), as long as the configuration file is placed in the root of your codebase with filename: `trufflehog-config.yaml`
-=======
-The deprecation for `crossversion="partial"` on `scala_artifact` has expired. Use [`crossversion="binary"`](https://www.pantsbuild.org/2.23/reference/targets/scala_artifact#crossversion) instead.
->>>>>>> 32d845b8
 
 #### Python
 
