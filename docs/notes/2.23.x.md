--- conflicted
+++ resolved
@@ -132,9 +132,11 @@
 
 The deprecation for `crossversion="partial"` on `scala_artifact` has expired. Use [`crossversion="binary"`](https://www.pantsbuild.org/2.23/reference/targets/scala_artifact#crossversion) instead.
 
-The Scala dependency inference now understand usages of the `_root_` package name as a marker for disambiguating between colliding dependencies and will try to resolve those symbols as absolute. For instance, `import _root_.io.circe.syntax` will now be understood as an import of `io.circie.syntax`.
-
-Scala inference can also now identify dependencies between files when types are being used applied to other terms (i.e. nested function calls).
+The Scala dependency inference has had the following improvements:
+
+- It now understand usages of the `_root_` package name as a marker for disambiguating between colliding dependencies and will try to resolve those symbols as absolute. For instance, `import _root_.io.circe.syntax` will now be understood as an import of `io.circie.syntax`.
+- It can now identify dependencies between files when types are being used applied to other terms (i.e. nested function calls).
+- Support Scala 3 `given` definitions and imports.
 
 ##### BSP (Build Server Protocol)
 
@@ -167,11 +169,6 @@
 
 [The `pants.backend.experimental.python.typecheck.pyright` backend](https://www.pantsbuild.org/2.23/reference/subsystems/pyright) now uses version 1.1.365 by default.
 
-<<<<<<< HEAD
-#### Scala
-
-The Scala source analyser now supports Scala 3 `given` definitions and imports.
-=======
 [The `pants.backend.python.providers.experimental.pyenv` backend](https://www.pantsbuild.org/2.23/reference/subsystems/pyenv-python-provider) now uses `pyenv` 2.4.7 by default.
 
 The deprecation for the `pants.backend.experimental.python.lint.ruff` backend path has expired. Use `pants.backend.experimental.python.lint.ruff.check` instead.
@@ -329,7 +326,6 @@
 #### Workunit logger
 
 The `pants.backend.experimental.tools.workunit_logger` backend will now create directory specified by [the `logdir` option](https://www.pantsbuild.org/2.23/reference/subsystems/workunit-logger#logdir) if it doesn't already exist.
->>>>>>> d686c951
 
 ### Plugin API changes
 
