--- conflicted
+++ resolved
@@ -80,16 +80,14 @@
 
 Fix running python source files that have dashes in them (bug introduced in 2.20). For example: `pants run path/to/some-executable.py`
 
-<<<<<<< HEAD
-Exported virtualenvs can use Pants-provided Python if a `PythonProvider` backend is enabled (like `pants.backend.python.providers.experimental.pyenv`). Before Pants 2.23, virtualenv exports could only use pre-installed python binaries.
-=======
 A new `entry_point_dependencies` field is now available for `python_tests` and `python_test` targets. This allows tests
 to depend on a subset (or all) of the `entry_points` defined on `python_distribution` targets. A dependency defined in
 `entry_point_dependencies` emulates an editable install of those `python_distribution` targets. Instead of including
 all of the `python_distribution`'s sources, only the specified entry points are made available. The entry_points metadata
 is also installed in the pytest sandbox so that tests (or the code under test) can load that metadata via `pkg_resources`.
 To use this, enable the `pants.backend.experimental.python` backend.
->>>>>>> e6b377da
+
+Exported virtualenvs can use Pants-provided Python if a `PythonProvider` backend is enabled (like `pants.backend.python.providers.experimental.pyenv`). Before Pants 2.23, virtualenv exports could only use pre-installed python binaries.
 
 #### Terraform
 
