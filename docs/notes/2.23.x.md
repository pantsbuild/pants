# 2.23.x Release Series

Pants 2 is a fast, scalable, user-friendly build system for codebases of all sizes. It's currently focused on Python, Go, Java, Scala, Kotlin, Shell, and Docker, with support for other languages and frameworks coming soon.

Individuals and companies can now [sponsor Pants financially](https://www.pantsbuild.org/sponsorship).

Pants is an open-source project that is not owned or controlled by any one company or organization, and does incur some expenses. These expenses are managed by Pants Build, a non-profit that was established for this purpose. This non-profit's only source of revenue is sponsorship by individuals and companies that use Pants.

We offer [formal sponsorship tiers for companies](https://www.pantsbuild.org/sponsorship), as well as individual sponsorships via [GitHub](https://github.com/sponsors/pantsbuild).

## What's New

### Highlights

### Deprecations

- macOS: Running Pants on macOS 10.15 or macOS 11 has been deprecated. Future versions will only support running on macOS 12 or newer. If you have questions or concerns about this, please [reach out to us](https://www.pantsbuild.org/community/getting-help).

- Python 2.7: Pants v2.23.x is the last Pants release series which will be regularly tested with Python 2.7. Python 2.7 is [no longer supported by its maintainers as of 1 January 2020](https://www.python.org/doc/sunset-python-2/). While Pants may continue to work with Python 2.7 in the near term, as of Pants v2.24.x, Pants will no longer officially support use of Python 2.7, and, consequently, will no longer be proactively tested with Python 2.7 in CI. Contributions to fix issues with Python 2.7 support will continue to be accepted, but will depend on any community contributions and will not consitute continued official support for Python 2.7.

- The deprecations for the `--changed-dependees` option and the `dependees` goal have expired. Use the equivalent [`--changed-dependents` option](https://www.pantsbuild.org/2.23/reference/subsystems/changed#dependents) or [`dependents` goal](https://www.pantsbuild.org/2.23/reference/goals/dependents) instead.


### Test goal

A new option `--experimental-report-test-result-info` is added to the `[test]` config section. Enabling this option will
produce a file on disk with information that would tell you more about the test results. For now, it reports only
the source of the results. The tests might have been executed locally or remotely, but they might have been retrieved
from the local or remote cache, or be memoized.

Knowing where the test results come from may be useful when evaluating the efficiency of the caching strategy and
the nature of the changes in the source code that may lead to frequent cache invalidations.

### update-build-files goal

`buildifier` was added to the list of supported formatters that can be used to format the BUILD files.
It may be helpful if your organization is migrating from Bazel and wants to keep the style of the BUILD files
consistent or if for any other reason you may want to adopt the formatting style that is enforced by `buildifier`.

The `buildifier` can be used on its own, but it can also be used in pair with a Python formatter, such as `black`
or `ruff`. For instance, you could first run `buildifier` to sort the target fields alphabetically,
and then run `black` to keep the style consistent with the rest of the Python code.

### Remote caching/execution

The deprecation for the `[GLOBAL].remote_auth_bearer_token_path` option has expired. Use [the `[GLOBAL].remote_auth_bearer_token = "@/path/to/file"` option](https://www.pantsbuild.org/2.23/reference/global-options#remote_oauth_bearer_token) instead.

### Fine grained diff with line numbers

This release introduces `Target.origin_sources_blocks` field that allows any
plugin to define dependencies on individual blocks of code rather that the
whole file. The `--changed-since` logic was updated  to calculate fine grained
diff based on line numbers and compare the changed lines to
`origin_sources_blocks` to figure out which targets changed.

This feature is not used by any real plugin yet, but you can look at the [test
plugin](https://github.com/pantsbuild/pants/tree/2.23.x/testprojects/pants-plugins/src/python/python_constant/target_types.py)
for inspiration. To opt into the feature set the flag
`--enable-target-origin-sources-blocks`.

### General

New advanced options `--file-downloads-retry-delay` and `--file-downloads-max-attempts` allow configuration of the retry behavior when retryable errors occur while Pants is downloading files, for example, while downloading a `http_source` source.

### Goals

#### Package

The `output_path` field present on targets which can be packaged by `pants package` is now based on a template so that you can use parts of `output_path`'s default behavior when overriding it on a target. For example, you can use the template replacement `${{spec_path_normalized}}` to obtain the default output directory for the target (i.e., the directory in which the target lives with slashes replaced by dots).

### Backends

#### NEW: nFPM

A new experimental `pants.backend.experimental.nfpm` backend was added to support building system packages with [`nFPM`](https://nfpm.goreleaser.com/). nFPM describes itself as:

> **nFPM is Not FPM** - a zero dependencies, simple `deb`, `rpm`, `apk`, `ipk`, and arch linux packager written in Go.

This backend adds experimental support for building these package types: `deb`, `rpm`, `apk`, and `archlinux`. This plugin does not (yet) support building `ipk` packages (a recent addition to `nFPM`), though it support should be fairly straight forward to add if someone wants to work on it.

To use the `nFPM` backend, enable `pants.backend.experimental.nfpm` in your `pants.toml`, and create an `nfpm_*_package` target that depends on `nfpm_content_*` targets. This backend constructs the `nfpm.yaml` file that `nFPM` relies on to build packages. All `nfpm.yaml` fields (that make sense within pants) can be configured via the `nfpm_*_package` and `nfpm_content_*` targets.

This backend has extensive help documentation. Please use `pants help` to learn about the fields on these targets.

Learn general info about nFPM and available targets:
```
$ pants help backends | grep -A6 pants.backend.experimental.nfpm
$ pants help nfpm
$ pants help tools | grep -A3 nfpm
$ pants help targets | grep -A1 nfpm_
```

Learn about the nFPM package targets and their fields:
```
$ pants help nfpm_apk_package
$ pants help nfpm_archlinux_package
$ pants help nfpm_deb_package
$ pants help nfpm_rpm_package
```

Learn about the nFPM package content targets and their fields:
```
$ pants help nfpm_content_files
$ pants help nfpm_content_file
$ pants help nfpm_content_dirs
$ pants help nfpm_content_dir
$ pants help nfpm_content_symlinks
$ pants help nfpm_content_symlink
```

#### BUILD

Support for parametrizing grouped parametrizations. (e.g. `**parametrize(resolve=parametrize("a", "b"), ...)`). This works for `___defaults__` as well, as long as it is specified per target type rather than using `all`.

#### Docker

Docker inference is improved. Pants can now make inferences by target address for targets supporting `pants package`, and `file` targets can be included by filename. See the [documentation on Docker dependency inference](https://www.pantsbuild.org/2.23/docs/docker#dependency-inference-support) for details

Experimental support for a rust-based dockerfile parser can be enabled via `[dockerfile-parser].use_rust_parser` option.

#### Go

Support for including additional binaries in the pants sandbox through the `--golang-extra-tools` option. The `go` tools may require other binaries in certain cases. E.g. When using `go` modules from a private git repository, `go mod download` will invoke `git`. See the [documentation on Go Private Modules](https://www.pantsbuild.org/2.23/docs/go/private-modules) for details

#### JVM

When [the `jvm.reproducible_jars` flag](https://www.pantsbuild.org/2.21/reference/subsystems/jvm#reproducible_jars) is set resources jars are now also made reproducible, previously it was assumed resources jars are reproducible without additional action.

#### Scala

Source files no longer produce a dependency on Scala plugins. If you are using a Scala plugin that is also required by the source code (such as acyclic), please add an explicit dependency or set the `packages` field on the artifact.

The deprecation for `crossversion="partial"` on `scala_artifact` has expired. Use [`crossversion="binary"`](https://www.pantsbuild.org/2.23/reference/targets/scala_artifact#crossversion) instead.

The Scala dependency inference now understand usages of the `_root_` package name as a marker for disambiguating between colliding dependencies and will try to resolve those symbols as absolute. For instance, `import _root_.io.circe.syntax` will now be understood as an import of `io.circie.syntax`.

Scala inference can also now identify dependencies between files when types are being used applied to other terms (i.e. nested function calls).

##### BSP (Build Server Protocol)

The BSP (Build Server Protocol) support has been moved out of the Pants core into several new backends to faciliate disabling this support if it is not needed. The new backends are:

- `pants.backend.experimental.bsp` (core)
- `pants.backend.experimental.java.bsp` (Java support)
- `pants.backend.experimental.scala.bsp` (Scala support)

Enable the core `pants.backend.experimental.bsp` backend and one or more of the language-specific backends to enable BSP support.
Scala dependency inference now also understands types refered to only by pattern matching cases such as `case MyType() =>`. These used to require manually adding a dependency if the type was defined in a separate file even if it was in the same package. This is now inferred.

#### JVM

All JVM tools have been refactored to use a different configuration mechanism. This includes the internal dependency parsers for Java, Kotlin, and Scala; internal JarTool, StripJarTool, and JarJar; and the OpenAPI code generator. This new mechanism should have parity.

#### NEW: Trufflehog

A new experimental `pants.backend.experimental.tools.trufflehog` backend was added to support
[`trufflehog`](https://trufflesecurity.com/trufflehog) secret scanning. The backend supports ignoring certain paths by adding, for example:

```
[trufflehog]
exclude = ["**/tests/*"]
```

The backend linter will also load a Trufflehog [configuration file](https://github.com/trufflesecurity/trufflehog?tab=readme-ov-file#regex-detector-example) (passed via `trufflehog -c trufflehog-config.yaml`), as long as the configuration file is placed in the root of your codebase with filename: `trufflehog-config.yaml`

#### Python

[The `pants.backend.experimental.python.typecheck.pyright` backend](https://www.pantsbuild.org/2.23/reference/subsystems/pyright) now uses version 1.1.365 by default.

[The `pants.backend.python.providers.experimental.pyenv` backend](https://www.pantsbuild.org/2.23/reference/subsystems/pyenv-python-provider) now uses `pyenv` 2.4.7 by default.

The deprecation for the `pants.backend.experimental.python.lint.ruff` backend path has expired. Use `pants.backend.experimental.python.lint.ruff.check` instead.

The default version of the `ruff` tool has been updated from 0.4.4 to 0.4.9.

The default version of the [Pex](https://docs.pex-tool.org/) tool has been updated from 2.3.1 to [2.16.2](https://github.com/pex-tool/pex/releases/tag/v2.16.2).

[A new option `[pex-cli].global_args`](https://www.pantsbuild.org/2.23/reference/subsystems/pex-cli#global_args) has been
added to be able to pass arbitrary arguments to the `pex` tool as part of any Pants goal invocation.
This should make it a lot easier to modify behavior of `pex` tool without needing to make changes in the Pants codebase.

Fix running python source files that have dashes in them (bug introduced in 2.20). For example: `pants run path/to/some-executable.py`

A new `entry_point_dependencies` field is now available for `python_tests` and `python_test` targets. This allows tests
to depend on a subset (or all) of the `entry_points` defined on `python_distribution` targets. A dependency defined in
`entry_point_dependencies` emulates an editable install of those `python_distribution` targets. Instead of including
all of the `python_distribution`'s sources, only the specified entry points are made available. The entry_points metadata
is also installed in the pytest sandbox so that tests (or the code under test) can load that metadata via `pkg_resources`.
To use this, enable the `pants.backend.experimental.python` backend.

Exported virtualenvs can use Pants-provided Python if a `PythonProvider` backend is enabled (like `pants.backend.python.providers.experimental.pyenv`). Before Pants 2.23, virtualenv exports could only use pre-installed python binaries.

The docs for the `check` goal have been updated to state that third-party type stubs must be installed in the same resolve as the code.

Deprecate the `--export-py-hermetic-scripts` option in favor of the new `--export-py-non-hermetic-scripts-in-resolve` option which allows configuring the hermetic scripts logic on a per-resolve basis.

[The `pants.backend.python.providers.experimental.pyenv` backend](https://www.pantsbuild.org/2.23/reference/subsystems/pyenv-python-provider) now respects the patch version of the interpeter constraints.

The function-as-a-service targets like `python_google_cloud_function`, `python_aws_lambda_function`, and `python_aws_lambda_layer` have had many changes to how they handle platforms:

- **Deprecated**: implicit platform inference for FaaS targets. Previously, Pants would infer a [`--platform` argument to PEX](https://docs.pex-tool.org/buildingpex.html#platform) for targets without `complete_platforms` and with a runtime that doesn't have a built-in default complete platforms files. The `--platform` argument is a coarse summary of the target platform that regularly results in choosing incorrect native dependencies. In these cases, Pants now prompts the user to [provide a value for the `complete_platforms` field manually](../docs/python/overview/pex.mdx#generating-the-complete_platforms-file) or infer the correct value where possible (see below).
- To make this easier, the `python_google_cloud_function` target will now automatically select a `complete_platforms` based on the value of the `runtime` field, similar to the AWS targets.
- The `complete_platforms` field may now be specified as either a `file` target or a `resource` target.
- The `python_aws_lambda_function` and `python_aws_lambda_layer` targets now allow specifying the machine architecture to use for the Lambda function via [the new `architecture` field](https://www.pantsbuild.org/2.23/reference/targets/python_aws_lambda_function#architecture). Additionally, both targets now support automatically selecting the `complete_platforms` used for building PEX files based on the values of the `architecture` and `runtime` fields together.

Lockfile generation now respects hermetic python selection. That means that lockfile generation can use an interpreter provided by the [`pants.backend.python.providers.experimental.pyenv` backend](https://www.pantsbuild.org/2.23/reference/subsystems/pyenv-python-provider).

A new `uv_requirements` macro has been added to allow importing [development dependencies specified in `pyproject.toml` files under the `[tool.uv]` section](https://docs.astral.sh/uv/concepts/dependencies/#development-dependencies).

#### Terraform

Terraform supports caching providers.

The default version of terraform has been updated from 1.7.1 to 1.9.0.

The `tfsec` linter now works on all supported platforms without extra config.

`tfsec` versions are now provided in semver format, without "v" prefixes.

`tfsec` now allows capturing reports generated using the `report_name` config.

Sandboxes for the `experimental-deploy` deployment (the execution of `terraform apply`) can now be preserved with `--keep-sandboxes`.

[The `terraform-hcl2-parser` subsystem](https://www.pantsbuild.org/2.21/reference/subsystems/terraform-hcl2-parser) downgrades `python-hcl2` version back to 4.3.0 by default to avoid parsing issues introduced afterwards.

Terraform Lockfiles now participate in the dependency graph. `--changed-since` will now include targets affected by the changed lockfile.

The Terraform backend supports creating lockfiles which support multiple platforms. See the [platforms option documentation](https://www.pantsbuild.org/2.23/reference/subsystems/download-terraform#platforms) and the [documentation on lockfiles](https://www.pantsbuild.org/2.23/docs/terraform#lockfiles) for examples.

#### Javascript

The Node.js runtime now uses version 22.6.0 by default. This is 3 major version upgrades from the 16.x series, which was used before.
Additionally, the default versions of the various package managers have been updated:

npm: 8.5.5 -> 10.8.2
pnpm: 9.5.0 (9.x)
yarn: 1.22.22 (1.x)

Nodejs processes configured with `extra_env_vars`, e.g.
[`javascript_test`](https://www.pantsbuild.org/2.23/reference/targets/javascript_test),
now supports extending the `PATH` variable of such processes. Passing `extra_env_vars=["PATH=/usr/bin"]` was previously
silently ignored.

Two issues with pants `corepack` integration has been resolved:

1. The `"packageManager"` package.json field is now respected for other package.json than the one at the build root.
Previously, if for example a nodejs tool was configured with a resolve based off of such a package.json, the bug caused
pants to invoke `corepack`s default versions of the package managers instead.
2. The pants.toml option `[nodejs].package_manager` can now be assigned any of the supported package managers
(npm, pnpm, yarn) without providing a corresponding `[nodejs].package_managers` version setting. The version is then
entirely handled by `corepack`. Previously this mode caused pants to fail.

The internal installation mechanism for node_modules has changed.
Previously, Pants installed each package separately in sandboxes and merged the results, creating a node_modules for all dependent packages in the workspace.
Now, this is delegated to the package managers, using each package manager's support for workspaces.

This fixes an issue with integrity file collisions when newer versions of package managers (e.g. the [hidden lockfiles](https://docs.npmjs.com/cli/v9/configuring-npm/package-lock-json#hidden-lockfiles) introduced in npm v7).

`pants export --resolve=<js-resolve>` now has basic support for exporting the package manager installation artifacts
including `node_modules`. This can be used to inspect the installation, or to enable IDE:s to discover the packages.

Pants will output a more helpful error message if there is no `name` field defined in the `package.json` file, or if the `name` field is empty.

Pants now applies dependency inference according to the most permissive "bundler" setting according to
[jsconfig.json](https://code.visualstudio.com/docs/languages/jsconfig), when a jsconfig.json is
part of your javascript workspace.

Pants now ships with experimental JSX support, including Prettier formatting and JS testing as part of the
JS backend.

#### TypeScript

Dependency inference has been extended to support file-based imports.

These imports

```typescript
// in src/ts/index.ts
import { x } from "./localModuleA";
import { y } from "./localModuleB";
```

would be discovered as these modules provided they exist on disk:

```
$ pants dependencies src/ts/index.ts
src/ts/localModuleA.ts
src/ts/localModuleB.ts
```

Experimental TSX support has also been included.

#### Shell

The `tailor` goal now has independent options for tailoring `shell_sources` and `shunit2_tests` targets. The option was split from `tailor` into [`tailor_sources`](https://www.pantsbuild.org/2.23/reference/subsystems/shell-setup#tailor_sources) and [`tailor_shunit2_tests`](https://www.pantsbuild.org/2.23/reference/subsystems/shell-setup#tailor_shunit2_tests).

The `shell_command` and `adhoc_tool` target types now check whether or not the values in `output_files` and `output_directories` fields were actually used to capture outputs from the invoked process. The new `outputs_match_mode` field on both target types configures how the checks are performed (including whether an error or just warning is produced).

Fixed a bug in how the `PATH` environment variable is modified to account for binary shims and dependencies of `adhoc_tool` and `shell_command` targets. The bug was that such paths overwrote any existing `PATH` variable provided by the user instead of augmenting the `PATH` value.

<<<<<<< HEAD
Added a new `cache_scope` field to `adhoc_tool` and `shell_command` targets to allow configuration of the "cache scope" of the invoked process. The cache scope determines how long Pants will cache the result of the invoked process absent any other invalidation of the result via source or dependency changes.
=======
Changed some potentially confusing behavior in how outputs from `adhoc_tool` and `shell_command` running in an `experimental_workspace_environment` are found. Previously, for most invoked processes, Pants interpreted `output_files` and `output_directories` as relative paths relative to the configured working directory from the `workdir` field. In-workspace executions will now capture from the root of the temporary sandbox directory used during execution and will not prepend the working directory (which still applies to the invoked process). The `output_files` and `output_directories` fields continue to be interpreted relative to the working directory for executions in all other environments (e.g., local, remote, and Docker).
>>>>>>> 6812d9ea

#### Docker

Fixed a bug where the internal Docker BuildKit parser would return `<unknown> image_id` if the BuildKit output used step durations.

Added new `--docker-optional-tools` option to allow the inclusion of tools in Docker backend execution sandboxes without failing the build if the tools are not present (unlike `--docker-tools`). The intent of this new option is to support inclusion of tools which are not available in all environments.

#### Helm

Fixed pulling `helm_artifact`s from OCI repositories.

Improve warning on dependent images not being found. Pants can now validate that values passed into Helm charts that will be used for container images are valid `docker_image` targets or known 3rd-party images. See the [documentation in the helm-infer subsystem](https://www.pantsbuild.org/2.23/reference/subsystems/helm-infer).

Added option `[helm-infer].deployment_dependencies` to disable costly parsing of k8s manifests.

#### Shell

Added `workspace_invalidation_sources` field to `adhoc_tool` and `shell_command` target types. This new field allows declaring that these targets depend on files without bringing those files into the execution sandbox, but that the target should still be re-executed if those files change. This is intended to work with the `workspace_environment` support where processes are executed in the workspace and not in a separate sandbox.

#### Semgrep
Semgrep now allows configuring config file discovery via [the new `config_name` option](https://www.pantsbuild.org/2.23/reference/subsystems/semgrep#config_name). In addition, it will now recursively discover all rules within a config directory, not just the immediate children.

#### Workunit logger

The `pants.backend.experimental.tools.workunit_logger` backend will now create directory specified by [the `logdir` option](https://www.pantsbuild.org/2.23/reference/subsystems/workunit-logger#logdir) if it doesn't already exist.

### Plugin API changes

Fixed bug with workspace environment support where Pants used a workspace environment when it was searching for a local environment.

Support documenting macro constants using `MY_CONSTANT: Annotated[some_type, Doc("my help text ...")] = some_value`.

Fixed bug where files larger than 512KB were being materialized to a process's sandbox without write permissions if the file was only globbed by `output_directories=(".",)`.

Fixed bug where using `RuleRunner` in plugin tests caused `ValueError` that complains about not finding build root sentinel files. Note that you may have to adjust your tests to account for the new `BUILDROOT` file that `RuleRunner` now injects in the sandbox it creates for each test. For example, a test that uses a `**` glob might have to add `!BUILDROOT` to exclude the `BUILDROOT` file, or otherwise account for its presence when inspecting a sandbox or its digest.

Plugins may now provide "auxiliary" goals by implememting the `auxiliary_goals` function in their plugin registration module and returning one or more subclasses of `pants.goal.auxiliary_goal.AuxiliaryGoal`. An auxiliary goal is a special kind of goal which is invoked outside of the engine. The BSP (Build Server Protocol) support now uses this mechanism to move the `experimental-bsp` goal out of the Pants core rules. (The BSP rules used this support since running the BSP server cannot be done from within execution of the rules engine.)

Added support for plugins that implement provide `PytestPluginSetup` to inject additional `sys.path` entries. Simply pass a tuple of paths in `PytestPluginSetup(extra_sys_path=(...))`. This gets to pytest via `PEX_EXTRA_SYS_PATH`, similar to how scripts might modify `PYTHONPATH` when running pytest outside of pants.

Several intrinsics have been renamed more succinctly, to make them more readable and developer-friendly when called by name.

An execute_process_or_raise() alias has been added for the fallible_to_exec_result_or_raise rule, so that
code that calls it by name on an implicitly executed process will be more readable.

### Other minor tweaks

The "Provided by" information in the documentation now correctly reflects the proper backend to enable to activate a certain feature.

Metadata for paths in the repository can now be requested via the `PathMetadataRequest` and `PathMetadataResult` types. This API is intended for rules which need access to the "full" metadata for a path.

### New call-by-name syntax for @rules

Pants has a new mechanism for `@rule` invocation in backends. In this release the following backends were migrated to use this new mechanism. There should not be any user-visible effects, but please be on the lookout for any unusual bugs or error messages.

- `cc`
- `cue`
- `debian`
- `java.lint`
- `kotlin.lint`
- `makeself`
- `scala.lint`
- `semgrep`
- `sql`
- `swift`
- `trufflehog`
- `yamllint`

## Full Changelog

For the full changelog, see the individual GitHub Releases for this series: <https://github.com/pantsbuild/pants/releases><|MERGE_RESOLUTION|>--- conflicted
+++ resolved
@@ -298,11 +298,7 @@
 
 Fixed a bug in how the `PATH` environment variable is modified to account for binary shims and dependencies of `adhoc_tool` and `shell_command` targets. The bug was that such paths overwrote any existing `PATH` variable provided by the user instead of augmenting the `PATH` value.
 
-<<<<<<< HEAD
-Added a new `cache_scope` field to `adhoc_tool` and `shell_command` targets to allow configuration of the "cache scope" of the invoked process. The cache scope determines how long Pants will cache the result of the invoked process absent any other invalidation of the result via source or dependency changes.
-=======
 Changed some potentially confusing behavior in how outputs from `adhoc_tool` and `shell_command` running in an `experimental_workspace_environment` are found. Previously, for most invoked processes, Pants interpreted `output_files` and `output_directories` as relative paths relative to the configured working directory from the `workdir` field. In-workspace executions will now capture from the root of the temporary sandbox directory used during execution and will not prepend the working directory (which still applies to the invoked process). The `output_files` and `output_directories` fields continue to be interpreted relative to the working directory for executions in all other environments (e.g., local, remote, and Docker).
->>>>>>> 6812d9ea
 
 #### Docker
 
