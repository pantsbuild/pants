--- conflicted
+++ resolved
@@ -18,7 +18,10 @@
 
 ### Backends
 
-<<<<<<< HEAD
+#### Scala
+
+Source files no longer produce a dependency on Scala plugins. If you are using a Scala plugin that is also required by the source code (such as acyclic), please add an explicit dependency or set the `packages` field on the artifact.
+
 #### NEW: Trufflehog
 
 A new experimental `pants.backend.experimental.tools.trufflehog` backend was added to support
@@ -29,11 +32,6 @@
 ```
 
 The backend linter will also load a Trufflehog [configuration file](https://github.com/trufflesecurity/trufflehog?tab=readme-ov-file#regex-detector-example) (passed via `trufflehog -c trufflehog-config.yaml`), as long as the configuration file is placed in the root of your codebase with filename: `trufflehog-config.yaml`
-=======
-#### Scala
-
-Source files no longer produce a dependency on Scala plugins. If you are using a Scala plugin that is also required by the source code (such as acyclic), please add an explicit dependency or set the `packages` field on the artifact.
->>>>>>> 8cc39886
 
 #### Python
 
