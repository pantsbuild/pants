# 2.23.x Release Series

Pants 2 is a fast, scalable, user-friendly build system for codebases of all sizes. It's currently focused on Python, Go, Java, Scala, Kotlin, Shell, and Docker, with support for other languages and frameworks coming soon.

Individuals and companies can now [sponsor Pants financially](https://www.pantsbuild.org/sponsorship).

Pants is an open-source project that is not owned or controlled by any one company or organization, and does incur some expenses. These expenses are managed by Pants Build, a non-profit that was established for this purpose. This non-profit's only source of revenue is sponsorship by individuals and companies that use Pants.

We offer [formal sponsorship tiers for companies](https://www.pantsbuild.org/sponsorship), as well as individual sponsorships via [GitHub](https://github.com/sponsors/pantsbuild).

## What's New

### Highlights

### Overall



The deprecations for the `--changed-dependees` option and the `dependees` goal have expired. Use the equivalent [`--changed-dependents` option](https://www.pantsbuild.org/2.23/reference/subsystems/changed#dependents) or [`dependents` goal](https://www.pantsbuild.org/2.23/reference/goals/dependents) instead.

### Remote caching/execution


The deprecation for the `[GLOBAL].remote_auth_bearer_token_path` option has expired. Use [the `[GLOBAL].remote_auth_bearer_token = "@/path/to/file"` option](https://www.pantsbuild.org/2.23/reference/global-options#remote_oauth_bearer_token) instead.

### Fine grained diff with line numbers

This release introduces `Target.origin_sources_blocks` field that allows any
plugin to define dependencies on individual blocks of code rather that the
whole file. The `--changed-since` logic was updated  to calculate fine grained
diff based on line numbers and compare the changed lines to
`origin_sources_blocks` to figure out which targets changed.

This feature is not used by any real plugin yet, but you can look at the [test
plugin](https://github.com/pantsbuild/pants/tree/2.23.x/testprojects/pants-plugins/src/python/python_constant/target_types.py)
for inspiration. To opt into the feature set the flag
`--enable-target-origin-sources-blocks`.

### Goals


### Backends

#### Scala

Source files no longer produce a dependency on Scala plugins. If you are using a Scala plugin that is also required by the source code (such as acyclic), please add an explicit dependency or set the `packages` field on the artifact.

The deprecation for `crossversion="partial"` on `scala_artifact` has expired. Use [`crossversion="binary"`](https://www.pantsbuild.org/2.23/reference/targets/scala_artifact#crossversion) instead.

#### NEW: Trufflehog

A new experimental `pants.backend.experimental.tools.trufflehog` backend was added to support
[`trufflehog`](https://trufflesecurity.com/trufflehog) secret scanning. The backend supports ignoring certain paths by adding, for example:
```
[trufflehog]
exclude = ["**/tests/*"]
```

The backend linter will also load a Trufflehog [configuration file](https://github.com/trufflesecurity/trufflehog?tab=readme-ov-file#regex-detector-example) (passed via `trufflehog -c trufflehog-config.yaml`), as long as the configuration file is placed in the root of your codebase with filename: `trufflehog-config.yaml`

#### Python

[The `pants.backend.experimental.python.typecheck.pyright` backend](https://www.pantsbuild.org/2.23/reference/subsystems/pyright) now uses version 1.1.365 by default.

The deprecation for the `pants.backend.experimental.python.lint.ruff` backend path has expired. Use `pants.backend.experimental.python.lint.ruff.check` instead.

The default version of the pex tool has been updated from 2.3.1 to 2.3.3.

#### Terraform

The `tfsec` linter now works on all supported platforms without extra config. 

#### Javascript

Nodejs processes configured with `extra_env_vars`, e.g.
[`javascript_test`](https://www.pantsbuild.org/2.23/reference/targets/javascript_test),
now supports extending the `PATH` variable of such processes. Passing `extra_env_vars=["PATH=/usr/bin"]` was previously
silently ignored.

#### Docker

Fixed a bug where the internal Docker BuildKit parser would return `<unknown> image_id` if the BuildKit output used step durations.

#### Helm

Fixed pulling `helm_artifact`s from OCI repositories.

### Plugin API changes

Fixed bug with workspace environment support where Pants used a workspace environment when it was searching for a local environment.

<<<<<<< HEAD
Fixed bug where files larger than 512KB were being materialized to a process's sandbox without write permissions if the file was only globbed by `output_directories=(".",)`.
=======
Support documenting macro constants using `MY_CONSTANT: Annotated[some_type, Doc("my help text ...")] = some_value`.

### Other minor tweaks

The "Provided by" information in the documentation now correctly reflects the proper backend to enable to activate a certain feature.
>>>>>>> e44697e5

## Full Changelog

For the full changelog, see the individual GitHub Releases for this series: https://github.com/pantsbuild/pants/releases<|MERGE_RESOLUTION|>--- conflicted
+++ resolved
@@ -89,15 +89,13 @@
 
 Fixed bug with workspace environment support where Pants used a workspace environment when it was searching for a local environment.
 
-<<<<<<< HEAD
+Support documenting macro constants using `MY_CONSTANT: Annotated[some_type, Doc("my help text ...")] = some_value`.
+
 Fixed bug where files larger than 512KB were being materialized to a process's sandbox without write permissions if the file was only globbed by `output_directories=(".",)`.
-=======
-Support documenting macro constants using `MY_CONSTANT: Annotated[some_type, Doc("my help text ...")] = some_value`.
 
 ### Other minor tweaks
 
 The "Provided by" information in the documentation now correctly reflects the proper backend to enable to activate a certain feature.
->>>>>>> e44697e5
 
 ## Full Changelog
 
