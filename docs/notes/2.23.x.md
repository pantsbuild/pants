# 2.23.x Release Series

Pants 2 is a fast, scalable, user-friendly build system for codebases of all sizes. It's currently focused on Python, Go, Java, Scala, Kotlin, Shell, and Docker, with support for other languages and frameworks coming soon.

Individuals and companies can now [sponsor Pants financially](https://www.pantsbuild.org/sponsorship).

Pants is an open-source project that is not owned or controlled by any one company or organization, and does incur some expenses. These expenses are managed by Pants Build, a non-profit that was established for this purpose. This non-profit's only source of revenue is sponsorship by individuals and companies that use Pants.

We offer [formal sponsorship tiers for companies](https://www.pantsbuild.org/sponsorship), as well as individual sponsorships via [GitHub](https://github.com/sponsors/pantsbuild).

## What's New

### Highlights

### Overall

The deprecations for the `--changed-dependees` option and the `dependees` goal have expired. Use the equivalent [`--changed-dependents` option](https://www.pantsbuild.org/2.23/reference/subsystems/changed#dependents) or [`dependents` goal](https://www.pantsbuild.org/2.23/reference/goals/dependents) instead.

BSP support has been moved out of core rules into separate core and language-specific backends.

### Test goal

A new option `--experimental-report-test-result-info` is added to the `[test]` config section. Enabling this option will
produce a file on disk with information that would tell you more about the test results. For now, it reports only
the source of the results. The tests might have been executed locally or remotely, but they might have been retrieved
from the local or remote cache, or be memoized.

Knowing where the test results come from may be useful when evaluating the efficiency of the caching strategy and
the nature of the changes in the source code that may lead to frequent cache invalidations.

### Remote caching/execution

The deprecation for the `[GLOBAL].remote_auth_bearer_token_path` option has expired. Use [the `[GLOBAL].remote_auth_bearer_token = "@/path/to/file"` option](https://www.pantsbuild.org/2.23/reference/global-options#remote_oauth_bearer_token) instead.

### Fine grained diff with line numbers

This release introduces `Target.origin_sources_blocks` field that allows any
plugin to define dependencies on individual blocks of code rather that the
whole file. The `--changed-since` logic was updated  to calculate fine grained
diff based on line numbers and compare the changed lines to
`origin_sources_blocks` to figure out which targets changed.

This feature is not used by any real plugin yet, but you can look at the [test
plugin](https://github.com/pantsbuild/pants/tree/2.23.x/testprojects/pants-plugins/src/python/python_constant/target_types.py)
for inspiration. To opt into the feature set the flag
`--enable-target-origin-sources-blocks`.

### Goals

#### Package

The `output_path` field present on targets which can be packaged by `pants package` is now based on a template so that you can use parts of `output_path`'s default behavior when overriding it on a target. For example, you can use the template replacement `${{spec_path_normalized}}` to obtain the default output directory for the target (i.e., the directory in which the target lives with slashes replaced by dots).

### Backends

#### BUILD

Support for parametrizing grouped parametrizations. (e.g. `**parametrize(resolve=parametrize("a", "b"), ...)`). This works for `___defaults__` as well, as long as it is specified per target type rather than using `all`.

#### Docker

Docker inference is improved. Pants can now make inferences by target address for targets supporting `pants package`, and `file` targets can be included by filename. See the [documentation on Docker dependency inference](https://www.pantsbuild.org/2.23/docs/docker#dependency-inference-support) for details

Experimental support for a rust-based dockerfile parser can be enabled via `[dockerfile-parser].use_rust_parser` option.

#### JVM

When [the `jvm.reproducible_jars` flag](https://www.pantsbuild.org/2.21/reference/subsystems/jvm#reproducible_jars) is set resources jars are now also made reproducible, previously it was assumed resources jars are reproducible without additional action.

#### Scala

Source files no longer produce a dependency on Scala plugins. If you are using a Scala plugin that is also required by the source code (such as acyclic), please add an explicit dependency or set the `packages` field on the artifact.

The deprecation for `crossversion="partial"` on `scala_artifact` has expired. Use [`crossversion="binary"`](https://www.pantsbuild.org/2.23/reference/targets/scala_artifact#crossversion) instead.

The Scala dependency inference now understand usages of the `_root_` package name as a marker for disambiguating between colliding dependencies and will try to resolve those symbols as absolute. For instance, `import _root_.io.circe.syntax` will now be understood as an import of `io.circie.syntax`.

##### BSP (Build Server Protocol)

The BSP (Build Server Protocol) support has been moved out of the Pants core into several new backends to faciliate disabling this support if it is not needed. The new backends are:

- `pants.backend.experimental.bsp` (core)
- `pants.backend.experimental.java.bsp` (Java support)
- `pants.backend.experimental.scala.bsp` (Scala support)

Enable the core `pants.backend.experimental.bsp` backend and one or more of the language-specific backends to enable BSP support.
Scala dependency inference now also understands types refered to only by pattern matching cases such as `case MyType() =>`. These used to require manually adding a dependency if the type was defined in a separate file even if it was in the same package. This is now inferred.

#### JVM

All JVM tools have been refactored to use a different configuration mechanism. This includes the internal dependency parsers for Java, Kotlin, and Scala; internal JarTool, StripJarTool, and JarJar; and the OpenAPI code generator. This new mechanism should have parity.

#### NEW: Trufflehog

A new experimental `pants.backend.experimental.tools.trufflehog` backend was added to support
[`trufflehog`](https://trufflesecurity.com/trufflehog) secret scanning. The backend supports ignoring certain paths by adding, for example:

```
[trufflehog]
exclude = ["**/tests/*"]
```

The backend linter will also load a Trufflehog [configuration file](https://github.com/trufflesecurity/trufflehog?tab=readme-ov-file#regex-detector-example) (passed via `trufflehog -c trufflehog-config.yaml`), as long as the configuration file is placed in the root of your codebase with filename: `trufflehog-config.yaml`

#### Python

[The `pants.backend.experimental.python.typecheck.pyright` backend](https://www.pantsbuild.org/2.23/reference/subsystems/pyright) now uses version 1.1.365 by default.

[The `pants.backend.python.providers.experimental.pyenv` backend](https://www.pantsbuild.org/2.23/reference/subsystems/pyenv-python-provider) now uses `pyenv` 2.4.7 by default.

The deprecation for the `pants.backend.experimental.python.lint.ruff` backend path has expired. Use `pants.backend.experimental.python.lint.ruff.check` instead.

The default version of the `ruff` tool has been updated from 0.4.4 to 0.4.9.

The default version of the [Pex](https://docs.pex-tool.org/) tool has been updated from 2.3.1 to [2.11.0](https://github.com/pex-tool/pex/releases/tag/v2.11.0).

Fix running python source files that have dashes in them (bug introduced in 2.20). For example: `pants run path/to/some-executable.py`

A new `entry_point_dependencies` field is now available for `python_tests` and `python_test` targets. This allows tests
to depend on a subset (or all) of the `entry_points` defined on `python_distribution` targets. A dependency defined in
`entry_point_dependencies` emulates an editable install of those `python_distribution` targets. Instead of including
all of the `python_distribution`'s sources, only the specified entry points are made available. The entry_points metadata
is also installed in the pytest sandbox so that tests (or the code under test) can load that metadata via `pkg_resources`.
To use this, enable the `pants.backend.experimental.python` backend.

Exported virtualenvs can use Pants-provided Python if a `PythonProvider` backend is enabled (like `pants.backend.python.providers.experimental.pyenv`). Before Pants 2.23, virtualenv exports could only use pre-installed python binaries.

The docs for the `check` goal have been updated to state that third-party type stubs must be installed in the same resolve as the code.

Deprecate the `--export-py-hermetic-scripts` option in favor of the new `--export-py-non-hermetic-scripts-in-resolve` option which allows configuring the hermetic scripts logic on a per-resolve basis.

When using the `vcs_version` target, force `setuptools_scm` git operations to run in the local environment, so that the local git state is available to them.

When building function-as-a-service targets like `python_google_cloud_function`, `python_aws_lambda_function`, and `python_aws_lambda_layer`, the `complete_platforms` field may now be specified as either a `file` target or a `resource` target.

The `python_aws_lambda_function` and `python_aws_lambda_layer` targets now allow specifying the machine architecture to use for the Lambda function via [the new `architecture` field](https://www.pantsbuild.org/2.23/reference/targets/python_aws_lambda_function#architecture). Additionally, both targets now support automatically selecting the `complete_platforms` used for building PEX files based on the values of the `architecture` and `runtime` fields together.

The `python_google_cloud_function` target can now automatically select the `complete_platforms` used for building PEX files based on the value of the `runtime` field.

[The `pants.backend.python.providers.experimental.pyenv` backend](https://www.pantsbuild.org/2.23/reference/subsystems/pyenv-python-provider) now respects the patch version of the interpeter constraints.

#### Terraform

Terraform supports caching providers.

The default version of terraform has been updated from 1.7.1 to 1.9.0.

The `tfsec` linter now works on all supported platforms without extra config.

`tfsec` versions are now provided in semver format, without "v" prefixes.

`tfsec` now allows capturing reports generated using the `report_name` config.

Sandboxes for the `experimental-deploy` deployment (the execution of `terraform apply`) can now be preserved with `--keep-sandboxes`.

Terraform Lockfiles now participate in the dependency graph. `--changed-since` will now include targets affected by the changed lockfile.

The Terraform backend supports creating lockfiles which support multiple platforms. See the [platforms option documentation](https://www.pantsbuild.org/2.23/reference/subsystems/download-terraform#platforms) and the [documentation on lockfiles](https://www.pantsbuild.org/2.23/docs/terraform#lockfiles) for examples.

#### Javascript

The Node.js runtime now uses version 20.15.1 by default. This is 2 major version upgrades from the 16.x series, which was used before.
Additionally, the default versions of the various package managers have been updated:

npm: 8.5.5 -> 10.8.1
pnpm: 9.5.0 (9.x)
yarn: 1.22.22 (1.x)

Nodejs processes configured with `extra_env_vars`, e.g.
[`javascript_test`](https://www.pantsbuild.org/2.23/reference/targets/javascript_test),
now supports extending the `PATH` variable of such processes. Passing `extra_env_vars=["PATH=/usr/bin"]` was previously
silently ignored.

Two issues with pants `corepack` integration has been resolved:

1. The `"packageManager"` package.json field is now respected for other package.json than the one at the build root.
Previously, if for example a nodejs tool was configured with a resolve based off of such a package.json, the bug caused
pants to invoke `corepack`s default versions of the package managers instead.
2. The pants.toml option `[nodejs].package_manager` can now be assigned any of the supported package managers
(npm, pnpm, yarn) without providing a corresponding `[nodejs].package_managers` version setting. The version is then
entirely handled by `corepack`. Previously this mode caused pants to fail.

The internal installation mechanism for node_modules has changed.
Previously, Pants installed each package separately in sandboxes and merged the results, creating a node_modules for all dependent packages in the workspace.
Now, this is delegated to the package managers, using each package manager's support for workspaces.

This fixes an issue with integrity file collisions when newer versions of package managers (e.g. the [hidden lockfiles](https://docs.npmjs.com/cli/v9/configuring-npm/package-lock-json#hidden-lockfiles) introduced in npm v7).

`pants export --resolve=<js-resolve>` now has basic support for exporting the package manager installation artifacts
including `node_modules`. This can be used to inspect the installation, or to enable IDE:s to discover the packages.

Pants will output a more helpful error message if there is no `name` field defined in the `package.json` file, or if the `name` field is empty.

Pants now applies dependency inference according to the most permissive "bundler" setting according to 
[jsconfig.json](https://code.visualstudio.com/docs/languages/jsconfig), when a jsconfig.json is
part of your javascript workspace.

#### Shell

The `tailor` goal now has independent options for tailoring `shell_sources` and `shunit2_tests` targets. The option was split from `tailor` into [`tailor_sources`](https://www.pantsbuild.org/2.23/reference/subsystems/shell-setup#tailor_sources) and [`tailor_shunit2_tests`](https://www.pantsbuild.org/2.23/reference/subsystems/shell-setup#tailor_shunit2_tests).

Fixed a bug in how the `PATH` environment variable is modified to account for binary shims and dependencies of `adhoc_tool` and `shell_command` targets. The bug was that such paths overwrote any existing `PATH` variable provided by the user instead of augmenting the `PATH` value.

Changed some potentially confusing behavior in how outputs from `adhoc_tool` and `shell_command` running in an `experimental_workspace_environment` are found. Previously, for most invoked processes, Pants interpreted `output_files` and `output_directories` as relative paths relative to the configured working directory from the `workdir` field. In-workspace executions will now capture from the root of the temporary sandbox directory used during execution and will not prepend the working directory (which still applies to the invoked process). The `output_files` and `output_directories` fields continue to be interpreted relative to the working directory for executions in all other environments (e.g., local, remote, and Docker).

#### Docker

Fixed a bug where the internal Docker BuildKit parser would return `<unknown> image_id` if the BuildKit output used step durations.

#### Helm

Fixed pulling `helm_artifact`s from OCI repositories.

Improve warning on dependent images not being found. Pants can now validate that values passed into Helm charts that will be used for container images are valid `docker_image` targets or known 3rd-party images. See the [documentation in the helm-infer subsystem](https://www.pantsbuild.org/2.23/reference/subsystems/helm-infer).

#### Shell

Added `workspace_invalidation_sources` field to `adhoc_tool` and `shell_command` target types. This new field allows declaring that these targets depend on files without bringing those files into the execution sandbox, but that the target should still be re-executed if those files change. This is intended to work with the `workspace_environment` support where processes are executed in the workspace and not in a separate sandbox.

#### Semgrep
Semgrep now allows configuring config file discovery via [the new `config_name` option](https://www.pantsbuild.org/2.23/reference/subsystems/semgrep#config_name). In addition, it will now recursively discover all rules within a config directory, not just the immediate children.

#### Workunit logger

The `pants.backend.experimental.tools.workunit_logger` backend will now create directory specified by [the `logdir` option](https://www.pantsbuild.org/2.23/reference/subsystems/workunit-logger#logdir) if it doesn't already exist.

### Plugin API changes

Fixed bug with workspace environment support where Pants used a workspace environment when it was searching for a local environment.

Support documenting macro constants using `MY_CONSTANT: Annotated[some_type, Doc("my help text ...")] = some_value`.

Fixed bug where files larger than 512KB were being materialized to a process's sandbox without write permissions if the file was only globbed by `output_directories=(".",)`.

Fixed bug where using `RuleRunner` in plugin tests caused `ValueError` that complains about not finding build root sentinel files. Note that you may have to adjust your tests to account for the new `BUILDROOT` file that `RuleRunner` now injects in the sandbox it creates for each test. For example, a test that uses a `**` glob might have to add `!BUILDROOT` to exclude the `BUILDROOT` file, or otherwise account for its presence when inspecting a sandbox or its digest.

<<<<<<< HEAD
Added support for plugins that implement provide `PytestPluginSetup` to inject additional `sys.path` entries. Simply pass a tuple of paths in `PytestPluginSetup(extra_sys_path=(...))`. This gets to pytest via `PEX_EXTRA_SYS_PATH`, similar to how scripts might modify `PYTHONPATH` when running pytest outside of pants.
=======
Plugins may now provide "auxiliary" goals by implememting the `auxiliary_goals` function in their plugin registration module and returning one or more subclasses of `pants.goal.auxiliary_goal.AuxiliaryGoal`. An auxiliary goal is a special kind of goal which is invoked outside of the engine. The BSP (Build Server Protocol) support now uses this mechanism to move the `experimental-bsp` goal out of the Pants core rules. (The BSP rules used this support since running the BSP server cannot be done from within execution of the rules engine.)
>>>>>>> 0baf0087

### Other minor tweaks

The "Provided by" information in the documentation now correctly reflects the proper backend to enable to activate a certain feature.

Metadata for paths in the repository can now be requested via the `PathMetadataRequest` and `PathMetadataResult` types. This API is intended for rules which need access to the "full" metadata for a path.

### New call-by-name syntax for @rules

Pants has a new mechanism for `@rule` invocation in backends. In this release the following backends were migrated to use this new mechanism. There should not be any user-visible effects, but please be on the lookout for any unusual bugs or error messages.

- `cc`
- `cue`
- `debian`
- `makeself`
- `semgrep`
- `sql`
- `swift`
- `trufflehog`
- `yamllint`

## Full Changelog

For the full changelog, see the individual GitHub Releases for this series: <https://github.com/pantsbuild/pants/releases><|MERGE_RESOLUTION|>--- conflicted
+++ resolved
@@ -234,11 +234,9 @@
 
 Fixed bug where using `RuleRunner` in plugin tests caused `ValueError` that complains about not finding build root sentinel files. Note that you may have to adjust your tests to account for the new `BUILDROOT` file that `RuleRunner` now injects in the sandbox it creates for each test. For example, a test that uses a `**` glob might have to add `!BUILDROOT` to exclude the `BUILDROOT` file, or otherwise account for its presence when inspecting a sandbox or its digest.
 
-<<<<<<< HEAD
+Plugins may now provide "auxiliary" goals by implememting the `auxiliary_goals` function in their plugin registration module and returning one or more subclasses of `pants.goal.auxiliary_goal.AuxiliaryGoal`. An auxiliary goal is a special kind of goal which is invoked outside of the engine. The BSP (Build Server Protocol) support now uses this mechanism to move the `experimental-bsp` goal out of the Pants core rules. (The BSP rules used this support since running the BSP server cannot be done from within execution of the rules engine.)
+
 Added support for plugins that implement provide `PytestPluginSetup` to inject additional `sys.path` entries. Simply pass a tuple of paths in `PytestPluginSetup(extra_sys_path=(...))`. This gets to pytest via `PEX_EXTRA_SYS_PATH`, similar to how scripts might modify `PYTHONPATH` when running pytest outside of pants.
-=======
-Plugins may now provide "auxiliary" goals by implememting the `auxiliary_goals` function in their plugin registration module and returning one or more subclasses of `pants.goal.auxiliary_goal.AuxiliaryGoal`. An auxiliary goal is a special kind of goal which is invoked outside of the engine. The BSP (Build Server Protocol) support now uses this mechanism to move the `experimental-bsp` goal out of the Pants core rules. (The BSP rules used this support since running the BSP server cannot be done from within execution of the rules engine.)
->>>>>>> 0baf0087
 
 ### Other minor tweaks
 
