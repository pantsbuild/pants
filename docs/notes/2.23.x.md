--- conflicted
+++ resolved
@@ -41,15 +41,13 @@
 
 ### Backends
 
-<<<<<<< HEAD
 #### BUILD
 
 Support for parametrizing grouped parametrizations. (e.g. `**parametrize(resolve=parametrize("a", "b"), ...)`). This works for `___defaults__` as well, as long as it is specified per target type rather than using `all`.
-=======
+
 #### Docker
 
 Docker inference is improved. Pants can now make inferences by target address for targets supporting `pants package`, and `file` targets can be included by filename. See the [documentation on Docker dependency inference](https://www.pantsbuild.org/2.23/docs/docker#dependency-inference-support) for details
->>>>>>> 6f3a311f
 
 #### Scala
 
