--- conflicted
+++ resolved
@@ -72,17 +72,6 @@
 
 [The `pants.backend.experimental.python.typecheck.pyright` backend](https://www.pantsbuild.org/2.23/reference/subsystems/pyright) now uses version 1.1.365 by default.
 
-<<<<<<< HEAD
-#### JavaScript
-
-Two issues with pants `corepack` integration has been resolved:
-1. The `"packageManager"` package.json field is now respected for other package.json than the one at the build root.
-Previously, if for example a nodejs tool was configured with a resolve based off of such a package.json, the bug caused
-pants to invoke `corepack`s default versions of the package managers instead.
-2. The pants.toml option `[nodejs].package_manager` can now be assigned any of the supported package managers
-(npm, pnpm, yarn) without providing a corresponding `[nodejs].package_managers` version setting. The version is then
-entirely handled by `corepack`. Previously this mode caused pants to fail.
-=======
 The deprecation for the `pants.backend.experimental.python.lint.ruff` backend path has expired. Use `pants.backend.experimental.python.lint.ruff.check` instead.
 
 The default version of the `ruff` tool has been updated from 0.4.4 to 0.4.9.
@@ -111,6 +100,14 @@
 now supports extending the `PATH` variable of such processes. Passing `extra_env_vars=["PATH=/usr/bin"]` was previously
 silently ignored.
 
+Two issues with pants `corepack` integration has been resolved:
+1. The `"packageManager"` package.json field is now respected for other package.json than the one at the build root.
+Previously, if for example a nodejs tool was configured with a resolve based off of such a package.json, the bug caused
+pants to invoke `corepack`s default versions of the package managers instead.
+2. The pants.toml option `[nodejs].package_manager` can now be assigned any of the supported package managers
+(npm, pnpm, yarn) without providing a corresponding `[nodejs].package_managers` version setting. The version is then
+entirely handled by `corepack`. Previously this mode caused pants to fail.
+
 #### Shell
 
 The `tailor` goal now has independent options for tailoring `shell_sources` and `shunit2_tests` targets. The option was split from `tailor` into [`tailor_sources`](https://www.pantsbuild.org/2.22/reference/subsystems/shell-setup#tailor_sources) and [`tailor_shunit2_tests`](https://www.pantsbuild.org/2.22/reference/subsystems/shell-setup#tailor_shunit2_tests).
@@ -126,7 +123,6 @@
 #### Shell
 
 Added `workspace_invalidation_sources` field to `adhoc_tool` and `shell_command` target types. This new field allows declaring that these targets depend on files without bringing those files into the execution sandbox, but that the target should still be re-executed if those files change. This is intended to work with the `workspace_environment` support where processes are executed in the workspace and not in a separate sandbox.
->>>>>>> ad47fe4b
 
 ### Plugin API changes
 
