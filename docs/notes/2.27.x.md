--- conflicted
+++ resolved
@@ -34,11 +34,9 @@
 
 #### Javascript
 
-<<<<<<< HEAD
-Support formatting typescript and tsx files with Prettier.
-=======
+Added support for formatting typescript and tsx files with Prettier.
+
 Fixed a bug where `pnpm-workspaces.yaml` could affect NPM or Yarn projects - it should be ignored.
->>>>>>> 7c78e823
 
 #### Python
 
