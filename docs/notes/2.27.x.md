--- conflicted
+++ resolved
@@ -27,16 +27,14 @@
 
 The [workunit-logger](https://www.pantsbuild.org/2.27/reference/subsystems/workunit-logger) will now log a stub with with `"json_serializable": False` for workunit metadata that can not be serialized instead of halting the process.
 
-<<<<<<< HEAD
+[Fixed](https://github.com/pantsbuild/pants/pull/22128) a bug where missing `docker_environment` containers (i.e. containers killed or remove by some outside process) break pantsd and requires a pantsd restart. Now pants will attempt to start a new container for the `docker_environment`.
+
 #### New call-by-name syntax for @rules
 Pants has a new mechanism for `@rule` invocation in backends. In this release the following backends were migrated to use this new mechanism. There should not be any user-visible effects, but please be on the lookout for any unusual bugs or error messages.
 
 - [Python Protobuf](https://www.pantsbuild.org/2.27/docs/python/integrations/protobuf-and-grpc)
 - [Python Thrift](https://www.pantsbuild.org/2.27/docs/python/integrations/thrift)
 - [Buf Linter](https://www.pantsbuild.org/prerelease/docs/go/integrations/protobuf#buf-format-and-lint-protobuf)
-=======
-[Fixed](https://github.com/pantsbuild/pants/pull/22128) a bug where missing `docker_environment` containers (i.e. containers killed or remove by some outside process) break pantsd and requires a pantsd restart. Now pants will attempt to start a new container for the `docker_environment`.
->>>>>>> 0374be8b
 
 ### Goals
 
