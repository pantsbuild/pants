# 2.24.x Release Series

Pants 2 is a fast, scalable, user-friendly build system for codebases of all sizes. It's currently focused on Python, Go, Java, Scala, Kotlin, Shell, and Docker, with support for other languages and frameworks coming soon.

Individuals and companies can now [sponsor Pants financially](https://www.pantsbuild.org/sponsorship).

Pants is an open-source project that is not owned or controlled by any one company or organization, and does incur some expenses. These expenses are managed by Pants Build, a non-profit that was established for this purpose. This non-profit's only source of revenue is sponsorship by individuals and companies that use Pants.

We offer [formal sponsorship tiers for companies](https://www.pantsbuild.org/sponsorship), as well as individual sponsorships via [GitHub](https://github.com/sponsors/pantsbuild).

## What's New

### Highlights



### Deprecations

- **Python 2.7**: As announced in the v2.23.x release series, Pants v2.24 and later are not proactively tested in CI with Python 2.7 since [Python 2.7 is no longer supported by its maintainers as of 1 January 2020](https://www.python.org/doc/sunset-python-2/). While Pants may continue to work with Python 2.7 in the near term, Pants no longer officially supports use of Python 2.7, and, consequently, any remaining support for Python 2.7 may "bit rot" and diverge over time. Contributions to fix issues with Python 2.7 support will continue to be accepted, but will depend on any community contributions and will not constitute continued official support for Python 2.7.
- **macOS versions**: Pants v2.24 is the last version that will support macOS 12, as macOS 12 is reaching the end of Apple's support. Future versions of Pants will require macOS 14 or newer (on arm64), and macOS 13 or newer (on x86-64). In addition, as announced in the v2.23.x release series, Pants v2.24 is built on macOS 12 and so may not work on versions of macOS 10.15 and 11 (which Apple no longer supports).


### General

* Fixed bug where `pants peek --include-additional-info` was not actually displaying the additional info ([#21399](https://github.com/pantsbuild/pants/pull/21399)).

### New Options System

This release switches the Pants [options system](https://www.pantsbuild.org/2.22/docs/using-pants/key-concepts/options) to use the new "native" implementation written in Rust first introduced in the 2.22.x series.

To ensure that this transition is not disruptive, this release will run the new system alongside the "legacy" options system, and compare their results, issuing a warning if they differ.

If you encounter such discrepancies, and you can't resolve them easily, please [reach out to us on Slack or file an issue](https://www.pantsbuild.org/community/getting-help).

The "legacy" system will be removed in the 2.25.x series.

### Goals

#### Export

Many tools that Pants downloads can now be exported using [the new `export --bin` option](https://www.pantsbuild.org/2.24/reference/goals/export#bin). For example, `pants export --bin="helm"` will export the `helm` binary to `dist/export/bin/helm`. For each tool, all the files are exported to a subfolder in `dist/export/bins/`, and the main executable is linked to `dist/export/bin/`.

### Backends

#### JVM

Compression of class files into a jar file is not reading or writing from the remote cache. The size of jar files, combined with the low computational cost of compression, can outweigh the advantages of using a remote cache.

Fixed a coursier fetch wrapper script bug on nixos.

Fixed a jvm.sh script bug on nixos.

#### Kotlin

The kotlin linter, [ktlint](https://pinterest.github.io/ktlint/), has been updated to version 1.3.1.

#### Python

**Breaking change**: the `pants.backend.experimental.python.lint.ruff.check` and `pants.backend.experimental.python.lint.ruff.format` subsystems now execute Ruff as a downloaded binary, directly from the Ruff releases, rather than using PEX to execute the PyPI `ruff` package. This has less overhead, and makes customising the version simpler. However, **options like [`[ruff].install_from_resolve`](https://www.pantsbuild.org/2.24/reference/subsystems/ruff#install_from_resolve) are now ignored** and will be removed in future. If you have customised the version, use [`[ruff].version`](https://www.pantsbuild.org/2.24/reference/subsystems/ruff#version) and [`[ruff].known_versions`](https://www.pantsbuild.org/2.24/reference/subsystems/ruff#known_versions) instead. This version of Pants includes built-in known-versions for the latest patch release (at time of development) of each `0.x` minor series (0.7.2, 0.6.9, 0.5.7, 0.4.10, 0.3.7, 0.2.2, 0.1.15): if you install from a resolve with a particular pinned version of Ruff, you may find setting `[ruff].version` to the closest matching version in that list is acceptable (if not, you may need to add to `[ruff].known_versions`).

User API Changes:
- Update default package mapping for `pymupdf` to match imports from both `fitz` (the legacy name) and `pymupdf` (the [currently supported name](https://pymupdf.readthedocs.io/en/latest/installation.html#problems-after-installation).

Deprecations:

- Pants v2.24 and later are not proactively tested in CI with Python 2.7 since [Python 2.7 is no longer supported by its maintainers as of 1 January 2020](https://www.python.org/doc/sunset-python-2/). While Pants may continue to work with Python 2.7 in the near term, Pants no longer officially supports use of Python 2.7, and, consequently, any remaining support for Python 2.7 may "bit rot" and diverge over time. Contributions to fix issues with Python 2.7 support will continue to be accepted, but will depend on any community contributions and will not constitute continued official support for Python 2.7.

- The default lockfiles bundled with Pants for various tools (ex: to run `black`) no longer support Python 3.7.  The minimum Python version is now 3.8.  Pants still supports running Python 3.7 (and earlier!) user code, but you will need to [generate your own lockfiles](https://www.pantsbuild.org/stable/docs/python/overview/lockfiles#lockfiles-for-tools).  See the announcement at <https://www.pantsbuild.org/blog/2024/08/24/venerable-pythons> for further context.

- The deprecation of `resolve_local_platforms` (both a field of `pex_binary`, and a option of `[pex-binary-defaults]`) has expired and thus they have been removed.

Version Updates:

- As a consequence of the lockfile generation, newer versions of many tools are now included in the default lockfiles.

<<<<<<< HEAD
#### Scala

The Scala dependency inference now supports Scala 3 `given` definitions and imports.
=======
- The default version of pip is now [24.2](https://pip.pypa.io/en/stable/news/#v24-2) bringing performance improvements to dependency resolution and support or the upcoming Python 3.13 release.

- The versions of `setuptools` and `wheel` used in Pants have been upgraded to `74.1.2` and `0.44.0` to address a remote code execution vulnerability in versions before setuptools `70.0`. This forces the minimum Python version to 3.8, in line with the changes mentioned above.

- The default version of the [Pex](https://docs.pex-tool.org/) tool has been updated from 2.16.2 to [2.20.3](https://github.com/pex-tool/pex/releases/tag/v2.20.3).

- The default version of the [Pyright](https://microsoft.github.io/pyright/#/) tool has been updated from 1.1.365 to [1.1.383](https://github.com/microsoft/pyright/releases/tag/1.1.383).

- The default version of the [Ruff](https://docs.astral.sh/ruff/) tool has been updated from 0.4.9 to [0.7.2](https://github.com/astral-sh/ruff/releases/tag/0.7.2). (As discussed above, one can pin to particular versions, including 0.4.9, via the new `[ruff].version` and `[ruff].known_versions` options.)


A new experimental [Python Provider](https://www.pantsbuild.org/blog/2023/03/31/two-hermetic-pythons) using [Python Build Standalone](https://gregoryszorc.com/docs/python-build-standalone/main/) is available as `pants.backend.python.providers.experimental.python_build_standalone`.  This joins the existing [pyenv provider](https://www.pantsbuild.org/stable/reference/subsystems/pyenv-python-provider) as a way for Pants to take care of providing an appropriate Python.

Mypy will now typecheck previously-ignored python sources without a `.py` or `.pyi` extension.

#### S3

The `pants.backend.url_handlers.s3` backend now correctly passes along query parameters such as `versionId` for `s3://` urls.

#### Semgrep

The default version of [the semgrep tool](https://www.pantsbuild.org/2.24/reference/subsystems/semgrep) has been upgraded from 1.86.0 to [1.94.0](https://github.com/semgrep/semgrep/releases/tag/v1.94.0).
>>>>>>> 92ea5767

#### Shell

Pants will now warn if any errors are encountered while fingerprinting candidate binaries for the `system_binary` target type. The warnings may be disabled by setting the new `log_fingerprinting_errors` field on `system_binary` to `False`.

#### Shell

Added a new `cache_scope` field to `adhoc_tool` and `shell_command` targets to allow configuration of the "cache scope" of the invoked process. The cache scope determines how long Pants will cache the result of the invoked process absent any other invalidation of the result via source or dependency changes.

#### Go

Fix a bug where Pants raised an internal exception which occurred when compiling a Go package with coverage support when the package also had an external test which imported the base package.

Fix a bug where Pants sent a minor Go version instead of the major one to the Go toolchain during packaging.

Recognize `-fullpath` as a test binary flag.

Add support for the `all:` prefix to patterns used with the `go:embed` directive. The `all:` prefix includes files which start with `_` or `.` which are ordinarilly excluded .

### Plugin API changes

The `path_metadata_request` intrinsic rule can now access metadata for paths in the local system outside of the build root. Use the new `namespace` field on `PathMetadataRequest` to request metdata on local system paths using namespace `PathNamespace.SYSTEM`.

PyO3, the interface crate between Rust and Python, has been upgraded to v0.22.x. A major change is that all Python values on the Rust side must be handled via either the `pyo3::Bound` or `pyo3::Py` smart pointers; direct references such as `&PyAny` are no longer supported.

`GenerateToolLockfileSentinel` is removed. See the [porting guide details](https://www.pantsbuild.org/2.24/docs/writing-plugins/common-plugin-tasks/plugin-upgrade-guide#deprecated-generatetoollockfilesentinel) for instructions on migrating.

Previously `SetupKwargs` took `_allow_banned_keys` which would allow one to pass in certain critical setuptools args (ex: `install_requires`) that Pants calculates for you.  If you Really Really know what you are doing you can know also use `_overwrite_banned_keys` to exclusively use your  own values and ignore the Pants calculated ones.

## Full Changelog

For the full changelog, see the individual GitHub Releases for this series: <https://github.com/pantsbuild/pants/releases><|MERGE_RESOLUTION|>--- conflicted
+++ resolved
@@ -73,11 +73,6 @@
 
 - As a consequence of the lockfile generation, newer versions of many tools are now included in the default lockfiles.
 
-<<<<<<< HEAD
-#### Scala
-
-The Scala dependency inference now supports Scala 3 `given` definitions and imports.
-=======
 - The default version of pip is now [24.2](https://pip.pypa.io/en/stable/news/#v24-2) bringing performance improvements to dependency resolution and support or the upcoming Python 3.13 release.
 
 - The versions of `setuptools` and `wheel` used in Pants have been upgraded to `74.1.2` and `0.44.0` to address a remote code execution vulnerability in versions before setuptools `70.0`. This forces the minimum Python version to 3.8, in line with the changes mentioned above.
@@ -97,10 +92,13 @@
 
 The `pants.backend.url_handlers.s3` backend now correctly passes along query parameters such as `versionId` for `s3://` urls.
 
+#### Scala
+
+The Scala dependency inference now supports Scala 3 `given` definitions and imports.
+
 #### Semgrep
 
 The default version of [the semgrep tool](https://www.pantsbuild.org/2.24/reference/subsystems/semgrep) has been upgraded from 1.86.0 to [1.94.0](https://github.com/semgrep/semgrep/releases/tag/v1.94.0).
->>>>>>> 92ea5767
 
 #### Shell
 
