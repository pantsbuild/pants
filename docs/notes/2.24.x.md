--- conflicted
+++ resolved
@@ -27,15 +27,13 @@
 
 #### Python
 
-<<<<<<< HEAD
-See the deprecation announcement for Python 2.7 earlier in this document.
-=======
-The default lockfiles bundled with Pants for various tools (ex: to run `black`) no longer support Python 3.7.  The minimum Python version is now 3.8.  Pants still supports running Python 3.7 (and earlier!) user code, but you will need to [generate your own lockfiles](https://www.pantsbuild.org/stable/docs/python/overview/lockfiles#lockfiles-for-tools).  See the announcement at <https://www.pantsbuild.org/blog/2024/08/24/venerable-pythons> for further context.
+Deprecations:
+
+- Pants v2.24 and later are not proactively tested in CI with Python 2.7 since [Python 2.7 is no longer supported by its maintainers as of 1 January 2020](https://www.python.org/doc/sunset-python-2/). While Pants may continue to work with Python 2.7 in the near term, Pants no longer officially supports use of Python 2.7, and, consequently, any remaining support for Python 2.7 may "bit rot" and diverge over time. Contributions to fix issues with Python 2.7 support will continue to be accepted, but will depend on any community contributions and will not consitute continued official support for Python 2.7.
+
+- The default lockfiles bundled with Pants for various tools (ex: to run `black`) no longer support Python 3.7.  The minimum Python version is now 3.8.  Pants still supports running Python 3.7 (and earlier!) user code, but you will need to [generate your own lockfiles](https://www.pantsbuild.org/stable/docs/python/overview/lockfiles#lockfiles-for-tools).  See the announcement at <https://www.pantsbuild.org/blog/2024/08/24/venerable-pythons> for further context.
 
 As a consequence of the lockfile generation, newer versions of many tools are now included in the default lockfiles.
-
->>>>>>> a7e6d4f2
-
 
 
 ### Plugin API changes
