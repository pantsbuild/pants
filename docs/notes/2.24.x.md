# 2.24.x Release Series

Pants 2 is a fast, scalable, user-friendly build system for codebases of all sizes. It's currently focused on Python, Go, Java, Scala, Kotlin, Shell, and Docker, with support for other languages and frameworks coming soon.

Individuals and companies can now [sponsor Pants financially](https://www.pantsbuild.org/sponsorship).

Pants is an open-source project that is not owned or controlled by any one company or organization, and does incur some expenses. These expenses are managed by Pants Build, a non-profit that was established for this purpose. This non-profit's only source of revenue is sponsorship by individuals and companies that use Pants.

We offer [formal sponsorship tiers for companies](https://www.pantsbuild.org/sponsorship), as well as individual sponsorships via [GitHub](https://github.com/sponsors/pantsbuild).

## What's New

### Highlights



### Deprecations

- **Python 2.7**: As announced in the v2.23.x release series, Pants v2.24 and later are not proactively tested in CI with Python 2.7 since [Python 2.7 is no longer supported by its maintainers as of 1 January 2020](https://www.python.org/doc/sunset-python-2/). While Pants may continue to work with Python 2.7 in the near term, Pants no longer officially supports use of Python 2.7, and, consequently, any remaining support for Python 2.7 may "bit rot" and diverge over time. Contributions to fix issues with Python 2.7 support will continue to be accepted, but will depend on any community contributions and will not consitute continued official support for Python 2.7.


### General



### Backends

#### Python

Deprecations:

- Pants v2.24 and later are not proactively tested in CI with Python 2.7 since [Python 2.7 is no longer supported by its maintainers as of 1 January 2020](https://www.python.org/doc/sunset-python-2/). While Pants may continue to work with Python 2.7 in the near term, Pants no longer officially supports use of Python 2.7, and, consequently, any remaining support for Python 2.7 may "bit rot" and diverge over time. Contributions to fix issues with Python 2.7 support will continue to be accepted, but will depend on any community contributions and will not consitute continued official support for Python 2.7.

- The default lockfiles bundled with Pants for various tools (ex: to run `black`) no longer support Python 3.7.  The minimum Python version is now 3.8.  Pants still supports running Python 3.7 (and earlier!) user code, but you will need to [generate your own lockfiles](https://www.pantsbuild.org/stable/docs/python/overview/lockfiles#lockfiles-for-tools).  See the announcement at <https://www.pantsbuild.org/blog/2024/08/24/venerable-pythons> for further context.

<<<<<<< HEAD
As a consequence of the lockfile generation, newer versions of many tools are now included in the default lockfiles.
=======
#### Shell

Pants will now warn if any errors are encountered while fingerprinting candidate binaries for the `system_binary` target type. The warnings may be disabled by setting the new `log_fingerprinting_errors` field on `system_binary` to `False`.

>>>>>>> a310f7be


### Plugin API changes



## Full Changelog

For the full changelog, see the individual GitHub Releases for this series: <https://github.com/pantsbuild/pants/releases><|MERGE_RESOLUTION|>--- conflicted
+++ resolved
@@ -33,14 +33,13 @@
 
 - The default lockfiles bundled with Pants for various tools (ex: to run `black`) no longer support Python 3.7.  The minimum Python version is now 3.8.  Pants still supports running Python 3.7 (and earlier!) user code, but you will need to [generate your own lockfiles](https://www.pantsbuild.org/stable/docs/python/overview/lockfiles#lockfiles-for-tools).  See the announcement at <https://www.pantsbuild.org/blog/2024/08/24/venerable-pythons> for further context.
 
-<<<<<<< HEAD
 As a consequence of the lockfile generation, newer versions of many tools are now included in the default lockfiles.
-=======
+
+
 #### Shell
 
 Pants will now warn if any errors are encountered while fingerprinting candidate binaries for the `system_binary` target type. The warnings may be disabled by setting the new `log_fingerprinting_errors` field on `system_binary` to `False`.
 
->>>>>>> a310f7be
 
 
 ### Plugin API changes
