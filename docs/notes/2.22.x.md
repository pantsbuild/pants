--- conflicted
+++ resolved
@@ -56,13 +56,11 @@
 This option's default value excludes signature files from constituent jars, which are known to cause the deploy jar
 to fail to execute (since naturally it doesn't match those signatures).
 
-<<<<<<< HEAD
 Also reduced verbosity of log messages for the internal Nailgun server instances used for running or compiling code
 replacing it by a single message informing about the size of the Nailgun pool. Previous log messages are still
 emitted at debug log level.
-=======
+
 The internal code for exporting JVM tools was refactored.
->>>>>>> 20b72101
 
 ##### Scala
 
