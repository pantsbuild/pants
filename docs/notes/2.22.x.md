--- conflicted
+++ resolved
@@ -24,7 +24,14 @@
 
 If you encounter such discrepancies, and you can't resolve them easily, please [reach out to us on Slack or file an issue](https://www.pantsbuild.org/community/getting-help).
 
-<<<<<<< HEAD
+### Environments: In-Workspace Execution
+
+Pants now supports executing processes locally within the repository itself via the new "workspace" environment which is configured by the new `workspace_environment` target type. The primary motivation for this feature is to better support integration with third-party build orchestration tools (e.g., Bazel) which may not operate properly when not invoked in the repository (including in some cases signifcant performance penalties).
+
+There is a significant trade-off though: Pants cannot reasonbly guarantee that build processes are reproducible if they run in the workspace
+environment. Thus, Pants puts that burden on you, the Pants user, to guarantee that any process executed in the workspace environment is reproducible
+based solely on inputs in the repository. If a process is not reproducible, then unknown side effects may occur.
+
 ### Goals
 
 #### `experimental-deploy`
@@ -32,15 +39,6 @@
 New option [`publish_dependencies`](https://www.pantsbuild.org/2.22/reference/goals/experimental-deploy#publish_dependencies)
 for [`experimental-deploy`](https://www.pantsbuild.org/2.22/reference/goals/experimental-deploy)
 goal that allows you to deploy targets without publishing the dependencies.
-=======
-### Environments: In-Workspace Execution
-
-Pants now supports executing processes locally within the repository itself via the new "workspace" environment which is configured by the new `workspace_environment` target type. The primary motivation for this feature is to better support integration with third-party build orchestration tools (e.g., Bazel) which may not operate properly when not invoked in the repository (including in some cases signifcant performance penalties).
-
-There is a significant trade-off though: Pants cannot reasonbly guarantee that build processes are reproducible if they run in the workspace
-environment. Thus, Pants puts that burden on you, the Pants user, to guarantee that any process executed in the workspace environment is reproducible
-based solely on inputs in the repository. If a process is not reproducible, then unknown side effects may occur.
->>>>>>> 91917447
 
 ### Backends
 
