# 2.25.x Release Series

Pants is a fast, scalable, user-friendly build system for codebases of all sizes.

Pants is an open-source project that is not owned or controlled by any one company or organization,
and does incur some expenses. These expenses are managed by Pants Build, a non-profit that was
established for this purpose. This non-profit's only source of revenue is
[sponsorship](https://www.pantsbuild.org/sponsorship) by individuals and companies that use Pants.

## What's New

### Highlights

### Deprecations

- **macOS versions**: Pants v2.25 is now built and tested on newer macOS versions: 13 (x86-64, previously 10.15) and macOS 14 (arm64, previously 11). The deprecation of the older versions were announced in Pants 2.23 and 2.24, and are driven by Apple's support schedule; they also help reduce cost for the volunteer-driven Pantsbuild organisation. Using Pants on older versions may or may not work.

### General

- [Fixed](https://github.com/pantsbuild/pants/pull/21665) bug where `pants --export-resolve=<resolve> --export-py-generated-sources-in-resolve=<resolve>` fails (see [#21659](https://github.com/pantsbuild/pants/issues/21659) for more info).

### New Options System

The "legacy" options system is removed in this release. All options parsing is now handled by the new, native parser.


### Internal Python Upgrade

The version of Python used by Pants itself has been updated to [3.11](https://docs.python.org/3/whatsnew/3.11.html). To support this the [Pants Launcher Binary](https://www.pantsbuild.org/blog/2023/02/23/the-pants-launcher-binary-a-much-simpler-way-to-install-and-run-pants) known as  [`scie-pants`](https://github.com/pantsbuild/scie-pants/) now has a minimum version of `0.12.0`.  To update to the latest launcher binary run:

```
SCIE_BOOT=update pants
```

That Pants itself happens to be partially writtin in Python has no bearing on the versions of Python that Pants can use to test and build your code.



### Goals

### Backends

#### Docker

Strict adherence to the [schema of Docker registry configuration](https://www.pantsbuild.org/2.25/reference/subsystems/docker#registries) is now required.
Previously we did ad-hoc coercion of some field values, so that, e.g., you could provide a "true"/"false" string as a boolean value. Now we require actual booleans.

#### Helm

Strict adherence to the [schema of Helm OCI registry configuration](https://www.pantsbuild.org/2.25/reference/subsystems/helm#registries) is now required.
Previously we did ad-hoc coercion of some field values, so that, e.g., you could provide a "true"/"false" string as a boolean value. Now we require actual booleans.

<<<<<<< HEAD
#### Python

The AWS Lambda backend now provides built-in complete platforms for the Python 3.13 runtime.
=======
#### Shell

The previously deprecated `[shell-setup].tailor` option has now been removed. See [`[shell-setup].tailor_sources`](https://www.pantsbuild.org/2.25/reference/subsystems/shell-setup#tailor_sources) and [`[shell-setup].tailor_shunit2_tests`](https://www.pantsbuild.org/2.25/reference/subsystems/shell#tailor_shunit2_tests) to update.
>>>>>>> e751c71f

### Plugin API changes

The version of Python used by Pants itself is now [3.11](https://docs.python.org/3/whatsnew/3.11.html) (up from 3.9).

The oldest [glibc version](https://www.sourceware.org/glibc/wiki/Glibc%20Timeline) supported by the published Pants wheels is now 2.28.  This should have no effect unless you are running on extremely old Linux distributions.  See <https://github.com/pypa/manylinux> for background context on Python wheels and C libraries.


## Full Changelog

For the full changelog, see the individual GitHub Releases for this series: <https://github.com/pantsbuild/pants/releases><|MERGE_RESOLUTION|>--- conflicted
+++ resolved
@@ -50,15 +50,13 @@
 Strict adherence to the [schema of Helm OCI registry configuration](https://www.pantsbuild.org/2.25/reference/subsystems/helm#registries) is now required.
 Previously we did ad-hoc coercion of some field values, so that, e.g., you could provide a "true"/"false" string as a boolean value. Now we require actual booleans.
 
-<<<<<<< HEAD
 #### Python
 
 The AWS Lambda backend now provides built-in complete platforms for the Python 3.13 runtime.
-=======
+
 #### Shell
 
 The previously deprecated `[shell-setup].tailor` option has now been removed. See [`[shell-setup].tailor_sources`](https://www.pantsbuild.org/2.25/reference/subsystems/shell-setup#tailor_sources) and [`[shell-setup].tailor_shunit2_tests`](https://www.pantsbuild.org/2.25/reference/subsystems/shell#tailor_shunit2_tests) to update.
->>>>>>> e751c71f
 
 ### Plugin API changes
 
