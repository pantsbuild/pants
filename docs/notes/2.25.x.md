--- conflicted
+++ resolved
@@ -64,11 +64,9 @@
 
 The Python Build Standalone backend (`pants.backend.python.providers.experimental.python_build_standalone`) now supports filtering PBS releases via their "release tag" via [the new `--python-build-standalone-release-constraints` option](https://www.pantsbuild.org/2.25/reference/subsystems/python-build-standalone-python-provider#release_constraints).
 
-<<<<<<< HEAD
 Also, the PBS "release tag" will be inferred for PBS releases supplied via the `--python-build-standalone-known-python-versions` option from the given URLs if those URLs conform to the naming convention used by the PBS project. The new advanced option `--python-build-standalone-require-inferrable-release-tag` controls whether Pants requires the tag to be inferrable. This option currently defaults to `False`, but will be migrated to `True` in a future Pants release. (The release tag cannot currently be specified via `--python-build-standalone-known-python-versions` since changing that option would not be a backward compatible change.)
-=======
+
 The default version of the [Pex](https://docs.pex-tool.org/) tool has been updated from 2.20.3 to [2.27.1](https://github.com/pex-tool/pex/releases/tag/v2.24.3).  Among many improvements and bug fixes, this unlocks support for pip [24.3.1](https://pip.pypa.io/en/stable/news/#v24-3-1).
->>>>>>> fddc1d3a
 
 #### Shell
 
