# 2.25.x Release Series

Pants is a fast, scalable, user-friendly build system for codebases of all sizes.

Pants is an open-source project that is not owned or controlled by any one company or organization, and does incur some expenses. These expenses are managed by Pants Build, a non-profit that was established for this purpose. This non-profit's only source of revenue is [sponsorship](https://www.pantsbuild.org/sponsorship) by individuals and companies that use Pants.

We offer [formal sponsorship tiers for companies](https://www.pantsbuild.org/sponsorship), as well as individual sponsorships via [GitHub](https://github.com/sponsors/pantsbuild).

Thank you to [Klayvio](https://www.klaviyo.com/) and [Normal Computing](https://normalcomputing.ai/) for their Platinum tier support through throughout this release.

## What's New

### Highlights

### Deprecations

- **macOS versions**: Pants v2.25 is now built and tested on newer macOS versions: 13 (x86-64, previously 10.15) and macOS 14 (arm64, previously 11). The deprecation of the older versions were announced in Pants 2.23 and 2.24, and are driven by Apple's support schedule; they also help reduce cost for the volunteer-driven Pantsbuild organisation. Using Pants on older versions may or may not work.

### General

- Fixed a longstanding bug in the processing of [synthetic targets](https://www.pantsbuild.org/2.24/docs/writing-plugins/the-target-api/concepts#synthetic-targets-api). This fix has the side-effect of requiring immutability and hashability of scalar values in BUILD files, which was always assumed but not enforced. This may cause BUILD file parsing errors, if you have custom field types involving custom mutable data structures. See ([#21725](https://github.com/pantsbuild/pants/pull/21725)) for more.
- [Fixed](https://github.com/pantsbuild/pants/pull/21665) bug where `pants --export-resolve=<resolve> --export-py-generated-sources-in-resolve=<resolve>` fails (see [#21659](https://github.com/pantsbuild/pants/issues/21659) for more info).
- [Fixed](https://github.com/pantsbuild/pants/pull/21694) bug where an `archive` target is unable to produce a ZIP file with no extension (see [#21693](https://github.com/pantsbuild/pants/issues/21693) for more info).
- `[subprocess-environment].env_vars` and `extra_env_vars` (on many subsystems and targets) now supports a generalised glob syntax using Python [fnmatch](https://docs.python.org/3/library/fnmatch.html) to construct patterns like `AWS_*`, `TF_*`, and `S2TESTS_*`.

#### Remote Caching/Execution

Pants now sends a `user-agent` header with every request to a remote store or a remote execution service,
even when other headers are configured. If necessary, the user may override the user agent by specifying
one in `remote_store_headers` or `remote_execution_headers`.

Pants now supports the `{chroot}` replacement marker in remote execution contexts. (With local and Docker execution, the `{chroot}` marker is replaced with the absolute path of the sandbox directory if it appears in program arguments or environment variables. Pants will do the same as well in remote execution contexts. This requires `/bin/bash` to be available on the remote execution server.)

The OpenDAL library powering the Github Actions cache backend has been updated, picking up some bug fixes for Github Enterprise Server instances using AWS S3 as backing storage for the Github Actions cache.

### New Options System

The "legacy" options system is removed in this release. All options parsing is now handled by the new, native parser.

### Internal Python Upgrade

The version of Python used by Pants itself has been updated to [3.11](https://docs.python.org/3/whatsnew/3.11.html). To support this the [Pants Launcher Binary](https://www.pantsbuild.org/blog/2023/02/23/the-pants-launcher-binary-a-much-simpler-way-to-install-and-run-pants) known as  [`scie-pants`](https://github.com/pantsbuild/scie-pants/) now has a minimum version of `0.12.2`.  To update to the latest launcher binary, either:
- Use the package manager you used to install Pants. For example, with Homebrew: `brew update && brew upgrade pantsbuild/tap/pants`.
- Use its built-in self-update functionality: `SCIE_BOOT=update pants`.

That Pants itself happens to be partially writtin in Python has no bearing on the versions of Python that Pants can use to test and build your code.

### Goals

### Backends

#### Docker

Future versions of Pants will use a new parser for Dockerfiles, implemented in Rust. This parser is faster and does not require installing extra dependencies. To aid in this migration, please set [the `[dockerfile-parser].use_rust_parser` option](https://www.pantsbuild.org/2.25/reference/subsystems/dockerfile-parser#use_rust_parser), to either ([please let us know](https://github.com/pantsbuild/pants/issues/new/choose), if you find any issues with the new parser):

``` toml
# Opt-in to the new parser now:
[dockerfile-parser]
use_rust_parser = true

# Or, continue using the old parser if you find issues with the new parser:
[dockerfile-parser]
use_rust_parser = false
```

Strict adherence to the [schema of Docker registry configuration](https://www.pantsbuild.org/2.25/reference/subsystems/docker#registries) is now required.
Previously we did ad-hoc coercion of some field values, so that, e.g., you could provide a "true"/"false" string as a boolean value. Now we require actual booleans.

Fixed an error which was caused when the same tool appeaed in both the `--docker-tools` and `--docker-optional-tools` options.

#### Helm

Strict adherence to the [schema of Helm OCI registry configuration](https://www.pantsbuild.org/2.25/reference/subsystems/helm#registries) is now required.
Previously we did ad-hoc coercion of some field values, so that, e.g., you could provide a "true"/"false" string as a boolean value. Now we require actual booleans.

The `helm_infer.external_docker_images` glob syntax has been generalized.  In addition to `*`, you can now use Python [fnmatch](https://docs.python.org/3/library/fnmatch.html) to construct patterns like `quay.io/*`.

Fixed a bug where linting with the Helm backend enabled could induce serialization errors with the [workunit-logger](https://www.pantsbuild.org/2.25/reference/subsystems/workunit-logger).

#### Python

The AWS Lambda backend now provides built-in complete platforms for the Python 3.13 runtime.

Several improvements to the Python Build Standalone backend (`pants.backend.python.providers.experimental.python_build_standalone`):

- The backend now supports filtering PBS releases via their "release tag" via [the new `--python-build-standalone-release-constraints` option](https://www.pantsbuild.org/2.25/reference/subsystems/python-build-standalone-python-provider#release_constraints). THe PBS "known versions" database now contains metadata on all known PBS versions, and not just the latest PBS release tag per Python patchlevel.

- The backend will now infer metadata for a PBS release from a given URL if the URL conforms to the naming convention used by the PBS project. The inferred metadata is Python version, PBS release tag, and platform.

- The `--python-build-standalone-known-python-versions` option now accepts a three field format where each value is `SHA256|FILE_SIZE|URL`. All of the PBS release metadata will be parsed from the URL (which must use the naming convention used by the PBS project). (The existing five-field format is still accepted and will now allow the version and platform fields to be blank if that data can be inferred from the URL.)

- Metadata on PBS releases is current to PBS release 20250115.

Changed references to Python Build Standalone to not refer to the [GitHub organization](https://github.com/astral-sh/python-build-standalone) as described in [Transferring Python Build Standalone Stewardship to Astral](https://gregoryszorc.com/blog/2024/12/03/transferring-python-build-standalone-stewardship-to-astral/).

The default version of the [Pex](https://docs.pex-tool.org/) tool has been updated from 2.20.3 to [2.29.0](https://github.com/pex-tool/pex/releases/tag/v2.29.0).  Among many improvements and bug fixes, this unlocks support for pip [24.3.1](https://pip.pypa.io/en/stable/news/#v24-3-1).

The `pants.backend.experimental.python.lint.ruff.check` backend [now supports](https://github.com/pantsbuild/pants/pull/21783) including [Ruff's output file as a report](https://www.pantsbuild.org/2.25/docs/python/overview/linters-and-formatters#bandit-flake8-pylint-and-ruff-report-files).

#### Go

Fix a bug with the setup of the gRPC protobuf plugins where a `go install` invocation was prevented from accessing the Go module proxy during its build of those plugins, which caused those builds to fail.


##### NEW: Python for OpenAPI

A new experimental `pants.backend.experimental.openapi.codegen.python` backend
was added to support python codegen for OpenAPI documents.

##### Black

[The `pants.backend.python.lint.black` backend](https://www.pantsbuild.org/2.25/reference/subsystems/black) now uses version 24.8.0 by default, upgrading from 23.12.1. This comes with a new stable style (see [release notes for 24.1.0](https://black.readthedocs.io/en/stable/change_log.html) for details) which may result in extensive reformatting.

To override Pants' default version, use [the `install_from_resolve` option](https://www.pantsbuild.org/2.25/reference/subsystems/black#install_from_resolve) and/or [the `interpreter_constraints` option](https://www.pantsbuild.org/2.25/reference/subsystems/black#interpreter_constraints). The style changes may be extensive, so, to make upgrading to Pants 2.25 easier, we provide the old lockfile as built-in, for now (Pants will remove this in future, so you should switch to your own lockfile, and/or upgrade to the default Black 24, soon). To use this lockfile, and remain on Black 23, configure a resolve as follows:

``` toml
# pants.toml

[python.resolves]
...
black = "resource://pants.backend.python.lint.black/black-23.12.lock"

[black]
install_from_resolve = "black"
```

To take control of your Black version independent of Pants' default, configure a resolve similar to the following, and generate the lockfile with `pants generate-lockfiles --resolve=your-resolve-name`:

``` toml
# pants.toml

[python.resolves]
...
your-resolve-name = "3rdparty/python/your-resolve-name.lock"

[black]
install_from_resolve = "your-resolve-name"
```

``` python
# BUILD
python_requirement(name="black", resolve="your-resolve-name", requirements=["black>=23,<24"])
```
#### Shell

The previously deprecated `[shell-setup].tailor` option has now been removed. See [`[shell-setup].tailor_sources`](https://www.pantsbuild.org/2.25/reference/subsystems/shell-setup#tailor_sources) and [`[shell-setup].tailor_shunit2_tests`](https://www.pantsbuild.org/2.25/reference/subsystems/shell#tailor_shunit2_tests) to update.

<<<<<<< HEAD
#### JavaScript

The dependency inference now considers `.ts` and `.tsx` file extensions.
=======
#### nFPM

The nFPM backend has a new plugin hook that allows plugins to inject field values that are used to generate nfpm config. To use this, a plugin needs to implement `InjectNfpmPackageFieldsRequest`:

```python
from pants.backend.nfpm.fields.version import NfpmVersionField, NfpmVersionReleaseField
from pants.backend.nfpm.util_rules.inject_config import InjectedNfpmPackageFields, InjectNfpmPackageFieldsRequest
from pants.engine.internals.native_engine import Address, Field
from pants.engine.rules import rule

class MyCustomInjectFieldsRequest(InjectNfpmPackageFieldsRequest):
    @classmethod
    def is_applicable(cls, target) -> bool:
        # this could check the target's address, packager, package_name field, etc.
        return True

@rule
def inject_my_custom_fields(request: MyCustomInjectFieldsRequest) -> InjectedNfpmPackageFields:
    # this could get the version from a file
    version = "9.8.7-dev+git"
    release = 6
    fields: list[Field] = [
        NfpmVersionField(version, request.target.address),
        NfpmVersionReleaseField(release, request.target.address),
    ]
    return InjectedNfpmPackageFields(fields, address=request.target.address)
```
>>>>>>> 4f23bfd5

### Plugin API changes

The version of Python used by Pants itself is now [3.11](https://docs.python.org/3/whatsnew/3.11.html) (up from 3.9).

The oldest [glibc version](https://www.sourceware.org/glibc/wiki/Glibc%20Timeline) supported by the published Pants wheels is now 2.28.  This should have no effect unless you are running on extremely old Linux distributions.  See <https://github.com/pypa/manylinux> for background context on Python wheels and C libraries.


## Full Changelog

For the full changelog, see the individual GitHub Releases for this series: <https://github.com/pantsbuild/pants/releases><|MERGE_RESOLUTION|>--- conflicted
+++ resolved
@@ -145,11 +145,6 @@
 
 The previously deprecated `[shell-setup].tailor` option has now been removed. See [`[shell-setup].tailor_sources`](https://www.pantsbuild.org/2.25/reference/subsystems/shell-setup#tailor_sources) and [`[shell-setup].tailor_shunit2_tests`](https://www.pantsbuild.org/2.25/reference/subsystems/shell#tailor_shunit2_tests) to update.
 
-<<<<<<< HEAD
-#### JavaScript
-
-The dependency inference now considers `.ts` and `.tsx` file extensions.
-=======
 #### nFPM
 
 The nFPM backend has a new plugin hook that allows plugins to inject field values that are used to generate nfpm config. To use this, a plugin needs to implement `InjectNfpmPackageFieldsRequest`:
@@ -177,7 +172,10 @@
     ]
     return InjectedNfpmPackageFields(fields, address=request.target.address)
 ```
->>>>>>> 4f23bfd5
+
+#### JavaScript
+
+The dependency inference now considers `.ts` and `.tsx` file extensions.
 
 ### Plugin API changes
 
