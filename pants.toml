--- conflicted
+++ resolved
@@ -388,12 +388,8 @@
   "pytest-rerunfailures",
   # TODO(#8651): We need this until we switch to implicit namespace packages so that pytest-cov
   #  understands our __init__ files. NB: this version matches 3rdparty/python/requirements.txt.
-<<<<<<< HEAD
   "setuptools==44.0.0",
-=======
-  "setuptools==40.6.3",
   "ipdb",
->>>>>>> 1135c6d1
 ]
 
 [test.pytest]
