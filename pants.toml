# All of the following are seeded with defaults in the config
#   user: the current user
#   homedir: the current user's home directory
#   buildroot: the root of this repo
#   pants_bootstrapdir: the global pants scratch space primarily used for caches
#   pants_configdir: the global pants storage for config files
#   pants_supportdir: pants support files for this repo go here; for example: ivysettings.xml
#   pants_distdir: user visible artifacts for this repo go here
#   pants_workdir: the scratch space used to for live builds in this repo


# [DEFAULT] should only contain variables to be used later in this config or
# options not in global scope but available in certain subsystems or tasks.
[DEFAULT]
# TODO: Still needed until we migrate jvm tools to subsystems.
jvm_options = ["-Xmx1g"]
local_artifact_cache = "%(pants_bootstrapdir)s/artifact_cache"

# [GLOBAL] should only contain valid options in global scope.
[GLOBAL]
print_exception_stacktrace = true
v2 = false

# Enable our own custom loose-source plugins as well as contribs.
pythonpath = [
  "%(buildroot)s/contrib/awslambda/python/src/python",
  "%(buildroot)s/contrib/buildrefactor/src/python",
  "%(buildroot)s/contrib/codeanalysis/src/python",
  "%(buildroot)s/contrib/confluence/src/python",
  "%(buildroot)s/contrib/go/src/python",
  "%(buildroot)s/contrib/mypy/src/python",
  "%(buildroot)s/contrib/node/src/python",
  "%(buildroot)s/contrib/scrooge/src/python",
  "%(buildroot)s/pants-plugins/src/python",
]
backend_packages.add = [
  "pants.backend.docgen",
  "pants.contrib.buildrefactor",
  "pants.contrib.codeanalysis",
  "pants.contrib.confluence",
  "pants.contrib.go",
  "pants.contrib.node",
  "pants.contrib.scrooge",
  "internal_backend.repositories",
  "internal_backend.sitegen",
  "internal_backend.utilities",
]
backend_packages.remove = [
  # We use the V2 isort implementation.
  "pants.backend.python.lint.isort",
]
backend_packages2.add = [
  "pants.backend.awslambda.python",
  "pants.backend.native",
  "pants.backend.python",
  "pants.backend.python.lint.black",
  "pants.backend.python.lint.docformatter",
  "pants.backend.python.lint.flake8",
  "pants.backend.python.lint.isort",
  "internal_backend.rules_for_testing",
]
ignore_pants_warnings = [
  "DEPRECATED: the pantsbuild.pants.contrib",
]

# The invalidation globs cover the PYTHONPATH by default, but we additionally add the rust code.
pantsd_invalidation_globs.add = [
  "!*_test.py",
  # NB: The `target` directory is ignored via `pants_ignore` below.
  "src/rust/engine/**/*.rs",
  "src/rust/engine/**/*.toml",
]
# Path patterns to ignore for filesystem operations on top of the builtin patterns.
pants_ignore.add = [
  # venv directories under build-support.
  "/build-support/virtualenvs/",
  "/build-support/*.venv/",
  # An absolute symlink to the Pants Rust toolchain sources.
  "/build-support/bin/native/src",
  # We shouldn't walk or watch the rust compiler artifacts because it is slow.
  "/src/rust/engine/target",
  # We want to .gitignore Java .class files, but pants should pay attention to them.
  "!*.class",
  # We also want to override the .gitignore'd pants.pex file
  "!/pants.pex",
]

[source]
root_patterns = [
  "src/*",
  "src/main/*",
  "src/test/*",
  "^/src/go/src",
  "test/*",
  "tests/*",
  "3rdparty/*",
  "^/build-support/bin",
  "^/build-support/migration-support"
]

[cache]
# Caching is on globally by default, but we disable it here for development purposes.
# It is explicitly re-enabled below for [cache.bootstrap] only.
read_from = []
write_to = []

[cache.bootstrap]
# The just-in-time tool shading performed by jvm tool bootstrapping is very expensive, so we turn
# on artifact caching for it that can survive clean-all.
read_from = ["%(local_artifact_cache)s"]
write_to = ["%(local_artifact_cache)s"]

[ivy]
# A custom ivysettings.xml file to allow for consumption from a local .m2 repository.
# If you don't need access to a local .m2 repository, remove this setting to use the default.
ivy_settings = "%(pants_supportdir)s/ivy/ivysettings.xml"
# We need a custom ivy profile to grab the optional pgp libs for
# signing artifacts we publish to maven central.
ivy_profile = "%(pants_supportdir)s/ivy/ivy.xml"

[gen.scrooge]
service_deps = """
{
  'java': [
    '3rdparty:slf4j-api',
    '3rdparty:thrift',
    '3rdparty/jvm/com/twitter:finagle-thrift',
    '3rdparty/jvm/com/twitter:scrooge-core',
  ],
  'scala': [
    '3rdparty:thrift',
    '3rdparty/jvm/com/twitter:finagle-thrift',
    '3rdparty/jvm/com/twitter:scrooge-core',
  ],
}
"""
structs_deps = """
{
  'java': [
    '3rdparty:thrift',
    '3rdparty/jvm/com/twitter:scrooge-core',
  ],
  'scala': [
    '3rdparty:thrift',
    '3rdparty/jvm/com/twitter:scrooge-core',
  ],
}
"""
service_exports = """
{
  'java': [
    '3rdparty:thrift',
  ],
  'scala': [
    '3rdparty:thrift',
    '3rdparty/jvm/com/twitter:finagle-thrift',
    '3rdparty/jvm/com/twitter:scrooge-core',
  ],
}
"""
structs_exports = """
{
  'java': [
    '3rdparty:thrift',
  ],
  'scala': [
    '3rdparty:thrift',
    '3rdparty/jvm/com/twitter:scrooge-core',
  ],
}
"""

[gen.thrift-java]
deps = ["3rdparty:thrift"]

[gen.thrift-py]
deps = ["examples/3rdparty/python:thrift"]

<<<<<<< HEAD
[gen.antlr-py]
antlr3_deps = ["3rdparty/python:antlr-3.1.3"]
=======
[gen.thrifty]
allow_dups = true
>>>>>>> a57198ed

[gen.go-protobuf]
import_target = "contrib/go/examples/src/protobuf/org/pantsbuild/example:protobuf-deps"

[compile.rsc]
jvm_options = ['-Xmx4g', '-XX:+UseConcMarkSweepGC', '-XX:ParallelGCThreads=4']
args = [
  # NB: See https://github.com/pantsbuild/pants/issues/3702
  '-C-encoding', '-CUTF-8',
  '-S-encoding', '-SUTF-8',
  '-S-g:vars',
  # Compiling the zinc codebase with `2.11.12` requires that scala target `JDK8`:
  # this setting is a function of the fact that the libraries we're consuming require it,
  # rather than anything inherent to `2.11.12`.
  '-S-target:jvm-1.8',
]
warning_args = [
  '-S-deprecation',
  '-S-unchecked',
  # request warnings for http://www.scala-lang.org/api/2.10.4/index.html#scala.language$
  '-S-feature',
]
no_warning_args = [
  '-S-nowarn',
]

[compile.javac]
args = [
  '-encoding', 'UTF-8',
  '-J-Xmx2g',
]
# javac -help -X will show the complete list
warning_args = [
  '-Xlint:deprecation',
  '-Xlint:empty',
  '-Xlint:finally',
  '-Xlint:overrides',
  '-Xlint:static',
  '-Xlint:unchecked',
  '-Xlint:try',
]
no_warning_args = [
  '-Xlint:none',
]

[black]
config = "pyproject.toml"

[checkstyle]
config = "%(pants_supportdir)s/checkstyle/coding_style.xml"

[docformatter]
args = ["--wrap-summaries=100", "--wrap-descriptions=100"]

[eslint]
setupdir = "%(pants_supportdir)s/eslint"
config = "%(pants_supportdir)s/eslint/.eslintrc"
ignore = "%(pants_supportdir)s/eslint/.eslintignore"

[flake8]
config = "build-support/flake8/.flake8"
extra_requirements.add = ["flake8-pantsbuild>=2.0,<3"]

[isort]
config = [".isort.cfg", "contrib/.isort.cfg", "examples/.isort.cfg"]

[scalafmt]
skip = true

[scalafix]
skip = true

[scalastyle]
config = "%(buildroot)s/build-support/scalastyle/scalastyle_config.xml"

[lint.scalastyle]
excludes = "%(buildroot)s/build-support/scalastyle/excludes.txt"

[protoc]
version = "2.4.1"

[protoc.gen.go-protobuf]
version = "3.11.4"

[scala]
version = 2.12

[java]
strict_deps = true

[jvm]
options = ["-Xmx1g"]

[jvm.bench]
options = ["-Xmx1g"]

[jvm.run.jvm]
options = ["-Xmx1g"]

[jvm.test.junit]
options = ["-Djava.awt.headless=true", "-Xmx1g"]

# NB(gmalmquist): You can set the bootclasspath relative to the
# appropriate java home (inferred from the target level) by setting
# an arg like:
# "-C-Xbootclasspath:$JAVA_HOME/jre/lib/resources.jar:$JAVA_HOME/jre/lib/rt.jar:$JAVA_HOME/jre/lib/sunrsasign.jar:$JAVA_HOME/jre/lib/jsse.jar:$JAVA_HOME/jre/lib/jce.jar:$JAVA_HOME/jre/lib/charsets.jar:$JAVA_HOME/jre/lib/jfr.jar:$JAVA_HOME/jre/classes"
[jvm-platform]
default_platform = "java8"
# TODO(#8669): remove `java7` once we can install openJDK 11 on the RBE docker image, which would
# allow fixing testprojects/tests/java/org/pantsbuild/testproject/testjvms:eight-runtime-platform to
# use Java 8 and 11, rather than Java 7 and 8.
platforms = """
{
  'java7': {'source': '7', 'target': '7', 'args': [] },
  'java8': {'source': '8', 'target': '8', 'args': [] },
  'java9': {'source': '9', 'target': '9', 'args': [] },
}
"""


[pants-releases]
branch_notes = """
{
  'master': 'src/python/pants/notes/master.rst',
  '1.0.x': 'src/python/pants/notes/1.0.x.rst',
  '1.1.x': 'src/python/pants/notes/1.1.x.rst',
  '1.2.x': 'src/python/pants/notes/1.2.x.rst',
  '1.3.x': 'src/python/pants/notes/1.3.x.rst',
  '1.4.x': 'src/python/pants/notes/1.4.x.rst',
  '1.5.x': 'src/python/pants/notes/1.5.x.rst',
  '1.6.x': 'src/python/pants/notes/1.6.x.rst',
  '1.7.x': 'src/python/pants/notes/1.7.x.rst',
  '1.8.x': 'src/python/pants/notes/1.8.x.rst',
  '1.9.x': 'src/python/pants/notes/1.9.x.rst',
  '1.10.x': 'src/python/pants/notes/1.10.x.rst',
  '1.11.x': 'src/python/pants/notes/1.11.x.rst',
  '1.12.x': 'src/python/pants/notes/1.12.x.rst',
  '1.13.x': 'src/python/pants/notes/1.13.x.rst',
  '1.14.x': 'src/python/pants/notes/1.14.x.rst',
  '1.15.x': 'src/python/pants/notes/1.15.x.rst',
  '1.16.x': 'src/python/pants/notes/1.16.x.rst',
  '1.17.x': 'src/python/pants/notes/1.17.x.rst',
  '1.18.x': 'src/python/pants/notes/1.18.x.rst',
  '1.19.x': 'src/python/pants/notes/1.19.x.rst',
  '1.20.x': 'src/python/pants/notes/1.20.x.rst',
  '1.21.x': 'src/python/pants/notes/1.21.x.rst',
  '1.22.x': 'src/python/pants/notes/1.22.x.rst',
  '1.23.x': 'src/python/pants/notes/1.23.x.rst',
  '1.24.x': 'src/python/pants/notes/1.24.x.rst',
  '1.25.x': 'src/python/pants/notes/1.25.x.rst',
  '1.26.x': 'src/python/pants/notes/1.26.x.rst',
  '1.27.x': 'src/python/pants/notes/1.27.x.rst',
  '1.28.x': 'src/python/pants/notes/1.28.x.rst',
}
"""

[publish.jar]
ivy_settings = "%(pants_supportdir)s/ivy/publish.ivysettings.xml"
push_postscript = """
# Prevent Travis CI from running for this automated JAR publish commit:
#  https://docs.travis-ci.com/user/customizing-the-build/#skipping-a-build
[ci skip]
"""
repos = """
{
  'public': {  # must match the name of the `Repository` object that you defined in your plugin.
    'resolver': 'oss.sonatype.org', # must match hostname in ~/.netrc and the <url> parameter
                                    # in your custom ivysettings.xml.
    'auth': 'build-support/ivy:netrc',  # Pants spec to a 'credentials()' object.
    'help': 'Configure your ~/.netrc for oss.sonatype.org access.'
  }
}
"""
restrict_push_branches = ['master']
restrict_push_urls = [
  'git@github.com:pantsbuild/pants.git',
  'https://github.com/pantsbuild/pants.git',
]
# The commithooks on this repository cause a deadlock while acquiring the workspace lock
# if a commit is made from within pants: skip them.
verify_commit = false

[python-setup]
interpreter_cache_dir = "%(pants_bootstrapdir)s/python_cache/interpreters"
resolver_cache_dir = "%(pants_bootstrapdir)s/python_cache/requirements"

[pytest]
pytest_plugins.add = [
  # TODO(#8651): We need this until we switch to implicit namespace packages so that pytest-cov
  #  understands our __init__ files. NB: this version matches 3rdparty/python/requirements.txt.
  "setuptools==44.0.0",
  "ipdb",
  "pytest-icdiff",
  "pygments",
]

[test.pytest]
timeouts = true
timeout_default = 60

[test.junit]
timeouts = true
timeout_default = 60

[buildgen.go]
materialize = true
remote = true
fail_floating = true

# Site generation options.
[reference]
pants_reference_template = "reference/pants_reference_body.html"
build_dictionary_template = "reference/build_dictionary_body.html"

[markdown]
fragment = true

[sitegen]
config_path = "src/docs/docsite.json"

[native-build-step.cpp-compile-settings]
# TensorFlow 1.13 on python 3.7 specifically uses a newer C++ ABI than any other TensorFlow release,
# so in this repo's CI we override this option to avoid using the previous ABI for our python 3.7
# testing by setting PANTS_NATIVE_BUILD_STEP_CPP_COMPILE_SETTINGS_DEFAULT_COMPILER_OPTION_SETS="[]"
# in the environment.
default_compiler_option_sets = ['glibcxx_use_old_abi']
# TensorFlow custom operators cannot be built against the C++11 ABI yet: see
# https://www.tensorflow.org/guide/extend/op.
compiler_option_sets_enabled_args = "{'glibcxx_use_old_abi': ['-D_GLIBCXX_USE_CXX11_ABI=0']}"
compiler_option_sets_disabled_args = "{'glibcxx_use_old_abi': ['-D_GLIBCXX_USE_CXX11_ABI=1']}"

[libc]
enable_libc_search = true

[sourcefile-validation]
config = "@build-support/regexes/config.yaml"

[coursier]
repos = [
  # First try RBE's maven central mirror, as we can get throttled by
  # maven central due to all RBE traffic appearing to them as coming from a single IP.
  # There's no harm in trying this even outside RBE, as it is world-visible.
  'https://maven-central.storage-download.googleapis.com/maven2',
  'https://repo1.maven.org/maven2',
  # Custom repo for Kythe jars, as Google doesn't currently publish them anywhere.
  'https://raw.githubusercontent.com/toolchainlabs/binhost/master/',
  # Specify local default maven repo to support
  # testing snapshots of 3rdparty jars published locally.
  'file://%(homedir)s/.m2/repository',
]

fetch_options.add = ["--retry-count", "3", "--no-default"]

[cache.resolve.coursier]
# Only use local artifact for coursier because the cache content contains abs path
# and is not portable. That said, if remote cache is enabled, this would not break
# but would be less performant, as the task will validate the entry paths from cache
# and decide to rerun coursier since the paths are invalid.
read_from = ["%(local_artifact_cache)s"]
write_to = ["%(local_artifact_cache)s"]<|MERGE_RESOLUTION|>--- conflicted
+++ resolved
@@ -58,9 +58,6 @@
   "pants.backend.python.lint.flake8",
   "pants.backend.python.lint.isort",
   "internal_backend.rules_for_testing",
-]
-ignore_pants_warnings = [
-  "DEPRECATED: the pantsbuild.pants.contrib",
 ]
 
 # The invalidation globs cover the PYTHONPATH by default, but we additionally add the rust code.
@@ -175,14 +172,6 @@
 
 [gen.thrift-py]
 deps = ["examples/3rdparty/python:thrift"]
-
-<<<<<<< HEAD
-[gen.antlr-py]
-antlr3_deps = ["3rdparty/python:antlr-3.1.3"]
-=======
-[gen.thrifty]
-allow_dups = true
->>>>>>> a57198ed
 
 [gen.go-protobuf]
 import_target = "contrib/go/examples/src/protobuf/org/pantsbuild/example:protobuf-deps"
