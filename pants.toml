--- conflicted
+++ resolved
@@ -42,13 +42,7 @@
   "internal_plugins.releases",
   "internal_plugins.test_lockfile_fixtures",
 ]
-<<<<<<< HEAD
 experimental_use_uv_for_plugin_resolution = true
-plugins = [
-  "hdrhistogram", # For use with `--stats-log`.
-]
-=======
->>>>>>> f7736f28
 
 # The invalidation globs cover the PYTHONPATH by default, but we exclude some files that are on the
 # path but not consumed by python, and additionally add the rust code.
