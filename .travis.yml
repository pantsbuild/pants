--- conflicted
+++ resolved
@@ -632,16 +632,11 @@
         - CACHE_NAME=macosrusttests
       # Fuse actually works on this image. It hangs on many others.
       osx_image: xcode8.3
-<<<<<<< HEAD
-=======
-      stage: *test
-      language: generic
       # TODO: workaround for Homebrew bug triggered by running `brew update`. 
       # Follow at https://github.com/Homebrew/brew/issues/5513 and remove this workaround once its fixed.
       env:
         - HOMEBREW_LOGS=~/homebrew-logs
         - HOMEBREW_TEMP=~/homebrew-temp
->>>>>>> 93cbcfb4
       before_install:
         - curl -L https://github.com/stedolan/jq/releases/download/jq-1.5/jq-osx-amd64 -o /usr/local/bin/jq
         - chmod 755 /usr/local/bin/jq
