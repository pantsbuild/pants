# GENERATED, DO NOT EDIT!
# To change, edit `build-support/bin/generate_travis_yml.py` and run:
#   ./pants run build-support/bin:generate_travis_yml > .travis.yml


conditions: v1
deploy:
  'on':
    all_branches: true
    condition: $PREPARE_DEPLOY = 1
    repo: pantsbuild/pants
  provider: script
  script: ./build-support/bin/deploy_to_s3.py
  skip_cleanup: true
env:
  global:
  - PANTS_CONFIG_FILES="${TRAVIS_BUILD_DIR}/pants.travis-ci.toml"
  - PANTS_DYNAMIC_UI=false
  - LC_ALL="en_US.UTF-8"
  - AWS_BUCKET=ci-public.pantsbuild.org
  - BOOTSTRAPPED_PEX_KEY_PREFIX=daily/${TRAVIS_BUILD_NUMBER}/${TRAVIS_BUILD_ID}/pants.pex
  - NATIVE_ENGINE_SO_KEY_PREFIX=monthly/native_engine_so
  - MACOS_PYENV_PY27_VERSION=2.7.18
  - MACOS_PYENV_PY37_VERSION=3.7.7
  - MACOS_PYENV_PY38_VERSION=3.8.3
  - PYENV_ROOT_OSX=${HOME}/.pants_pyenv
  - PYENV_ROOT="${PYENV_ROOT:-${PYENV_ROOT_OSX}}"
  - PATH="${PYENV_ROOT}/shims:${PATH}"
  - AWS_CLI_ROOT="${HOME}/.aws_cli"
  - AWS_ACCESS_KEY_ID__TO_BE_REEXPORTED_ON_DEPLOYS=AKIAV6A6G7RQ2HFZ5KP7
  - secure: oEmZoB4oP4ygCMRZp86AhB40ppH87pduS0p3zVVAnTLFLkrnA4qP0TvEOqwzc6DFceQuJ6telJOGUnB4ouFIl8aBoRW7KaIuudjVWxcBLEUDdoXlA9hGSY+BOTiBmMVX5g7Wdhfngy4nygrk01cG2UWvfm62VrexeV+48twaBJE=
  - RUST_BACKTRACE="all"
jobs:
  include:
  - addons:
      apt:
        packages:
        - lib32stdc++6
        - lib32z1
        - lib32z1-dev
        - gcc-multilib
        - python-dev
        - openssl
        - libssl-dev
        - jq
        - unzip
        - shellcheck
    after_failure:
    - ./build-support/bin/ci-failure.sh
    before_cache:
    - sudo chown -R travis:travis "${HOME}" "${TRAVIS_BUILD_DIR}"
    - find build-support -name "*.py[co]" -delete
    - ./build-support/bin/prune_travis_cache.sh
    before_install:
    - ./build-support/bin/install_aws_cli_for_ci.sh
    - pyenv global 2.7.17 3.6.10 3.7.6 3.8.1
    cache:
      directories:
      - ${AWS_CLI_ROOT}
      - ${PYENV_ROOT_OSX}
<<<<<<< HEAD
      - ${HOME}/.cache/pants/rust/cargo
      - build-support/virtualenvs
      - src/rust/engine/target
      timeout: 500
    dist: bionic
    env:
    - CACHE_NAME=bootstrap.linux.py36
    - BOOTSTRAPPED_PEX_KEY_SUFFIX=py36.linux
    language: python
    name: Build Linux native engine and pants.pex (Python 3.6)
    os: linux
    python:
    - '2.7'
    - '3.6'
    - '3.7'
    - '3.8'
    script:
    - docker build --rm -t travis_ci --build-arg "TRAVIS_USER=$(id -un)" --build-arg
      "TRAVIS_UID=$(id -u)" --build-arg "TRAVIS_GROUP=$(id -gn)" --build-arg "TRAVIS_GID=$(id
      -g)" build-support/docker/travis_ci/
    - docker run --rm -t -v "${HOME}:/travis/home" -v "${TRAVIS_BUILD_DIR}:/travis/workdir"
      travis_ci:latest sh -c "./build-support/bin/bootstrap_and_deploy_ci_pants_pex.py
      --python-version 3.6 --aws-bucket ${AWS_BUCKET} --native-engine-so-key-prefix
      ${NATIVE_ENGINE_SO_KEY_PREFIX} --pex-key ${BOOTSTRAPPED_PEX_KEY_PREFIX}.${BOOTSTRAPPED_PEX_KEY_SUFFIX}"
    services:
    - docker
    stage: Bootstrap Pants (Cron)
  - addons:
      apt:
        packages:
        - lib32stdc++6
        - lib32z1
        - lib32z1-dev
        - gcc-multilib
        - python-dev
        - openssl
        - libssl-dev
        - jq
        - unzip
        - shellcheck
    after_failure:
    - ./build-support/bin/ci-failure.sh
    before_cache:
    - sudo chown -R travis:travis "${HOME}" "${TRAVIS_BUILD_DIR}"
    - find build-support -name "*.py[co]" -delete
    - ./build-support/bin/prune_travis_cache.sh
    before_install:
    - ./build-support/bin/install_aws_cli_for_ci.sh
    - pyenv global 2.7.17 3.6.10 3.7.6 3.8.1
    cache:
      directories:
      - ${AWS_CLI_ROOT}
      - ${PYENV_ROOT_OSX}
      - ${HOME}/.cache/pants/rust/cargo
=======
      - ${HOME}/.rustup
      - ${HOME}/.cargo
>>>>>>> d37f4bd6
      - build-support/virtualenvs
      - src/rust/engine/target
      timeout: 500
    dist: bionic
    env:
    - CACHE_NAME=bootstrap.linux.py37
    - BOOTSTRAPPED_PEX_KEY_SUFFIX=py37.linux
    language: python
    name: Build Linux native engine and pants.pex (Python 3.7)
    os: linux
    python:
    - '2.7'
    - '3.6'
    - '3.7'
    - '3.8'
    script:
    - docker build --rm -t travis_ci --build-arg "TRAVIS_USER=$(id -un)" --build-arg
      "TRAVIS_UID=$(id -u)" --build-arg "TRAVIS_GROUP=$(id -gn)" --build-arg "TRAVIS_GID=$(id
      -g)" build-support/docker/travis_ci/
    - docker run --rm -t -v "${HOME}:/travis/home" -v "${TRAVIS_BUILD_DIR}:/travis/workdir"
      travis_ci:latest sh -c "curl --proto '=https' --tlsv1.2 -sSf https://sh.rustup.rs
      | sh -s -- -y --default-toolchain none && source /travis/home/.cargo/env &&
      ./build-support/bin/bootstrap_and_deploy_ci_pants_pex.py --python-version 3.7
      --aws-bucket ${AWS_BUCKET} --native-engine-so-key-prefix ${NATIVE_ENGINE_SO_KEY_PREFIX}
      --pex-key ${BOOTSTRAPPED_PEX_KEY_PREFIX}.${BOOTSTRAPPED_PEX_KEY_SUFFIX}"
    services:
    - docker
<<<<<<< HEAD
    stage: Bootstrap Pants (Cron)
  - addons:
      apt:
        packages:
        - lib32stdc++6
        - lib32z1
        - lib32z1-dev
        - gcc-multilib
        - python-dev
        - openssl
        - libssl-dev
        - jq
        - unzip
        - shellcheck
    after_failure:
    - ./build-support/bin/ci-failure.sh
    before_cache:
    - sudo chown -R travis:travis "${HOME}" "${TRAVIS_BUILD_DIR}"
    - find build-support -name "*.py[co]" -delete
    - ./build-support/bin/prune_travis_cache.sh
    before_install:
    - ./build-support/bin/install_aws_cli_for_ci.sh
    - pyenv global 2.7.17 3.6.10 3.7.6 3.8.1
    cache:
      directories:
      - ${AWS_CLI_ROOT}
      - ${PYENV_ROOT_OSX}
      - ${HOME}/.cache/pants/rust/cargo
      - build-support/virtualenvs
      - src/rust/engine/target
      timeout: 500
    dist: bionic
    env:
    - CACHE_NAME=bootstrap.linux.py38
    - BOOTSTRAPPED_PEX_KEY_SUFFIX=py38.linux
    language: python
    name: Build Linux native engine and pants.pex (Python 3.8)
    os: linux
    python:
    - '2.7'
    - '3.6'
    - '3.7'
    - '3.8'
    script:
    - docker build --rm -t travis_ci --build-arg "TRAVIS_USER=$(id -un)" --build-arg
      "TRAVIS_UID=$(id -u)" --build-arg "TRAVIS_GROUP=$(id -gn)" --build-arg "TRAVIS_GID=$(id
      -g)" build-support/docker/travis_ci/
    - docker run --rm -t -v "${HOME}:/travis/home" -v "${TRAVIS_BUILD_DIR}:/travis/workdir"
      travis_ci:latest sh -c "./build-support/bin/bootstrap_and_deploy_ci_pants_pex.py
      --python-version 3.8 --aws-bucket ${AWS_BUCKET} --native-engine-so-key-prefix
      ${NATIVE_ENGINE_SO_KEY_PREFIX} --pex-key ${BOOTSTRAPPED_PEX_KEY_PREFIX}.${BOOTSTRAPPED_PEX_KEY_SUFFIX}"
    services:
    - docker
    stage: Bootstrap Pants
  - after_failure:
    - ./build-support/bin/ci-failure.sh
    before_cache:
    - sudo chown -R travis:travis "${HOME}" "${TRAVIS_BUILD_DIR}"
    - find build-support -name "*.py[co]" -delete
    - ./build-support/bin/prune_travis_cache.sh
    before_install:
    - curl -L https://github.com/stedolan/jq/releases/download/jq-1.5/jq-osx-amd64
      -o /usr/local/bin/jq
    - chmod 755 /usr/local/bin/jq
    - ./build-support/bin/install_aws_cli_for_ci.sh
    - ./build-support/bin/install_python_for_ci.sh ${MACOS_PYENV_PY27_VERSION} ${MACOS_PYENV_PY36_VERSION}
    before_script:
    - ulimit -n 8192
    cache:
      directories:
      - ${AWS_CLI_ROOT}
      - ${PYENV_ROOT_OSX}
      - ${HOME}/.cache/pants/rust/cargo
      - build-support/virtualenvs
      - src/rust/engine/target
      timeout: 500
    env:
    - PATH="/usr/local/opt/openssl/bin:${PATH}"
    - LDFLAGS="-L/usr/local/opt/openssl/lib"
    - CPPFLAGS="-I/usr/local/opt/openssl/include"
    - PATH="${PYENV_ROOT}/versions/${MACOS_PYENV_PY27_VERSION}/bin:${PATH}"
    - PATH="${PYENV_ROOT}/versions/${MACOS_PYENV_PY36_VERSION}/bin:${PATH}"
    - PATH="${PYENV_ROOT}/versions/${MACOS_PYENV_PY37_VERSION}/bin:${PATH}"
    - PATH="${PYENV_ROOT}/versions/${MACOS_PYENV_PY38_VERSION}/bin:${PATH}"
    - CACHE_NAME=bootstrap.osx.py36
    - BOOTSTRAPPED_PEX_KEY_SUFFIX=py36.osx
    language: generic
    name: Build macOS native engine and pants.pex (Python 3.6)
    os: osx
    osx_image: xcode8
    script:
    - ./build-support/bin/bootstrap_and_deploy_ci_pants_pex.py --python-version 3.6
      --aws-bucket ${AWS_BUCKET} --native-engine-so-key-prefix ${NATIVE_ENGINE_SO_KEY_PREFIX}
      --pex-key ${BOOTSTRAPPED_PEX_KEY_PREFIX}.${BOOTSTRAPPED_PEX_KEY_SUFFIX}
    stage: Bootstrap Pants (Cron)
=======
    stage: Bootstrap Pants
>>>>>>> d37f4bd6
  - after_failure:
    - ./build-support/bin/ci-failure.sh
    before_cache:
    - sudo chown -R travis:travis "${HOME}" "${TRAVIS_BUILD_DIR}"
    - find build-support -name "*.py[co]" -delete
    - ./build-support/bin/prune_travis_cache.sh
    before_install:
    - curl -L https://github.com/stedolan/jq/releases/download/jq-1.5/jq-osx-amd64
      -o /usr/local/bin/jq
    - chmod 755 /usr/local/bin/jq
    - ./build-support/bin/install_aws_cli_for_ci.sh
    - ./build-support/bin/install_python_for_ci.sh ${MACOS_PYENV_PY27_VERSION} ${MACOS_PYENV_PY37_VERSION}
    before_script:
    - ulimit -n 8192
    cache:
      directories:
      - ${AWS_CLI_ROOT}
      - ${PYENV_ROOT_OSX}
      - ${HOME}/.rustup
      - ${HOME}/.cargo
      - build-support/virtualenvs
      - src/rust/engine/target
      timeout: 500
    env:
    - PATH="/usr/local/opt/openssl/bin:${PATH}"
    - LDFLAGS="-L/usr/local/opt/openssl/lib"
    - CPPFLAGS="-I/usr/local/opt/openssl/include"
    - PATH="${PYENV_ROOT}/versions/${MACOS_PYENV_PY27_VERSION}/bin:${PATH}"
    - PATH="${PYENV_ROOT}/versions/${MACOS_PYENV_PY37_VERSION}/bin:${PATH}"
    - PATH="${PYENV_ROOT}/versions/${MACOS_PYENV_PY38_VERSION}/bin:${PATH}"
    - CACHE_NAME=bootstrap.osx.py37
    - BOOTSTRAPPED_PEX_KEY_SUFFIX=py37.osx
    language: generic
    name: Build macOS native engine and pants.pex (Python 3.7)
    os: osx
    osx_image: xcode8
    script:
    - curl --proto '=https' --tlsv1.2 -sSf https://sh.rustup.rs | sh -s -- -y --default-toolchain
      none
    - source ${HOME}/.cargo/env
    - ./build-support/bin/bootstrap_and_deploy_ci_pants_pex.py --python-version 3.7
      --aws-bucket ${AWS_BUCKET} --native-engine-so-key-prefix ${NATIVE_ENGINE_SO_KEY_PREFIX}
      --pex-key ${BOOTSTRAPPED_PEX_KEY_PREFIX}.${BOOTSTRAPPED_PEX_KEY_SUFFIX}
<<<<<<< HEAD
    stage: Bootstrap Pants (Cron)
  - after_failure:
    - ./build-support/bin/ci-failure.sh
    before_cache:
    - sudo chown -R travis:travis "${HOME}" "${TRAVIS_BUILD_DIR}"
    - find build-support -name "*.py[co]" -delete
    - ./build-support/bin/prune_travis_cache.sh
    before_install:
    - curl -L https://github.com/stedolan/jq/releases/download/jq-1.5/jq-osx-amd64
      -o /usr/local/bin/jq
    - chmod 755 /usr/local/bin/jq
    - ./build-support/bin/install_aws_cli_for_ci.sh
    - ./build-support/bin/install_python_for_ci.sh ${MACOS_PYENV_PY27_VERSION} ${MACOS_PYENV_PY38_VERSION}
    before_script:
    - ulimit -n 8192
    cache:
      directories:
      - ${AWS_CLI_ROOT}
      - ${PYENV_ROOT_OSX}
      - ${HOME}/.cache/pants/rust/cargo
      - build-support/virtualenvs
      - src/rust/engine/target
      timeout: 500
    env:
    - PATH="/usr/local/opt/openssl/bin:${PATH}"
    - LDFLAGS="-L/usr/local/opt/openssl/lib"
    - CPPFLAGS="-I/usr/local/opt/openssl/include"
    - PATH="${PYENV_ROOT}/versions/${MACOS_PYENV_PY27_VERSION}/bin:${PATH}"
    - PATH="${PYENV_ROOT}/versions/${MACOS_PYENV_PY36_VERSION}/bin:${PATH}"
    - PATH="${PYENV_ROOT}/versions/${MACOS_PYENV_PY37_VERSION}/bin:${PATH}"
    - PATH="${PYENV_ROOT}/versions/${MACOS_PYENV_PY38_VERSION}/bin:${PATH}"
    - CACHE_NAME=bootstrap.osx.py38
    - BOOTSTRAPPED_PEX_KEY_SUFFIX=py38.osx
    language: generic
    name: Build macOS native engine and pants.pex (Python 3.8)
    os: osx
    osx_image: xcode8
    script:
    - ./build-support/bin/bootstrap_and_deploy_ci_pants_pex.py --python-version 3.8
      --aws-bucket ${AWS_BUCKET} --native-engine-so-key-prefix ${NATIVE_ENGINE_SO_KEY_PREFIX}
      --pex-key ${BOOTSTRAPPED_PEX_KEY_PREFIX}.${BOOTSTRAPPED_PEX_KEY_SUFFIX}
    stage: Bootstrap Pants
  - addons:
      apt:
        packages:
        - lib32stdc++6
        - lib32z1
        - lib32z1-dev
        - gcc-multilib
        - python-dev
        - openssl
        - libssl-dev
        - jq
        - unzip
        - shellcheck
    after_failure:
    - ./build-support/bin/ci-failure.sh
    before_cache:
    - sudo chown -R travis:travis "${HOME}" "${TRAVIS_BUILD_DIR}"
    - du -m -d2 ${HOME}/.cache/pants | sort -r -n
    - ./build-support/bin/prune_travis_cache.sh
    before_install:
    - sudo sysctl fs.inotify.max_user_watches=524288
    - ./build-support/bin/install_aws_cli_for_ci.sh
    - pyenv global 2.7.17 3.6.10 3.7.6 3.8.1
    - wget -qO- "https://github.com/crazy-max/travis-wait-enhanced/releases/download/v0.2.1/travis-wait-enhanced_0.2.1_linux_x86_64.tar.gz"
      | tar -zxvf - travis-wait-enhanced
    - mv travis-wait-enhanced /home/travis/bin/
    before_script:
    - ./build-support/bin/get_ci_bootstrapped_pants_pex.sh ${AWS_BUCKET} ${BOOTSTRAPPED_PEX_KEY_PREFIX}.${BOOTSTRAPPED_PEX_KEY_SUFFIX}
    cache:
      directories:
      - ${AWS_CLI_ROOT}
      - ${PYENV_ROOT_OSX}
      timeout: 500
    dist: bionic
    env:
    - BOOTSTRAPPED_PEX_KEY_SUFFIX=py36.linux
    - CACHE_NAME=lint.py36
    language: python
    name: Self-checks and lint (Python 3.6)
    os: linux
    python:
    - '2.7'
    - '3.6'
    - '3.7'
    - '3.8'
    script:
    - travis-wait-enhanced --timeout 50m --interval 9m -- ./build-support/bin/ci.py
      --githooks --smoke-tests --python-version 3.6
    - travis-wait-enhanced --timeout 40m --interval 9m -- ./build-support/bin/ci.py
      --lint --python-version 3.6
    stage: Test Pants (Cron)
=======
    stage: Bootstrap Pants
>>>>>>> d37f4bd6
  - addons:
      apt:
        packages:
        - lib32stdc++6
        - lib32z1
        - lib32z1-dev
        - gcc-multilib
        - python-dev
        - openssl
        - libssl-dev
        - jq
        - unzip
        - shellcheck
    after_failure:
    - ./build-support/bin/ci-failure.sh
    before_cache:
    - sudo chown -R travis:travis "${HOME}" "${TRAVIS_BUILD_DIR}"
    - rm -rf "${HOME}/.cargo/registry/src"
    - du -m -d2 ${HOME}/.cache/pants | sort -r -n
    - ./build-support/bin/prune_travis_cache.sh
    before_install:
    - sudo sysctl fs.inotify.max_user_watches=524288
    - ./build-support/bin/install_aws_cli_for_ci.sh
    - pyenv global 2.7.17 3.6.10 3.7.6 3.8.1
    - wget -qO- "https://github.com/crazy-max/travis-wait-enhanced/releases/download/v0.2.1/travis-wait-enhanced_0.2.1_linux_x86_64.tar.gz"
      | tar -zxvf - travis-wait-enhanced
    - mv travis-wait-enhanced /home/travis/bin/
    before_script:
    - ./build-support/bin/get_ci_bootstrapped_pants_pex.sh ${AWS_BUCKET} ${BOOTSTRAPPED_PEX_KEY_PREFIX}.${BOOTSTRAPPED_PEX_KEY_SUFFIX}
    cache:
      directories:
      - ${AWS_CLI_ROOT}
      - ${PYENV_ROOT_OSX}
      timeout: 500
    dist: bionic
    env:
    - BOOTSTRAPPED_PEX_KEY_SUFFIX=py37.linux
    - CACHE_NAME=lint.py37
    language: python
    name: Self-checks and lint (Python 3.7)
    os: linux
    python:
    - '2.7'
    - '3.6'
    - '3.7'
    - '3.8'
    script:
    - curl --proto '=https' --tlsv1.2 -sSf https://sh.rustup.rs | sh -s -- -y --default-toolchain
      none
    - source ${HOME}/.cargo/env
    - travis-wait-enhanced --timeout 50m --interval 9m -- ./build-support/bin/ci.py
<<<<<<< HEAD
      --githooks --smoke-tests --python-version 3.7
    - travis-wait-enhanced --timeout 40m --interval 9m -- ./build-support/bin/ci.py
      --lint --python-version 3.7
    stage: Test Pants (Cron)
  - addons:
      apt:
        packages:
        - lib32stdc++6
        - lib32z1
        - lib32z1-dev
        - gcc-multilib
        - python-dev
        - openssl
        - libssl-dev
        - jq
        - unzip
        - shellcheck
    after_failure:
    - ./build-support/bin/ci-failure.sh
    before_cache:
    - sudo chown -R travis:travis "${HOME}" "${TRAVIS_BUILD_DIR}"
    - du -m -d2 ${HOME}/.cache/pants | sort -r -n
    - ./build-support/bin/prune_travis_cache.sh
    before_install:
    - sudo sysctl fs.inotify.max_user_watches=524288
    - ./build-support/bin/install_aws_cli_for_ci.sh
    - pyenv global 2.7.17 3.6.10 3.7.6 3.8.1
    - wget -qO- "https://github.com/crazy-max/travis-wait-enhanced/releases/download/v0.2.1/travis-wait-enhanced_0.2.1_linux_x86_64.tar.gz"
      | tar -zxvf - travis-wait-enhanced
    - mv travis-wait-enhanced /home/travis/bin/
    before_script:
    - ./build-support/bin/get_ci_bootstrapped_pants_pex.sh ${AWS_BUCKET} ${BOOTSTRAPPED_PEX_KEY_PREFIX}.${BOOTSTRAPPED_PEX_KEY_SUFFIX}
    cache:
      directories:
      - ${AWS_CLI_ROOT}
      - ${PYENV_ROOT_OSX}
      timeout: 500
    dist: bionic
    env:
    - BOOTSTRAPPED_PEX_KEY_SUFFIX=py38.linux
    - CACHE_NAME=lint.py38
    language: python
    name: Self-checks and lint (Python 3.8)
    os: linux
    python:
    - '2.7'
    - '3.6'
    - '3.7'
    - '3.8'
    script:
    - travis-wait-enhanced --timeout 50m --interval 9m -- ./build-support/bin/ci.py
      --githooks --smoke-tests --python-version 3.8
    - travis-wait-enhanced --timeout 40m --interval 9m -- ./build-support/bin/ci.py
      --lint --python-version 3.8
=======
      --githooks --smoke-tests --lint --python-version 3.7
>>>>>>> d37f4bd6
    stage: Test Pants
  - before_cache:
    - sudo chown -R travis:travis "${HOME}" "${TRAVIS_BUILD_DIR}"
    - find build-support -name "*.py[co]" -delete
    - ./build-support/bin/prune_travis_cache.sh
    before_install:
    - sudo sysctl fs.inotify.max_user_watches=524288
    - ./build-support/bin/install_aws_cli_for_ci.sh
    - pyenv global 2.7.15 3.6.7 3.7.1
    - sudo apt-get install -y pkg-config fuse libfuse-dev
    - sudo modprobe fuse
    - sudo chmod 666 /dev/fuse
    - sudo chown root:$USER /etc/fuse.conf
    - curl --proto '=https' --tlsv1.2 -sSf https://sh.rustup.rs | sh -s -- -y --default-toolchain
      none
    - source ${HOME}/.cargo/env
    before_script:
    - ulimit -n 8192
    cache:
      directories:
      - ${AWS_CLI_ROOT}
      - ${PYENV_ROOT_OSX}
      - ${HOME}/.rustup
      - ${HOME}/.cargo
      - build-support/virtualenvs
      - src/rust/engine/target
      timeout: 500
    dist: xenial
    env:
    - CACHE_NAME=clippy
    if: commit_message !~ /\[ci skip-rust\]/
    name: Clippy (Rust linter)
    os: linux
    script:
    - ./build-support/bin/ci.py --clippy
    stage: Test Pants
    sudo: required
  - before_cache:
    - sudo chown -R travis:travis "${HOME}" "${TRAVIS_BUILD_DIR}"
    - find build-support -name "*.py[co]" -delete
    - ./build-support/bin/prune_travis_cache.sh
    before_install:
    - sudo sysctl fs.inotify.max_user_watches=524288
    - ./build-support/bin/install_aws_cli_for_ci.sh
    - pyenv global 2.7.15 3.6.7 3.7.1
    - sudo apt-get install -y pkg-config fuse libfuse-dev
    - sudo modprobe fuse
    - sudo chmod 666 /dev/fuse
    - sudo chown root:$USER /etc/fuse.conf
    - curl --proto '=https' --tlsv1.2 -sSf https://sh.rustup.rs | sh -s -- -y --default-toolchain
      none
    - source ${HOME}/.cargo/env
    cache:
      directories:
      - ${AWS_CLI_ROOT}
      - ${PYENV_ROOT_OSX}
      - ${HOME}/.rustup
      - ${HOME}/.cargo
      - build-support/virtualenvs
      - src/rust/engine/target
      timeout: 500
    dist: xenial
    env:
    - CACHE_NAME=cargo_audit
    name: Cargo audit
    os: linux
<<<<<<< HEAD
    python:
    - '2.7'
    - '3.6'
    - '3.7'
    - '3.8'
    script:
    - travis-wait-enhanced --timeout 65m --interval 9m -- ./build-support/bin/ci.py
      --unit-tests --integration-tests --python-version 3.6
    stage: Test Pants (Cron)
=======
    script:
    - ./build-support/bin/ci.py --cargo-audit
    stage: Test Pants (Cron)
    sudo: required
>>>>>>> d37f4bd6
  - addons:
      apt:
        packages:
        - lib32stdc++6
        - lib32z1
        - lib32z1-dev
        - gcc-multilib
        - python-dev
        - openssl
        - libssl-dev
        - jq
        - unzip
        - shellcheck
    after_failure:
    - ./build-support/bin/ci-failure.sh
    after_success:
    - ./build-support/bin/upload_coverage.sh
    before_cache:
    - sudo chown -R travis:travis "${HOME}" "${TRAVIS_BUILD_DIR}"
    - rm -rf "${HOME}/.cargo/registry/src"
    - du -m -d2 ${HOME}/.cache/pants | sort -r -n
    - ./build-support/bin/prune_travis_cache.sh
    before_install:
    - sudo sysctl fs.inotify.max_user_watches=524288
    - ./build-support/bin/install_aws_cli_for_ci.sh
    - pyenv global 2.7.17 3.6.10 3.7.6 3.8.1
    - wget -qO- "https://github.com/crazy-max/travis-wait-enhanced/releases/download/v0.2.1/travis-wait-enhanced_0.2.1_linux_x86_64.tar.gz"
      | tar -zxvf - travis-wait-enhanced
    - mv travis-wait-enhanced /home/travis/bin/
    before_script:
    - ./build-support/bin/get_ci_bootstrapped_pants_pex.sh ${AWS_BUCKET} ${BOOTSTRAPPED_PEX_KEY_PREFIX}.${BOOTSTRAPPED_PEX_KEY_SUFFIX}
    cache:
      directories:
      - ${AWS_CLI_ROOT}
      - ${PYENV_ROOT_OSX}
      timeout: 500
    dist: bionic
    env:
    - BOOTSTRAPPED_PEX_KEY_SUFFIX=py37.linux
    - CACHE_NAME=python_tests.py37
    language: python
    name: Python tests (Python 3.7)
    os: linux
    python:
    - '2.7'
    - '3.6'
    - '3.7'
    - '3.8'
    script:
    - travis-wait-enhanced --timeout 65m --interval 9m -- ./build-support/bin/ci.py
      --unit-tests --integration-tests --python-version 3.7
<<<<<<< HEAD
    stage: Test Pants (Cron)
  - addons:
      apt:
        packages:
        - lib32stdc++6
        - lib32z1
        - lib32z1-dev
        - gcc-multilib
        - python-dev
        - openssl
        - libssl-dev
        - jq
        - unzip
        - shellcheck
    after_failure:
    - ./build-support/bin/ci-failure.sh
    after_success:
    - ./build-support/bin/upload_coverage.sh
    before_cache:
    - sudo chown -R travis:travis "${HOME}" "${TRAVIS_BUILD_DIR}"
    - du -m -d2 ${HOME}/.cache/pants | sort -r -n
    - ./build-support/bin/prune_travis_cache.sh
    before_install:
    - sudo sysctl fs.inotify.max_user_watches=524288
    - ./build-support/bin/install_aws_cli_for_ci.sh
    - pyenv global 2.7.17 3.6.10 3.7.6 3.8.1
    - wget -qO- "https://github.com/crazy-max/travis-wait-enhanced/releases/download/v0.2.1/travis-wait-enhanced_0.2.1_linux_x86_64.tar.gz"
      | tar -zxvf - travis-wait-enhanced
    - mv travis-wait-enhanced /home/travis/bin/
    before_script:
    - ./build-support/bin/get_ci_bootstrapped_pants_pex.sh ${AWS_BUCKET} ${BOOTSTRAPPED_PEX_KEY_PREFIX}.${BOOTSTRAPPED_PEX_KEY_SUFFIX}
    cache:
      directories:
      - ${AWS_CLI_ROOT}
      - ${PYENV_ROOT_OSX}
      timeout: 500
    dist: bionic
    env:
    - BOOTSTRAPPED_PEX_KEY_SUFFIX=py38.linux
    - CACHE_NAME=python_tests.py38
    language: python
    name: Python tests (Python 3.8)
    os: linux
    python:
    - '2.7'
    - '3.6'
    - '3.7'
    - '3.8'
    script:
    - travis-wait-enhanced --timeout 65m --interval 9m -- ./build-support/bin/ci.py
      --unit-tests --integration-tests --python-version 3.8
=======
>>>>>>> d37f4bd6
    stage: Test Pants
  - before_cache:
    - sudo chown -R travis:travis "${HOME}" "${TRAVIS_BUILD_DIR}"
    - find build-support -name "*.py[co]" -delete
    - ./build-support/bin/prune_travis_cache.sh
    before_install:
    - sudo sysctl fs.inotify.max_user_watches=524288
    - ./build-support/bin/install_aws_cli_for_ci.sh
    - pyenv global 2.7.15 3.6.7 3.7.1
    - sudo apt-get install -y pkg-config fuse libfuse-dev
    - sudo modprobe fuse
    - sudo chmod 666 /dev/fuse
    - sudo chown root:$USER /etc/fuse.conf
    - curl --proto '=https' --tlsv1.2 -sSf https://sh.rustup.rs | sh -s -- -y --default-toolchain
      none
    - source ${HOME}/.cargo/env
    before_script:
    - ulimit -n 8192
    cache:
      directories:
      - ${AWS_CLI_ROOT}
      - ${PYENV_ROOT_OSX}
      - ${HOME}/.rustup
      - ${HOME}/.cargo
      - build-support/virtualenvs
      - src/rust/engine/target
      timeout: 500
    dist: xenial
    env:
    - CACHE_NAME=rust_tests.linux
    - LD_LIBRARY_PATH="/opt/python/3.7.1/lib:${LD_LIBRARY_PATH}"
    if: commit_message !~ /\[ci skip-rust\]/
    name: Rust tests - Linux
    os: linux
    script:
    - ./build-support/bin/ci.py --rust-tests
    stage: Test Pants
    sudo: required
  - before_cache:
    - sudo chown -R travis:travis "${HOME}" "${TRAVIS_BUILD_DIR}"
    - find build-support -name "*.py[co]" -delete
    - ./build-support/bin/prune_travis_cache.sh
    before_install:
    - ./build-support/bin/install_python_for_ci.sh "${MACOS_PYENV_PY37_VERSION}"
    - brew cask install osxfuse
    - curl --proto '=https' --tlsv1.2 -sSf https://sh.rustup.rs | sh -s -- -y --default-toolchain
      none
    - source ${HOME}/.cargo/env
    before_script:
    - ulimit -n 8192
    cache:
      directories:
      - ${AWS_CLI_ROOT}
      - ${PYENV_ROOT_OSX}
      - ${HOME}/.rustup
      - ${HOME}/.cargo
      - build-support/virtualenvs
      - src/rust/engine/target
      timeout: 500
    env:
    - PATH="/usr/local/opt/openssl/bin:${PATH}"
    - LDFLAGS="-L/usr/local/opt/openssl/lib"
    - CPPFLAGS="-I/usr/local/opt/openssl/include"
    - PATH="${PYENV_ROOT}/versions/${MACOS_PYENV_PY27_VERSION}/bin:${PATH}"
    - PATH="${PYENV_ROOT}/versions/${MACOS_PYENV_PY37_VERSION}/bin:${PATH}"
    - PATH="${PYENV_ROOT}/versions/${MACOS_PYENV_PY38_VERSION}/bin:${PATH}"
    - CACHE_NAME=rust_tests.osx
    if: commit_message !~ /\[ci skip-rust\]/
    name: Rust tests - OSX
    os: osx
    osx_image: xcode8
    script:
    - ./build-support/bin/ci.py --rust-tests
    stage: Test Pants
  - addons:
      apt:
        packages:
        - lib32stdc++6
        - lib32z1
        - lib32z1-dev
        - gcc-multilib
        - python-dev
        - openssl
        - libssl-dev
        - jq
        - unzip
        - shellcheck
    after_failure:
    - ./build-support/bin/ci-failure.sh
    before_cache:
    - sudo chown -R travis:travis "${HOME}" "${TRAVIS_BUILD_DIR}"
    - rm -rf "${HOME}/.cargo/registry/src"
    - du -m -d2 ${HOME}/.cache/pants | sort -r -n
    - ./build-support/bin/prune_travis_cache.sh
    before_install:
    - sudo sysctl fs.inotify.max_user_watches=524288
    - ./build-support/bin/install_aws_cli_for_ci.sh
    - pyenv global 2.7.17 3.6.10 3.7.6 3.8.1
    before_script:
    - ./build-support/bin/get_ci_bootstrapped_pants_pex.sh ${AWS_BUCKET} ${BOOTSTRAPPED_PEX_KEY_PREFIX}.${BOOTSTRAPPED_PEX_KEY_SUFFIX}
    cache:
      directories:
      - ${AWS_CLI_ROOT}
      - ${PYENV_ROOT_OSX}
      timeout: 500
    dist: bionic
    env:
    - BOOTSTRAPPED_PEX_KEY_SUFFIX=py37.linux
    - PREPARE_DEPLOY=1
    - CACHE_NAME=wheels.linux
    if: commit_message !~ /\[ci skip-build-wheels\]/ OR type NOT IN (pull_request,
      cron)
    language: python
    name: Build Linux wheels and fs_util
    os: linux
    python:
    - '2.7'
    - '3.6'
    - '3.7'
    - '3.8'
    script:
    - docker build --rm -t travis_ci --build-arg "TRAVIS_USER=$(id -un)" --build-arg
      "TRAVIS_UID=$(id -u)" --build-arg "TRAVIS_GROUP=$(id -gn)" --build-arg "TRAVIS_GID=$(id
      -g)" build-support/docker/travis_ci/
    - docker run --rm -t -v "${HOME}:/travis/home" -v "${TRAVIS_BUILD_DIR}:/travis/workdir"
      travis_ci:latest sh -c "curl --proto '=https' --tlsv1.2 -sSf https://sh.rustup.rs
      | sh -s -- -y --default-toolchain none && source /travis/home/.cargo/env &&
      ./build-support/bin/release.sh -n && USE_PY38=true ./build-support/bin/release.sh
      -n && ./build-support/bin/release.sh -f"
    services:
    - docker
    stage: Test Pants (Cron)
  - before_cache:
    - sudo chown -R travis:travis "${HOME}" "${TRAVIS_BUILD_DIR}"
    - find build-support -name "*.py[co]" -delete
    - ./build-support/bin/prune_travis_cache.sh
    before_install:
    - curl -L https://github.com/stedolan/jq/releases/download/jq-1.5/jq-osx-amd64
      -o /usr/local/bin/jq
    - chmod 755 /usr/local/bin/jq
    - ./build-support/bin/install_aws_cli_for_ci.sh
    - ./build-support/bin/install_python_for_ci.sh ${MACOS_PYENV_PY37_VERSION} ${MACOS_PYENV_PY38_VERSION}
    before_script:
    - ulimit -n 8192
    - ./build-support/bin/get_ci_bootstrapped_pants_pex.sh ${AWS_BUCKET} ${BOOTSTRAPPED_PEX_KEY_PREFIX}.${BOOTSTRAPPED_PEX_KEY_SUFFIX}
    cache:
      directories:
      - ${AWS_CLI_ROOT}
      - ${PYENV_ROOT_OSX}
      - ${HOME}/.rustup
      - ${HOME}/.cargo
      - build-support/virtualenvs
      - src/rust/engine/target
      timeout: 500
    env:
    - PATH="/usr/local/opt/openssl/bin:${PATH}"
    - LDFLAGS="-L/usr/local/opt/openssl/lib"
    - CPPFLAGS="-I/usr/local/opt/openssl/include"
    - PATH="${PYENV_ROOT}/versions/${MACOS_PYENV_PY27_VERSION}/bin:${PATH}"
    - PATH="${PYENV_ROOT}/versions/${MACOS_PYENV_PY37_VERSION}/bin:${PATH}"
    - PATH="${PYENV_ROOT}/versions/${MACOS_PYENV_PY38_VERSION}/bin:${PATH}"
    - BOOTSTRAPPED_PEX_KEY_SUFFIX=py37.osx
    - PREPARE_DEPLOY=1
    - CACHE_NAME=wheels.osx
    if: commit_message !~ /\[ci skip-build-wheels\]/ OR type NOT IN (pull_request,
      cron)
    language: generic
    name: Build macOS wheels and fs_util
    os: osx
    osx_image: xcode8
    script:
    - curl --proto '=https' --tlsv1.2 -sSf https://sh.rustup.rs | sh -s -- -y --default-toolchain
      none
    - source ${HOME}/.cargo/env
    - ./build-support/bin/release.sh -n
    - USE_PY38=true ./build-support/bin/release.sh -n
    - ./build-support/bin/release.sh -f
    stage: Test Pants (Cron)
  - before_install:
    - curl -L https://github.com/stedolan/jq/releases/download/jq-1.5/jq-osx-amd64
      -o /usr/local/bin/jq
    - chmod 755 /usr/local/bin/jq
    - ./build-support/bin/install_aws_cli_for_ci.sh
<<<<<<< HEAD
    - ./build-support/bin/install_python_for_ci.sh ${MACOS_PYENV_PY27_VERSION} ${MACOS_PYENV_PY36_VERSION}
    before_script:
    - ulimit -n 8192
    - ./build-support/bin/get_ci_bootstrapped_pants_pex.sh ${AWS_BUCKET} ${BOOTSTRAPPED_PEX_KEY_PREFIX}.${BOOTSTRAPPED_PEX_KEY_SUFFIX}
    env:
    - PATH="/usr/local/opt/openssl/bin:${PATH}"
    - LDFLAGS="-L/usr/local/opt/openssl/lib"
    - CPPFLAGS="-I/usr/local/opt/openssl/include"
    - PATH="${PYENV_ROOT}/versions/${MACOS_PYENV_PY27_VERSION}/bin:${PATH}"
    - PATH="${PYENV_ROOT}/versions/${MACOS_PYENV_PY36_VERSION}/bin:${PATH}"
    - PATH="${PYENV_ROOT}/versions/${MACOS_PYENV_PY37_VERSION}/bin:${PATH}"
    - PATH="${PYENV_ROOT}/versions/${MACOS_PYENV_PY38_VERSION}/bin:${PATH}"
    - BOOTSTRAPPED_PEX_KEY_SUFFIX=py36.osx
    - CACHE_NAME=osx_platform_tests.py36
    language: generic
    name: macOS platform-specific tests (Python 3.6)
    os: osx
    script:
    - ./build-support/bin/ci.py --platform-specific-tests --python-version 3.6
    stage: Test Pants (Cron)
  - before_install:
    - curl -L https://github.com/stedolan/jq/releases/download/jq-1.5/jq-osx-amd64
      -o /usr/local/bin/jq
    - chmod 755 /usr/local/bin/jq
    - ./build-support/bin/install_aws_cli_for_ci.sh
=======
>>>>>>> d37f4bd6
    - ./build-support/bin/install_python_for_ci.sh ${MACOS_PYENV_PY27_VERSION} ${MACOS_PYENV_PY37_VERSION}
    before_script:
    - ulimit -n 8192
    - ./build-support/bin/get_ci_bootstrapped_pants_pex.sh ${AWS_BUCKET} ${BOOTSTRAPPED_PEX_KEY_PREFIX}.${BOOTSTRAPPED_PEX_KEY_SUFFIX}
    env:
    - PATH="/usr/local/opt/openssl/bin:${PATH}"
    - LDFLAGS="-L/usr/local/opt/openssl/lib"
    - CPPFLAGS="-I/usr/local/opt/openssl/include"
    - PATH="${PYENV_ROOT}/versions/${MACOS_PYENV_PY27_VERSION}/bin:${PATH}"
    - PATH="${PYENV_ROOT}/versions/${MACOS_PYENV_PY37_VERSION}/bin:${PATH}"
    - PATH="${PYENV_ROOT}/versions/${MACOS_PYENV_PY38_VERSION}/bin:${PATH}"
    - BOOTSTRAPPED_PEX_KEY_SUFFIX=py37.osx
    - CACHE_NAME=osx_platform_tests.py37
    language: generic
    name: macOS platform-specific tests (Python 3.7)
    os: osx
    script:
    - ./build-support/bin/ci.py --platform-specific-tests --python-version 3.7
<<<<<<< HEAD
    stage: Test Pants (Cron)
  - before_install:
    - curl -L https://github.com/stedolan/jq/releases/download/jq-1.5/jq-osx-amd64
      -o /usr/local/bin/jq
    - chmod 755 /usr/local/bin/jq
    - ./build-support/bin/install_aws_cli_for_ci.sh
    - ./build-support/bin/install_python_for_ci.sh ${MACOS_PYENV_PY27_VERSION} ${MACOS_PYENV_PY38_VERSION}
    before_script:
    - ulimit -n 8192
    - ./build-support/bin/get_ci_bootstrapped_pants_pex.sh ${AWS_BUCKET} ${BOOTSTRAPPED_PEX_KEY_PREFIX}.${BOOTSTRAPPED_PEX_KEY_SUFFIX}
    env:
    - PATH="/usr/local/opt/openssl/bin:${PATH}"
    - LDFLAGS="-L/usr/local/opt/openssl/lib"
    - CPPFLAGS="-I/usr/local/opt/openssl/include"
    - PATH="${PYENV_ROOT}/versions/${MACOS_PYENV_PY27_VERSION}/bin:${PATH}"
    - PATH="${PYENV_ROOT}/versions/${MACOS_PYENV_PY36_VERSION}/bin:${PATH}"
    - PATH="${PYENV_ROOT}/versions/${MACOS_PYENV_PY37_VERSION}/bin:${PATH}"
    - PATH="${PYENV_ROOT}/versions/${MACOS_PYENV_PY38_VERSION}/bin:${PATH}"
    - BOOTSTRAPPED_PEX_KEY_SUFFIX=py38.osx
    - CACHE_NAME=osx_platform_tests.py38
    language: generic
    name: macOS platform-specific tests (Python 3.8)
    os: osx
    script:
    - ./build-support/bin/ci.py --platform-specific-tests --python-version 3.8
    stage: Test Pants
  - before_install:
    - curl -L https://github.com/stedolan/jq/releases/download/jq-1.5/jq-osx-amd64
      -o /usr/local/bin/jq
    - chmod 755 /usr/local/bin/jq
    - ./build-support/bin/install_aws_cli_for_ci.sh
    - ./build-support/bin/install_python_for_ci.sh ${MACOS_PYENV_PY27_VERSION} ${MACOS_PYENV_PY36_VERSION}
    before_script:
    - ulimit -n 8192
    - ./build-support/bin/get_ci_bootstrapped_pants_pex.sh ${AWS_BUCKET} ${BOOTSTRAPPED_PEX_KEY_PREFIX}.${BOOTSTRAPPED_PEX_KEY_SUFFIX}
    env:
    - PATH="/usr/local/opt/openssl/bin:${PATH}"
    - LDFLAGS="-L/usr/local/opt/openssl/lib"
    - CPPFLAGS="-I/usr/local/opt/openssl/include"
    - PATH="${PYENV_ROOT}/versions/${MACOS_PYENV_PY27_VERSION}/bin:${PATH}"
    - PATH="${PYENV_ROOT}/versions/${MACOS_PYENV_PY36_VERSION}/bin:${PATH}"
    - PATH="${PYENV_ROOT}/versions/${MACOS_PYENV_PY37_VERSION}/bin:${PATH}"
    - PATH="${PYENV_ROOT}/versions/${MACOS_PYENV_PY38_VERSION}/bin:${PATH}"
    - BOOTSTRAPPED_PEX_KEY_SUFFIX=py36.osx
    - CACHE_NAME=osx_smoke_tests.10_12.py36
    language: generic
    name: macOS 10.12 smoke test (Python 3.6)
    os: osx
    osx_image: xcode9.2
    script:
    - MODE=debug ./build-support/bin/ci.py --smoke-tests --python-version 3.6
    stage: Test Pants (Cron)
=======
    stage: Test Pants
>>>>>>> d37f4bd6
  - before_install:
    - curl -L https://github.com/stedolan/jq/releases/download/jq-1.5/jq-osx-amd64
      -o /usr/local/bin/jq
    - chmod 755 /usr/local/bin/jq
    - ./build-support/bin/install_aws_cli_for_ci.sh
    - ./build-support/bin/install_python_for_ci.sh ${MACOS_PYENV_PY27_VERSION} ${MACOS_PYENV_PY37_VERSION}
    before_script:
    - ulimit -n 8192
    - ./build-support/bin/get_ci_bootstrapped_pants_pex.sh ${AWS_BUCKET} ${BOOTSTRAPPED_PEX_KEY_PREFIX}.${BOOTSTRAPPED_PEX_KEY_SUFFIX}
    env:
    - PATH="/usr/local/opt/openssl/bin:${PATH}"
    - LDFLAGS="-L/usr/local/opt/openssl/lib"
    - CPPFLAGS="-I/usr/local/opt/openssl/include"
    - PATH="${PYENV_ROOT}/versions/${MACOS_PYENV_PY27_VERSION}/bin:${PATH}"
    - PATH="${PYENV_ROOT}/versions/${MACOS_PYENV_PY37_VERSION}/bin:${PATH}"
    - PATH="${PYENV_ROOT}/versions/${MACOS_PYENV_PY38_VERSION}/bin:${PATH}"
    - BOOTSTRAPPED_PEX_KEY_SUFFIX=py37.osx
    - CACHE_NAME=osx_smoke_tests.10_12.py37
    language: generic
    name: macOS 10.12 smoke test (Python 3.7)
    os: osx
    osx_image: xcode9.2
    script:
    - MODE=debug ./build-support/bin/ci.py --smoke-tests --python-version 3.7
<<<<<<< HEAD
    stage: Test Pants (Cron)
  - before_install:
    - curl -L https://github.com/stedolan/jq/releases/download/jq-1.5/jq-osx-amd64
      -o /usr/local/bin/jq
    - chmod 755 /usr/local/bin/jq
    - ./build-support/bin/install_aws_cli_for_ci.sh
    - ./build-support/bin/install_python_for_ci.sh ${MACOS_PYENV_PY27_VERSION} ${MACOS_PYENV_PY38_VERSION}
    before_script:
    - ulimit -n 8192
    - ./build-support/bin/get_ci_bootstrapped_pants_pex.sh ${AWS_BUCKET} ${BOOTSTRAPPED_PEX_KEY_PREFIX}.${BOOTSTRAPPED_PEX_KEY_SUFFIX}
    env:
    - PATH="/usr/local/opt/openssl/bin:${PATH}"
    - LDFLAGS="-L/usr/local/opt/openssl/lib"
    - CPPFLAGS="-I/usr/local/opt/openssl/include"
    - PATH="${PYENV_ROOT}/versions/${MACOS_PYENV_PY27_VERSION}/bin:${PATH}"
    - PATH="${PYENV_ROOT}/versions/${MACOS_PYENV_PY36_VERSION}/bin:${PATH}"
    - PATH="${PYENV_ROOT}/versions/${MACOS_PYENV_PY37_VERSION}/bin:${PATH}"
    - PATH="${PYENV_ROOT}/versions/${MACOS_PYENV_PY38_VERSION}/bin:${PATH}"
    - BOOTSTRAPPED_PEX_KEY_SUFFIX=py38.osx
    - CACHE_NAME=osx_smoke_tests.10_12.py38
    language: generic
    name: macOS 10.12 smoke test (Python 3.8)
    os: osx
    osx_image: xcode9.2
    script:
    - MODE=debug ./build-support/bin/ci.py --smoke-tests --python-version 3.8
    stage: Test Pants
  - before_install:
    - curl -L https://github.com/stedolan/jq/releases/download/jq-1.5/jq-osx-amd64
      -o /usr/local/bin/jq
    - chmod 755 /usr/local/bin/jq
    - ./build-support/bin/install_aws_cli_for_ci.sh
    - ./build-support/bin/install_python_for_ci.sh ${MACOS_PYENV_PY27_VERSION} ${MACOS_PYENV_PY36_VERSION}
    before_script:
    - ulimit -n 8192
    - ./build-support/bin/get_ci_bootstrapped_pants_pex.sh ${AWS_BUCKET} ${BOOTSTRAPPED_PEX_KEY_PREFIX}.${BOOTSTRAPPED_PEX_KEY_SUFFIX}
    env:
    - PATH="/usr/local/opt/openssl/bin:${PATH}"
    - LDFLAGS="-L/usr/local/opt/openssl/lib"
    - CPPFLAGS="-I/usr/local/opt/openssl/include"
    - PATH="${PYENV_ROOT}/versions/${MACOS_PYENV_PY27_VERSION}/bin:${PATH}"
    - PATH="${PYENV_ROOT}/versions/${MACOS_PYENV_PY36_VERSION}/bin:${PATH}"
    - PATH="${PYENV_ROOT}/versions/${MACOS_PYENV_PY37_VERSION}/bin:${PATH}"
    - PATH="${PYENV_ROOT}/versions/${MACOS_PYENV_PY38_VERSION}/bin:${PATH}"
    - BOOTSTRAPPED_PEX_KEY_SUFFIX=py36.osx
    - CACHE_NAME=osx_smoke_tests.10_13.py36
    language: generic
    name: macOS 10.13 smoke test (Python 3.6)
    os: osx
    osx_image: xcode10.1
    script:
    - MODE=debug ./build-support/bin/ci.py --smoke-tests --python-version 3.6
    stage: Test Pants (Cron)
=======
    stage: Test Pants
>>>>>>> d37f4bd6
  - before_install:
    - curl -L https://github.com/stedolan/jq/releases/download/jq-1.5/jq-osx-amd64
      -o /usr/local/bin/jq
    - chmod 755 /usr/local/bin/jq
    - ./build-support/bin/install_aws_cli_for_ci.sh
    - ./build-support/bin/install_python_for_ci.sh ${MACOS_PYENV_PY27_VERSION} ${MACOS_PYENV_PY37_VERSION}
    before_script:
    - ulimit -n 8192
    - ./build-support/bin/get_ci_bootstrapped_pants_pex.sh ${AWS_BUCKET} ${BOOTSTRAPPED_PEX_KEY_PREFIX}.${BOOTSTRAPPED_PEX_KEY_SUFFIX}
    env:
    - PATH="/usr/local/opt/openssl/bin:${PATH}"
    - LDFLAGS="-L/usr/local/opt/openssl/lib"
    - CPPFLAGS="-I/usr/local/opt/openssl/include"
    - PATH="${PYENV_ROOT}/versions/${MACOS_PYENV_PY27_VERSION}/bin:${PATH}"
    - PATH="${PYENV_ROOT}/versions/${MACOS_PYENV_PY37_VERSION}/bin:${PATH}"
    - PATH="${PYENV_ROOT}/versions/${MACOS_PYENV_PY38_VERSION}/bin:${PATH}"
    - BOOTSTRAPPED_PEX_KEY_SUFFIX=py37.osx
    - CACHE_NAME=osx_smoke_tests.10_13.py37
    language: generic
    name: macOS 10.13 smoke test (Python 3.7)
    os: osx
    osx_image: xcode10.1
    script:
    - MODE=debug ./build-support/bin/ci.py --smoke-tests --python-version 3.7
<<<<<<< HEAD
    stage: Test Pants (Cron)
  - before_install:
    - curl -L https://github.com/stedolan/jq/releases/download/jq-1.5/jq-osx-amd64
      -o /usr/local/bin/jq
    - chmod 755 /usr/local/bin/jq
    - ./build-support/bin/install_aws_cli_for_ci.sh
    - ./build-support/bin/install_python_for_ci.sh ${MACOS_PYENV_PY27_VERSION} ${MACOS_PYENV_PY38_VERSION}
    before_script:
    - ulimit -n 8192
    - ./build-support/bin/get_ci_bootstrapped_pants_pex.sh ${AWS_BUCKET} ${BOOTSTRAPPED_PEX_KEY_PREFIX}.${BOOTSTRAPPED_PEX_KEY_SUFFIX}
    env:
    - PATH="/usr/local/opt/openssl/bin:${PATH}"
    - LDFLAGS="-L/usr/local/opt/openssl/lib"
    - CPPFLAGS="-I/usr/local/opt/openssl/include"
    - PATH="${PYENV_ROOT}/versions/${MACOS_PYENV_PY27_VERSION}/bin:${PATH}"
    - PATH="${PYENV_ROOT}/versions/${MACOS_PYENV_PY36_VERSION}/bin:${PATH}"
    - PATH="${PYENV_ROOT}/versions/${MACOS_PYENV_PY37_VERSION}/bin:${PATH}"
    - PATH="${PYENV_ROOT}/versions/${MACOS_PYENV_PY38_VERSION}/bin:${PATH}"
    - BOOTSTRAPPED_PEX_KEY_SUFFIX=py38.osx
    - CACHE_NAME=osx_smoke_tests.10_13.py38
    language: generic
    name: macOS 10.13 smoke test (Python 3.8)
    os: osx
    osx_image: xcode10.1
    script:
    - MODE=debug ./build-support/bin/ci.py --smoke-tests --python-version 3.8
=======
>>>>>>> d37f4bd6
    stage: Test Pants
  - addons:
      apt:
        packages:
        - lib32stdc++6
        - lib32z1
        - lib32z1-dev
        - gcc-multilib
        - python-dev
        - openssl
        - libssl-dev
        - jq
        - unzip
        - shellcheck
    after_failure:
    - ./build-support/bin/ci-failure.sh
    before_cache:
    - sudo chown -R travis:travis "${HOME}" "${TRAVIS_BUILD_DIR}"
    - rm -rf "${HOME}/.cargo/registry/src"
    - du -m -d2 ${HOME}/.cache/pants | sort -r -n
    - ./build-support/bin/prune_travis_cache.sh
    before_install:
    - sudo sysctl fs.inotify.max_user_watches=524288
    - ./build-support/bin/install_aws_cli_for_ci.sh
    - pyenv global 2.7.17 3.6.10 3.7.6 3.8.1
    before_script:
    - ./build-support/bin/get_ci_bootstrapped_pants_pex.sh ${AWS_BUCKET} ${BOOTSTRAPPED_PEX_KEY_PREFIX}.${BOOTSTRAPPED_PEX_KEY_SUFFIX}
    cache:
      directories:
      - ${AWS_CLI_ROOT}
      - ${PYENV_ROOT_OSX}
      timeout: 500
    deploy:
      api_key:
        secure: u0aCsiuVGOg28YxG0sQUovuUm29kKwQfFgHbNz2TT5L+cGoHxGl4aoVOCtuwWYEtbNGmYc8/3WRS3C/jOiqQj6JEgHUzWOsnfKUObEqNhisAmXbzBbKc0wPQTL8WNK+DKFh32sD3yPYcw+a5PTLO56+o7rqlI25LK7A17WesHC4=
      file: dist/deploy/pex/*
      file_glob: true
      'on':
        repo: pantsbuild/pants
        tags: true
      provider: releases
      skip_cleanup: true
    dist: bionic
    env:
    - BOOTSTRAPPED_PEX_KEY_SUFFIX=py37.linux
    - RUN_PANTS_FROM_PEX=1
    - PANTS_PEX_RELEASE=stable
    - CACHE_NAME=deploy.stable
    language: python
    name: Deploy stable pants.pex
    os: linux
    python:
    - '2.7'
    - '3.6'
    - '3.7'
    - '3.8'
    script:
    - ./build-support/bin/release.sh -p
    stage: Deploy Pants Pex
  - addons:
      apt:
        packages:
        - lib32stdc++6
        - lib32z1
        - lib32z1-dev
        - gcc-multilib
        - python-dev
        - openssl
        - libssl-dev
        - jq
        - unzip
        - shellcheck
    after_failure:
    - ./build-support/bin/ci-failure.sh
    before_cache:
    - sudo chown -R travis:travis "${HOME}" "${TRAVIS_BUILD_DIR}"
    - rm -rf "${HOME}/.cargo/registry/src"
    - du -m -d2 ${HOME}/.cache/pants | sort -r -n
    - ./build-support/bin/prune_travis_cache.sh
    before_install:
    - sudo sysctl fs.inotify.max_user_watches=524288
    - ./build-support/bin/install_aws_cli_for_ci.sh
    - pyenv global 2.7.17 3.6.10 3.7.6 3.8.1
    before_script:
    - ./build-support/bin/get_ci_bootstrapped_pants_pex.sh ${AWS_BUCKET} ${BOOTSTRAPPED_PEX_KEY_PREFIX}.${BOOTSTRAPPED_PEX_KEY_SUFFIX}
    cache:
      directories:
      - ${AWS_CLI_ROOT}
      - ${PYENV_ROOT_OSX}
      timeout: 500
    dist: bionic
    env:
    - BOOTSTRAPPED_PEX_KEY_SUFFIX=py37.linux
    - RUN_PANTS_FROM_PEX=1
    - PREPARE_DEPLOY=1
    - CACHE_NAME=deploy.unstable
    language: python
    name: Deploy unstable pants.pex
    os: linux
    python:
    - '2.7'
    - '3.6'
    - '3.7'
    - '3.8'
    script:
    - ./build-support/bin/release.sh -p
    - mkdir -p dist/deploy/pex/
    - mv dist/pants*.pex dist/deploy/pex/
    stage: Deploy Pants Pex Unstable
notifications:
  webhooks:
    on_start: always
    urls:
    - https://webhooks.toolchain.com/travis/repo/pantsbuild/pants/
stages:
- if: type != cron
  name: Bootstrap Pants
- if: type = cron
  name: Bootstrap Pants (Cron)
- if: type != cron
  name: Test Pants
- if: type = cron
  name: Test Pants (Cron)
- if: tag IS present AND tag =~ ^release_.*$
  name: Deploy Pants Pex
- if: tag IS NOT present AND type NOT IN (pull_request, cron)
  name: Deploy Pants Pex Unstable
<|MERGE_RESOLUTION|>--- conflicted
+++ resolved
@@ -58,31 +58,32 @@
       directories:
       - ${AWS_CLI_ROOT}
       - ${PYENV_ROOT_OSX}
-<<<<<<< HEAD
-      - ${HOME}/.cache/pants/rust/cargo
+      - ${HOME}/.rustup
+      - ${HOME}/.cargo
       - build-support/virtualenvs
       - src/rust/engine/target
       timeout: 500
     dist: bionic
     env:
-    - CACHE_NAME=bootstrap.linux.py36
-    - BOOTSTRAPPED_PEX_KEY_SUFFIX=py36.linux
+    - CACHE_NAME=bootstrap.linux.py37
+    - BOOTSTRAPPED_PEX_KEY_SUFFIX=py37.linux
     language: python
-    name: Build Linux native engine and pants.pex (Python 3.6)
+    name: Build Linux native engine and pants.pex (Python 3.7)
     os: linux
     python:
     - '2.7'
     - '3.6'
     - '3.7'
-    - '3.8'
     script:
     - docker build --rm -t travis_ci --build-arg "TRAVIS_USER=$(id -un)" --build-arg
       "TRAVIS_UID=$(id -u)" --build-arg "TRAVIS_GROUP=$(id -gn)" --build-arg "TRAVIS_GID=$(id
       -g)" build-support/docker/travis_ci/
     - docker run --rm -t -v "${HOME}:/travis/home" -v "${TRAVIS_BUILD_DIR}:/travis/workdir"
-      travis_ci:latest sh -c "./build-support/bin/bootstrap_and_deploy_ci_pants_pex.py
-      --python-version 3.6 --aws-bucket ${AWS_BUCKET} --native-engine-so-key-prefix
-      ${NATIVE_ENGINE_SO_KEY_PREFIX} --pex-key ${BOOTSTRAPPED_PEX_KEY_PREFIX}.${BOOTSTRAPPED_PEX_KEY_SUFFIX}"
+      travis_ci:latest sh -c "curl --proto '=https' --tlsv1.2 -sSf https://sh.rustup.rs
+      | sh -s -- -y --default-toolchain none && source /travis/home/.cargo/env &&
+      ./build-support/bin/bootstrap_and_deploy_ci_pants_pex.py --python-version 3.7
+      --aws-bucket ${AWS_BUCKET} --native-engine-so-key-prefix ${NATIVE_ENGINE_SO_KEY_PREFIX}
+      --pex-key ${BOOTSTRAPPED_PEX_KEY_PREFIX}.${BOOTSTRAPPED_PEX_KEY_SUFFIX}"
     services:
     - docker
     stage: Bootstrap Pants (Cron)
@@ -112,26 +113,22 @@
       directories:
       - ${AWS_CLI_ROOT}
       - ${PYENV_ROOT_OSX}
-      - ${HOME}/.cache/pants/rust/cargo
-=======
       - ${HOME}/.rustup
       - ${HOME}/.cargo
->>>>>>> d37f4bd6
       - build-support/virtualenvs
       - src/rust/engine/target
       timeout: 500
     dist: bionic
     env:
-    - CACHE_NAME=bootstrap.linux.py37
-    - BOOTSTRAPPED_PEX_KEY_SUFFIX=py37.linux
+    - CACHE_NAME=bootstrap.linux.py38
+    - BOOTSTRAPPED_PEX_KEY_SUFFIX=py38.linux
     language: python
-    name: Build Linux native engine and pants.pex (Python 3.7)
+    name: Build Linux native engine and pants.pex (Python 3.8)
     os: linux
     python:
     - '2.7'
     - '3.6'
     - '3.7'
-    - '3.8'
     script:
     - docker build --rm -t travis_ci --build-arg "TRAVIS_USER=$(id -un)" --build-arg
       "TRAVIS_UID=$(id -u)" --build-arg "TRAVIS_GROUP=$(id -gn)" --build-arg "TRAVIS_GID=$(id
@@ -139,110 +136,12 @@
     - docker run --rm -t -v "${HOME}:/travis/home" -v "${TRAVIS_BUILD_DIR}:/travis/workdir"
       travis_ci:latest sh -c "curl --proto '=https' --tlsv1.2 -sSf https://sh.rustup.rs
       | sh -s -- -y --default-toolchain none && source /travis/home/.cargo/env &&
-      ./build-support/bin/bootstrap_and_deploy_ci_pants_pex.py --python-version 3.7
+      ./build-support/bin/bootstrap_and_deploy_ci_pants_pex.py --python-version 3.8
       --aws-bucket ${AWS_BUCKET} --native-engine-so-key-prefix ${NATIVE_ENGINE_SO_KEY_PREFIX}
       --pex-key ${BOOTSTRAPPED_PEX_KEY_PREFIX}.${BOOTSTRAPPED_PEX_KEY_SUFFIX}"
     services:
     - docker
-<<<<<<< HEAD
-    stage: Bootstrap Pants (Cron)
-  - addons:
-      apt:
-        packages:
-        - lib32stdc++6
-        - lib32z1
-        - lib32z1-dev
-        - gcc-multilib
-        - python-dev
-        - openssl
-        - libssl-dev
-        - jq
-        - unzip
-        - shellcheck
-    after_failure:
-    - ./build-support/bin/ci-failure.sh
-    before_cache:
-    - sudo chown -R travis:travis "${HOME}" "${TRAVIS_BUILD_DIR}"
-    - find build-support -name "*.py[co]" -delete
-    - ./build-support/bin/prune_travis_cache.sh
-    before_install:
-    - ./build-support/bin/install_aws_cli_for_ci.sh
-    - pyenv global 2.7.17 3.6.10 3.7.6 3.8.1
-    cache:
-      directories:
-      - ${AWS_CLI_ROOT}
-      - ${PYENV_ROOT_OSX}
-      - ${HOME}/.cache/pants/rust/cargo
-      - build-support/virtualenvs
-      - src/rust/engine/target
-      timeout: 500
-    dist: bionic
-    env:
-    - CACHE_NAME=bootstrap.linux.py38
-    - BOOTSTRAPPED_PEX_KEY_SUFFIX=py38.linux
-    language: python
-    name: Build Linux native engine and pants.pex (Python 3.8)
-    os: linux
-    python:
-    - '2.7'
-    - '3.6'
-    - '3.7'
-    - '3.8'
-    script:
-    - docker build --rm -t travis_ci --build-arg "TRAVIS_USER=$(id -un)" --build-arg
-      "TRAVIS_UID=$(id -u)" --build-arg "TRAVIS_GROUP=$(id -gn)" --build-arg "TRAVIS_GID=$(id
-      -g)" build-support/docker/travis_ci/
-    - docker run --rm -t -v "${HOME}:/travis/home" -v "${TRAVIS_BUILD_DIR}:/travis/workdir"
-      travis_ci:latest sh -c "./build-support/bin/bootstrap_and_deploy_ci_pants_pex.py
-      --python-version 3.8 --aws-bucket ${AWS_BUCKET} --native-engine-so-key-prefix
-      ${NATIVE_ENGINE_SO_KEY_PREFIX} --pex-key ${BOOTSTRAPPED_PEX_KEY_PREFIX}.${BOOTSTRAPPED_PEX_KEY_SUFFIX}"
-    services:
-    - docker
     stage: Bootstrap Pants
-  - after_failure:
-    - ./build-support/bin/ci-failure.sh
-    before_cache:
-    - sudo chown -R travis:travis "${HOME}" "${TRAVIS_BUILD_DIR}"
-    - find build-support -name "*.py[co]" -delete
-    - ./build-support/bin/prune_travis_cache.sh
-    before_install:
-    - curl -L https://github.com/stedolan/jq/releases/download/jq-1.5/jq-osx-amd64
-      -o /usr/local/bin/jq
-    - chmod 755 /usr/local/bin/jq
-    - ./build-support/bin/install_aws_cli_for_ci.sh
-    - ./build-support/bin/install_python_for_ci.sh ${MACOS_PYENV_PY27_VERSION} ${MACOS_PYENV_PY36_VERSION}
-    before_script:
-    - ulimit -n 8192
-    cache:
-      directories:
-      - ${AWS_CLI_ROOT}
-      - ${PYENV_ROOT_OSX}
-      - ${HOME}/.cache/pants/rust/cargo
-      - build-support/virtualenvs
-      - src/rust/engine/target
-      timeout: 500
-    env:
-    - PATH="/usr/local/opt/openssl/bin:${PATH}"
-    - LDFLAGS="-L/usr/local/opt/openssl/lib"
-    - CPPFLAGS="-I/usr/local/opt/openssl/include"
-    - PATH="${PYENV_ROOT}/versions/${MACOS_PYENV_PY27_VERSION}/bin:${PATH}"
-    - PATH="${PYENV_ROOT}/versions/${MACOS_PYENV_PY36_VERSION}/bin:${PATH}"
-    - PATH="${PYENV_ROOT}/versions/${MACOS_PYENV_PY37_VERSION}/bin:${PATH}"
-    - PATH="${PYENV_ROOT}/versions/${MACOS_PYENV_PY38_VERSION}/bin:${PATH}"
-    - CACHE_NAME=bootstrap.osx.py36
-    - BOOTSTRAPPED_PEX_KEY_SUFFIX=py36.osx
-    language: generic
-    name: Build macOS native engine and pants.pex (Python 3.6)
-    os: osx
-    osx_image: xcode8
-    script:
-    - ./build-support/bin/bootstrap_and_deploy_ci_pants_pex.py --python-version 3.6
-      --aws-bucket ${AWS_BUCKET} --native-engine-so-key-prefix ${NATIVE_ENGINE_SO_KEY_PREFIX}
-      --pex-key ${BOOTSTRAPPED_PEX_KEY_PREFIX}.${BOOTSTRAPPED_PEX_KEY_SUFFIX}
-    stage: Bootstrap Pants (Cron)
-=======
-    stage: Bootstrap Pants
->>>>>>> d37f4bd6
   - after_failure:
     - ./build-support/bin/ci-failure.sh
     before_cache:
@@ -286,7 +185,6 @@
     - ./build-support/bin/bootstrap_and_deploy_ci_pants_pex.py --python-version 3.7
       --aws-bucket ${AWS_BUCKET} --native-engine-so-key-prefix ${NATIVE_ENGINE_SO_KEY_PREFIX}
       --pex-key ${BOOTSTRAPPED_PEX_KEY_PREFIX}.${BOOTSTRAPPED_PEX_KEY_SUFFIX}
-<<<<<<< HEAD
     stage: Bootstrap Pants (Cron)
   - after_failure:
     - ./build-support/bin/ci-failure.sh
@@ -306,7 +204,8 @@
       directories:
       - ${AWS_CLI_ROOT}
       - ${PYENV_ROOT_OSX}
-      - ${HOME}/.cache/pants/rust/cargo
+      - ${HOME}/.rustup
+      - ${HOME}/.cargo
       - build-support/virtualenvs
       - src/rust/engine/target
       timeout: 500
@@ -315,7 +214,6 @@
     - LDFLAGS="-L/usr/local/opt/openssl/lib"
     - CPPFLAGS="-I/usr/local/opt/openssl/include"
     - PATH="${PYENV_ROOT}/versions/${MACOS_PYENV_PY27_VERSION}/bin:${PATH}"
-    - PATH="${PYENV_ROOT}/versions/${MACOS_PYENV_PY36_VERSION}/bin:${PATH}"
     - PATH="${PYENV_ROOT}/versions/${MACOS_PYENV_PY37_VERSION}/bin:${PATH}"
     - PATH="${PYENV_ROOT}/versions/${MACOS_PYENV_PY38_VERSION}/bin:${PATH}"
     - CACHE_NAME=bootstrap.osx.py38
@@ -325,6 +223,9 @@
     os: osx
     osx_image: xcode8
     script:
+    - curl --proto '=https' --tlsv1.2 -sSf https://sh.rustup.rs | sh -s -- -y --default-toolchain
+      none
+    - source ${HOME}/.cargo/env
     - ./build-support/bin/bootstrap_and_deploy_ci_pants_pex.py --python-version 3.8
       --aws-bucket ${AWS_BUCKET} --native-engine-so-key-prefix ${NATIVE_ENGINE_SO_KEY_PREFIX}
       --pex-key ${BOOTSTRAPPED_PEX_KEY_PREFIX}.${BOOTSTRAPPED_PEX_KEY_SUFFIX}
@@ -346,6 +247,7 @@
     - ./build-support/bin/ci-failure.sh
     before_cache:
     - sudo chown -R travis:travis "${HOME}" "${TRAVIS_BUILD_DIR}"
+    - rm -rf "${HOME}/.cargo/registry/src"
     - du -m -d2 ${HOME}/.cache/pants | sort -r -n
     - ./build-support/bin/prune_travis_cache.sh
     before_install:
@@ -364,80 +266,21 @@
       timeout: 500
     dist: bionic
     env:
-    - BOOTSTRAPPED_PEX_KEY_SUFFIX=py36.linux
-    - CACHE_NAME=lint.py36
+    - BOOTSTRAPPED_PEX_KEY_SUFFIX=py37.linux
+    - CACHE_NAME=lint.py37
     language: python
-    name: Self-checks and lint (Python 3.6)
+    name: Self-checks and lint (Python 3.7)
     os: linux
     python:
     - '2.7'
     - '3.6'
     - '3.7'
-    - '3.8'
-    script:
-    - travis-wait-enhanced --timeout 50m --interval 9m -- ./build-support/bin/ci.py
-      --githooks --smoke-tests --python-version 3.6
-    - travis-wait-enhanced --timeout 40m --interval 9m -- ./build-support/bin/ci.py
-      --lint --python-version 3.6
-    stage: Test Pants (Cron)
-=======
-    stage: Bootstrap Pants
->>>>>>> d37f4bd6
-  - addons:
-      apt:
-        packages:
-        - lib32stdc++6
-        - lib32z1
-        - lib32z1-dev
-        - gcc-multilib
-        - python-dev
-        - openssl
-        - libssl-dev
-        - jq
-        - unzip
-        - shellcheck
-    after_failure:
-    - ./build-support/bin/ci-failure.sh
-    before_cache:
-    - sudo chown -R travis:travis "${HOME}" "${TRAVIS_BUILD_DIR}"
-    - rm -rf "${HOME}/.cargo/registry/src"
-    - du -m -d2 ${HOME}/.cache/pants | sort -r -n
-    - ./build-support/bin/prune_travis_cache.sh
-    before_install:
-    - sudo sysctl fs.inotify.max_user_watches=524288
-    - ./build-support/bin/install_aws_cli_for_ci.sh
-    - pyenv global 2.7.17 3.6.10 3.7.6 3.8.1
-    - wget -qO- "https://github.com/crazy-max/travis-wait-enhanced/releases/download/v0.2.1/travis-wait-enhanced_0.2.1_linux_x86_64.tar.gz"
-      | tar -zxvf - travis-wait-enhanced
-    - mv travis-wait-enhanced /home/travis/bin/
-    before_script:
-    - ./build-support/bin/get_ci_bootstrapped_pants_pex.sh ${AWS_BUCKET} ${BOOTSTRAPPED_PEX_KEY_PREFIX}.${BOOTSTRAPPED_PEX_KEY_SUFFIX}
-    cache:
-      directories:
-      - ${AWS_CLI_ROOT}
-      - ${PYENV_ROOT_OSX}
-      timeout: 500
-    dist: bionic
-    env:
-    - BOOTSTRAPPED_PEX_KEY_SUFFIX=py37.linux
-    - CACHE_NAME=lint.py37
-    language: python
-    name: Self-checks and lint (Python 3.7)
-    os: linux
-    python:
-    - '2.7'
-    - '3.6'
-    - '3.7'
-    - '3.8'
     script:
     - curl --proto '=https' --tlsv1.2 -sSf https://sh.rustup.rs | sh -s -- -y --default-toolchain
       none
     - source ${HOME}/.cargo/env
     - travis-wait-enhanced --timeout 50m --interval 9m -- ./build-support/bin/ci.py
-<<<<<<< HEAD
-      --githooks --smoke-tests --python-version 3.7
-    - travis-wait-enhanced --timeout 40m --interval 9m -- ./build-support/bin/ci.py
-      --lint --python-version 3.7
+      --githooks --smoke-tests --lint --python-version 3.7
     stage: Test Pants (Cron)
   - addons:
       apt:
@@ -456,6 +299,7 @@
     - ./build-support/bin/ci-failure.sh
     before_cache:
     - sudo chown -R travis:travis "${HOME}" "${TRAVIS_BUILD_DIR}"
+    - rm -rf "${HOME}/.cargo/registry/src"
     - du -m -d2 ${HOME}/.cache/pants | sort -r -n
     - ./build-support/bin/prune_travis_cache.sh
     before_install:
@@ -483,15 +327,12 @@
     - '2.7'
     - '3.6'
     - '3.7'
-    - '3.8'
-    script:
+    script:
+    - curl --proto '=https' --tlsv1.2 -sSf https://sh.rustup.rs | sh -s -- -y --default-toolchain
+      none
+    - source ${HOME}/.cargo/env
     - travis-wait-enhanced --timeout 50m --interval 9m -- ./build-support/bin/ci.py
-      --githooks --smoke-tests --python-version 3.8
-    - travis-wait-enhanced --timeout 40m --interval 9m -- ./build-support/bin/ci.py
-      --lint --python-version 3.8
-=======
-      --githooks --smoke-tests --lint --python-version 3.7
->>>>>>> d37f4bd6
+      --githooks --smoke-tests --lint --python-version 3.8
     stage: Test Pants
   - before_cache:
     - sudo chown -R travis:travis "${HOME}" "${TRAVIS_BUILD_DIR}"
@@ -558,22 +399,10 @@
     - CACHE_NAME=cargo_audit
     name: Cargo audit
     os: linux
-<<<<<<< HEAD
-    python:
-    - '2.7'
-    - '3.6'
-    - '3.7'
-    - '3.8'
-    script:
-    - travis-wait-enhanced --timeout 65m --interval 9m -- ./build-support/bin/ci.py
-      --unit-tests --integration-tests --python-version 3.6
-    stage: Test Pants (Cron)
-=======
     script:
     - ./build-support/bin/ci.py --cargo-audit
     stage: Test Pants (Cron)
     sudo: required
->>>>>>> d37f4bd6
   - addons:
       apt:
         packages:
@@ -621,11 +450,9 @@
     - '2.7'
     - '3.6'
     - '3.7'
-    - '3.8'
     script:
     - travis-wait-enhanced --timeout 65m --interval 9m -- ./build-support/bin/ci.py
       --unit-tests --integration-tests --python-version 3.7
-<<<<<<< HEAD
     stage: Test Pants (Cron)
   - addons:
       apt:
@@ -646,6 +473,7 @@
     - ./build-support/bin/upload_coverage.sh
     before_cache:
     - sudo chown -R travis:travis "${HOME}" "${TRAVIS_BUILD_DIR}"
+    - rm -rf "${HOME}/.cargo/registry/src"
     - du -m -d2 ${HOME}/.cache/pants | sort -r -n
     - ./build-support/bin/prune_travis_cache.sh
     before_install:
@@ -673,12 +501,9 @@
     - '2.7'
     - '3.6'
     - '3.7'
-    - '3.8'
     script:
     - travis-wait-enhanced --timeout 65m --interval 9m -- ./build-support/bin/ci.py
       --unit-tests --integration-tests --python-version 3.8
-=======
->>>>>>> d37f4bd6
     stage: Test Pants
   - before_cache:
     - sudo chown -R travis:travis "${HOME}" "${TRAVIS_BUILD_DIR}"
@@ -798,7 +623,6 @@
     - '2.7'
     - '3.6'
     - '3.7'
-    - '3.8'
     script:
     - docker build --rm -t travis_ci --build-arg "TRAVIS_USER=$(id -un)" --build-arg
       "TRAVIS_UID=$(id -u)" --build-arg "TRAVIS_GROUP=$(id -gn)" --build-arg "TRAVIS_GID=$(id
@@ -862,34 +686,6 @@
       -o /usr/local/bin/jq
     - chmod 755 /usr/local/bin/jq
     - ./build-support/bin/install_aws_cli_for_ci.sh
-<<<<<<< HEAD
-    - ./build-support/bin/install_python_for_ci.sh ${MACOS_PYENV_PY27_VERSION} ${MACOS_PYENV_PY36_VERSION}
-    before_script:
-    - ulimit -n 8192
-    - ./build-support/bin/get_ci_bootstrapped_pants_pex.sh ${AWS_BUCKET} ${BOOTSTRAPPED_PEX_KEY_PREFIX}.${BOOTSTRAPPED_PEX_KEY_SUFFIX}
-    env:
-    - PATH="/usr/local/opt/openssl/bin:${PATH}"
-    - LDFLAGS="-L/usr/local/opt/openssl/lib"
-    - CPPFLAGS="-I/usr/local/opt/openssl/include"
-    - PATH="${PYENV_ROOT}/versions/${MACOS_PYENV_PY27_VERSION}/bin:${PATH}"
-    - PATH="${PYENV_ROOT}/versions/${MACOS_PYENV_PY36_VERSION}/bin:${PATH}"
-    - PATH="${PYENV_ROOT}/versions/${MACOS_PYENV_PY37_VERSION}/bin:${PATH}"
-    - PATH="${PYENV_ROOT}/versions/${MACOS_PYENV_PY38_VERSION}/bin:${PATH}"
-    - BOOTSTRAPPED_PEX_KEY_SUFFIX=py36.osx
-    - CACHE_NAME=osx_platform_tests.py36
-    language: generic
-    name: macOS platform-specific tests (Python 3.6)
-    os: osx
-    script:
-    - ./build-support/bin/ci.py --platform-specific-tests --python-version 3.6
-    stage: Test Pants (Cron)
-  - before_install:
-    - curl -L https://github.com/stedolan/jq/releases/download/jq-1.5/jq-osx-amd64
-      -o /usr/local/bin/jq
-    - chmod 755 /usr/local/bin/jq
-    - ./build-support/bin/install_aws_cli_for_ci.sh
-=======
->>>>>>> d37f4bd6
     - ./build-support/bin/install_python_for_ci.sh ${MACOS_PYENV_PY27_VERSION} ${MACOS_PYENV_PY37_VERSION}
     before_script:
     - ulimit -n 8192
@@ -908,7 +704,6 @@
     os: osx
     script:
     - ./build-support/bin/ci.py --platform-specific-tests --python-version 3.7
-<<<<<<< HEAD
     stage: Test Pants (Cron)
   - before_install:
     - curl -L https://github.com/stedolan/jq/releases/download/jq-1.5/jq-osx-amd64
@@ -924,7 +719,6 @@
     - LDFLAGS="-L/usr/local/opt/openssl/lib"
     - CPPFLAGS="-I/usr/local/opt/openssl/include"
     - PATH="${PYENV_ROOT}/versions/${MACOS_PYENV_PY27_VERSION}/bin:${PATH}"
-    - PATH="${PYENV_ROOT}/versions/${MACOS_PYENV_PY36_VERSION}/bin:${PATH}"
     - PATH="${PYENV_ROOT}/versions/${MACOS_PYENV_PY37_VERSION}/bin:${PATH}"
     - PATH="${PYENV_ROOT}/versions/${MACOS_PYENV_PY38_VERSION}/bin:${PATH}"
     - BOOTSTRAPPED_PEX_KEY_SUFFIX=py38.osx
@@ -935,35 +729,6 @@
     script:
     - ./build-support/bin/ci.py --platform-specific-tests --python-version 3.8
     stage: Test Pants
-  - before_install:
-    - curl -L https://github.com/stedolan/jq/releases/download/jq-1.5/jq-osx-amd64
-      -o /usr/local/bin/jq
-    - chmod 755 /usr/local/bin/jq
-    - ./build-support/bin/install_aws_cli_for_ci.sh
-    - ./build-support/bin/install_python_for_ci.sh ${MACOS_PYENV_PY27_VERSION} ${MACOS_PYENV_PY36_VERSION}
-    before_script:
-    - ulimit -n 8192
-    - ./build-support/bin/get_ci_bootstrapped_pants_pex.sh ${AWS_BUCKET} ${BOOTSTRAPPED_PEX_KEY_PREFIX}.${BOOTSTRAPPED_PEX_KEY_SUFFIX}
-    env:
-    - PATH="/usr/local/opt/openssl/bin:${PATH}"
-    - LDFLAGS="-L/usr/local/opt/openssl/lib"
-    - CPPFLAGS="-I/usr/local/opt/openssl/include"
-    - PATH="${PYENV_ROOT}/versions/${MACOS_PYENV_PY27_VERSION}/bin:${PATH}"
-    - PATH="${PYENV_ROOT}/versions/${MACOS_PYENV_PY36_VERSION}/bin:${PATH}"
-    - PATH="${PYENV_ROOT}/versions/${MACOS_PYENV_PY37_VERSION}/bin:${PATH}"
-    - PATH="${PYENV_ROOT}/versions/${MACOS_PYENV_PY38_VERSION}/bin:${PATH}"
-    - BOOTSTRAPPED_PEX_KEY_SUFFIX=py36.osx
-    - CACHE_NAME=osx_smoke_tests.10_12.py36
-    language: generic
-    name: macOS 10.12 smoke test (Python 3.6)
-    os: osx
-    osx_image: xcode9.2
-    script:
-    - MODE=debug ./build-support/bin/ci.py --smoke-tests --python-version 3.6
-    stage: Test Pants (Cron)
-=======
-    stage: Test Pants
->>>>>>> d37f4bd6
   - before_install:
     - curl -L https://github.com/stedolan/jq/releases/download/jq-1.5/jq-osx-amd64
       -o /usr/local/bin/jq
@@ -988,7 +753,6 @@
     osx_image: xcode9.2
     script:
     - MODE=debug ./build-support/bin/ci.py --smoke-tests --python-version 3.7
-<<<<<<< HEAD
     stage: Test Pants (Cron)
   - before_install:
     - curl -L https://github.com/stedolan/jq/releases/download/jq-1.5/jq-osx-amd64
@@ -1004,7 +768,6 @@
     - LDFLAGS="-L/usr/local/opt/openssl/lib"
     - CPPFLAGS="-I/usr/local/opt/openssl/include"
     - PATH="${PYENV_ROOT}/versions/${MACOS_PYENV_PY27_VERSION}/bin:${PATH}"
-    - PATH="${PYENV_ROOT}/versions/${MACOS_PYENV_PY36_VERSION}/bin:${PATH}"
     - PATH="${PYENV_ROOT}/versions/${MACOS_PYENV_PY37_VERSION}/bin:${PATH}"
     - PATH="${PYENV_ROOT}/versions/${MACOS_PYENV_PY38_VERSION}/bin:${PATH}"
     - BOOTSTRAPPED_PEX_KEY_SUFFIX=py38.osx
@@ -1016,35 +779,6 @@
     script:
     - MODE=debug ./build-support/bin/ci.py --smoke-tests --python-version 3.8
     stage: Test Pants
-  - before_install:
-    - curl -L https://github.com/stedolan/jq/releases/download/jq-1.5/jq-osx-amd64
-      -o /usr/local/bin/jq
-    - chmod 755 /usr/local/bin/jq
-    - ./build-support/bin/install_aws_cli_for_ci.sh
-    - ./build-support/bin/install_python_for_ci.sh ${MACOS_PYENV_PY27_VERSION} ${MACOS_PYENV_PY36_VERSION}
-    before_script:
-    - ulimit -n 8192
-    - ./build-support/bin/get_ci_bootstrapped_pants_pex.sh ${AWS_BUCKET} ${BOOTSTRAPPED_PEX_KEY_PREFIX}.${BOOTSTRAPPED_PEX_KEY_SUFFIX}
-    env:
-    - PATH="/usr/local/opt/openssl/bin:${PATH}"
-    - LDFLAGS="-L/usr/local/opt/openssl/lib"
-    - CPPFLAGS="-I/usr/local/opt/openssl/include"
-    - PATH="${PYENV_ROOT}/versions/${MACOS_PYENV_PY27_VERSION}/bin:${PATH}"
-    - PATH="${PYENV_ROOT}/versions/${MACOS_PYENV_PY36_VERSION}/bin:${PATH}"
-    - PATH="${PYENV_ROOT}/versions/${MACOS_PYENV_PY37_VERSION}/bin:${PATH}"
-    - PATH="${PYENV_ROOT}/versions/${MACOS_PYENV_PY38_VERSION}/bin:${PATH}"
-    - BOOTSTRAPPED_PEX_KEY_SUFFIX=py36.osx
-    - CACHE_NAME=osx_smoke_tests.10_13.py36
-    language: generic
-    name: macOS 10.13 smoke test (Python 3.6)
-    os: osx
-    osx_image: xcode10.1
-    script:
-    - MODE=debug ./build-support/bin/ci.py --smoke-tests --python-version 3.6
-    stage: Test Pants (Cron)
-=======
-    stage: Test Pants
->>>>>>> d37f4bd6
   - before_install:
     - curl -L https://github.com/stedolan/jq/releases/download/jq-1.5/jq-osx-amd64
       -o /usr/local/bin/jq
@@ -1069,7 +803,6 @@
     osx_image: xcode10.1
     script:
     - MODE=debug ./build-support/bin/ci.py --smoke-tests --python-version 3.7
-<<<<<<< HEAD
     stage: Test Pants (Cron)
   - before_install:
     - curl -L https://github.com/stedolan/jq/releases/download/jq-1.5/jq-osx-amd64
@@ -1085,7 +818,6 @@
     - LDFLAGS="-L/usr/local/opt/openssl/lib"
     - CPPFLAGS="-I/usr/local/opt/openssl/include"
     - PATH="${PYENV_ROOT}/versions/${MACOS_PYENV_PY27_VERSION}/bin:${PATH}"
-    - PATH="${PYENV_ROOT}/versions/${MACOS_PYENV_PY36_VERSION}/bin:${PATH}"
     - PATH="${PYENV_ROOT}/versions/${MACOS_PYENV_PY37_VERSION}/bin:${PATH}"
     - PATH="${PYENV_ROOT}/versions/${MACOS_PYENV_PY38_VERSION}/bin:${PATH}"
     - BOOTSTRAPPED_PEX_KEY_SUFFIX=py38.osx
@@ -1096,8 +828,6 @@
     osx_image: xcode10.1
     script:
     - MODE=debug ./build-support/bin/ci.py --smoke-tests --python-version 3.8
-=======
->>>>>>> d37f4bd6
     stage: Test Pants
   - addons:
       apt:
@@ -1153,7 +883,6 @@
     - '2.7'
     - '3.6'
     - '3.7'
-    - '3.8'
     script:
     - ./build-support/bin/release.sh -p
     stage: Deploy Pants Pex
@@ -1201,7 +930,6 @@
     - '2.7'
     - '3.6'
     - '3.7'
-    - '3.8'
     script:
     - ./build-support/bin/release.sh -p
     - mkdir -p dist/deploy/pex/
