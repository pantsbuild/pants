--- conflicted
+++ resolved
@@ -277,13 +277,9 @@
   <<: *base_linux_build_engine
   name: "Build Linux native engine and pants.pex (Py3.6 PEX)"
   env:
-<<<<<<< HEAD
     - docker_image_name=travis_ci_py36
-=======
-    - docker_image_name=travis_ci
     # Note that we also build fs_util, to take advantage of the rust code built during bootstrapping.
     - docker_run_command="./build-support/bin/ci.sh -b && ./build-support/bin/release.sh -f"
->>>>>>> c835267b
     - CACHE_NAME=linuxpexbuild.py36
     - BOOTSTRAPPED_PEX_KEY_SUFFIX=py36.linux
     - BOOTSTRAP_ARGS='-b'
