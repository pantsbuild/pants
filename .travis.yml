
# GENERATED, DO NOT EDIT!
# To change, edit build-support/travis/travis.yml.mustache and run
# ./pants --quiet run build-support/travis:generate_travis_yml > .travis.yml
#
# Tip: Copy the generated `.travis.yml` into https://yamlvalidator.com to validate the YAML
# and see how the entries resolve to normalized JSON (helpful to debug anchors).


# Conditions are documented here: https://docs.travis-ci.com/user/conditions-v1
conditions: v1

# -------------------------------------------------------------------------
# Global setup
# -------------------------------------------------------------------------

env:
  global:
    - PANTS_CONFIG_FILES="${TRAVIS_BUILD_DIR}/pants.travis-ci.ini"
    - PYTEST_PASSTHRU_ARGS="-v --duration=3"
    - LC_ALL="en_US.UTF-8"
    - BOOTSTRAPPED_PEX_BUCKET=ci-public.pantsbuild.org
    - BOOTSTRAPPED_PEX_KEY_PREFIX=${TRAVIS_BUILD_NUMBER}/${TRAVIS_BUILD_ID}/pants.pex
    - BOOTSTRAPPED_PEX_URL_PREFIX=s3://${BOOTSTRAPPED_PEX_BUCKET}/${BOOTSTRAPPED_PEX_KEY_PREFIX}

# Stages are documented here: https://docs.travis-ci.com/user/build-stages
stages:
  - &bootstrap Bootstrap Pants
  - name: &test Test Pants
    if: type != cron
  - name: &cron Cron
    if: type = cron
  - name: &build_stable Deploy Pants Pex
    if: tag IS present AND tag =~ ^release_.*$
  - name: &build_unstable Deploy Pants Pex Unstable
    if: tag IS NOT present AND type NOT IN (pull_request, cron)

# -------------------------------------------------------------------------
# Cache config
# -------------------------------------------------------------------------

# Travis cache config for jobs that build the native engine.
native_engine_cache_config: &native_engine_cache_config
  before_cache:
    # Ensure permissions to do the below removals, which happen with or without caching enabled.
    - sudo chown -R travis:travis "${HOME}" "${TRAVIS_BUILD_DIR}"
    # Kill all python bytecode in our cached venvs.  Some files appear to
    # get bytecode compiled in non-yet-understood circumstances leading to
    # a full cache re-pack due to new bytecode files.
    - find build-support -name "*.py[co]" -delete
  cache:
    # The default timeout is 180 seconds, and our larger cache uploads exceed this.
    # TODO: Figure out why we have such large caches (2-7GB) and try to trim them.
    timeout: 500
    directories:
      - ${HOME}/.cache/pants/rust/cargo
      - build-support/pants_dev_deps.py27.venv
      - build-support/pants_dev_deps.py36.venv
      - build-support/pants_dev_deps.py37.venv
      - src/rust/engine/target

# Travis cache config for jobs that run a bootstrapped pants.pex.
pants_run_cache_config: &pants_run_cache_config
  before_cache:
    # Ensure permissions to do the below removals, which happen with or without caching enabled.
    - sudo chown -R travis:travis "${HOME}" "${TRAVIS_BUILD_DIR}"
    # The `ivydata-*.properties` & root level `*.{properties,xml}` files'
    # effect on resolution time is in the noise, but they are
    # re-timestamped in internal comments and fields on each run and this
    # leads to travis-ci cache thrash.  Kill these files before the cache
    # check to avoid un-needed cache re-packing and re-upload (a ~100s
    # operation).
    - find ${HOME}/.ivy2/pants -type f -name "ivydata-*.properties" -delete
    - rm -f ${HOME}/.ivy2/pants/*.{css,properties,xml,xsl}
    # We have several tests that do local file:// url resolves for
    # com.example artifacts, these disrupt the cache but are fast since
    # they're resolved from local files when omitted from the cache.
    - rm -rf ${HOME}/.ivy2/pants/com.example
    # Render a summary to assist with further tuning the cache.
    - du -m -d2 ${HOME}/.cache/pants | sort -r -n
  cache:
    # The default timeout is 180 seconds, and our larger cache uploads exceed this.
    # TODO: Figure out why we have such large caches (2-7GB) and try to trim them.
    timeout: 500
    directories:
      - ${HOME}/.cache/pants/tools
      - ${HOME}/.cache/pants/zinc
      - ${HOME}/.ivy2/pants
      # TODO(John Sirois): Update this to ~/.npm/pants when pants starts
      # using its own isolated cache:
      #   https://github.com/pantsbuild/pants/issues/2485
      - ${HOME}/.npm

# -------------------------------------------------------------------------
# Generic shard setups
# -------------------------------------------------------------------------

base_linux_config: &base_linux_config
  os: linux
  dist: xenial
  sudo: required
  addons:
    apt:
      packages:
        - lib32stdc++6
        - lib32z1
        - lib32z1-dev
        - gcc-multilib
        - python-dev
        - openssl
        - libssl-dev
        - jq
        - unzip
  language: python
  before_install:
    - ./build-support/bin/install_aws_cli_for_ci.sh
  after_failure:
    - ./build-support/bin/ci-failure.sh

py27_linux_config: &py27_linux_config
  <<: *base_linux_config
  python: &python2_version "2.7"

py36_linux_config: &py36_linux_config
  <<: *base_linux_config
  python: &python3_version "3.6"

base_linux_test_config: &base_linux_test_config
  <<: *base_linux_config
  <<: *pants_run_cache_config
  before_install:
    - PATH="/usr/lib/jvm/java-8-openjdk-amd64/jre/bin":$PATH
    - JAVA_HOME=/usr/lib/jvm/java-8-openjdk-amd64
    # Increase the max number of user watches to ensure that watchman is able to watch all
    # files in the working copy.
    - sudo sysctl fs.inotify.max_user_watches=524288
    - ./build-support/bin/install_aws_cli_for_ci.sh
  before_script:
    - ./build-support/bin/get_ci_bootstrapped_pants_pex.sh ${BOOTSTRAPPED_PEX_BUCKET} ${BOOTSTRAPPED_PEX_KEY_PREFIX}.${BOOTSTRAPPED_PEX_KEY_SUFFIX}

py27_linux_test_config: &py27_linux_test_config
  <<: *py27_linux_config
  <<: *base_linux_test_config
  stage: *cron
  env:
    - &py27_linux_test_config_env BOOTSTRAPPED_PEX_KEY_SUFFIX=py27.linux

py36_linux_test_config: &py36_linux_test_config
  <<: *py36_linux_config
  <<: *base_linux_test_config
  stage: *test
  env:
    - &py36_linux_test_config_env BOOTSTRAPPED_PEX_KEY_SUFFIX=py36.linux

base_osx_config: &base_osx_config
  os: osx
  language: generic
  before_install:
    - curl -L https://github.com/stedolan/jq/releases/download/jq-1.5/jq-osx-amd64 -o /usr/local/bin/jq
    - chmod 755 /usr/local/bin/jq
    - ./build-support/bin/install_aws_cli_for_ci.sh

py27_osx_config: &py27_osx_config
  <<: *base_osx_config

py36_osx_config: &py36_osx_config
  <<: *base_osx_config
  addons:
    brew:
      packages: &py36_osx_config_brew_packages
      - openssl
  env:
    - &py36_osx_config_env >
      PATH="/usr/local/opt/openssl/bin:$PATH" LDFLAGS="-L/usr/local/opt/openssl/lib" CPPFLAGS="-I/usr/local/opt/openssl/include" PYENV_ROOT="${HOME}/.pyenv" PATH="${PYENV_ROOT}/shims:${PATH}"
  before_install:
    - curl -L https://github.com/stedolan/jq/releases/download/jq-1.5/jq-osx-amd64 -o /usr/local/bin/jq
    - chmod 755 /usr/local/bin/jq
    - ./build-support/bin/install_aws_cli_for_ci.sh
    # Clone pyenv directly from GitHub. For multiple osx images, brew's version of pyenv is too old to get
    # modern Python 3.6. Pulling from GitHub instead allows us to use the same Python 3 version accross every OSX shard.
    - git clone https://github.com/pyenv/pyenv ${PYENV_ROOT}
    - ${PYENV_ROOT}/bin/pyenv install 3.6.8
    - ${PYENV_ROOT}/bin/pyenv global 3.6.8

base_osx_test_config: &base_osx_test_config
  <<: *pants_run_cache_config
  before_script:
    - ulimit -c unlimited
    - ulimit -n 8192
    - ./build-support/bin/get_ci_bootstrapped_pants_pex.sh ${BOOTSTRAPPED_PEX_BUCKET} ${BOOTSTRAPPED_PEX_KEY_PREFIX}.${BOOTSTRAPPED_PEX_KEY_SUFFIX}

py27_osx_test_config: &py27_osx_test_config
  <<: *py27_osx_config
  <<: *base_osx_test_config
  stage: *cron
  env:
    - &py27_osx_test_config_env BOOTSTRAPPED_PEX_KEY_SUFFIX=py27.osx

py36_osx_test_config: &py36_osx_test_config
  <<: *py36_osx_config
  <<: *base_osx_test_config
  stage: *test
  env:
    # Must duplicate py36_osx_config's env because it cannot be merged into a new anchor
    - &py36_osx_test_config_env >
      PATH="/usr/local/opt/openssl/bin:$PATH" LDFLAGS="-L/usr/local/opt/openssl/lib" CPPFLAGS="-I/usr/local/opt/openssl/include" PYENV_ROOT="${HOME}/.pyenv" PATH="${PYENV_ROOT}/shims:${PATH}"
      BOOTSTRAPPED_PEX_KEY_SUFFIX=py36.osx

linux_with_fuse: &linux_with_fuse
  before_install:
    - PATH="/usr/lib/jvm/java-8-openjdk-amd64/jre/bin":$PATH
    - JAVA_HOME=/usr/lib/jvm/java-8-openjdk-amd64
    # Increase the max number of user watches to ensure that watchman is able to watch all
    # files in the working copy.
    - sudo sysctl fs.inotify.max_user_watches=524288
    - ./build-support/bin/install_aws_cli_for_ci.sh
    - sudo apt-get install -y pkg-config fuse libfuse-dev
    - sudo modprobe fuse
    - sudo chmod 666 /dev/fuse
    - sudo chown root:$USER /etc/fuse.conf

travis_docker_image: &travis_docker_image
  services:
    - docker
  before_script:
    - ulimit -c unlimited
  script:
    - >
      docker build
      --rm -t ${docker_image_name}
      --build-arg "TRAVIS_USER=$(id -un)"
      --build-arg "TRAVIS_UID=$(id -u)"
      --build-arg "TRAVIS_GROUP=$(id -gn)"
      --build-arg "TRAVIS_GID=$(id -g)"
      build-support/docker/${docker_image_name}/

# -------------------------------------------------------------------------
# Bootstrap engine shards
# -------------------------------------------------------------------------

base_linux_build_engine: &base_linux_build_engine
  <<: *native_engine_cache_config
  <<: *travis_docker_image
  stage: *bootstrap
  script:
    - >
      docker build
      --rm -t ${docker_image_name}
      --build-arg "TRAVIS_USER=$(id -un)"
      --build-arg "TRAVIS_UID=$(id -u)"
      --build-arg "TRAVIS_GROUP=$(id -gn)"
      --build-arg "TRAVIS_GID=$(id -g)"
      build-support/docker/${docker_image_name}/
    # Note that:
    # * We mount ${HOME} to cache the ${HOME}/.cache/pants/rust-toolchain.
    # * We also build fs_util, to take advantage of the rust code built during bootstrapping.
    - docker run --rm -t
      -v "${HOME}:/travis/home"
      -v "${TRAVIS_BUILD_DIR}:/travis/workdir"
      ${docker_image_name}:latest
      sh -c "./build-support/bin/ci.sh ${BOOTSTRAP_ARGS} && ./build-support/bin/release.sh -f"
    - aws --no-sign-request --region us-east-1 s3 cp ${TRAVIS_BUILD_DIR}/pants.pex ${BOOTSTRAPPED_PEX_URL_PREFIX}.${BOOTSTRAPPED_PEX_KEY_SUFFIX}

py27_linux_build_engine: &py27_linux_build_engine
  <<: *py27_linux_config
  <<: *base_linux_build_engine
  name: "Build Linux native engine and pants.pex (Py2.7 PEX)"
  env:
    - docker_image_name=travis_ci
    # NB: Only the Py2.7 shard sets PREPARE_DEPLOY to cause the fs_util binary to be uploaded to S3:
    # either linux shard could upload this binary, since it does not depend on python at all.
    - PREPARE_DEPLOY=1
    - CACHE_NAME=linuxpexbuild.py27
    - BOOTSTRAPPED_PEX_KEY_SUFFIX=py27.linux
    - BOOTSTRAP_ARGS='-2b'

py36_linux_build_engine: &py36_linux_build_engine
  <<: *py36_linux_config
  <<: *base_linux_build_engine
  name: "Build Linux native engine and pants.pex (Py3.6 PEX)"
  env:
    - docker_image_name=travis_ci
    - CACHE_NAME=linuxpexbuild.py36
    - BOOTSTRAPPED_PEX_KEY_SUFFIX=py36.linux
    - BOOTSTRAP_ARGS='-b'

base_osx_build_engine: &base_osx_build_engine
  <<: *native_engine_cache_config
  stage: *bootstrap
  # We request the oldest image we can (corresponding to OSX 10.11) for maximum compatibility.
  # We use 10.11 as a minimum to avoid https://github.com/rust-lang/regex/issues/489.
  # See: https://docs.travis-ci.com/user/reference/osx/#OS-X-Version
  osx_image: xcode8
  env:
    - &base_osx_build_engine_env PREPARE_DEPLOY=1  # To deploy fs_util.
  script:
    # We also build fs_util, to take advantage of the rust code built during bootstrapping.
    - ./build-support/bin/ci.sh ${BOOTSTRAP_ARGS} && ./build-support/bin/release.sh -f
    - aws --no-sign-request --region us-east-1 s3 cp ${TRAVIS_BUILD_DIR}/pants.pex ${BOOTSTRAPPED_PEX_URL_PREFIX}.${BOOTSTRAPPED_PEX_KEY_SUFFIX}
  after_failure:
    - ./build-support/bin/ci-failure.sh

py27_osx_build_engine: &py27_osx_build_engine
  <<: *py27_osx_config
  <<: *base_osx_build_engine
  name: "Build OSX native engine and pants.pex (Py2.7 PEX)"
  env:
    - *base_osx_build_engine_env
    - CACHE_NAME=osxpexbuild.py27
    - BOOTSTRAPPED_PEX_KEY_SUFFIX=py27.osx
    - BOOTSTRAP_ARGS='-2b'

py36_osx_build_engine: &py36_osx_build_engine
  <<: *py36_osx_config
  <<: *base_osx_build_engine
  name: "Build OSX native engine and pants.pex (Py3.6 PEX)"
  env:
    - *base_osx_build_engine_env
    - *py36_osx_config_env
    - CACHE_NAME=osxpexbuild.py36
    - BOOTSTRAPPED_PEX_KEY_SUFFIX=py36.osx
    - BOOTSTRAP_ARGS='-b'

# -------------------------------------------------------------------------
# Lint
# -------------------------------------------------------------------------

py27_lint: &py27_lint
  <<: *py27_linux_test_config
  name: "Self-checks and lint (Py2.7 PEX)"
  env:
    - *py27_linux_test_config_env
    - CACHE_NAME=linuxselfchecks.py27
  script:
    - ./build-support/bin/travis-ci.sh -fmrt2

py36_lint: &py36_lint
  <<: *py36_linux_test_config
  name: "Self-checks and lint (Py3.6 PEX)"
  env:
    - *py36_linux_test_config_env
    - CACHE_NAME=linuxselfchecks.py36
  script:
    - ./build-support/bin/travis-ci.sh -fmrt

# -------------------------------------------------------------------------
# Rust lints
# -------------------------------------------------------------------------

linux_rust_clippy: &linux_rust_clippy
  <<: *linux_with_fuse
  <<: *native_engine_cache_config
  name: "Linux Rust Clippy (No PEX)"
  env:
    - CACHE_NAME=linuxclippy
  os: linux
  dist: xenial
  sudo: required
  stage: *test
  language: python
  python: *python3_version
  before_script:
    - ulimit -c unlimited
    - ulimit -n 8192
  script:
    - ./build-support/bin/travis-ci.sh -s

cargo_audit: &cargo_audit
  <<: *linux_with_fuse
  name: "Cargo audit (No PEX)"
  env:
    - CACHE_NAME=linuxcargoaudit
  os: linux
  dist: xenial
  sudo: required
  stage: *cron
  script:
    - ./build-support/bin/travis-ci.sh -a

# -------------------------------------------------------------------------
# Build wheels
# -------------------------------------------------------------------------

# N.B. With Python 2, we must build pantsbuild.pants with both UCS2 and UCS4 to provide full
# compatibility for end users. This is because we constrain our ABI due to the native engine.
# See https://www.python.org/dev/peps/pep-0513/#ucs-2-vs-ucs-4-builds. Note this distinction is
# not necessary with Python 3.3+ due to flexible storage of Unicode strings (https://www.python.org/dev/peps/pep-0393/).
#
# We treat both Linux UCS4 and OSX UCS2 normally, as these are the defaults for those environments.
# The Linux UCS2 and OSX UCS4 shards, however, must rebuild Python with
# `PYTHON_CONFIGURE_OPTS=--enable-unicode=ucs{2,4}` set, along with bootstrapping Pants again rather
# than pulling the PEX from AWS.

base_build_wheels: &base_build_wheels
  stage: *test
  env:
    - &base_build_wheels_env PREPARE_DEPLOY=1

<<<<<<< HEAD
base_linux_build_wheels: &base_linux_build_wheels
  # Similar to the bootstrap shard, we build Linux wheels in a docker image to maximize compatibility.
  <<: *travis_docker_image
  <<: *base_build_wheels
=======
py27_linux_build_wheels_no_ucs: &py27_linux_build_wheels_no_ucs
  # Similar to the bootstrap shard, we build Linux wheels in a docker image to maximize
  # compatibility. This is a Py2.7 shard, so it is not subject to #6985.
  <<: *travis_docker_image
  <<: *base_build_wheels

py27_linux_build_wheels_ucs2: &py27_linux_build_wheels_ucs2
  <<: *py27_linux_config
  <<: *py27_linux_build_wheels_no_ucs
  <<: *native_engine_cache_config
  name: "Build wheels - Linux and cp27m (UCS2)"
  env:
    - *base_build_wheels_env
    - docker_image_name=travis_ci_py27_ucs2
    - CACHE_NAME=linuxwheelsbuild.ucs2
  script:
    - >
      docker build
      --rm -t ${docker_image_name}
      --build-arg "TRAVIS_USER=$(id -un)"
      --build-arg "TRAVIS_UID=$(id -u)"
      --build-arg "TRAVIS_GROUP=$(id -gn)"
      --build-arg "TRAVIS_GID=$(id -g)"
      build-support/docker/${docker_image_name}/
    - docker run --rm -t
      -v "${HOME}:/travis/home"
      -v "${TRAVIS_BUILD_DIR}:/travis/workdir"
      ${docker_image_name}:latest
      sh -c "./build-support/bin/ci.sh -2b
             && ./build-support/bin/check_pants_pex_abi.py cp27m
             && RUN_PANTS_FROM_PEX=1 ./build-support/bin/release.sh -n"

py27_linux_build_wheels_ucs4: &py27_linux_build_wheels_ucs4
  <<: *py27_linux_build_wheels_no_ucs
  <<: *py27_linux_test_config
  # `py27_linux_test_config` overrides the stage set by `base_build_wheels`, so we re-override it.
  stage: *test
  name: "Build wheels - Linux and cp27mu (UCS4)"
  env:
    - *py27_linux_test_config_env
    - *base_build_wheels_env
    - docker_image_name=travis_ci
    - CACHE_NAME=linuxwheelsbuild.ucs4
>>>>>>> 7b2225e0
  script:
    - >
      docker build
      --rm -t ${docker_image_name}
      --build-arg "TRAVIS_USER=$(id -un)"
      --build-arg "TRAVIS_UID=$(id -u)"
      --build-arg "TRAVIS_GROUP=$(id -gn)"
      --build-arg "TRAVIS_GID=$(id -g)"
      build-support/docker/${docker_image_name}/
    - docker run --rm -t
      -v "${HOME}:/travis/home"
      -v "${TRAVIS_BUILD_DIR}:/travis/workdir"
<<<<<<< HEAD
      travis_ci:latest
      sh -c "RUN_PANTS_FROM_PEX=1 ./build-support/bin/release.sh ${RELEASE_ARGS} -n"

py27_linux_build_wheels_ucs2: &py27_linux_build_wheels_ucs2
  <<: *py27_linux_config
  <<: *base_linux_build_wheels
  <<: *native_engine_cache_config
  name: "Build wheels - Linux and cp27m (UCS2)"
  env:
    - *base_build_wheels_env
    - CACHE_NAME=linuxwheelsbuild.ucs2
  script:
    - docker build --rm -t travis_ci_py27_ucs2
      --build-arg "TRAVIS_USER=$(id -un)"
      --build-arg "TRAVIS_UID=$(id -u)"
      --build-arg "TRAVIS_GROUP=$(id -gn)"
      --build-arg "TRAVIS_GID=$(id -g)"
      build-support/docker/travis_ci_py27_ucs2/
    - &docker_dry_run_release docker run --rm -t
      -v "${HOME}:/travis/home"
      -v "${TRAVIS_BUILD_DIR}:/travis/workdir"
      travis_ci_py27_ucs2:latest
      sh -c "PEX_VERBOSE=9 ./build-support/bin/ci.sh -2b && RUN_PANTS_FROM_PEX=1 PEX_VERBOSE=9 ./build-support/bin/release.sh -n"

py27_linux_build_wheels_ucs4: &py27_linux_build_wheels_ucs4
  <<: *base_linux_build_wheels
  <<: *py27_linux_test_config
  # `py27_linux_test_config` overrides the stage set by `base_build_wheels`, so we re-override it.
  stage: *test
  name: "Build wheels - Linux and cp27mu (UCS4)"
  env:
    - *py27_linux_test_config_env
    - *base_build_wheels_env
    - RELEASE_ARGS=''
    - CACHE_NAME=linuxwheelsbuild.ucs4

py36_linux_build_wheels: &py36_linux_build_wheels
  <<: *base_linux_build_wheels
  <<: *py36_linux_test_config
  name: "Build wheels - Linux and abi3 (Py3.6+)"
  env:
    - *py36_linux_test_config_env
    - *base_build_wheels_env
    - RELEASE_ARGS='-3'
    - CACHE_NAME=linuxwheelsbuild.abi3

base_osx_build_wheels: &base_osx_build_wheels
  <<: *base_build_wheels
  osx_image: xcode8
  script:
    - RUN_PANTS_FROM_PEX=1 ./build-support/bin/release.sh ${RELEASE_ARGS} -n

py27_osx_build_wheels_ucs2: &py27_osx_build_wheels_ucs2
  <<: *py27_osx_test_config
  <<: *base_osx_build_wheels
=======
      ${docker_image_name}:latest
      sh -c "./build-support/bin/check_pants_pex_abi.py cp27mu
             && RUN_PANTS_FROM_PEX=1 ./build-support/bin/release.sh -n"

py27_osx_build_wheels_no_ucs: &py27_osx_build_wheels_no_ucs
  <<: *base_build_wheels
  osx_image: xcode8

py27_osx_build_wheels_ucs2: &py27_osx_build_wheels_ucs2
  <<: *py27_osx_test_config
  <<: *py27_osx_build_wheels_no_ucs
>>>>>>> 7b2225e0
  name: "Build wheels - OSX and cp27m (UCS2)"
  env:
    - *py27_osx_test_config_env
    - *base_build_wheels_env
<<<<<<< HEAD
    - RELEASE_ARGS=''
    - CACHE_NAME=osxwheelsbuild.ucs2

py27_osx_build_wheels_ucs4: &py27_osx_build_wheels_ucs4
  <<: *py27_osx_config
  <<: *base_osx_build_wheels
=======
    - CACHE_NAME=osxwheelsbuild.ucs2
  script:
    - ./build-support/bin/check_pants_pex_abi.py cp27m
    - RUN_PANTS_FROM_PEX=1 ./build-support/bin/release.sh -n

py27_osx_build_wheels_ucs4: &py27_osx_build_wheels_ucs4
  <<: *py27_osx_config
  <<: *py27_osx_build_wheels_no_ucs
>>>>>>> 7b2225e0
  <<: *native_engine_cache_config
  name: "Build wheels - OSX and cp27mu (UCS4)"
  addons:
    brew:
      packages:
      - openssl
  env:
    - *base_build_wheels_env
    - CACHE_NAME=osxwheelsbuild.ucs4
<<<<<<< HEAD
    - PATH="/usr/local/opt/openssl/bin:$PATH" LDFLAGS="-L/usr/local/opt/openssl/lib" CPPFLAGS="-I/usr/local/opt/openssl/include" PYENV_ROOT="${HOME}/.pyenv" PATH="${PYENV_ROOT}/shims:${PATH}"

=======
    - >
      PATH="/usr/local/opt/openssl/bin:$PATH"
      LDFLAGS="-L/usr/local/opt/openssl/lib"
      CPPFLAGS="-I/usr/local/opt/openssl/include"
      PYENV_ROOT="${HOME}/.pyenv"
      PATH="${PYENV_ROOT}/shims:${PATH}"
>>>>>>> 7b2225e0
    - PYTHON_CONFIGURE_OPTS=--enable-unicode=ucs4
    # We set $PY to ensure the UCS4 interpreter is used when bootstrapping the PEX.
    - PY=${PYENV_ROOT}/shims/python2.7
  before_install:
    - curl -L https://github.com/stedolan/jq/releases/download/jq-1.5/jq-osx-amd64 -o /usr/local/bin/jq
    - chmod 755 /usr/local/bin/jq
    - ./build-support/bin/install_aws_cli_for_ci.sh
    - git clone https://github.com/pyenv/pyenv ${PYENV_ROOT}
    - ${PYENV_ROOT}/bin/pyenv install 2.7.13
    - ${PYENV_ROOT}/bin/pyenv global 2.7.13
  script:
<<<<<<< HEAD
    - PEX_VERBOSE=9 ./build-support/bin/ci.sh -2b
    - RUN_PANTS_FROM_PEX=1 ./build-support/bin/release.sh -n

py36_osx_build_wheels: &py36_osx_build_wheels
  <<: *py36_osx_test_config
  <<: *base_osx_build_wheels
  name: "Build wheels - OSX and abi3 (Py3.6+)"
  env:
    - *py36_osx_test_config_env
    - *base_build_wheels_env
    - RELEASE_ARGS='-3'
    - CACHE_NAME=osxwheelsbuild.abi3
=======
    - ./build-support/bin/ci.sh -2b
    - ./build-support/bin/check_pants_pex_abi.py cp27mu
    - RUN_PANTS_FROM_PEX=1 ./build-support/bin/release.sh -n
>>>>>>> 7b2225e0

# -------------------------------------------------------------------------
# Rust tests
# -------------------------------------------------------------------------

base_rust_tests: &base_rust_tests
  <<: *native_engine_cache_config
  stage: *test
  before_script:
    - ulimit -c unlimited
    - ulimit -n 8192

linux_rust_tests: &linux_rust_tests
  <<: *base_rust_tests
  <<: *linux_with_fuse
  name: "Linux Rust tests (No PEX)"
  env:
    - CACHE_NAME=linuxrusttests
  os: linux
  dist: xenial
  sudo: required
  language: python
  python: *python3_version
  script:
    - ./build-support/bin/travis-ci.sh -e

osx_rust_tests: &osx_rust_tests
  <<: *base_rust_tests
  name: "OSX Rust tests (No PEX)"
  env:
    - CACHE_NAME=macosrusttests
  os: osx
  # Fuse actually works on this image. It hangs on many others.
  osx_image: xcode8.3
  addons:
    homebrew:
      casks:
      - osxfuse
  script:
  # N.B. We run this with Python 2 because this osx_image does not have
  # Python 3.6 in its environment. We do not care which Python version
  # we use and do not want to incur the cost of using pyenv to get 3.6.
    - ./build-support/bin/travis-ci.sh -e2

# -------------------------------------------------------------------------
# OSX sanity checks
# -------------------------------------------------------------------------

base_osx_sanity_check: &base_osx_sanity_check
  script:
    - MODE=debug ./build-support/bin/travis-ci.sh -m

# TODO: Update this to use 10.14 once it is available
base_osx_10_12_sanity_check: &base_osx_10_12_sanity_check
  <<: *base_osx_sanity_check
  osx_image: xcode9.2

py27_osx_10_12_sanity_check: &py27_osx_10_12_sanity_check
  <<: *py27_osx_test_config
  <<: *base_osx_10_12_sanity_check
  name: "OSX 10.12 sanity check (Py2.7 PEX)"
  env:
    - *py27_osx_test_config_env
    - CACHE_NAME=macos10.12sanity.py27

py36_osx_10_12_sanity_check: &py36_osx_10_12_sanity_check
  <<: *py36_osx_test_config
  <<: *base_osx_10_12_sanity_check
  name: "OSX 10.12 sanity check (Py3.6 PEX)"
  env:
    - *py36_osx_test_config_env
    - CACHE_NAME=macos10.12sanity.py36

base_osx_10_13_sanity_check: &base_osx_10_13_sanity_check
  <<: *base_osx_sanity_check
  osx_image: xcode10.1

py27_osx_10_13_sanity_check: &py27_osx_10_13_sanity_check
  <<: *py27_osx_test_config
  <<: *base_osx_10_13_sanity_check
  name: "OSX 10.13 sanity check (Py2.7 PEX)"
  env:
    - *py27_osx_test_config_env
    - CACHE_NAME=macos10.13sanity.py27

py36_osx_10_13_sanity_check: &py36_osx_10_13_sanity_check
  <<: *py36_osx_test_config
  <<: *base_osx_10_13_sanity_check
  name: "OSX 10.13 sanity check (Py3.6 PEX)"
  env:
    - *py36_osx_test_config_env
    - CACHE_NAME=macos10.13sanity.py36

# -------------------------------------------------------------------------
# Platform specific tests
# -------------------------------------------------------------------------

py27_osx_platform_tests: &py27_osx_platform_tests
  <<: *py27_osx_test_config
  name: "OSX platform-specific tests (Py2.7 PEX)"
  env:
    - *py27_osx_test_config_env
    - CACHE_NAME=macosplatformtests.py27
  script:
    - ./build-support/bin/travis-ci.sh -z2

py36_osx_platform_tests: &py36_osx_platform_tests
  <<: *py36_osx_test_config
  name: "OSX platform-specific tests (Py3.6 PEX)"
  env:
    - *py36_osx_test_config_env
    - CACHE_NAME=macosplatformtests.py36
  script:
    - ./build-support/bin/travis-ci.sh -z

# -------------------------------------------------------------------------
# JVM tests
# -------------------------------------------------------------------------

base_jvm_tests: &base_jvm_tests
  <<: *linux_with_fuse

py27_jvm_tests: &py27_jvm_tests
  <<: *py27_linux_test_config
  <<: *base_jvm_tests
  name: "JVM tests (Py2.7 PEX)"
  env:
    - *py27_linux_test_config_env
    - CACHE_NAME=linuxjvmtests.py27
  script:
    - ./build-support/bin/travis-ci.sh -j2

py36_jvm_tests: &py36_jvm_tests
  <<: *py36_linux_test_config
  <<: *base_jvm_tests
  name: "JVM tests (Py3.6 PEX)"
  env:
    - *py36_linux_test_config_env
    - CACHE_NAME=linuxjvmtests.py36
  script:
    - ./build-support/bin/travis-ci.sh -j

# -------------------------------------------------------------------------
# Deploy
# -------------------------------------------------------------------------

deploy_stable_multiplatform_pex: &deploy_stable_multiplatform_pex
  name: "Deploy stable multiplatform pants.pex"
  os: linux
  language: python
  stage: *build_stable
  env:
    - CACHE_NAME=linuxpexdeploystable
    - RUN_PANTS_FROM_PEX=1
    - PANTS_PEX_RELEASE=stable
  script:
    - ./build-support/bin/release.sh -p
  deploy:
    # See https://docs.travis-ci.com/user/deployment/releases/
    provider: releases
    # The pantsbuild-ci-bot OAuth token, see the pantsbuild vault for details.
    api_key:
      secure: "u0aCsiuVGOg28YxG0sQUovuUm29kKwQfFgHbNz2TT5L+cGoHxGl4aoVOCtuwWYEtbNGmYc8/3WRS3C/jOiqQj6JEgHUzWOsnfKUObEqNhisAmXbzBbKc0wPQTL8WNK+DKFh32sD3yPYcw+a5PTLO56+o7rqlI25LK7A17WesHC4="
    file_glob: true
    file: dist/deploy/pex/*
    skip_cleanup: true
    on:
      # We only release a pex for Pants releases, which are tagged.
      tags: true
      repo: pantsbuild/pants

deploy_unstable_multiplatform_pex: &deploy_unstable_multiplatform_pex
  name: "Deploy unstable multiplatform pants.pex"
  os: linux
  language: python
  stage: *build_unstable
  env:
    - CACHE_NAME=linuxpexdeployunstable
    - RUN_PANTS_FROM_PEX=1
    - PREPARE_DEPLOY=1
  script:
    - ./build-support/bin/release.sh -p && mkdir -p dist/deploy/pex/ && mv dist/pants*.pex dist/deploy/pex/

# -------------------------------------------------------------------------
# Test matrix
# -------------------------------------------------------------------------

matrix:
  include:
    - <<: *py27_linux_build_engine
    - <<: *py36_linux_build_engine
    - <<: *py27_osx_build_engine
    - <<: *py36_osx_build_engine

    - <<: *py27_lint
    - <<: *py36_lint

    - <<: *linux_rust_clippy
    - <<: *cargo_audit

    - <<: *py27_linux_test_config
      name: "Unit tests for pants and pants-plugins (Py2.7 PEX)"
      stage: *test
      env:
        - *py27_linux_test_config_env
        - CACHE_NAME=linuxunittests.py27
      script:
        - ./build-support/bin/travis-ci.sh -2lp

    - <<: *py36_linux_test_config
      name: "Unit tests for pants and pants-plugins (Py3.6 PEX)"
      env:
        - *py36_linux_test_config_env
        - CACHE_NAME=linuxunittests.py36
      script:
        - ./build-support/bin/travis-ci.sh -lp

    - <<: *py27_linux_build_wheels_ucs2
    - <<: *py27_linux_build_wheels_ucs4
<<<<<<< HEAD
    - <<: *py36_linux_build_wheels

    - <<: *py27_osx_build_wheels_ucs2
    - <<: *py27_osx_build_wheels_ucs4
    - <<: *py36_osx_build_wheels
=======
    - <<: *py27_osx_build_wheels_ucs2
    - <<: *py27_osx_build_wheels_ucs4
>>>>>>> 7b2225e0

    - <<: *py36_linux_test_config
      name: "Integration tests for pants - shard 0 (Py3.6 PEX)"
      env:
        - *py36_linux_test_config_env
        - CACHE_NAME=integrationshard0
      script:
        - ./build-support/bin/travis-ci.sh -c -i 0/19

    - <<: *py36_linux_test_config
      name: "Integration tests for pants - shard 1 (Py3.6 PEX)"
      env:
        - *py36_linux_test_config_env
        - CACHE_NAME=integrationshard1
      script:
        - ./build-support/bin/travis-ci.sh -c -i 1/19

    - <<: *py36_linux_test_config
      name: "Integration tests for pants - shard 2 (Py3.6 PEX)"
      env:
        - *py36_linux_test_config_env
        - CACHE_NAME=integrationshard2
      script:
        - ./build-support/bin/travis-ci.sh -c -i 2/19

    - <<: *py36_linux_test_config
      name: "Integration tests for pants - shard 3 (Py3.6 PEX)"
      env:
        - *py36_linux_test_config_env
        - CACHE_NAME=integrationshard3
      script:
        - ./build-support/bin/travis-ci.sh -c -i 3/19

    - <<: *py36_linux_test_config
      name: "Integration tests for pants - shard 4 (Py3.6 PEX)"
      env:
        - *py36_linux_test_config_env
        - CACHE_NAME=integrationshard4
      script:
        - ./build-support/bin/travis-ci.sh -c -i 4/19

    - <<: *py36_linux_test_config
      name: "Integration tests for pants - shard 5 (Py3.6 PEX)"
      env:
        - *py36_linux_test_config_env
        - CACHE_NAME=integrationshard5
      script:
        - ./build-support/bin/travis-ci.sh -c -i 5/19

    - <<: *py36_linux_test_config
      name: "Integration tests for pants - shard 6 (Py3.6 PEX)"
      env:
        - *py36_linux_test_config_env
        - CACHE_NAME=integrationshard6
      script:
        - ./build-support/bin/travis-ci.sh -c -i 6/19

    - <<: *py36_linux_test_config
      name: "Integration tests for pants - shard 7 (Py3.6 PEX)"
      env:
        - *py36_linux_test_config_env
        - CACHE_NAME=integrationshard7
      script:
        - ./build-support/bin/travis-ci.sh -c -i 7/19

    - <<: *py36_linux_test_config
      name: "Integration tests for pants - shard 8 (Py3.6 PEX)"
      env:
        - *py36_linux_test_config_env
        - CACHE_NAME=integrationshard8
      script:
        - ./build-support/bin/travis-ci.sh -c -i 8/19

    - <<: *py36_linux_test_config
      name: "Integration tests for pants - shard 9 (Py3.6 PEX)"
      env:
        - *py36_linux_test_config_env
        - CACHE_NAME=integrationshard9
      script:
        - ./build-support/bin/travis-ci.sh -c -i 9/19

    - <<: *py36_linux_test_config
      name: "Integration tests for pants - shard 10 (Py3.6 PEX)"
      env:
        - *py36_linux_test_config_env
        - CACHE_NAME=integrationshard10
      script:
        - ./build-support/bin/travis-ci.sh -c -i 10/19

    - <<: *py36_linux_test_config
      name: "Integration tests for pants - shard 11 (Py3.6 PEX)"
      env:
        - *py36_linux_test_config_env
        - CACHE_NAME=integrationshard11
      script:
        - ./build-support/bin/travis-ci.sh -c -i 11/19

    - <<: *py36_linux_test_config
      name: "Integration tests for pants - shard 12 (Py3.6 PEX)"
      env:
        - *py36_linux_test_config_env
        - CACHE_NAME=integrationshard12
      script:
        - ./build-support/bin/travis-ci.sh -c -i 12/19

    - <<: *py36_linux_test_config
      name: "Integration tests for pants - shard 13 (Py3.6 PEX)"
      env:
        - *py36_linux_test_config_env
        - CACHE_NAME=integrationshard13
      script:
        - ./build-support/bin/travis-ci.sh -c -i 13/19

    - <<: *py36_linux_test_config
      name: "Integration tests for pants - shard 14 (Py3.6 PEX)"
      env:
        - *py36_linux_test_config_env
        - CACHE_NAME=integrationshard14
      script:
        - ./build-support/bin/travis-ci.sh -c -i 14/19

    - <<: *py36_linux_test_config
      name: "Integration tests for pants - shard 15 (Py3.6 PEX)"
      env:
        - *py36_linux_test_config_env
        - CACHE_NAME=integrationshard15
      script:
        - ./build-support/bin/travis-ci.sh -c -i 15/19

    - <<: *py36_linux_test_config
      name: "Integration tests for pants - shard 16 (Py3.6 PEX)"
      env:
        - *py36_linux_test_config_env
        - CACHE_NAME=integrationshard16
      script:
        - ./build-support/bin/travis-ci.sh -c -i 16/19

    - <<: *py36_linux_test_config
      name: "Integration tests for pants - shard 17 (Py3.6 PEX)"
      env:
        - *py36_linux_test_config_env
        - CACHE_NAME=integrationshard17
      script:
        - ./build-support/bin/travis-ci.sh -c -i 17/19

    - <<: *py36_linux_test_config
      name: "Integration tests for pants - shard 18 (Py3.6 PEX)"
      env:
        - *py36_linux_test_config_env
        - CACHE_NAME=integrationshard18
      script:
        - ./build-support/bin/travis-ci.sh -c -i 18/19

    - <<: *py27_linux_test_config
      name: "Blacklisted integration tests for pants - shard 0 (Py2.7 PEX w/ Py3.6 constraints)"
      stage: *test
      env:
        - *py27_linux_test_config_env
        - PANTS_PYTHON_SETUP_INTERPRETER_CONSTRAINTS="['CPython>=3.6']"
        - CACHE_NAME=integrationshard0.py27blacklist
      script:
        - ./build-support/bin/travis-ci.sh -c2w -i 0/1

    - <<: *py27_linux_test_config
      name: "Integration tests for pants - shard 0 (Py2.7 PEX)"
      env:
        - *py27_linux_test_config_env
        - CACHE_NAME=cronshard0
      script:
        - ./build-support/bin/travis-ci.sh -c2 -i 0/20

    - <<: *py27_linux_test_config
      name: "Integration tests for pants - shard 1 (Py2.7 PEX)"
      env:
        - *py27_linux_test_config_env
        - CACHE_NAME=cronshard1
      script:
        - ./build-support/bin/travis-ci.sh -c2 -i 1/20

    - <<: *py27_linux_test_config
      name: "Integration tests for pants - shard 2 (Py2.7 PEX)"
      env:
        - *py27_linux_test_config_env
        - CACHE_NAME=cronshard2
      script:
        - ./build-support/bin/travis-ci.sh -c2 -i 2/20

    - <<: *py27_linux_test_config
      name: "Integration tests for pants - shard 3 (Py2.7 PEX)"
      env:
        - *py27_linux_test_config_env
        - CACHE_NAME=cronshard3
      script:
        - ./build-support/bin/travis-ci.sh -c2 -i 3/20

    - <<: *py27_linux_test_config
      name: "Integration tests for pants - shard 4 (Py2.7 PEX)"
      env:
        - *py27_linux_test_config_env
        - CACHE_NAME=cronshard4
      script:
        - ./build-support/bin/travis-ci.sh -c2 -i 4/20

    - <<: *py27_linux_test_config
      name: "Integration tests for pants - shard 5 (Py2.7 PEX)"
      env:
        - *py27_linux_test_config_env
        - CACHE_NAME=cronshard5
      script:
        - ./build-support/bin/travis-ci.sh -c2 -i 5/20

    - <<: *py27_linux_test_config
      name: "Integration tests for pants - shard 6 (Py2.7 PEX)"
      env:
        - *py27_linux_test_config_env
        - CACHE_NAME=cronshard6
      script:
        - ./build-support/bin/travis-ci.sh -c2 -i 6/20

    - <<: *py27_linux_test_config
      name: "Integration tests for pants - shard 7 (Py2.7 PEX)"
      env:
        - *py27_linux_test_config_env
        - CACHE_NAME=cronshard7
      script:
        - ./build-support/bin/travis-ci.sh -c2 -i 7/20

    - <<: *py27_linux_test_config
      name: "Integration tests for pants - shard 8 (Py2.7 PEX)"
      env:
        - *py27_linux_test_config_env
        - CACHE_NAME=cronshard8
      script:
        - ./build-support/bin/travis-ci.sh -c2 -i 8/20

    - <<: *py27_linux_test_config
      name: "Integration tests for pants - shard 9 (Py2.7 PEX)"
      env:
        - *py27_linux_test_config_env
        - CACHE_NAME=cronshard9
      script:
        - ./build-support/bin/travis-ci.sh -c2 -i 9/20

    - <<: *py27_linux_test_config
      name: "Integration tests for pants - shard 10 (Py2.7 PEX)"
      env:
        - *py27_linux_test_config_env
        - CACHE_NAME=cronshard10
      script:
        - ./build-support/bin/travis-ci.sh -c2 -i 10/20

    - <<: *py27_linux_test_config
      name: "Integration tests for pants - shard 11 (Py2.7 PEX)"
      env:
        - *py27_linux_test_config_env
        - CACHE_NAME=cronshard11
      script:
        - ./build-support/bin/travis-ci.sh -c2 -i 11/20

    - <<: *py27_linux_test_config
      name: "Integration tests for pants - shard 12 (Py2.7 PEX)"
      env:
        - *py27_linux_test_config_env
        - CACHE_NAME=cronshard12
      script:
        - ./build-support/bin/travis-ci.sh -c2 -i 12/20

    - <<: *py27_linux_test_config
      name: "Integration tests for pants - shard 13 (Py2.7 PEX)"
      env:
        - *py27_linux_test_config_env
        - CACHE_NAME=cronshard13
      script:
        - ./build-support/bin/travis-ci.sh -c2 -i 13/20

    - <<: *py27_linux_test_config
      name: "Integration tests for pants - shard 14 (Py2.7 PEX)"
      env:
        - *py27_linux_test_config_env
        - CACHE_NAME=cronshard14
      script:
        - ./build-support/bin/travis-ci.sh -c2 -i 14/20

    - <<: *py27_linux_test_config
      name: "Integration tests for pants - shard 15 (Py2.7 PEX)"
      env:
        - *py27_linux_test_config_env
        - CACHE_NAME=cronshard15
      script:
        - ./build-support/bin/travis-ci.sh -c2 -i 15/20

    - <<: *py27_linux_test_config
      name: "Integration tests for pants - shard 16 (Py2.7 PEX)"
      env:
        - *py27_linux_test_config_env
        - CACHE_NAME=cronshard16
      script:
        - ./build-support/bin/travis-ci.sh -c2 -i 16/20

    - <<: *py27_linux_test_config
      name: "Integration tests for pants - shard 17 (Py2.7 PEX)"
      env:
        - *py27_linux_test_config_env
        - CACHE_NAME=cronshard17
      script:
        - ./build-support/bin/travis-ci.sh -c2 -i 17/20

    - <<: *py27_linux_test_config
      name: "Integration tests for pants - shard 18 (Py2.7 PEX)"
      env:
        - *py27_linux_test_config_env
        - CACHE_NAME=cronshard18
      script:
        - ./build-support/bin/travis-ci.sh -c2 -i 18/20

    - <<: *py27_linux_test_config
      name: "Integration tests for pants - shard 19 (Py2.7 PEX)"
      env:
        - *py27_linux_test_config_env
        - CACHE_NAME=cronshard19
      script:
        - ./build-support/bin/travis-ci.sh -c2 -i 19/20


    - <<: *linux_rust_tests
    - <<: *osx_rust_tests

    - <<: *py27_linux_test_config
      name: "Python contrib tests (Py2.7 PEX)"
      stage: *test
      env:
        - *py27_linux_test_config_env
        - CACHE_NAME=linuxcontribtests.py27
      script:
        - ./build-support/bin/travis-ci.sh -2n

    - <<: *py36_linux_test_config
      name: "Python contrib tests (Py3.6 PEX)"
      env:
        - *py36_linux_test_config_env
        - CACHE_NAME=linuxcontribtests.py36
      script:
        - ./build-support/bin/travis-ci.sh -n

    - <<: *py27_osx_10_12_sanity_check
    - <<: *py36_osx_10_12_sanity_check

    - <<: *py27_osx_10_13_sanity_check
    - <<: *py36_osx_10_13_sanity_check

    - <<: *py27_osx_platform_tests
    - <<: *py36_osx_platform_tests

    - <<: *py27_jvm_tests
    - <<: *py36_jvm_tests

    - <<: *deploy_stable_multiplatform_pex
    - <<: *deploy_unstable_multiplatform_pex

deploy:
  # Deploy whatever a previous stage has left in dist/deploy.
  # See: https://docs.travis-ci.com/user/deployment/s3/
  provider: s3
  access_key_id: AKIAIWOKBXVU3JLY6EGQ
  secret_access_key:
    secure: "UBVbpdYJ81OsDGKlPRBw6FlPJGlxosnFQ4A1xBbU5GwEBfv90GoKc6J0UwF+I4CDwytj/BlAks1XbW0zYX0oeIlXDnl1Vfikm1k4hfIr6VCLHKppiU69FlEs+ph0Dktz8+aUWhrvJzICZs6Gu08kTBQ5++3ulDWDeTHqjr713YM="
  bucket: binaries.pantsbuild.org
  local_dir: dist/deploy
  # Otherwise travis will stash dist/deploy and the deploy will fail.
  skip_cleanup: true
  acl: public_read
  on:
    condition: $PREPARE_DEPLOY = 1
    # NB: We mainly want deploys for `master` commits; but we also need new binaries for stable
    # release branches; eg `1.3.x`
    all_branches: true
    repo: pantsbuild/pants
<|MERGE_RESOLUTION|>--- conflicted
+++ resolved
@@ -171,7 +171,11 @@
       - openssl
   env:
     - &py36_osx_config_env >
-      PATH="/usr/local/opt/openssl/bin:$PATH" LDFLAGS="-L/usr/local/opt/openssl/lib" CPPFLAGS="-I/usr/local/opt/openssl/include" PYENV_ROOT="${HOME}/.pyenv" PATH="${PYENV_ROOT}/shims:${PATH}"
+      PATH="/usr/local/opt/openssl/bin:$PATH"
+      LDFLAGS="-L/usr/local/opt/openssl/lib"
+      CPPFLAGS="-I/usr/local/opt/openssl/include"
+      PYENV_ROOT="${HOME}/.pyenv"
+      PATH="${PYENV_ROOT}/shims:${PATH}"
   before_install:
     - curl -L https://github.com/stedolan/jq/releases/download/jq-1.5/jq-osx-amd64 -o /usr/local/bin/jq
     - chmod 755 /usr/local/bin/jq
@@ -203,7 +207,11 @@
   env:
     # Must duplicate py36_osx_config's env because it cannot be merged into a new anchor
     - &py36_osx_test_config_env >
-      PATH="/usr/local/opt/openssl/bin:$PATH" LDFLAGS="-L/usr/local/opt/openssl/lib" CPPFLAGS="-I/usr/local/opt/openssl/include" PYENV_ROOT="${HOME}/.pyenv" PATH="${PYENV_ROOT}/shims:${PATH}"
+      PATH="/usr/local/opt/openssl/bin:$PATH"
+      LDFLAGS="-L/usr/local/opt/openssl/lib"
+      CPPFLAGS="-I/usr/local/opt/openssl/include"
+      PYENV_ROOT="${HOME}/.pyenv"
+      PATH="${PYENV_ROOT}/shims:${PATH}"
       BOOTSTRAPPED_PEX_KEY_SUFFIX=py36.osx
 
 linux_with_fuse: &linux_with_fuse
@@ -396,21 +404,14 @@
   env:
     - &base_build_wheels_env PREPARE_DEPLOY=1
 
-<<<<<<< HEAD
 base_linux_build_wheels: &base_linux_build_wheels
   # Similar to the bootstrap shard, we build Linux wheels in a docker image to maximize compatibility.
   <<: *travis_docker_image
   <<: *base_build_wheels
-=======
-py27_linux_build_wheels_no_ucs: &py27_linux_build_wheels_no_ucs
-  # Similar to the bootstrap shard, we build Linux wheels in a docker image to maximize
-  # compatibility. This is a Py2.7 shard, so it is not subject to #6985.
-  <<: *travis_docker_image
-  <<: *base_build_wheels
 
 py27_linux_build_wheels_ucs2: &py27_linux_build_wheels_ucs2
   <<: *py27_linux_config
-  <<: *py27_linux_build_wheels_no_ucs
+  <<: *base_linux_build_wheels
   <<: *native_engine_cache_config
   name: "Build wheels - Linux and cp27m (UCS2)"
   env:
@@ -435,7 +436,7 @@
              && RUN_PANTS_FROM_PEX=1 ./build-support/bin/release.sh -n"
 
 py27_linux_build_wheels_ucs4: &py27_linux_build_wheels_ucs4
-  <<: *py27_linux_build_wheels_no_ucs
+  <<: *base_linux_build_wheels
   <<: *py27_linux_test_config
   # `py27_linux_test_config` overrides the stage set by `base_build_wheels`, so we re-override it.
   stage: *test
@@ -445,7 +446,6 @@
     - *base_build_wheels_env
     - docker_image_name=travis_ci
     - CACHE_NAME=linuxwheelsbuild.ucs4
->>>>>>> 7b2225e0
   script:
     - >
       docker build
@@ -458,96 +458,54 @@
     - docker run --rm -t
       -v "${HOME}:/travis/home"
       -v "${TRAVIS_BUILD_DIR}:/travis/workdir"
-<<<<<<< HEAD
-      travis_ci:latest
-      sh -c "RUN_PANTS_FROM_PEX=1 ./build-support/bin/release.sh ${RELEASE_ARGS} -n"
-
-py27_linux_build_wheels_ucs2: &py27_linux_build_wheels_ucs2
-  <<: *py27_linux_config
+      ${docker_image_name}:latest
+      sh -c "./build-support/bin/check_pants_pex_abi.py cp27mu
+             && RUN_PANTS_FROM_PEX=1 ./build-support/bin/release.sh -n"
+
+py36_linux_build_wheels: &py36_linux_build_wheels
   <<: *base_linux_build_wheels
-  <<: *native_engine_cache_config
-  name: "Build wheels - Linux and cp27m (UCS2)"
-  env:
+  <<: *py36_linux_test_config
+  name: "Build wheels - Linux and abi3 (Py3.6+)"
+  env:
+    - *py36_linux_test_config_env
     - *base_build_wheels_env
-    - CACHE_NAME=linuxwheelsbuild.ucs2
-  script:
-    - docker build --rm -t travis_ci_py27_ucs2
+    - docker_image_name=travis_ci
+    - CACHE_NAME=linuxwheelsbuild.abi3
+  script:
+    - >
+      docker build
+      --rm -t ${docker_image_name}
       --build-arg "TRAVIS_USER=$(id -un)"
       --build-arg "TRAVIS_UID=$(id -u)"
       --build-arg "TRAVIS_GROUP=$(id -gn)"
       --build-arg "TRAVIS_GID=$(id -g)"
-      build-support/docker/travis_ci_py27_ucs2/
-    - &docker_dry_run_release docker run --rm -t
+      build-support/docker/${docker_image_name}/
+    - docker run --rm -t
       -v "${HOME}:/travis/home"
       -v "${TRAVIS_BUILD_DIR}:/travis/workdir"
-      travis_ci_py27_ucs2:latest
-      sh -c "PEX_VERBOSE=9 ./build-support/bin/ci.sh -2b && RUN_PANTS_FROM_PEX=1 PEX_VERBOSE=9 ./build-support/bin/release.sh -n"
-
-py27_linux_build_wheels_ucs4: &py27_linux_build_wheels_ucs4
-  <<: *base_linux_build_wheels
-  <<: *py27_linux_test_config
-  # `py27_linux_test_config` overrides the stage set by `base_build_wheels`, so we re-override it.
-  stage: *test
-  name: "Build wheels - Linux and cp27mu (UCS4)"
-  env:
-    - *py27_linux_test_config_env
-    - *base_build_wheels_env
-    - RELEASE_ARGS=''
-    - CACHE_NAME=linuxwheelsbuild.ucs4
-
-py36_linux_build_wheels: &py36_linux_build_wheels
-  <<: *base_linux_build_wheels
-  <<: *py36_linux_test_config
-  name: "Build wheels - Linux and abi3 (Py3.6+)"
-  env:
-    - *py36_linux_test_config_env
-    - *base_build_wheels_env
-    - RELEASE_ARGS='-3'
-    - CACHE_NAME=linuxwheelsbuild.abi3
+      ${docker_image_name}:latest
+      sh -c "./build-support/bin/check_pants_pex_abi.py abi3
+             && RUN_PANTS_FROM_PEX=1 ./build-support/bin/release.sh -3n"
 
 base_osx_build_wheels: &base_osx_build_wheels
   <<: *base_build_wheels
   osx_image: xcode8
-  script:
-    - RUN_PANTS_FROM_PEX=1 ./build-support/bin/release.sh ${RELEASE_ARGS} -n
 
 py27_osx_build_wheels_ucs2: &py27_osx_build_wheels_ucs2
   <<: *py27_osx_test_config
   <<: *base_osx_build_wheels
-=======
-      ${docker_image_name}:latest
-      sh -c "./build-support/bin/check_pants_pex_abi.py cp27mu
-             && RUN_PANTS_FROM_PEX=1 ./build-support/bin/release.sh -n"
-
-py27_osx_build_wheels_no_ucs: &py27_osx_build_wheels_no_ucs
-  <<: *base_build_wheels
-  osx_image: xcode8
-
-py27_osx_build_wheels_ucs2: &py27_osx_build_wheels_ucs2
-  <<: *py27_osx_test_config
-  <<: *py27_osx_build_wheels_no_ucs
->>>>>>> 7b2225e0
   name: "Build wheels - OSX and cp27m (UCS2)"
   env:
     - *py27_osx_test_config_env
     - *base_build_wheels_env
-<<<<<<< HEAD
-    - RELEASE_ARGS=''
     - CACHE_NAME=osxwheelsbuild.ucs2
+  script:
+    - ./build-support/bin/check_pants_pex_abi.py cp27m
+    - RUN_PANTS_FROM_PEX=1 ./build-support/bin/release.sh -n
 
 py27_osx_build_wheels_ucs4: &py27_osx_build_wheels_ucs4
   <<: *py27_osx_config
   <<: *base_osx_build_wheels
-=======
-    - CACHE_NAME=osxwheelsbuild.ucs2
-  script:
-    - ./build-support/bin/check_pants_pex_abi.py cp27m
-    - RUN_PANTS_FROM_PEX=1 ./build-support/bin/release.sh -n
-
-py27_osx_build_wheels_ucs4: &py27_osx_build_wheels_ucs4
-  <<: *py27_osx_config
-  <<: *py27_osx_build_wheels_no_ucs
->>>>>>> 7b2225e0
   <<: *native_engine_cache_config
   name: "Build wheels - OSX and cp27mu (UCS4)"
   addons:
@@ -557,17 +515,12 @@
   env:
     - *base_build_wheels_env
     - CACHE_NAME=osxwheelsbuild.ucs4
-<<<<<<< HEAD
-    - PATH="/usr/local/opt/openssl/bin:$PATH" LDFLAGS="-L/usr/local/opt/openssl/lib" CPPFLAGS="-I/usr/local/opt/openssl/include" PYENV_ROOT="${HOME}/.pyenv" PATH="${PYENV_ROOT}/shims:${PATH}"
-
-=======
     - >
       PATH="/usr/local/opt/openssl/bin:$PATH"
       LDFLAGS="-L/usr/local/opt/openssl/lib"
       CPPFLAGS="-I/usr/local/opt/openssl/include"
       PYENV_ROOT="${HOME}/.pyenv"
       PATH="${PYENV_ROOT}/shims:${PATH}"
->>>>>>> 7b2225e0
     - PYTHON_CONFIGURE_OPTS=--enable-unicode=ucs4
     # We set $PY to ensure the UCS4 interpreter is used when bootstrapping the PEX.
     - PY=${PYENV_ROOT}/shims/python2.7
@@ -579,8 +532,8 @@
     - ${PYENV_ROOT}/bin/pyenv install 2.7.13
     - ${PYENV_ROOT}/bin/pyenv global 2.7.13
   script:
-<<<<<<< HEAD
-    - PEX_VERBOSE=9 ./build-support/bin/ci.sh -2b
+    - ./build-support/bin/ci.sh -2b
+    - ./build-support/bin/check_pants_pex_abi.py cp27mu
     - RUN_PANTS_FROM_PEX=1 ./build-support/bin/release.sh -n
 
 py36_osx_build_wheels: &py36_osx_build_wheels
@@ -590,13 +543,10 @@
   env:
     - *py36_osx_test_config_env
     - *base_build_wheels_env
-    - RELEASE_ARGS='-3'
     - CACHE_NAME=osxwheelsbuild.abi3
-=======
-    - ./build-support/bin/ci.sh -2b
-    - ./build-support/bin/check_pants_pex_abi.py cp27mu
-    - RUN_PANTS_FROM_PEX=1 ./build-support/bin/release.sh -n
->>>>>>> 7b2225e0
+  script:
+    - ./build-support/bin/check_pants_pex_abi.py abi3
+    - RUN_PANTS_FROM_PEX=1 ./build-support/bin/release.sh -3n
 
 # -------------------------------------------------------------------------
 # Rust tests
@@ -816,16 +766,11 @@
 
     - <<: *py27_linux_build_wheels_ucs2
     - <<: *py27_linux_build_wheels_ucs4
-<<<<<<< HEAD
     - <<: *py36_linux_build_wheels
 
     - <<: *py27_osx_build_wheels_ucs2
     - <<: *py27_osx_build_wheels_ucs4
     - <<: *py36_osx_build_wheels
-=======
-    - <<: *py27_osx_build_wheels_ucs2
-    - <<: *py27_osx_build_wheels_ucs4
->>>>>>> 7b2225e0
 
     - <<: *py36_linux_test_config
       name: "Integration tests for pants - shard 0 (Py3.6 PEX)"
