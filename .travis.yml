--- conflicted
+++ resolved
@@ -351,12 +351,8 @@
   script:
     - >
       docker build
-<<<<<<< HEAD
       --rm -t travis_ci
-=======
-      --rm -t "${docker_image_name}"
       --build-arg "BASE_IMAGE=pantsbuild/centos${docker_centos_version:-6}:latest"
->>>>>>> 592c5114
       --build-arg "TRAVIS_USER=$(id -un)"
       --build-arg "TRAVIS_UID=$(id -u)"
       --build-arg "TRAVIS_GROUP=$(id -gn)"
@@ -397,7 +393,6 @@
   name: "Build Linux native engine and pants.pex (Py3.7 PEX)"
   env:
     - docker_centos_version=7
-    - docker_image_name=travis_ci
     - docker_run_command="./build-support/bin/ci.py --bootstrap --python-version 3.7"
     - CACHE_NAME=linuxpexbuild.py37
     - BOOTSTRAPPED_PEX_KEY_SUFFIX=py37.linux
@@ -535,12 +530,8 @@
   script:
     - >
       docker build
-<<<<<<< HEAD
       --rm -t travis_ci
-=======
-      --rm -t "${docker_image_name}"
       --build-arg "BASE_IMAGE=pantsbuild/centos${docker_centos_version:-6}:latest"
->>>>>>> 592c5114
       --build-arg "TRAVIS_USER=$(id -un)"
       --build-arg "TRAVIS_UID=$(id -u)"
       --build-arg "TRAVIS_GROUP=$(id -gn)"
