--- conflicted
+++ resolved
@@ -775,105 +775,7 @@
     - ./build-support/bin/install_aws_cli_for_ci.sh
     - pyenv global 2.7.15 3.6.7 3.7.1
     before_script:
-<<<<<<< HEAD
-    - ./build-support/bin/get_ci_bootstrapped_pants_pex.sh ${AWS_BUCKET} ${BOOTSTRAPPED_PEX_KEY_PREFIX}.${BOOTSTRAPPED_PEX_KEY_SUFFIX}
-    - ulimit -c unlimited
-    cache:
-      directories:
-      - ${AWS_CLI_ROOT}
-      - ${PYENV_ROOT_OSX}
-      - ${HOME}/.cache/pants/tools
-      - ${HOME}/.cache/pants/zinc
-      - ${HOME}/.ivy2/pants
-      - ${HOME}/.npm
-      timeout: 500
-    dist: xenial
-    env:
-    - BOOTSTRAPPED_PEX_KEY_SUFFIX=py36.linux
-    - PANTS_REMOTE_CA_CERTS_PATH=/usr/lib/google-cloud-sdk/lib/third_party/grpc/_cython/_credentials/roots.pem
-    - PREPARE_DEPLOY=1
-    - CACHE_NAME=wheels.linux.py36
-    language: python
-    name: Build Linux wheels (Python 3.6)
-    os: linux
-    python:
-    - '2.7'
-    - '3.6'
-    - '3.7'
-    script:
-    - docker build --rm -t travis_ci --build-arg "BASE_IMAGE=pantsbuild/centos6:latest"
-      --build-arg "TRAVIS_USER=$(id -un)" --build-arg "TRAVIS_UID=$(id -u)" --build-arg
-      "TRAVIS_GROUP=$(id -gn)" --build-arg "TRAVIS_GID=$(id -g)" build-support/docker/travis_ci/
-    - docker run --rm -t -v "${HOME}:/travis/home" -v "${TRAVIS_BUILD_DIR}:/travis/workdir"
-      travis_ci:latest sh -c "./build-support/bin/check_pants_pex_abi.py abi3 cp36m
-      && RUN_PANTS_FROM_PEX=1 ./build-support/bin/release.sh -n"
-    services:
-    - docker
-    stage: Test Pants
-    sudo: required
-  - before_install:
-    - curl -L https://github.com/stedolan/jq/releases/download/jq-1.5/jq-osx-amd64
-      -o /usr/local/bin/jq
-    - chmod 755 /usr/local/bin/jq
-    - ./build-support/bin/install_aws_cli_for_ci.sh
-    - ./build-support/bin/install_python_for_ci.sh "${PYENV_PY27_VERSION}" "${PYENV_PY36_VERSION}"
-    before_script:
-    - ulimit -c unlimited
-    - ulimit -n 8192
-    - ./build-support/bin/get_ci_bootstrapped_pants_pex.sh ${AWS_BUCKET} ${BOOTSTRAPPED_PEX_KEY_PREFIX}.${BOOTSTRAPPED_PEX_KEY_SUFFIX}
-    env:
-    - PATH="/usr/local/opt/openssl/bin:${PATH}"
-    - LDFLAGS="-L/usr/local/opt/openssl/lib"
-    - CPPFLAGS="-I/usr/local/opt/openssl/include"
-    - PATH="${PYENV_ROOT}/versions/${PYENV_PY27_VERSION}/bin:${PATH}"
-    - PATH="${PYENV_ROOT}/versions/${PYENV_PY36_VERSION}/bin:${PATH}"
-    - BOOTSTRAPPED_PEX_KEY_SUFFIX=py36.osx
-    - PREPARE_DEPLOY=1
-    - CACHE_NAME=wheels.osx.py36
-    - PY=${PYENV_ROOT}/versions/${PYENV_PY36_VERSION}/bin/python
-    - PANTS_PYTHON_SETUP_INTERPRETER_CONSTRAINTS="['CPython==${PYENV_PY36_VERSION}']"
-    language: generic
-    name: Build OSX wheels (Python 3.6)
-    os: osx
-    osx_image: xcode8
-    script:
-    - ./build-support/bin/check_pants_pex_abi.py abi3 cp36m
-    - RUN_PANTS_FROM_PEX=1 ./build-support/bin/release.sh -n
-    stage: Test Pants
-  - addons:
-      apt:
-        packages:
-        - lib32stdc++6
-        - lib32z1
-        - lib32z1-dev
-        - gcc-multilib
-        - python-dev
-        - openssl
-        - libssl-dev
-        - jq
-        - unzip
-        - shellcheck
-    after_failure:
-    - ./build-support/bin/ci-failure.sh
-    before_cache:
-    - sudo chown -R travis:travis "${HOME}" "${TRAVIS_BUILD_DIR}"
-    - find ${HOME}/.ivy2/pants -type f -name "ivydata-*.properties" -delete
-    - rm -f ${HOME}/.ivy2/pants/*.{css,properties,xml,xsl}
-    - rm -rf ${HOME}/.ivy2/pants/com.example
-    - du -m -d2 ${HOME}/.cache/pants | sort -r -n
-    - ./build-support/bin/prune_travis_cache.sh
-    before_install:
-    - PATH="/usr/lib/jvm/java-8-openjdk-amd64/jre/bin":$PATH
-    - JAVA_HOME=/usr/lib/jvm/java-8-openjdk-amd64
-    - sudo sysctl fs.inotify.max_user_watches=524288
-    - ./build-support/bin/install_aws_cli_for_ci.sh
-    - pyenv global 2.7.15 3.6.7 3.7.1
-    before_script:
-    - ./build-support/bin/get_ci_bootstrapped_pants_pex.sh ${AWS_BUCKET} ${BOOTSTRAPPED_PEX_KEY_PREFIX}.${BOOTSTRAPPED_PEX_KEY_SUFFIX}
-=======
-    - ./build-support/bin/get_ci_bootstrapped_pants_pex.sh ${BOOTSTRAPPED_PEX_BUCKET}
-      ${BOOTSTRAPPED_PEX_KEY_PREFIX}.${BOOTSTRAPPED_PEX_KEY_SUFFIX}
->>>>>>> 6db9ab4b
+    - ./build-support/bin/get_ci_bootstrapped_pants_pex.sh ${AWS_BUCKET} ${BOOTSTRAPPED_PEX_KEY_PREFIX}.${BOOTSTRAPPED_PEX_KEY_SUFFIX}
     cache:
       directories:
       - ${AWS_CLI_ROOT}
@@ -2138,8 +2040,7 @@
     - ./build-support/bin/install_aws_cli_for_ci.sh
     - pyenv global 2.7.15 3.6.7 3.7.1
     before_script:
-    - ./build-support/bin/get_ci_bootstrapped_pants_pex.sh ${BOOTSTRAPPED_PEX_BUCKET}
-      ${BOOTSTRAPPED_PEX_KEY_PREFIX}.${BOOTSTRAPPED_PEX_KEY_SUFFIX}
+    - ./build-support/bin/get_ci_bootstrapped_pants_pex.sh ${AWS_BUCKET} ${BOOTSTRAPPED_PEX_KEY_PREFIX}.${BOOTSTRAPPED_PEX_KEY_SUFFIX}
     - ulimit -c unlimited
     cache:
       directories:
@@ -2183,8 +2084,7 @@
     before_script:
     - ulimit -c unlimited
     - ulimit -n 8192
-    - ./build-support/bin/get_ci_bootstrapped_pants_pex.sh ${BOOTSTRAPPED_PEX_BUCKET}
-      ${BOOTSTRAPPED_PEX_KEY_PREFIX}.${BOOTSTRAPPED_PEX_KEY_SUFFIX}
+    - ./build-support/bin/get_ci_bootstrapped_pants_pex.sh ${AWS_BUCKET} ${BOOTSTRAPPED_PEX_KEY_PREFIX}.${BOOTSTRAPPED_PEX_KEY_SUFFIX}
     env:
     - PATH="/usr/local/opt/openssl/bin:${PATH}"
     - LDFLAGS="-L/usr/local/opt/openssl/lib"
