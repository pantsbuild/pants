--- conflicted
+++ resolved
@@ -139,6 +139,7 @@
       matrix:
         python-version:
         - '3.7'
+    timeout-minutes: 40
   bootstrap_pants_macos:
     env:
       PANTS_REMOTE_CACHE_READ: 'false'
@@ -250,11 +251,12 @@
       matrix:
         python-version:
         - '3.7'
-<<<<<<< HEAD
-=======
     timeout-minutes: 40
   build_wheels_linux:
     container: quay.io/pypa/manylinux2014_x86_64:latest
+    env:
+      PANTS_REMOTE_CACHE_READ: 'false'
+      PANTS_REMOTE_CACHE_WRITE: 'false'
     name: Build wheels and fs_util (Linux)
     runs-on: ubuntu-20.04
     steps:
@@ -307,8 +309,11 @@
       if: github.event_name == 'push'
       name: Deploy to S3
       run: ./build-support/bin/deploy_to_s3.py
-    timeout-minutes: 70
+    timeout-minutes: 65
   build_wheels_macos:
+    env:
+      PANTS_REMOTE_CACHE_READ: 'false'
+      PANTS_REMOTE_CACHE_WRITE: 'false'
     name: Build wheels and fs_util (macOS)
     runs-on: macos-10.15
     steps:
@@ -381,12 +386,8 @@
       if: github.event_name == 'push'
       name: Deploy to S3
       run: ./build-support/bin/deploy_to_s3.py
-    timeout-minutes: 60
->>>>>>> 9853ba21
+    timeout-minutes: 65
   lint_python:
-    env:
-      PANTS_REMOTE_CACHE_READ: 'false'
-      PANTS_REMOTE_CACHE_WRITE: 'false'
     name: Lint Python and Shell
     needs: bootstrap_pants_linux
     runs-on: ubuntu-20.04
@@ -461,9 +462,6 @@
         - '3.7'
     timeout-minutes: 30
   test_python_linux:
-    env:
-      PANTS_REMOTE_CACHE_READ: 'false'
-      PANTS_REMOTE_CACHE_WRITE: 'false'
     name: Test Python (Linux)
     needs: bootstrap_pants_linux
     runs-on: ubuntu-20.04
@@ -540,8 +538,6 @@
   test_python_macos:
     env:
       ARCHFLAGS: -arch x86_64
-      PANTS_REMOTE_CACHE_READ: 'false'
-      PANTS_REMOTE_CACHE_WRITE: 'false'
     name: Test Python (macOS)
     needs: bootstrap_pants_macos
     runs-on: macos-10.15
