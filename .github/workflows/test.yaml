# GENERATED, DO NOT EDIT!
# To change, edit `src/python/pants_release/generate_github_workflows.py` and run:
#   ./pants run src/python/pants_release/generate_github_workflows.py


concurrency:
  cancel-in-progress: true
  group: ${{ github.workflow }}-${{ github.event.pull_request.number || github.sha }}
env:
  HONEYCOMB_API_KEY: --DISABLED--
  PANTS_CONFIG_FILES: +['pants.ci.toml']
  PANTS_SHOALSOFT_OPENTELEMETRY_ENABLED: 'False'
  RUST_BACKTRACE: all
jobs:
  bootstrap_pants_linux_arm64:
    env:
      PANTS_REMOTE_CACHE_READ: 'false'
      PANTS_REMOTE_CACHE_WRITE: 'false'
    if: (github.repository_owner == 'pantsbuild') && (needs.classify_changes.outputs.no_code != 'true')
    name: Bootstrap Pants, test Rust (Linux-ARM64)
    needs:
    - classify_changes
    runs-on:
    - self-hosted
    - runs-on
    - runner=4cpu-linux-arm64
    - image=ubuntu22-full-arm64-python3.7-3.13
    - run-id=${{ github.run_id }}
    steps:
    - name: Check out code
      uses: actions/checkout@v4
      with:
        fetch-depth: 10
    - name: Install Protoc
      uses: arduino/setup-protoc@9b1ee5b22b0a3f1feb8c2ff99b32c89b3c3191e9
      with:
        repo-token: ${{ secrets.GITHUB_TOKEN }}
        version: 23.x
    - name: Set rustup profile
      run: rustup set profile default
    - name: Cache Rust toolchain
      uses: actions/cache@v4
      with:
        key: Linux-ARM64-rustup-${{ hashFiles('src/rust/rust-toolchain') }}-v2
        path: |
          ~/.rustup/toolchains/1.89.0-*
          ~/.rustup/update-hashes
          ~/.rustup/settings.toml
    - name: Cache Cargo
      uses: Swatinem/rust-cache@v2.8.1
      with:
        cache-bin: 'false'
        shared-key: engine
        workspaces: src/rust
    - id: get-engine-hash
      name: Get native engine hash
      run: echo "hash=$(./build-support/bin/rust/print_engine_hash.sh)" >> $GITHUB_OUTPUT
      shell: bash
    - name: Cache native engine
      uses: actions/cache@v4
      with:
        key: Linux-ARM64-engine-${{ steps.get-engine-hash.outputs.hash }}-v1
        path: |-
          src/python/pants/bin/native_client
          src/python/pants/bin/sandboxer
          src/python/pants/engine/internals/native_engine.so
          src/python/pants/engine/internals/native_engine.so.metadata
    - env:
        HONEYCOMB_API_KEY: ${{ secrets.HONEYCOMB_API_KEY || '--DISABLED--' }}
        PANTS_SHOALSOFT_OPENTELEMETRY_ENABLED: ${{ vars.OPENTELEMETRY_ENABLED || 'False' }}
      name: Bootstrap Pants
      run: ./pants version > ${{ runner.temp }}/_pants_version.stdout && [[ -s ${{ runner.temp }}/_pants_version.stdout ]]
    - env:
        HONEYCOMB_API_KEY: ${{ secrets.HONEYCOMB_API_KEY || '--DISABLED--' }}
        PANTS_SHOALSOFT_OPENTELEMETRY_ENABLED: ${{ vars.OPENTELEMETRY_ENABLED || 'False' }}
      name: Run smoke tests
      run: |
        ./pants list ::
        ./pants roots
        ./pants help goals
        ./pants help targets
        ./pants help subsystems
    - continue-on-error: true
      if: always()
      name: Upload pants.log
      uses: actions/upload-artifact@v4
      with:
        name: logs-bootstrap-Linux-ARM64
        overwrite: 'true'
        path: .pants.d/workdir/*.log
    - name: Upload native binaries
      uses: actions/upload-artifact@v4
      with:
        name: native_binaries.${{ matrix.python-version }}.Linux-ARM64
        path: |-
          src/python/pants/bin/native_client
          src/python/pants/bin/sandboxer
          src/python/pants/engine/internals/native_engine.so
          src/python/pants/engine/internals/native_engine.so.metadata
    - env:
        TMPDIR: ${{ runner.temp }}
      if: needs.classify_changes.outputs.rust == 'true'
      name: Test Rust
      run: ./cargo test --locked --tests -- --nocapture
    timeout-minutes: 60
  bootstrap_pants_linux_x86_64:
    env:
      PANTS_REMOTE_CACHE_READ: 'false'
      PANTS_REMOTE_CACHE_WRITE: 'false'
    if: (github.repository_owner == 'pantsbuild') && (needs.classify_changes.outputs.no_code != 'true')
    name: Bootstrap Pants, test and lint Rust (Linux-x86_64)
    needs:
    - classify_changes
    runs-on:
    - ubuntu-22.04
    steps:
    - name: Check out code
      uses: actions/checkout@v4
      with:
        fetch-depth: 10
    - name: Set up Python 3.7, 3.8, 3.9, 3.10, 3.11, 3.12, 3.13, 3.14
      uses: actions/setup-python@v5
      with:
        python-version: |-
          3.7
          3.8
          3.9
          3.10
          3.11
          3.12
          3.13
          3.14
    - name: Install Protoc
      uses: arduino/setup-protoc@9b1ee5b22b0a3f1feb8c2ff99b32c89b3c3191e9
      with:
        repo-token: ${{ secrets.GITHUB_TOKEN }}
        version: 23.x
    - name: Set rustup profile
      run: rustup set profile default
    - name: Cache Rust toolchain
      uses: actions/cache@v4
      with:
        key: Linux-x86_64-rustup-${{ hashFiles('src/rust/rust-toolchain') }}-v2
        path: |
          ~/.rustup/toolchains/1.89.0-*
          ~/.rustup/update-hashes
          ~/.rustup/settings.toml
    - name: Cache Cargo
      uses: Swatinem/rust-cache@v2.8.1
      with:
        cache-bin: 'false'
        shared-key: engine
        workspaces: src/rust
    - id: get-engine-hash
      name: Get native engine hash
      run: echo "hash=$(./build-support/bin/rust/print_engine_hash.sh)" >> $GITHUB_OUTPUT
      shell: bash
    - name: Cache native engine
      uses: actions/cache@v4
      with:
        key: Linux-x86_64-engine-${{ steps.get-engine-hash.outputs.hash }}-v1
        path: |-
          src/python/pants/bin/native_client
          src/python/pants/bin/sandboxer
          src/python/pants/engine/internals/native_engine.so
          src/python/pants/engine/internals/native_engine.so.metadata
    - env:
        HONEYCOMB_API_KEY: ${{ secrets.HONEYCOMB_API_KEY || '--DISABLED--' }}
        PANTS_SHOALSOFT_OPENTELEMETRY_ENABLED: ${{ vars.OPENTELEMETRY_ENABLED || 'False' }}
      name: Bootstrap Pants
      run: ./pants version > ${{ runner.temp }}/_pants_version.stdout && [[ -s ${{ runner.temp }}/_pants_version.stdout ]]
    - env:
        HONEYCOMB_API_KEY: ${{ secrets.HONEYCOMB_API_KEY || '--DISABLED--' }}
        PANTS_SHOALSOFT_OPENTELEMETRY_ENABLED: ${{ vars.OPENTELEMETRY_ENABLED || 'False' }}
      name: Run smoke tests
      run: |
        ./pants list ::
        ./pants roots
        ./pants help goals
        ./pants help targets
        ./pants help subsystems
    - continue-on-error: true
      if: always()
      name: Upload pants.log
      uses: actions/upload-artifact@v4
      with:
        name: logs-bootstrap-Linux-x86_64
        overwrite: 'true'
        path: .pants.d/workdir/*.log
    - name: Upload native binaries
      uses: actions/upload-artifact@v4
      with:
        name: native_binaries.${{ matrix.python-version }}.Linux-x86_64
        path: |-
          src/python/pants/bin/native_client
          src/python/pants/bin/sandboxer
          src/python/pants/engine/internals/native_engine.so
          src/python/pants/engine/internals/native_engine.so.metadata
    - env:
        HONEYCOMB_API_KEY: ${{ secrets.HONEYCOMB_API_KEY || '--DISABLED--' }}
        PANTS_SHOALSOFT_OPENTELEMETRY_ENABLED: ${{ vars.OPENTELEMETRY_ENABLED || 'False' }}
      name: Validate CI config
      run: |
        ./pants run src/python/pants_release/generate_github_workflows.py -- --check
    - env:
        TMPDIR: ${{ runner.temp }}
      if: needs.classify_changes.outputs.rust == 'true'
      name: Test and lint Rust
      run: |-
        sudo apt-get install -y pkg-config fuse libfuse-dev
        ./build-support/bin/check_rust_pre_commit.sh
        ./cargo test --locked --all --tests --benches -- --nocapture
        ./cargo doc
    timeout-minutes: 60
  bootstrap_pants_macos13_x86_64:
    env:
      PANTS_REMOTE_CACHE_READ: 'false'
      PANTS_REMOTE_CACHE_WRITE: 'false'
    if: (github.repository_owner == 'pantsbuild') && (needs.classify_changes.outputs.no_code != 'true')
    name: Bootstrap Pants, test Rust (macOS13-x86_64)
    needs:
    - classify_changes
    runs-on:
    - self-hosted
    - macos-13
    steps:
    - name: Check out code
      uses: actions/checkout@v4
      with:
        fetch-depth: 10
    - name: Install Protoc
      uses: arduino/setup-protoc@9b1ee5b22b0a3f1feb8c2ff99b32c89b3c3191e9
      with:
        repo-token: ${{ secrets.GITHUB_TOKEN }}
        version: 23.x
    - name: Set rustup profile
      run: rustup set profile default
    - name: Cache Rust toolchain
      uses: actions/cache@v4
      with:
        key: macOS13-x86_64-rustup-${{ hashFiles('src/rust/rust-toolchain') }}-v2
        path: |
          ~/.rustup/toolchains/1.89.0-*
          ~/.rustup/update-hashes
          ~/.rustup/settings.toml
    - name: Cache Cargo
      uses: Swatinem/rust-cache@v2.8.1
      with:
        cache-bin: 'false'
        shared-key: engine
        workspaces: src/rust
    - id: get-engine-hash
      name: Get native engine hash
      run: echo "hash=$(./build-support/bin/rust/print_engine_hash.sh)" >> $GITHUB_OUTPUT
      shell: bash
    - name: Cache native engine
      uses: actions/cache@v4
      with:
        key: macOS13-x86_64-engine-${{ steps.get-engine-hash.outputs.hash }}-v1
        path: |-
          src/python/pants/bin/native_client
          src/python/pants/bin/sandboxer
          src/python/pants/engine/internals/native_engine.so
          src/python/pants/engine/internals/native_engine.so.metadata
    - env:
        HONEYCOMB_API_KEY: ${{ secrets.HONEYCOMB_API_KEY || '--DISABLED--' }}
        PANTS_SHOALSOFT_OPENTELEMETRY_ENABLED: ${{ vars.OPENTELEMETRY_ENABLED || 'False' }}
      name: Bootstrap Pants
      run: ./pants version > ${{ runner.temp }}/_pants_version.stdout && [[ -s ${{ runner.temp }}/_pants_version.stdout ]]
    - env:
        HONEYCOMB_API_KEY: ${{ secrets.HONEYCOMB_API_KEY || '--DISABLED--' }}
        PANTS_SHOALSOFT_OPENTELEMETRY_ENABLED: ${{ vars.OPENTELEMETRY_ENABLED || 'False' }}
      name: Run smoke tests
      run: |
        ./pants list ::
        ./pants roots
        ./pants help goals
        ./pants help targets
        ./pants help subsystems
    - continue-on-error: true
      if: always()
      name: Upload pants.log
      uses: actions/upload-artifact@v4
      with:
        name: logs-bootstrap-macOS13-x86_64
        overwrite: 'true'
        path: .pants.d/workdir/*.log
    - name: Upload native binaries
      uses: actions/upload-artifact@v4
      with:
        name: native_binaries.${{ matrix.python-version }}.macOS13-x86_64
        path: |-
          src/python/pants/bin/native_client
          src/python/pants/bin/sandboxer
          src/python/pants/engine/internals/native_engine.so
          src/python/pants/engine/internals/native_engine.so.metadata
    - env:
        TMPDIR: ${{ runner.temp }}
      if: needs.classify_changes.outputs.rust == 'true'
      name: Test Rust
      run: ./cargo test --locked --tests -- --nocapture
    timeout-minutes: 60
  bootstrap_pants_macos14_arm64:
    env:
      PANTS_REMOTE_CACHE_READ: 'false'
      PANTS_REMOTE_CACHE_WRITE: 'false'
    if: (github.repository_owner == 'pantsbuild') && (needs.classify_changes.outputs.no_code != 'true')
    name: Bootstrap Pants, test Rust (macOS14-ARM64)
    needs:
    - classify_changes
    runs-on:
    - macos-14
    steps:
    - name: Check out code
      uses: actions/checkout@v4
      with:
        fetch-depth: 10
    - name: Set up Python 3.9, 3.10, 3.11, 3.12, 3.13, 3.14
      uses: actions/setup-python@v5
      with:
        python-version: |-
          3.9
          3.10
          3.11
          3.12
          3.13
          3.14
    - name: Install Protoc
      uses: arduino/setup-protoc@9b1ee5b22b0a3f1feb8c2ff99b32c89b3c3191e9
      with:
        repo-token: ${{ secrets.GITHUB_TOKEN }}
        version: 23.x
    - name: Set rustup profile
      run: rustup set profile default
    - name: Cache Rust toolchain
      uses: actions/cache@v4
      with:
        key: macOS14-ARM64-rustup-${{ hashFiles('src/rust/rust-toolchain') }}-v2
        path: |
          ~/.rustup/toolchains/1.89.0-*
          ~/.rustup/update-hashes
          ~/.rustup/settings.toml
    - name: Cache Cargo
      uses: Swatinem/rust-cache@v2.8.1
      with:
        cache-bin: 'false'
        shared-key: engine
        workspaces: src/rust
    - id: get-engine-hash
      name: Get native engine hash
      run: echo "hash=$(./build-support/bin/rust/print_engine_hash.sh)" >> $GITHUB_OUTPUT
      shell: bash
    - name: Cache native engine
      uses: actions/cache@v4
      with:
        key: macOS14-ARM64-engine-${{ steps.get-engine-hash.outputs.hash }}-v1
        path: |-
          src/python/pants/bin/native_client
          src/python/pants/bin/sandboxer
          src/python/pants/engine/internals/native_engine.so
          src/python/pants/engine/internals/native_engine.so.metadata
    - env:
        HONEYCOMB_API_KEY: ${{ secrets.HONEYCOMB_API_KEY || '--DISABLED--' }}
        PANTS_SHOALSOFT_OPENTELEMETRY_ENABLED: ${{ vars.OPENTELEMETRY_ENABLED || 'False' }}
      name: Bootstrap Pants
      run: ./pants version > ${{ runner.temp }}/_pants_version.stdout && [[ -s ${{ runner.temp }}/_pants_version.stdout ]]
    - env:
        HONEYCOMB_API_KEY: ${{ secrets.HONEYCOMB_API_KEY || '--DISABLED--' }}
        PANTS_SHOALSOFT_OPENTELEMETRY_ENABLED: ${{ vars.OPENTELEMETRY_ENABLED || 'False' }}
      name: Run smoke tests
      run: |
        ./pants list ::
        ./pants roots
        ./pants help goals
        ./pants help targets
        ./pants help subsystems
    - continue-on-error: true
      if: always()
      name: Upload pants.log
      uses: actions/upload-artifact@v4
      with:
        name: logs-bootstrap-macOS14-ARM64
        overwrite: 'true'
        path: .pants.d/workdir/*.log
    - name: Upload native binaries
      uses: actions/upload-artifact@v4
      with:
        name: native_binaries.${{ matrix.python-version }}.macOS14-ARM64
        path: |-
          src/python/pants/bin/native_client
          src/python/pants/bin/sandboxer
          src/python/pants/engine/internals/native_engine.so
          src/python/pants/engine/internals/native_engine.so.metadata
    - env:
        TMPDIR: ${{ runner.temp }}
      if: needs.classify_changes.outputs.rust == 'true'
      name: Test Rust
      run: ./cargo test --locked --tests -- --nocapture
    timeout-minutes: 60
  build_wheels_linux_arm64:
    container:
      image: quay.io/pypa/manylinux_2_28_aarch64:latest
    env:
      ACTIONS_ALLOW_USE_UNSECURE_NODE_VERSION: true
      MODE: debug
      PANTS_REMOTE_CACHE_READ: 'false'
      PANTS_REMOTE_CACHE_WRITE: 'false'
    if: ((github.repository_owner == 'pantsbuild') && (needs.classify_changes.outputs.release == 'true' || needs.classify_changes.outputs.ci_config == 'true')) && (needs.classify_changes.outputs.no_code != 'true')
    name: Build wheels (Linux-ARM64)
    needs:
    - classify_changes
    permissions:
      attestations: write
      contents: write
      id-token: write
    runs-on:
    - self-hosted
    - runs-on
    - runner=4cpu-linux-arm64
    - image=ubuntu22-full-arm64-python3.7-3.13
    - run-id=${{ github.run_id }}
    steps:
    - name: Check out code
      uses: actions/checkout@v4
      with:
        fetch-depth: 10
    - name: Configure Git
      run: git config --global safe.directory "$GITHUB_WORKSPACE"
    - name: Install rustup
      run: |
        curl --proto '=https' --tlsv1.2 -sSf https://sh.rustup.rs | sh -s -- -v -y --default-toolchain none
        echo "${HOME}/.cargo/bin" >> $GITHUB_PATH
    - name: Install Rust toolchain
      run: |
        # Set the default toolchain. Installs the toolchain if it is not already installed.
        rustup default 1.89.0
        cargo version
    - name: Expose Pythons
      run: |
        echo "/opt/python/cp37-cp37m/bin" >> $GITHUB_PATH
        echo "/opt/python/cp38-cp38/bin" >> $GITHUB_PATH
        echo "/opt/python/cp39-cp39/bin" >> $GITHUB_PATH
        echo "/opt/python/cp310-cp310/bin" >> $GITHUB_PATH
        echo "/opt/python/cp311-cp311/bin" >> $GITHUB_PATH
        echo "/opt/python/cp312-cp312/bin" >> $GITHUB_PATH
        echo "/opt/python/cp313-cp313/bin" >> $GITHUB_PATH
        echo "/opt/python/cp314-cp314/bin" >> $GITHUB_PATH
    - name: Install Protoc
      uses: arduino/setup-protoc@9b1ee5b22b0a3f1feb8c2ff99b32c89b3c3191e9
      with:
        repo-token: ${{ secrets.GITHUB_TOKEN }}
        version: 23.x
    - name: Install Python headers
      run: yum install -y python3.14-devel
    - env:
        HONEYCOMB_API_KEY: ${{ secrets.HONEYCOMB_API_KEY || '--DISABLED--' }}
        PANTS_SHOALSOFT_OPENTELEMETRY_ENABLED: ${{ vars.OPENTELEMETRY_ENABLED || 'False' }}
      name: Build wheels
      run: ./pants run src/python/pants_release/release.py -- build-wheels
    - env:
        HONEYCOMB_API_KEY: ${{ secrets.HONEYCOMB_API_KEY || '--DISABLED--' }}
        PANTS_SHOALSOFT_OPENTELEMETRY_ENABLED: ${{ vars.OPENTELEMETRY_ENABLED || 'False' }}
      name: Build Pants PEX
      run: ./pants package src/python/pants:pants-pex
    - continue-on-error: true
      if: always()
      name: Upload pants.log
      uses: actions/upload-artifact@v4
      with:
        name: logs-wheels-and-pex-Linux-ARM64
        overwrite: 'true'
        path: .pants.d/workdir/*.log
    timeout-minutes: 90
  build_wheels_linux_x86_64:
    container:
      image: quay.io/pypa/manylinux_2_28_x86_64:latest
    env:
      ACTIONS_ALLOW_USE_UNSECURE_NODE_VERSION: true
      MODE: debug
      PANTS_REMOTE_CACHE_READ: 'false'
      PANTS_REMOTE_CACHE_WRITE: 'false'
    if: ((github.repository_owner == 'pantsbuild') && (needs.classify_changes.outputs.release == 'true' || needs.classify_changes.outputs.ci_config == 'true')) && (needs.classify_changes.outputs.no_code != 'true')
    name: Build wheels (Linux-x86_64)
    needs:
    - classify_changes
    permissions:
      attestations: write
      contents: write
      id-token: write
    runs-on:
    - ubuntu-22.04
    steps:
    - name: Check out code
      uses: actions/checkout@v4
      with:
        fetch-depth: 10
    - name: Configure Git
      run: git config --global safe.directory "$GITHUB_WORKSPACE"
    - name: Install rustup
      run: |
        curl --proto '=https' --tlsv1.2 -sSf https://sh.rustup.rs | sh -s -- -v -y --default-toolchain none
        echo "${HOME}/.cargo/bin" >> $GITHUB_PATH
    - name: Install Rust toolchain
      run: |
        # Set the default toolchain. Installs the toolchain if it is not already installed.
        rustup default 1.89.0
        cargo version
    - name: Expose Pythons
      run: |
        echo "/opt/python/cp37-cp37m/bin" >> $GITHUB_PATH
        echo "/opt/python/cp38-cp38/bin" >> $GITHUB_PATH
        echo "/opt/python/cp39-cp39/bin" >> $GITHUB_PATH
        echo "/opt/python/cp310-cp310/bin" >> $GITHUB_PATH
        echo "/opt/python/cp311-cp311/bin" >> $GITHUB_PATH
        echo "/opt/python/cp312-cp312/bin" >> $GITHUB_PATH
        echo "/opt/python/cp313-cp313/bin" >> $GITHUB_PATH
        echo "/opt/python/cp314-cp314/bin" >> $GITHUB_PATH
    - name: Install Protoc
      uses: arduino/setup-protoc@9b1ee5b22b0a3f1feb8c2ff99b32c89b3c3191e9
      with:
        repo-token: ${{ secrets.GITHUB_TOKEN }}
        version: 23.x
    - name: Install Go
      uses: actions/setup-go@7bc60db215a8b16959b0b5cccfdc95950d697b25
      with:
        go-version: 1.25.3
    - name: Install Go
      uses: actions/setup-go@7bc60db215a8b16959b0b5cccfdc95950d697b25
      with:
        go-version: 1.24.9
    - env:
        HONEYCOMB_API_KEY: ${{ secrets.HONEYCOMB_API_KEY || '--DISABLED--' }}
        PANTS_PROCESS_EXECUTION_LOCAL_PARALLELISM: '1'
        PANTS_SHOALSOFT_OPENTELEMETRY_ENABLED: ${{ vars.OPENTELEMETRY_ENABLED || 'False' }}
      name: Build wheels
      run: ./pants run src/python/pants_release/release.py -- build-wheels
    - env:
        HONEYCOMB_API_KEY: ${{ secrets.HONEYCOMB_API_KEY || '--DISABLED--' }}
        PANTS_PROCESS_EXECUTION_LOCAL_PARALLELISM: '1'
        PANTS_SHOALSOFT_OPENTELEMETRY_ENABLED: ${{ vars.OPENTELEMETRY_ENABLED || 'False' }}
      name: Build Pants PEX
      run: ./pants package src/python/pants:pants-pex
    - continue-on-error: true
      if: always()
      name: Upload pants.log
      uses: actions/upload-artifact@v4
      with:
        name: logs-wheels-and-pex-Linux-x86_64
        overwrite: 'true'
        path: .pants.d/workdir/*.log
    timeout-minutes: 90
  build_wheels_macos13_x86_64:
    env:
      ACTIONS_ALLOW_USE_UNSECURE_NODE_VERSION: false
      MODE: debug
      PANTS_REMOTE_CACHE_READ: 'false'
      PANTS_REMOTE_CACHE_WRITE: 'false'
    if: ((github.repository_owner == 'pantsbuild') && (needs.classify_changes.outputs.release == 'true' || needs.classify_changes.outputs.ci_config == 'true')) && (needs.classify_changes.outputs.no_code != 'true')
    name: Build wheels (macOS13-x86_64)
    needs:
    - classify_changes
    permissions:
      attestations: write
      contents: write
      id-token: write
    runs-on:
    - self-hosted
    - macos-13
    steps:
    - name: Check out code
      uses: actions/checkout@v4
      with:
        fetch-depth: 10
    - name: Install Protoc
      uses: arduino/setup-protoc@9b1ee5b22b0a3f1feb8c2ff99b32c89b3c3191e9
      with:
        repo-token: ${{ secrets.GITHUB_TOKEN }}
        version: 23.x
    - name: Set rustup profile
      run: rustup set profile default
    - name: Cache Rust toolchain
      uses: actions/cache@v4
      with:
        key: macOS13-x86_64-rustup-${{ hashFiles('src/rust/rust-toolchain') }}-v2
        path: |
          ~/.rustup/toolchains/1.89.0-*
          ~/.rustup/update-hashes
          ~/.rustup/settings.toml
    - name: Cache Cargo
      uses: Swatinem/rust-cache@v2.8.1
      with:
        cache-bin: 'false'
        shared-key: engine
        workspaces: src/rust
    - name: Install Protoc
      uses: arduino/setup-protoc@9b1ee5b22b0a3f1feb8c2ff99b32c89b3c3191e9
      with:
        repo-token: ${{ secrets.GITHUB_TOKEN }}
        version: 23.x
    - name: Install Go
      uses: actions/setup-go@7bc60db215a8b16959b0b5cccfdc95950d697b25
      with:
        go-version: 1.25.3
    - name: Install Go
      uses: actions/setup-go@7bc60db215a8b16959b0b5cccfdc95950d697b25
      with:
        go-version: 1.24.9
    - env:
        ARCHFLAGS: -arch x86_64
        HONEYCOMB_API_KEY: ${{ secrets.HONEYCOMB_API_KEY || '--DISABLED--' }}
        PANTS_SHOALSOFT_OPENTELEMETRY_ENABLED: ${{ vars.OPENTELEMETRY_ENABLED || 'False' }}
        _PYTHON_HOST_PLATFORM: macosx-13.0-x86_64
      name: Build wheels
      run: ./pants run src/python/pants_release/release.py -- build-wheels
    - env:
        ARCHFLAGS: -arch x86_64
        HONEYCOMB_API_KEY: ${{ secrets.HONEYCOMB_API_KEY || '--DISABLED--' }}
        PANTS_SHOALSOFT_OPENTELEMETRY_ENABLED: ${{ vars.OPENTELEMETRY_ENABLED || 'False' }}
        _PYTHON_HOST_PLATFORM: macosx-13.0-x86_64
      name: Build Pants PEX
      run: ./pants package src/python/pants:pants-pex
    - continue-on-error: true
      if: always()
      name: Upload pants.log
      uses: actions/upload-artifact@v4
      with:
        name: logs-wheels-and-pex-macOS13-x86_64
        overwrite: 'true'
        path: .pants.d/workdir/*.log
    timeout-minutes: 90
  build_wheels_macos14_arm64:
    env:
      ACTIONS_ALLOW_USE_UNSECURE_NODE_VERSION: false
      MODE: debug
      PANTS_REMOTE_CACHE_READ: 'false'
      PANTS_REMOTE_CACHE_WRITE: 'false'
    if: ((github.repository_owner == 'pantsbuild') && (needs.classify_changes.outputs.release == 'true' || needs.classify_changes.outputs.ci_config == 'true')) && (needs.classify_changes.outputs.no_code != 'true')
    name: Build wheels (macOS14-ARM64)
    needs:
    - classify_changes
    permissions:
      attestations: write
      contents: write
      id-token: write
    runs-on:
    - macos-14
    steps:
    - name: Check out code
      uses: actions/checkout@v4
      with:
        fetch-depth: 10
    - name: Set up Python 3.9, 3.10, 3.11, 3.12, 3.13, 3.14
      uses: actions/setup-python@v5
      with:
        python-version: |-
          3.9
          3.10
          3.11
          3.12
          3.13
          3.14
    - name: Install Protoc
      uses: arduino/setup-protoc@9b1ee5b22b0a3f1feb8c2ff99b32c89b3c3191e9
      with:
        repo-token: ${{ secrets.GITHUB_TOKEN }}
        version: 23.x
    - name: Set rustup profile
      run: rustup set profile default
    - name: Cache Rust toolchain
      uses: actions/cache@v4
      with:
        key: macOS14-ARM64-rustup-${{ hashFiles('src/rust/rust-toolchain') }}-v2
        path: |
          ~/.rustup/toolchains/1.89.0-*
          ~/.rustup/update-hashes
          ~/.rustup/settings.toml
    - name: Cache Cargo
      uses: Swatinem/rust-cache@v2.8.1
      with:
        cache-bin: 'false'
        shared-key: engine
        workspaces: src/rust
    - name: Install Protoc
      uses: arduino/setup-protoc@9b1ee5b22b0a3f1feb8c2ff99b32c89b3c3191e9
      with:
        repo-token: ${{ secrets.GITHUB_TOKEN }}
        version: 23.x
    - name: Install Go
      uses: actions/setup-go@7bc60db215a8b16959b0b5cccfdc95950d697b25
      with:
        go-version: 1.25.3
    - name: Install Go
      uses: actions/setup-go@7bc60db215a8b16959b0b5cccfdc95950d697b25
      with:
        go-version: 1.24.9
    - env:
        ARCHFLAGS: -arch arm64
        HONEYCOMB_API_KEY: ${{ secrets.HONEYCOMB_API_KEY || '--DISABLED--' }}
        PANTS_SHOALSOFT_OPENTELEMETRY_ENABLED: ${{ vars.OPENTELEMETRY_ENABLED || 'False' }}
        _PYTHON_HOST_PLATFORM: macosx-14.0-arm64
      name: Build wheels
      run: ./pants run src/python/pants_release/release.py -- build-wheels
    - env:
        ARCHFLAGS: -arch arm64
        HONEYCOMB_API_KEY: ${{ secrets.HONEYCOMB_API_KEY || '--DISABLED--' }}
        PANTS_SHOALSOFT_OPENTELEMETRY_ENABLED: ${{ vars.OPENTELEMETRY_ENABLED || 'False' }}
        _PYTHON_HOST_PLATFORM: macosx-14.0-arm64
      name: Build Pants PEX
      run: ./pants package src/python/pants:pants-pex
    - continue-on-error: true
      if: always()
      name: Upload pants.log
      uses: actions/upload-artifact@v4
      with:
        name: logs-wheels-and-pex-macOS14-ARM64
        overwrite: 'true'
        path: .pants.d/workdir/*.log
    timeout-minutes: 90
  build_windows11_x86_64:
    if: (github.repository_owner == 'pantsbuild') && (needs.classify_changes.outputs.no_code != 'true')
    name: Test in-progress Windows support
    needs:
    - classify_changes
    runs-on:
    - windows-2025
    steps:
    - name: Check out code
      uses: actions/checkout@v4
      with:
        fetch-depth: 10
    - name: Install MSYS2
      uses: msys2/setup-msys2@v2
      with:
        install: base-devel mingw-w64-x86_64-toolchain mingw-w64-ucrt-x86_64-nasm mingw-w64-x86_64-cmake mingw-w64-ucrt-x86_64-protobuf
        msystem: UCRT64
    - name: Set Up Rust Toolchain
      uses: actions-rust-lang/setup-rust-toolchain@v1
      with:
        rust-src-dir: src/rust
        target: x86_64-pc-windows-gnu
        toolchain: stable
    - name: Check and Test Rust Code
      run: |
        # $GITHUB_PATH affects the regular Windows path, not the MSYS2 path,
        # so we must modify the MSYS2 PATH directly in each step that needs it.
        export PATH=$PATH:$(cygpath $USERPROFILE)/.cargo/bin
        cd src/rust
        cargo check -p stdio
        cargo test -p stdio
      shell: msys2 {0}
    timeout-minutes: 60
  check_release_notes:
    if: github.repository_owner == 'pantsbuild'
    name: Ensure PR has release notes
    needs:
    - classify_changes
    runs-on:
    - ubuntu-22.04
    steps:
    - env:
        GITHUB_TOKEN: ${{ secrets.GITHUB_TOKEN }}
      if: github.event_name == 'pull_request' && !needs.classify_changes.outputs.notes
      name: Ensure appropriate label
      uses: mheap/github-action-required-labels@v4.0.0
      with:
        count: 1
        labels: release-notes:not-required, category:internal
        message: |2

          Please do one of:

          - add release notes to the appropriate file in `docs/notes`

          - label this PR with `release-notes:not-required` if it does not need them (for
            instance, if this is fixing a minor typo in documentation)

          - label this PR with `category:internal` if it's an internal change

          Feel free to ask a maintainer for help if you are not sure what is appropriate!
        mode: minimum
  classify_changes:
    if: github.repository_owner == 'pantsbuild'
    name: Classify changes
    outputs:
      ci_config: ${{ steps.classify.outputs.ci_config }}
      dev_utils: ${{ steps.classify.outputs.dev_utils }}
      docs: ${{ steps.classify.outputs.docs }}
      no_code: ${{ steps.classify.outputs.no_code }}
      notes: ${{ steps.classify.outputs.notes }}
      other: ${{ steps.classify.outputs.other }}
      release: ${{ steps.classify.outputs.release }}
      rust: ${{ steps.classify.outputs.rust }}
    runs-on:
    - ubuntu-22.04
    steps:
    - name: Check out code
      uses: actions/checkout@v4
      with:
        fetch-depth: 10
    - id: classify
      name: Classify changed files
      run: |
        if [[ -z $GITHUB_EVENT_PULL_REQUEST_BASE_SHA ]]; then
          # push: compare to the immediate parent, which should already be fetched
          # (checkout's fetch_depth defaults to 10)
          comparison_sha=$(git rev-parse HEAD^)
        else
          # pull request: compare to the base branch, ensuring that commit exists
          git fetch --depth=1 "$GITHUB_EVENT_PULL_REQUEST_BASE_SHA"
          comparison_sha="$GITHUB_EVENT_PULL_REQUEST_BASE_SHA"
        fi
        echo "comparison_sha=$comparison_sha"

        change_labels=$(git diff --name-only "$comparison_sha" HEAD | python build-support/bin/classify_changed_files.py)
        echo "Change Labels:"
        for i in ${change_labels}; do
          echo "${i}=true" | tee -a $GITHUB_OUTPUT
        done
  coveralls_done:
    if: (always()) && (needs.classify_changes.outputs.no_code != 'true')
    name: Coveralls Done
    needs:
    - test_python_linux_x86_64_0
    - test_python_linux_x86_64_1
    - test_python_linux_x86_64_2
    - test_python_linux_x86_64_3
    - test_python_linux_x86_64_4
    - test_python_linux_x86_64_5
    - test_python_linux_x86_64_6
    - test_python_linux_x86_64_7
    - test_python_linux_x86_64_8
    - test_python_linux_x86_64_9
    - test_python_linux_arm64
    - test_python_macos13_x86_64
    - test_python_macos14_arm64
    - classify_changes
    runs-on:
    - ubuntu-22.04
    steps:
    - uses: coverallsapp/github-action@v2
      with:
        fail-on-error: false
        parallel-finished: true
  lint_python:
    if: (github.repository_owner == 'pantsbuild') && (needs.classify_changes.outputs.no_code != 'true')
    name: Lint Python and Shell
    needs:
    - bootstrap_pants_linux_x86_64
    - classify_changes
    runs-on:
    - ubuntu-22.04
    steps:
    - name: Check out code
      uses: actions/checkout@v4
      with:
        fetch-depth: 10
    - env:
        AWS_ACCESS_KEY_ID: ${{ secrets.AWS_ACCESS_KEY_ID }}
        AWS_SECRET_ACCESS_KEY: ${{ secrets.AWS_SECRET_ACCESS_KEY }}
      name: Launch bazel-remote
      run: |
        mkdir -p ~/bazel-remote
        if [[ -z "${AWS_ACCESS_KEY_ID}" ]]; then
          CACHE_WRITE=false
          # If no secret read/write creds, use hard-coded read-only creds, so that
          # cross-fork PRs can at least read from the cache.
          # These creds are hard-coded here in this public repo, which makes the bucket
          # world-readable. But since putting raw AWS tokens in a public repo, even
          # deliberately, is icky, we base64-them. This will at least help hide from
          # automated scanners that look for checked in AWS keys.
          # Not that it would be terrible if we were scanned, since this is public
          # on purpose, but it's best not to draw attention.
          AWS_ACCESS_KEY_ID=$(echo 'QUtJQVY2QTZHN1JRVkJJUVM1RUEK' | base64 -d)
          AWS_SECRET_ACCESS_KEY=$(echo 'd3dOQ1k1eHJJWVVtejZBblV6M0l1endXV0loQWZWcW9GZlVjMDlKRwo=' | base64 -d)
        else
          CACHE_WRITE=true
        fi
        docker run --detach -u 1001:1000                   -v ~/bazel-remote:/data                   -p 9092:9092                   buchgr/bazel-remote-cache:v2.4.1                   --s3.auth_method=access_key                   --s3.access_key_id="${AWS_ACCESS_KEY_ID}"                   --s3.secret_access_key="${AWS_SECRET_ACCESS_KEY}"                   --s3.bucket=cache.pantsbuild.org                   --s3.endpoint=s3.us-east-1.amazonaws.com                   --max_size 30
        echo "PANTS_REMOTE_STORE_ADDRESS=grpc://localhost:9092" >> "$GITHUB_ENV"
        echo "PANTS_REMOTE_CACHE_READ=true" >> "$GITHUB_ENV"
        echo "PANTS_REMOTE_CACHE_WRITE=${CACHE_WRITE}" >> "$GITHUB_ENV"
    - name: Set up Python 3.7, 3.8, 3.9, 3.10, 3.11, 3.12, 3.13, 3.14
      uses: actions/setup-python@v5
      with:
        python-version: |-
          3.7
          3.8
          3.9
          3.10
          3.11
          3.12
          3.13
          3.14
    - name: Download native binaries
      uses: actions/download-artifact@v4
      with:
        name: native_binaries.${{ matrix.python-version }}.Linux-x86_64
        path: src/python/pants
    - name: Make native-client runnable
      run: chmod +x src/python/pants/bin/native_client
    - env:
        HONEYCOMB_API_KEY: ${{ secrets.HONEYCOMB_API_KEY || '--DISABLED--' }}
        PANTS_SHOALSOFT_OPENTELEMETRY_ENABLED: ${{ vars.OPENTELEMETRY_ENABLED || 'False' }}
      name: Lint
      run: |
        ./pants lint check ::
    - continue-on-error: true
      if: always()
      name: Upload pants.log
      uses: actions/upload-artifact@v4
      with:
        name: logs-lint-Linux-x86_64
        overwrite: 'true'
        path: .pants.d/workdir/*.log
    timeout-minutes: 30
  merge_ok:
    if: always()
    name: Merge OK
    needs:
    - set_merge_ok
    runs-on:
    - ubuntu-22.04
    steps:
    - run: |
        merge_ok="${{ needs.set_merge_ok.outputs.merge_ok }}"
        if [[ "${merge_ok}" == "true" ]]; then
            echo "Merge OK"
            exit 0
        else
            echo "Merge NOT OK"
            exit 1
        fi
  set_merge_ok:
    if: always() && !contains(needs.*.result, 'failure') && !contains(needs.*.result, 'cancelled')
    name: Set Merge OK
    needs:
    - classify_changes
    - check_release_notes
    - bootstrap_pants_linux_arm64
    - bootstrap_pants_linux_x86_64
    - bootstrap_pants_macos13_x86_64
    - bootstrap_pants_macos14_arm64
    - build_wheels_linux_arm64
    - build_wheels_linux_x86_64
    - build_wheels_macos13_x86_64
    - build_wheels_macos14_arm64
    - build_windows11_x86_64
    - check_release_notes
    - classify_changes
    - coveralls_done
    - lint_python
    - test_python_linux_arm64
    - test_python_linux_x86_64_0
    - test_python_linux_x86_64_1
    - test_python_linux_x86_64_2
    - test_python_linux_x86_64_3
    - test_python_linux_x86_64_4
    - test_python_linux_x86_64_5
    - test_python_linux_x86_64_6
    - test_python_linux_x86_64_7
    - test_python_linux_x86_64_8
    - test_python_linux_x86_64_9
    - test_python_macos13_x86_64
    - test_python_macos14_arm64
    outputs:
      merge_ok: ${{ steps.set_merge_ok.outputs.merge_ok }}
    runs-on:
    - ubuntu-22.04
    steps:
    - id: set_merge_ok
      run: echo 'merge_ok=true' >> ${GITHUB_OUTPUT}
  test_python_linux_arm64:
    env: {}
    if: (github.repository_owner == 'pantsbuild') && (needs.classify_changes.outputs.no_code != 'true')
    name: Test Python (Linux-ARM64)
    needs:
    - bootstrap_pants_linux_arm64
    - classify_changes
    runs-on:
    - self-hosted
    - runs-on
    - runner=4cpu-linux-arm64
    - image=ubuntu22-full-arm64-python3.7-3.13
    - run-id=${{ github.run_id }}
    steps:
    - name: Check out code
      uses: actions/checkout@v4
      with:
        fetch-depth: 10
    - name: Install AdoptJDK
      uses: actions/setup-java@v4
      with:
        distribution: adopt
        java-version: '11'
    - name: Install Go
      uses: actions/setup-go@7bc60db215a8b16959b0b5cccfdc95950d697b25
      with:
        go-version: 1.25.3
    - name: Install Go
      uses: actions/setup-go@7bc60db215a8b16959b0b5cccfdc95950d697b25
      with:
        go-version: 1.24.9
    - name: Download native binaries
      uses: actions/download-artifact@v4
      with:
        name: native_binaries.${{ matrix.python-version }}.Linux-ARM64
        path: src/python/pants
    - name: Make native-client runnable
      run: chmod +x src/python/pants/bin/native_client
    - env:
        HONEYCOMB_API_KEY: ${{ secrets.HONEYCOMB_API_KEY || '--DISABLED--' }}
        PANTS_SHOALSOFT_OPENTELEMETRY_ENABLED: ${{ vars.OPENTELEMETRY_ENABLED || 'False' }}
      name: Run Python tests
      run: |
        ./pants --tag=+platform_specific_behavior test :: -- -m platform_specific_behavior
    - continue-on-error: true
      env:
        AWS_ACCESS_KEY_ID: ${{ secrets.AWS_ACCESS_KEY_ID }}
        AWS_SECRET_ACCESS_KEY: ${{ secrets.AWS_SECRET_ACCESS_KEY }}
        HONEYCOMB_API_KEY: ${{ secrets.HONEYCOMB_API_KEY || '--DISABLED--' }}
        PANTS_SHOALSOFT_OPENTELEMETRY_ENABLED: ${{ vars.OPENTELEMETRY_ENABLED || 'False' }}
      if: always()
      name: Upload test reports
      run: |
        export S3_DST=s3://logs.pantsbuild.org/test/reports/Linux-ARM64/$(git show --no-patch --format=%cd --date=format:%Y-%m-%d)/${GITHUB_REF_NAME//\//_}/${GITHUB_RUN_ID}/${GITHUB_RUN_ATTEMPT}/${GITHUB_JOB}
        echo "Uploading test reports to ${S3_DST}"
        ./pants run ./src/python/pants_release/copy_to_s3.py                   --                   --src-prefix=dist/test/reports                   --dst-prefix=${S3_DST}                   --path=""
    - continue-on-error: true
      if: always()
      name: Upload pants.log
      uses: actions/upload-artifact@v4
      with:
        name: logs-python-test-Linux-ARM64
        overwrite: 'true'
        path: .pants.d/workdir/*.log
    - continue-on-error: true
      if: always()
      name: Report coverage to coveralls.io
      uses: coverallsapp/github-action@v2
      with:
        allow-empty: true
        fail-on-error: false
        file: dist/coverage/python/coverage.xml
        flag-name: test_python_linux_arm64
        format: cobertura
        parallel: true
    timeout-minutes: 90
  test_python_linux_x86_64_0:
    env:
      PANTS_PROCESS_EXECUTION_LOCAL_PARALLELISM: '1'
    if: (github.repository_owner == 'pantsbuild') && (needs.classify_changes.outputs.no_code != 'true')
    name: Test Python (Linux-x86_64) Shard 0/10
    needs:
    - bootstrap_pants_linux_x86_64
    - classify_changes
    runs-on:
    - ubuntu-22.04
    steps:
    - name: Check out code
      uses: actions/checkout@v4
      with:
        fetch-depth: 10
    - env:
        AWS_ACCESS_KEY_ID: ${{ secrets.AWS_ACCESS_KEY_ID }}
        AWS_SECRET_ACCESS_KEY: ${{ secrets.AWS_SECRET_ACCESS_KEY }}
      name: Launch bazel-remote
      run: |
        mkdir -p ~/bazel-remote
        if [[ -z "${AWS_ACCESS_KEY_ID}" ]]; then
          CACHE_WRITE=false
          # If no secret read/write creds, use hard-coded read-only creds, so that
          # cross-fork PRs can at least read from the cache.
          # These creds are hard-coded here in this public repo, which makes the bucket
          # world-readable. But since putting raw AWS tokens in a public repo, even
          # deliberately, is icky, we base64-them. This will at least help hide from
          # automated scanners that look for checked in AWS keys.
          # Not that it would be terrible if we were scanned, since this is public
          # on purpose, but it's best not to draw attention.
          AWS_ACCESS_KEY_ID=$(echo 'QUtJQVY2QTZHN1JRVkJJUVM1RUEK' | base64 -d)
          AWS_SECRET_ACCESS_KEY=$(echo 'd3dOQ1k1eHJJWVVtejZBblV6M0l1endXV0loQWZWcW9GZlVjMDlKRwo=' | base64 -d)
        else
          CACHE_WRITE=true
        fi
        docker run --detach -u 1001:1000                   -v ~/bazel-remote:/data                   -p 9092:9092                   buchgr/bazel-remote-cache:v2.4.1                   --s3.auth_method=access_key                   --s3.access_key_id="${AWS_ACCESS_KEY_ID}"                   --s3.secret_access_key="${AWS_SECRET_ACCESS_KEY}"                   --s3.bucket=cache.pantsbuild.org                   --s3.endpoint=s3.us-east-1.amazonaws.com                   --max_size 30
        echo "PANTS_REMOTE_STORE_ADDRESS=grpc://localhost:9092" >> "$GITHUB_ENV"
        echo "PANTS_REMOTE_CACHE_READ=true" >> "$GITHUB_ENV"
        echo "PANTS_REMOTE_CACHE_WRITE=${CACHE_WRITE}" >> "$GITHUB_ENV"
    - name: Install AdoptJDK
      uses: actions/setup-java@v4
      with:
        distribution: adopt
        java-version: '11'
    - name: Install Go
      uses: actions/setup-go@7bc60db215a8b16959b0b5cccfdc95950d697b25
      with:
        go-version: 1.25.3
    - name: Install Go
      uses: actions/setup-go@7bc60db215a8b16959b0b5cccfdc95950d697b25
      with:
        go-version: 1.24.9
    - if: runner.os == 'Linux'
      name: Download Apache `thrift` binary (Linux)
      run: |
        mkdir -p "${HOME}/.thrift"
        curl --fail -L https://binaries.pantsbuild.org/bin/thrift/linux/x86_64/0.15.0/thrift -o "${HOME}/.thrift/thrift"
        chmod +x "${HOME}/.thrift/thrift"
        echo "${HOME}/.thrift" >> $GITHUB_PATH
    - name: Set up Python 3.7, 3.8, 3.9, 3.10, 3.11, 3.12, 3.13, 3.14
      uses: actions/setup-python@v5
      with:
        python-version: |-
          3.7
          3.8
          3.9
          3.10
          3.11
          3.12
          3.13
          3.14
    - name: Download native binaries
      uses: actions/download-artifact@v4
      with:
        name: native_binaries.${{ matrix.python-version }}.Linux-x86_64
        path: src/python/pants
    - name: Make native-client runnable
      run: chmod +x src/python/pants/bin/native_client
    - env:
        HONEYCOMB_API_KEY: ${{ secrets.HONEYCOMB_API_KEY || '--DISABLED--' }}
        PANTS_SHOALSOFT_OPENTELEMETRY_ENABLED: ${{ vars.OPENTELEMETRY_ENABLED || 'False' }}
      name: Run Python test shard 0/10
      run: |
        ./pants test --shard=0/10 ::
    - continue-on-error: true
      env:
        AWS_ACCESS_KEY_ID: ${{ secrets.AWS_ACCESS_KEY_ID }}
        AWS_SECRET_ACCESS_KEY: ${{ secrets.AWS_SECRET_ACCESS_KEY }}
        HONEYCOMB_API_KEY: ${{ secrets.HONEYCOMB_API_KEY || '--DISABLED--' }}
        PANTS_SHOALSOFT_OPENTELEMETRY_ENABLED: ${{ vars.OPENTELEMETRY_ENABLED || 'False' }}
      if: always()
      name: Upload test reports
      run: |
        export S3_DST=s3://logs.pantsbuild.org/test/reports/Linux-x86_64/$(git show --no-patch --format=%cd --date=format:%Y-%m-%d)/${GITHUB_REF_NAME//\//_}/${GITHUB_RUN_ID}/${GITHUB_RUN_ATTEMPT}/${GITHUB_JOB}
        echo "Uploading test reports to ${S3_DST}"
        ./pants run ./src/python/pants_release/copy_to_s3.py                   --                   --src-prefix=dist/test/reports                   --dst-prefix=${S3_DST}                   --path=""
    - continue-on-error: true
      if: always()
      name: Upload pants.log
      uses: actions/upload-artifact@v4
      with:
        name: logs-python-test-0_10-Linux-x86_64
        overwrite: 'true'
        path: .pants.d/workdir/*.log
    - continue-on-error: true
      if: always()
      name: Report coverage to coveralls.io
      uses: coverallsapp/github-action@v2
      with:
        allow-empty: true
        fail-on-error: false
        file: dist/coverage/python/coverage.xml
        flag-name: test_python_linux_x86_64_0/10
        format: cobertura
        parallel: true
    timeout-minutes: 90
  test_python_linux_x86_64_1:
    env:
      PANTS_PROCESS_EXECUTION_LOCAL_PARALLELISM: '1'
    if: (github.repository_owner == 'pantsbuild') && (needs.classify_changes.outputs.no_code != 'true')
    name: Test Python (Linux-x86_64) Shard 1/10
    needs:
    - bootstrap_pants_linux_x86_64
    - classify_changes
    runs-on:
    - ubuntu-22.04
    steps:
    - name: Check out code
      uses: actions/checkout@v4
      with:
        fetch-depth: 10
    - env:
        AWS_ACCESS_KEY_ID: ${{ secrets.AWS_ACCESS_KEY_ID }}
        AWS_SECRET_ACCESS_KEY: ${{ secrets.AWS_SECRET_ACCESS_KEY }}
      name: Launch bazel-remote
      run: |
        mkdir -p ~/bazel-remote
        if [[ -z "${AWS_ACCESS_KEY_ID}" ]]; then
          CACHE_WRITE=false
          # If no secret read/write creds, use hard-coded read-only creds, so that
          # cross-fork PRs can at least read from the cache.
          # These creds are hard-coded here in this public repo, which makes the bucket
          # world-readable. But since putting raw AWS tokens in a public repo, even
          # deliberately, is icky, we base64-them. This will at least help hide from
          # automated scanners that look for checked in AWS keys.
          # Not that it would be terrible if we were scanned, since this is public
          # on purpose, but it's best not to draw attention.
          AWS_ACCESS_KEY_ID=$(echo 'QUtJQVY2QTZHN1JRVkJJUVM1RUEK' | base64 -d)
          AWS_SECRET_ACCESS_KEY=$(echo 'd3dOQ1k1eHJJWVVtejZBblV6M0l1endXV0loQWZWcW9GZlVjMDlKRwo=' | base64 -d)
        else
          CACHE_WRITE=true
        fi
        docker run --detach -u 1001:1000                   -v ~/bazel-remote:/data                   -p 9092:9092                   buchgr/bazel-remote-cache:v2.4.1                   --s3.auth_method=access_key                   --s3.access_key_id="${AWS_ACCESS_KEY_ID}"                   --s3.secret_access_key="${AWS_SECRET_ACCESS_KEY}"                   --s3.bucket=cache.pantsbuild.org                   --s3.endpoint=s3.us-east-1.amazonaws.com                   --max_size 30
        echo "PANTS_REMOTE_STORE_ADDRESS=grpc://localhost:9092" >> "$GITHUB_ENV"
        echo "PANTS_REMOTE_CACHE_READ=true" >> "$GITHUB_ENV"
        echo "PANTS_REMOTE_CACHE_WRITE=${CACHE_WRITE}" >> "$GITHUB_ENV"
    - name: Install AdoptJDK
      uses: actions/setup-java@v4
      with:
        distribution: adopt
        java-version: '11'
    - name: Install Go
      uses: actions/setup-go@7bc60db215a8b16959b0b5cccfdc95950d697b25
      with:
        go-version: 1.25.3
    - name: Install Go
      uses: actions/setup-go@7bc60db215a8b16959b0b5cccfdc95950d697b25
      with:
        go-version: 1.24.9
    - if: runner.os == 'Linux'
      name: Download Apache `thrift` binary (Linux)
      run: |
        mkdir -p "${HOME}/.thrift"
        curl --fail -L https://binaries.pantsbuild.org/bin/thrift/linux/x86_64/0.15.0/thrift -o "${HOME}/.thrift/thrift"
        chmod +x "${HOME}/.thrift/thrift"
        echo "${HOME}/.thrift" >> $GITHUB_PATH
    - name: Set up Python 3.7, 3.8, 3.9, 3.10, 3.11, 3.12, 3.13, 3.14
      uses: actions/setup-python@v5
      with:
        python-version: |-
          3.7
          3.8
          3.9
          3.10
          3.11
          3.12
          3.13
          3.14
    - name: Download native binaries
      uses: actions/download-artifact@v4
      with:
        name: native_binaries.${{ matrix.python-version }}.Linux-x86_64
        path: src/python/pants
    - name: Make native-client runnable
      run: chmod +x src/python/pants/bin/native_client
    - env:
        HONEYCOMB_API_KEY: ${{ secrets.HONEYCOMB_API_KEY || '--DISABLED--' }}
        PANTS_SHOALSOFT_OPENTELEMETRY_ENABLED: ${{ vars.OPENTELEMETRY_ENABLED || 'False' }}
      name: Run Python test shard 1/10
      run: |
        ./pants test --shard=1/10 ::
    - continue-on-error: true
      env:
        AWS_ACCESS_KEY_ID: ${{ secrets.AWS_ACCESS_KEY_ID }}
        AWS_SECRET_ACCESS_KEY: ${{ secrets.AWS_SECRET_ACCESS_KEY }}
        HONEYCOMB_API_KEY: ${{ secrets.HONEYCOMB_API_KEY || '--DISABLED--' }}
        PANTS_SHOALSOFT_OPENTELEMETRY_ENABLED: ${{ vars.OPENTELEMETRY_ENABLED || 'False' }}
      if: always()
      name: Upload test reports
      run: |
        export S3_DST=s3://logs.pantsbuild.org/test/reports/Linux-x86_64/$(git show --no-patch --format=%cd --date=format:%Y-%m-%d)/${GITHUB_REF_NAME//\//_}/${GITHUB_RUN_ID}/${GITHUB_RUN_ATTEMPT}/${GITHUB_JOB}
        echo "Uploading test reports to ${S3_DST}"
        ./pants run ./src/python/pants_release/copy_to_s3.py                   --                   --src-prefix=dist/test/reports                   --dst-prefix=${S3_DST}                   --path=""
    - continue-on-error: true
      if: always()
      name: Upload pants.log
      uses: actions/upload-artifact@v4
      with:
        name: logs-python-test-1_10-Linux-x86_64
        overwrite: 'true'
        path: .pants.d/workdir/*.log
    - continue-on-error: true
      if: always()
      name: Report coverage to coveralls.io
      uses: coverallsapp/github-action@v2
      with:
        allow-empty: true
        fail-on-error: false
        file: dist/coverage/python/coverage.xml
        flag-name: test_python_linux_x86_64_1/10
        format: cobertura
        parallel: true
    timeout-minutes: 90
  test_python_linux_x86_64_2:
    env:
      PANTS_PROCESS_EXECUTION_LOCAL_PARALLELISM: '1'
    if: (github.repository_owner == 'pantsbuild') && (needs.classify_changes.outputs.no_code != 'true')
    name: Test Python (Linux-x86_64) Shard 2/10
    needs:
    - bootstrap_pants_linux_x86_64
    - classify_changes
    runs-on:
    - ubuntu-22.04
    steps:
    - name: Check out code
      uses: actions/checkout@v4
      with:
        fetch-depth: 10
    - env:
        AWS_ACCESS_KEY_ID: ${{ secrets.AWS_ACCESS_KEY_ID }}
        AWS_SECRET_ACCESS_KEY: ${{ secrets.AWS_SECRET_ACCESS_KEY }}
      name: Launch bazel-remote
      run: |
        mkdir -p ~/bazel-remote
        if [[ -z "${AWS_ACCESS_KEY_ID}" ]]; then
          CACHE_WRITE=false
          # If no secret read/write creds, use hard-coded read-only creds, so that
          # cross-fork PRs can at least read from the cache.
          # These creds are hard-coded here in this public repo, which makes the bucket
          # world-readable. But since putting raw AWS tokens in a public repo, even
          # deliberately, is icky, we base64-them. This will at least help hide from
          # automated scanners that look for checked in AWS keys.
          # Not that it would be terrible if we were scanned, since this is public
          # on purpose, but it's best not to draw attention.
          AWS_ACCESS_KEY_ID=$(echo 'QUtJQVY2QTZHN1JRVkJJUVM1RUEK' | base64 -d)
          AWS_SECRET_ACCESS_KEY=$(echo 'd3dOQ1k1eHJJWVVtejZBblV6M0l1endXV0loQWZWcW9GZlVjMDlKRwo=' | base64 -d)
        else
          CACHE_WRITE=true
        fi
        docker run --detach -u 1001:1000                   -v ~/bazel-remote:/data                   -p 9092:9092                   buchgr/bazel-remote-cache:v2.4.1                   --s3.auth_method=access_key                   --s3.access_key_id="${AWS_ACCESS_KEY_ID}"                   --s3.secret_access_key="${AWS_SECRET_ACCESS_KEY}"                   --s3.bucket=cache.pantsbuild.org                   --s3.endpoint=s3.us-east-1.amazonaws.com                   --max_size 30
        echo "PANTS_REMOTE_STORE_ADDRESS=grpc://localhost:9092" >> "$GITHUB_ENV"
        echo "PANTS_REMOTE_CACHE_READ=true" >> "$GITHUB_ENV"
        echo "PANTS_REMOTE_CACHE_WRITE=${CACHE_WRITE}" >> "$GITHUB_ENV"
    - name: Install AdoptJDK
      uses: actions/setup-java@v4
      with:
        distribution: adopt
        java-version: '11'
    - name: Install Go
      uses: actions/setup-go@7bc60db215a8b16959b0b5cccfdc95950d697b25
      with:
        go-version: 1.25.3
    - name: Install Go
      uses: actions/setup-go@7bc60db215a8b16959b0b5cccfdc95950d697b25
      with:
        go-version: 1.24.9
    - if: runner.os == 'Linux'
      name: Download Apache `thrift` binary (Linux)
      run: |
        mkdir -p "${HOME}/.thrift"
        curl --fail -L https://binaries.pantsbuild.org/bin/thrift/linux/x86_64/0.15.0/thrift -o "${HOME}/.thrift/thrift"
        chmod +x "${HOME}/.thrift/thrift"
        echo "${HOME}/.thrift" >> $GITHUB_PATH
    - name: Set up Python 3.7, 3.8, 3.9, 3.10, 3.11, 3.12, 3.13, 3.14
      uses: actions/setup-python@v5
      with:
        python-version: |-
          3.7
          3.8
          3.9
          3.10
          3.11
          3.12
          3.13
          3.14
    - name: Download native binaries
      uses: actions/download-artifact@v4
      with:
        name: native_binaries.${{ matrix.python-version }}.Linux-x86_64
        path: src/python/pants
    - name: Make native-client runnable
      run: chmod +x src/python/pants/bin/native_client
    - env:
        HONEYCOMB_API_KEY: ${{ secrets.HONEYCOMB_API_KEY || '--DISABLED--' }}
        PANTS_SHOALSOFT_OPENTELEMETRY_ENABLED: ${{ vars.OPENTELEMETRY_ENABLED || 'False' }}
      name: Run Python test shard 2/10
      run: |
        ./pants test --shard=2/10 ::
    - continue-on-error: true
      env:
        AWS_ACCESS_KEY_ID: ${{ secrets.AWS_ACCESS_KEY_ID }}
        AWS_SECRET_ACCESS_KEY: ${{ secrets.AWS_SECRET_ACCESS_KEY }}
        HONEYCOMB_API_KEY: ${{ secrets.HONEYCOMB_API_KEY || '--DISABLED--' }}
        PANTS_SHOALSOFT_OPENTELEMETRY_ENABLED: ${{ vars.OPENTELEMETRY_ENABLED || 'False' }}
      if: always()
      name: Upload test reports
      run: |
        export S3_DST=s3://logs.pantsbuild.org/test/reports/Linux-x86_64/$(git show --no-patch --format=%cd --date=format:%Y-%m-%d)/${GITHUB_REF_NAME//\//_}/${GITHUB_RUN_ID}/${GITHUB_RUN_ATTEMPT}/${GITHUB_JOB}
        echo "Uploading test reports to ${S3_DST}"
        ./pants run ./src/python/pants_release/copy_to_s3.py                   --                   --src-prefix=dist/test/reports                   --dst-prefix=${S3_DST}                   --path=""
    - continue-on-error: true
      if: always()
      name: Upload pants.log
      uses: actions/upload-artifact@v4
      with:
        name: logs-python-test-2_10-Linux-x86_64
        overwrite: 'true'
        path: .pants.d/workdir/*.log
    - continue-on-error: true
      if: always()
      name: Report coverage to coveralls.io
      uses: coverallsapp/github-action@v2
      with:
        allow-empty: true
        fail-on-error: false
        file: dist/coverage/python/coverage.xml
        flag-name: test_python_linux_x86_64_2/10
        format: cobertura
        parallel: true
    timeout-minutes: 90
  test_python_linux_x86_64_3:
    env:
      PANTS_PROCESS_EXECUTION_LOCAL_PARALLELISM: '1'
    if: (github.repository_owner == 'pantsbuild') && (needs.classify_changes.outputs.no_code != 'true')
    name: Test Python (Linux-x86_64) Shard 3/10
    needs:
    - bootstrap_pants_linux_x86_64
    - classify_changes
    runs-on:
    - ubuntu-22.04
    steps:
    - name: Check out code
      uses: actions/checkout@v4
      with:
        fetch-depth: 10
    - env:
        AWS_ACCESS_KEY_ID: ${{ secrets.AWS_ACCESS_KEY_ID }}
        AWS_SECRET_ACCESS_KEY: ${{ secrets.AWS_SECRET_ACCESS_KEY }}
      name: Launch bazel-remote
      run: |
        mkdir -p ~/bazel-remote
        if [[ -z "${AWS_ACCESS_KEY_ID}" ]]; then
          CACHE_WRITE=false
          # If no secret read/write creds, use hard-coded read-only creds, so that
          # cross-fork PRs can at least read from the cache.
          # These creds are hard-coded here in this public repo, which makes the bucket
          # world-readable. But since putting raw AWS tokens in a public repo, even
          # deliberately, is icky, we base64-them. This will at least help hide from
          # automated scanners that look for checked in AWS keys.
          # Not that it would be terrible if we were scanned, since this is public
          # on purpose, but it's best not to draw attention.
          AWS_ACCESS_KEY_ID=$(echo 'QUtJQVY2QTZHN1JRVkJJUVM1RUEK' | base64 -d)
          AWS_SECRET_ACCESS_KEY=$(echo 'd3dOQ1k1eHJJWVVtejZBblV6M0l1endXV0loQWZWcW9GZlVjMDlKRwo=' | base64 -d)
        else
          CACHE_WRITE=true
        fi
        docker run --detach -u 1001:1000                   -v ~/bazel-remote:/data                   -p 9092:9092                   buchgr/bazel-remote-cache:v2.4.1                   --s3.auth_method=access_key                   --s3.access_key_id="${AWS_ACCESS_KEY_ID}"                   --s3.secret_access_key="${AWS_SECRET_ACCESS_KEY}"                   --s3.bucket=cache.pantsbuild.org                   --s3.endpoint=s3.us-east-1.amazonaws.com                   --max_size 30
        echo "PANTS_REMOTE_STORE_ADDRESS=grpc://localhost:9092" >> "$GITHUB_ENV"
        echo "PANTS_REMOTE_CACHE_READ=true" >> "$GITHUB_ENV"
        echo "PANTS_REMOTE_CACHE_WRITE=${CACHE_WRITE}" >> "$GITHUB_ENV"
    - name: Install AdoptJDK
      uses: actions/setup-java@v4
      with:
        distribution: adopt
        java-version: '11'
    - name: Install Go
      uses: actions/setup-go@7bc60db215a8b16959b0b5cccfdc95950d697b25
      with:
        go-version: 1.25.3
    - name: Install Go
      uses: actions/setup-go@7bc60db215a8b16959b0b5cccfdc95950d697b25
      with:
        go-version: 1.24.9
    - if: runner.os == 'Linux'
      name: Download Apache `thrift` binary (Linux)
      run: |
        mkdir -p "${HOME}/.thrift"
        curl --fail -L https://binaries.pantsbuild.org/bin/thrift/linux/x86_64/0.15.0/thrift -o "${HOME}/.thrift/thrift"
        chmod +x "${HOME}/.thrift/thrift"
        echo "${HOME}/.thrift" >> $GITHUB_PATH
    - name: Set up Python 3.7, 3.8, 3.9, 3.10, 3.11, 3.12, 3.13, 3.14
      uses: actions/setup-python@v5
      with:
        python-version: |-
          3.7
          3.8
          3.9
          3.10
          3.11
          3.12
          3.13
          3.14
    - name: Download native binaries
      uses: actions/download-artifact@v4
      with:
        name: native_binaries.${{ matrix.python-version }}.Linux-x86_64
        path: src/python/pants
    - name: Make native-client runnable
      run: chmod +x src/python/pants/bin/native_client
    - env:
        HONEYCOMB_API_KEY: ${{ secrets.HONEYCOMB_API_KEY || '--DISABLED--' }}
        PANTS_SHOALSOFT_OPENTELEMETRY_ENABLED: ${{ vars.OPENTELEMETRY_ENABLED || 'False' }}
      name: Run Python test shard 3/10
      run: |
        ./pants test --shard=3/10 ::
    - continue-on-error: true
      env:
        AWS_ACCESS_KEY_ID: ${{ secrets.AWS_ACCESS_KEY_ID }}
        AWS_SECRET_ACCESS_KEY: ${{ secrets.AWS_SECRET_ACCESS_KEY }}
        HONEYCOMB_API_KEY: ${{ secrets.HONEYCOMB_API_KEY || '--DISABLED--' }}
        PANTS_SHOALSOFT_OPENTELEMETRY_ENABLED: ${{ vars.OPENTELEMETRY_ENABLED || 'False' }}
      if: always()
      name: Upload test reports
      run: |
        export S3_DST=s3://logs.pantsbuild.org/test/reports/Linux-x86_64/$(git show --no-patch --format=%cd --date=format:%Y-%m-%d)/${GITHUB_REF_NAME//\//_}/${GITHUB_RUN_ID}/${GITHUB_RUN_ATTEMPT}/${GITHUB_JOB}
        echo "Uploading test reports to ${S3_DST}"
        ./pants run ./src/python/pants_release/copy_to_s3.py                   --                   --src-prefix=dist/test/reports                   --dst-prefix=${S3_DST}                   --path=""
    - continue-on-error: true
      if: always()
      name: Upload pants.log
      uses: actions/upload-artifact@v4
      with:
        name: logs-python-test-3_10-Linux-x86_64
        overwrite: 'true'
        path: .pants.d/workdir/*.log
    - continue-on-error: true
      if: always()
      name: Report coverage to coveralls.io
      uses: coverallsapp/github-action@v2
      with:
        allow-empty: true
        fail-on-error: false
        file: dist/coverage/python/coverage.xml
        flag-name: test_python_linux_x86_64_3/10
        format: cobertura
        parallel: true
    timeout-minutes: 90
  test_python_linux_x86_64_4:
    env:
      PANTS_PROCESS_EXECUTION_LOCAL_PARALLELISM: '1'
    if: (github.repository_owner == 'pantsbuild') && (needs.classify_changes.outputs.no_code != 'true')
    name: Test Python (Linux-x86_64) Shard 4/10
    needs:
    - bootstrap_pants_linux_x86_64
    - classify_changes
    runs-on:
    - ubuntu-22.04
    steps:
    - name: Check out code
      uses: actions/checkout@v4
      with:
        fetch-depth: 10
    - env:
        AWS_ACCESS_KEY_ID: ${{ secrets.AWS_ACCESS_KEY_ID }}
        AWS_SECRET_ACCESS_KEY: ${{ secrets.AWS_SECRET_ACCESS_KEY }}
      name: Launch bazel-remote
      run: |
        mkdir -p ~/bazel-remote
        if [[ -z "${AWS_ACCESS_KEY_ID}" ]]; then
          CACHE_WRITE=false
          # If no secret read/write creds, use hard-coded read-only creds, so that
          # cross-fork PRs can at least read from the cache.
          # These creds are hard-coded here in this public repo, which makes the bucket
          # world-readable. But since putting raw AWS tokens in a public repo, even
          # deliberately, is icky, we base64-them. This will at least help hide from
          # automated scanners that look for checked in AWS keys.
          # Not that it would be terrible if we were scanned, since this is public
          # on purpose, but it's best not to draw attention.
          AWS_ACCESS_KEY_ID=$(echo 'QUtJQVY2QTZHN1JRVkJJUVM1RUEK' | base64 -d)
          AWS_SECRET_ACCESS_KEY=$(echo 'd3dOQ1k1eHJJWVVtejZBblV6M0l1endXV0loQWZWcW9GZlVjMDlKRwo=' | base64 -d)
        else
          CACHE_WRITE=true
        fi
        docker run --detach -u 1001:1000                   -v ~/bazel-remote:/data                   -p 9092:9092                   buchgr/bazel-remote-cache:v2.4.1                   --s3.auth_method=access_key                   --s3.access_key_id="${AWS_ACCESS_KEY_ID}"                   --s3.secret_access_key="${AWS_SECRET_ACCESS_KEY}"                   --s3.bucket=cache.pantsbuild.org                   --s3.endpoint=s3.us-east-1.amazonaws.com                   --max_size 30
        echo "PANTS_REMOTE_STORE_ADDRESS=grpc://localhost:9092" >> "$GITHUB_ENV"
        echo "PANTS_REMOTE_CACHE_READ=true" >> "$GITHUB_ENV"
        echo "PANTS_REMOTE_CACHE_WRITE=${CACHE_WRITE}" >> "$GITHUB_ENV"
    - name: Install AdoptJDK
      uses: actions/setup-java@v4
      with:
        distribution: adopt
        java-version: '11'
    - name: Install Go
      uses: actions/setup-go@7bc60db215a8b16959b0b5cccfdc95950d697b25
      with:
        go-version: 1.25.3
    - name: Install Go
      uses: actions/setup-go@7bc60db215a8b16959b0b5cccfdc95950d697b25
      with:
        go-version: 1.24.9
    - if: runner.os == 'Linux'
      name: Download Apache `thrift` binary (Linux)
      run: |
        mkdir -p "${HOME}/.thrift"
        curl --fail -L https://binaries.pantsbuild.org/bin/thrift/linux/x86_64/0.15.0/thrift -o "${HOME}/.thrift/thrift"
        chmod +x "${HOME}/.thrift/thrift"
        echo "${HOME}/.thrift" >> $GITHUB_PATH
    - name: Set up Python 3.7, 3.8, 3.9, 3.10, 3.11, 3.12, 3.13, 3.14
      uses: actions/setup-python@v5
      with:
        python-version: |-
          3.7
          3.8
          3.9
          3.10
          3.11
          3.12
          3.13
          3.14
    - name: Download native binaries
      uses: actions/download-artifact@v4
      with:
        name: native_binaries.${{ matrix.python-version }}.Linux-x86_64
        path: src/python/pants
    - name: Make native-client runnable
      run: chmod +x src/python/pants/bin/native_client
    - env:
        HONEYCOMB_API_KEY: ${{ secrets.HONEYCOMB_API_KEY || '--DISABLED--' }}
        PANTS_SHOALSOFT_OPENTELEMETRY_ENABLED: ${{ vars.OPENTELEMETRY_ENABLED || 'False' }}
      name: Run Python test shard 4/10
      run: |
        ./pants test --shard=4/10 ::
    - continue-on-error: true
      env:
        AWS_ACCESS_KEY_ID: ${{ secrets.AWS_ACCESS_KEY_ID }}
        AWS_SECRET_ACCESS_KEY: ${{ secrets.AWS_SECRET_ACCESS_KEY }}
        HONEYCOMB_API_KEY: ${{ secrets.HONEYCOMB_API_KEY || '--DISABLED--' }}
        PANTS_SHOALSOFT_OPENTELEMETRY_ENABLED: ${{ vars.OPENTELEMETRY_ENABLED || 'False' }}
      if: always()
      name: Upload test reports
      run: |
        export S3_DST=s3://logs.pantsbuild.org/test/reports/Linux-x86_64/$(git show --no-patch --format=%cd --date=format:%Y-%m-%d)/${GITHUB_REF_NAME//\//_}/${GITHUB_RUN_ID}/${GITHUB_RUN_ATTEMPT}/${GITHUB_JOB}
        echo "Uploading test reports to ${S3_DST}"
        ./pants run ./src/python/pants_release/copy_to_s3.py                   --                   --src-prefix=dist/test/reports                   --dst-prefix=${S3_DST}                   --path=""
    - continue-on-error: true
      if: always()
      name: Upload pants.log
      uses: actions/upload-artifact@v4
      with:
        name: logs-python-test-4_10-Linux-x86_64
        overwrite: 'true'
        path: .pants.d/workdir/*.log
    - continue-on-error: true
      if: always()
      name: Report coverage to coveralls.io
      uses: coverallsapp/github-action@v2
      with:
        allow-empty: true
        fail-on-error: false
        file: dist/coverage/python/coverage.xml
        flag-name: test_python_linux_x86_64_4/10
        format: cobertura
        parallel: true
    timeout-minutes: 90
  test_python_linux_x86_64_5:
    env:
      PANTS_PROCESS_EXECUTION_LOCAL_PARALLELISM: '1'
    if: (github.repository_owner == 'pantsbuild') && (needs.classify_changes.outputs.no_code != 'true')
    name: Test Python (Linux-x86_64) Shard 5/10
    needs:
    - bootstrap_pants_linux_x86_64
    - classify_changes
    runs-on:
    - ubuntu-22.04
    steps:
    - name: Check out code
      uses: actions/checkout@v4
      with:
        fetch-depth: 10
    - env:
        AWS_ACCESS_KEY_ID: ${{ secrets.AWS_ACCESS_KEY_ID }}
        AWS_SECRET_ACCESS_KEY: ${{ secrets.AWS_SECRET_ACCESS_KEY }}
      name: Launch bazel-remote
      run: |
        mkdir -p ~/bazel-remote
        if [[ -z "${AWS_ACCESS_KEY_ID}" ]]; then
          CACHE_WRITE=false
          # If no secret read/write creds, use hard-coded read-only creds, so that
          # cross-fork PRs can at least read from the cache.
          # These creds are hard-coded here in this public repo, which makes the bucket
          # world-readable. But since putting raw AWS tokens in a public repo, even
          # deliberately, is icky, we base64-them. This will at least help hide from
          # automated scanners that look for checked in AWS keys.
          # Not that it would be terrible if we were scanned, since this is public
          # on purpose, but it's best not to draw attention.
          AWS_ACCESS_KEY_ID=$(echo 'QUtJQVY2QTZHN1JRVkJJUVM1RUEK' | base64 -d)
          AWS_SECRET_ACCESS_KEY=$(echo 'd3dOQ1k1eHJJWVVtejZBblV6M0l1endXV0loQWZWcW9GZlVjMDlKRwo=' | base64 -d)
        else
          CACHE_WRITE=true
        fi
        docker run --detach -u 1001:1000                   -v ~/bazel-remote:/data                   -p 9092:9092                   buchgr/bazel-remote-cache:v2.4.1                   --s3.auth_method=access_key                   --s3.access_key_id="${AWS_ACCESS_KEY_ID}"                   --s3.secret_access_key="${AWS_SECRET_ACCESS_KEY}"                   --s3.bucket=cache.pantsbuild.org                   --s3.endpoint=s3.us-east-1.amazonaws.com                   --max_size 30
        echo "PANTS_REMOTE_STORE_ADDRESS=grpc://localhost:9092" >> "$GITHUB_ENV"
        echo "PANTS_REMOTE_CACHE_READ=true" >> "$GITHUB_ENV"
        echo "PANTS_REMOTE_CACHE_WRITE=${CACHE_WRITE}" >> "$GITHUB_ENV"
    - name: Install AdoptJDK
      uses: actions/setup-java@v4
      with:
        distribution: adopt
        java-version: '11'
    - name: Install Go
      uses: actions/setup-go@7bc60db215a8b16959b0b5cccfdc95950d697b25
      with:
        go-version: 1.25.3
    - name: Install Go
      uses: actions/setup-go@7bc60db215a8b16959b0b5cccfdc95950d697b25
      with:
        go-version: 1.24.9
    - if: runner.os == 'Linux'
      name: Download Apache `thrift` binary (Linux)
      run: |
        mkdir -p "${HOME}/.thrift"
        curl --fail -L https://binaries.pantsbuild.org/bin/thrift/linux/x86_64/0.15.0/thrift -o "${HOME}/.thrift/thrift"
        chmod +x "${HOME}/.thrift/thrift"
        echo "${HOME}/.thrift" >> $GITHUB_PATH
    - name: Set up Python 3.7, 3.8, 3.9, 3.10, 3.11, 3.12, 3.13, 3.14
      uses: actions/setup-python@v5
      with:
        python-version: |-
          3.7
          3.8
          3.9
          3.10
          3.11
          3.12
          3.13
          3.14
    - name: Download native binaries
      uses: actions/download-artifact@v4
      with:
        name: native_binaries.${{ matrix.python-version }}.Linux-x86_64
        path: src/python/pants
    - name: Make native-client runnable
      run: chmod +x src/python/pants/bin/native_client
    - env:
        HONEYCOMB_API_KEY: ${{ secrets.HONEYCOMB_API_KEY || '--DISABLED--' }}
        PANTS_SHOALSOFT_OPENTELEMETRY_ENABLED: ${{ vars.OPENTELEMETRY_ENABLED || 'False' }}
      name: Run Python test shard 5/10
      run: |
        ./pants test --shard=5/10 ::
    - continue-on-error: true
      env:
        AWS_ACCESS_KEY_ID: ${{ secrets.AWS_ACCESS_KEY_ID }}
        AWS_SECRET_ACCESS_KEY: ${{ secrets.AWS_SECRET_ACCESS_KEY }}
        HONEYCOMB_API_KEY: ${{ secrets.HONEYCOMB_API_KEY || '--DISABLED--' }}
        PANTS_SHOALSOFT_OPENTELEMETRY_ENABLED: ${{ vars.OPENTELEMETRY_ENABLED || 'False' }}
      if: always()
      name: Upload test reports
      run: |
        export S3_DST=s3://logs.pantsbuild.org/test/reports/Linux-x86_64/$(git show --no-patch --format=%cd --date=format:%Y-%m-%d)/${GITHUB_REF_NAME//\//_}/${GITHUB_RUN_ID}/${GITHUB_RUN_ATTEMPT}/${GITHUB_JOB}
        echo "Uploading test reports to ${S3_DST}"
        ./pants run ./src/python/pants_release/copy_to_s3.py                   --                   --src-prefix=dist/test/reports                   --dst-prefix=${S3_DST}                   --path=""
    - continue-on-error: true
      if: always()
      name: Upload pants.log
      uses: actions/upload-artifact@v4
      with:
        name: logs-python-test-5_10-Linux-x86_64
        overwrite: 'true'
        path: .pants.d/workdir/*.log
    - continue-on-error: true
      if: always()
      name: Report coverage to coveralls.io
      uses: coverallsapp/github-action@v2
      with:
        allow-empty: true
        fail-on-error: false
        file: dist/coverage/python/coverage.xml
        flag-name: test_python_linux_x86_64_5/10
        format: cobertura
        parallel: true
    timeout-minutes: 90
  test_python_linux_x86_64_6:
    env:
      PANTS_PROCESS_EXECUTION_LOCAL_PARALLELISM: '1'
    if: (github.repository_owner == 'pantsbuild') && (needs.classify_changes.outputs.no_code != 'true')
    name: Test Python (Linux-x86_64) Shard 6/10
    needs:
    - bootstrap_pants_linux_x86_64
    - classify_changes
    runs-on:
    - ubuntu-22.04
    steps:
    - name: Check out code
      uses: actions/checkout@v4
      with:
        fetch-depth: 10
    - env:
        AWS_ACCESS_KEY_ID: ${{ secrets.AWS_ACCESS_KEY_ID }}
        AWS_SECRET_ACCESS_KEY: ${{ secrets.AWS_SECRET_ACCESS_KEY }}
      name: Launch bazel-remote
      run: |
        mkdir -p ~/bazel-remote
        if [[ -z "${AWS_ACCESS_KEY_ID}" ]]; then
          CACHE_WRITE=false
          # If no secret read/write creds, use hard-coded read-only creds, so that
          # cross-fork PRs can at least read from the cache.
          # These creds are hard-coded here in this public repo, which makes the bucket
          # world-readable. But since putting raw AWS tokens in a public repo, even
          # deliberately, is icky, we base64-them. This will at least help hide from
          # automated scanners that look for checked in AWS keys.
          # Not that it would be terrible if we were scanned, since this is public
          # on purpose, but it's best not to draw attention.
          AWS_ACCESS_KEY_ID=$(echo 'QUtJQVY2QTZHN1JRVkJJUVM1RUEK' | base64 -d)
          AWS_SECRET_ACCESS_KEY=$(echo 'd3dOQ1k1eHJJWVVtejZBblV6M0l1endXV0loQWZWcW9GZlVjMDlKRwo=' | base64 -d)
        else
          CACHE_WRITE=true
        fi
        docker run --detach -u 1001:1000                   -v ~/bazel-remote:/data                   -p 9092:9092                   buchgr/bazel-remote-cache:v2.4.1                   --s3.auth_method=access_key                   --s3.access_key_id="${AWS_ACCESS_KEY_ID}"                   --s3.secret_access_key="${AWS_SECRET_ACCESS_KEY}"                   --s3.bucket=cache.pantsbuild.org                   --s3.endpoint=s3.us-east-1.amazonaws.com                   --max_size 30
        echo "PANTS_REMOTE_STORE_ADDRESS=grpc://localhost:9092" >> "$GITHUB_ENV"
        echo "PANTS_REMOTE_CACHE_READ=true" >> "$GITHUB_ENV"
        echo "PANTS_REMOTE_CACHE_WRITE=${CACHE_WRITE}" >> "$GITHUB_ENV"
    - name: Install AdoptJDK
      uses: actions/setup-java@v4
      with:
        distribution: adopt
        java-version: '11'
    - name: Install Go
      uses: actions/setup-go@7bc60db215a8b16959b0b5cccfdc95950d697b25
      with:
        go-version: 1.25.3
    - name: Install Go
      uses: actions/setup-go@7bc60db215a8b16959b0b5cccfdc95950d697b25
      with:
        go-version: 1.24.9
    - if: runner.os == 'Linux'
      name: Download Apache `thrift` binary (Linux)
      run: |
        mkdir -p "${HOME}/.thrift"
        curl --fail -L https://binaries.pantsbuild.org/bin/thrift/linux/x86_64/0.15.0/thrift -o "${HOME}/.thrift/thrift"
        chmod +x "${HOME}/.thrift/thrift"
        echo "${HOME}/.thrift" >> $GITHUB_PATH
    - name: Set up Python 3.7, 3.8, 3.9, 3.10, 3.11, 3.12, 3.13, 3.14
      uses: actions/setup-python@v5
      with:
        python-version: |-
          3.7
          3.8
          3.9
          3.10
          3.11
          3.12
          3.13
          3.14
    - name: Download native binaries
      uses: actions/download-artifact@v4
      with:
        name: native_binaries.${{ matrix.python-version }}.Linux-x86_64
        path: src/python/pants
    - name: Make native-client runnable
      run: chmod +x src/python/pants/bin/native_client
    - env:
        HONEYCOMB_API_KEY: ${{ secrets.HONEYCOMB_API_KEY || '--DISABLED--' }}
        PANTS_SHOALSOFT_OPENTELEMETRY_ENABLED: ${{ vars.OPENTELEMETRY_ENABLED || 'False' }}
      name: Run Python test shard 6/10
      run: |
        ./pants test --shard=6/10 ::
    - continue-on-error: true
      env:
        AWS_ACCESS_KEY_ID: ${{ secrets.AWS_ACCESS_KEY_ID }}
        AWS_SECRET_ACCESS_KEY: ${{ secrets.AWS_SECRET_ACCESS_KEY }}
        HONEYCOMB_API_KEY: ${{ secrets.HONEYCOMB_API_KEY || '--DISABLED--' }}
        PANTS_SHOALSOFT_OPENTELEMETRY_ENABLED: ${{ vars.OPENTELEMETRY_ENABLED || 'False' }}
      if: always()
      name: Upload test reports
      run: |
        export S3_DST=s3://logs.pantsbuild.org/test/reports/Linux-x86_64/$(git show --no-patch --format=%cd --date=format:%Y-%m-%d)/${GITHUB_REF_NAME//\//_}/${GITHUB_RUN_ID}/${GITHUB_RUN_ATTEMPT}/${GITHUB_JOB}
        echo "Uploading test reports to ${S3_DST}"
        ./pants run ./src/python/pants_release/copy_to_s3.py                   --                   --src-prefix=dist/test/reports                   --dst-prefix=${S3_DST}                   --path=""
    - continue-on-error: true
      if: always()
      name: Upload pants.log
      uses: actions/upload-artifact@v4
      with:
        name: logs-python-test-6_10-Linux-x86_64
        overwrite: 'true'
        path: .pants.d/workdir/*.log
    - continue-on-error: true
      if: always()
      name: Report coverage to coveralls.io
      uses: coverallsapp/github-action@v2
      with:
        allow-empty: true
        fail-on-error: false
        file: dist/coverage/python/coverage.xml
        flag-name: test_python_linux_x86_64_6/10
        format: cobertura
        parallel: true
    timeout-minutes: 90
  test_python_linux_x86_64_7:
    env:
      PANTS_PROCESS_EXECUTION_LOCAL_PARALLELISM: '1'
    if: (github.repository_owner == 'pantsbuild') && (needs.classify_changes.outputs.no_code != 'true')
    name: Test Python (Linux-x86_64) Shard 7/10
    needs:
    - bootstrap_pants_linux_x86_64
    - classify_changes
    runs-on:
    - ubuntu-22.04
    steps:
    - name: Check out code
      uses: actions/checkout@v4
      with:
        fetch-depth: 10
    - env:
        AWS_ACCESS_KEY_ID: ${{ secrets.AWS_ACCESS_KEY_ID }}
        AWS_SECRET_ACCESS_KEY: ${{ secrets.AWS_SECRET_ACCESS_KEY }}
      name: Launch bazel-remote
      run: |
        mkdir -p ~/bazel-remote
        if [[ -z "${AWS_ACCESS_KEY_ID}" ]]; then
          CACHE_WRITE=false
          # If no secret read/write creds, use hard-coded read-only creds, so that
          # cross-fork PRs can at least read from the cache.
          # These creds are hard-coded here in this public repo, which makes the bucket
          # world-readable. But since putting raw AWS tokens in a public repo, even
          # deliberately, is icky, we base64-them. This will at least help hide from
          # automated scanners that look for checked in AWS keys.
          # Not that it would be terrible if we were scanned, since this is public
          # on purpose, but it's best not to draw attention.
          AWS_ACCESS_KEY_ID=$(echo 'QUtJQVY2QTZHN1JRVkJJUVM1RUEK' | base64 -d)
          AWS_SECRET_ACCESS_KEY=$(echo 'd3dOQ1k1eHJJWVVtejZBblV6M0l1endXV0loQWZWcW9GZlVjMDlKRwo=' | base64 -d)
        else
          CACHE_WRITE=true
        fi
        docker run --detach -u 1001:1000                   -v ~/bazel-remote:/data                   -p 9092:9092                   buchgr/bazel-remote-cache:v2.4.1                   --s3.auth_method=access_key                   --s3.access_key_id="${AWS_ACCESS_KEY_ID}"                   --s3.secret_access_key="${AWS_SECRET_ACCESS_KEY}"                   --s3.bucket=cache.pantsbuild.org                   --s3.endpoint=s3.us-east-1.amazonaws.com                   --max_size 30
        echo "PANTS_REMOTE_STORE_ADDRESS=grpc://localhost:9092" >> "$GITHUB_ENV"
        echo "PANTS_REMOTE_CACHE_READ=true" >> "$GITHUB_ENV"
        echo "PANTS_REMOTE_CACHE_WRITE=${CACHE_WRITE}" >> "$GITHUB_ENV"
    - name: Install AdoptJDK
      uses: actions/setup-java@v4
      with:
        distribution: adopt
        java-version: '11'
    - name: Install Go
      uses: actions/setup-go@7bc60db215a8b16959b0b5cccfdc95950d697b25
      with:
        go-version: 1.25.3
    - name: Install Go
      uses: actions/setup-go@7bc60db215a8b16959b0b5cccfdc95950d697b25
      with:
        go-version: 1.24.9
    - if: runner.os == 'Linux'
      name: Download Apache `thrift` binary (Linux)
      run: |
        mkdir -p "${HOME}/.thrift"
        curl --fail -L https://binaries.pantsbuild.org/bin/thrift/linux/x86_64/0.15.0/thrift -o "${HOME}/.thrift/thrift"
        chmod +x "${HOME}/.thrift/thrift"
        echo "${HOME}/.thrift" >> $GITHUB_PATH
    - name: Set up Python 3.7, 3.8, 3.9, 3.10, 3.11, 3.12, 3.13, 3.14
      uses: actions/setup-python@v5
      with:
        python-version: |-
          3.7
          3.8
          3.9
          3.10
          3.11
          3.12
          3.13
          3.14
    - name: Download native binaries
      uses: actions/download-artifact@v4
      with:
        name: native_binaries.${{ matrix.python-version }}.Linux-x86_64
        path: src/python/pants
    - name: Make native-client runnable
      run: chmod +x src/python/pants/bin/native_client
    - env:
        HONEYCOMB_API_KEY: ${{ secrets.HONEYCOMB_API_KEY || '--DISABLED--' }}
        PANTS_SHOALSOFT_OPENTELEMETRY_ENABLED: ${{ vars.OPENTELEMETRY_ENABLED || 'False' }}
      name: Run Python test shard 7/10
      run: |
        ./pants test --shard=7/10 ::
    - continue-on-error: true
      env:
        AWS_ACCESS_KEY_ID: ${{ secrets.AWS_ACCESS_KEY_ID }}
        AWS_SECRET_ACCESS_KEY: ${{ secrets.AWS_SECRET_ACCESS_KEY }}
        HONEYCOMB_API_KEY: ${{ secrets.HONEYCOMB_API_KEY || '--DISABLED--' }}
        PANTS_SHOALSOFT_OPENTELEMETRY_ENABLED: ${{ vars.OPENTELEMETRY_ENABLED || 'False' }}
      if: always()
      name: Upload test reports
      run: |
        export S3_DST=s3://logs.pantsbuild.org/test/reports/Linux-x86_64/$(git show --no-patch --format=%cd --date=format:%Y-%m-%d)/${GITHUB_REF_NAME//\//_}/${GITHUB_RUN_ID}/${GITHUB_RUN_ATTEMPT}/${GITHUB_JOB}
        echo "Uploading test reports to ${S3_DST}"
        ./pants run ./src/python/pants_release/copy_to_s3.py                   --                   --src-prefix=dist/test/reports                   --dst-prefix=${S3_DST}                   --path=""
    - continue-on-error: true
      if: always()
      name: Upload pants.log
      uses: actions/upload-artifact@v4
      with:
        name: logs-python-test-7_10-Linux-x86_64
        overwrite: 'true'
        path: .pants.d/workdir/*.log
    - continue-on-error: true
      if: always()
      name: Report coverage to coveralls.io
      uses: coverallsapp/github-action@v2
      with:
        allow-empty: true
        fail-on-error: false
        file: dist/coverage/python/coverage.xml
        flag-name: test_python_linux_x86_64_7/10
        format: cobertura
        parallel: true
    timeout-minutes: 90
  test_python_linux_x86_64_8:
    env:
      PANTS_PROCESS_EXECUTION_LOCAL_PARALLELISM: '1'
    if: (github.repository_owner == 'pantsbuild') && (needs.classify_changes.outputs.no_code != 'true')
    name: Test Python (Linux-x86_64) Shard 8/10
    needs:
    - bootstrap_pants_linux_x86_64
    - classify_changes
    runs-on:
    - ubuntu-22.04
    steps:
    - name: Check out code
      uses: actions/checkout@v4
      with:
        fetch-depth: 10
    - env:
        AWS_ACCESS_KEY_ID: ${{ secrets.AWS_ACCESS_KEY_ID }}
        AWS_SECRET_ACCESS_KEY: ${{ secrets.AWS_SECRET_ACCESS_KEY }}
      name: Launch bazel-remote
      run: |
        mkdir -p ~/bazel-remote
        if [[ -z "${AWS_ACCESS_KEY_ID}" ]]; then
          CACHE_WRITE=false
          # If no secret read/write creds, use hard-coded read-only creds, so that
          # cross-fork PRs can at least read from the cache.
          # These creds are hard-coded here in this public repo, which makes the bucket
          # world-readable. But since putting raw AWS tokens in a public repo, even
          # deliberately, is icky, we base64-them. This will at least help hide from
          # automated scanners that look for checked in AWS keys.
          # Not that it would be terrible if we were scanned, since this is public
          # on purpose, but it's best not to draw attention.
          AWS_ACCESS_KEY_ID=$(echo 'QUtJQVY2QTZHN1JRVkJJUVM1RUEK' | base64 -d)
          AWS_SECRET_ACCESS_KEY=$(echo 'd3dOQ1k1eHJJWVVtejZBblV6M0l1endXV0loQWZWcW9GZlVjMDlKRwo=' | base64 -d)
        else
          CACHE_WRITE=true
        fi
        docker run --detach -u 1001:1000                   -v ~/bazel-remote:/data                   -p 9092:9092                   buchgr/bazel-remote-cache:v2.4.1                   --s3.auth_method=access_key                   --s3.access_key_id="${AWS_ACCESS_KEY_ID}"                   --s3.secret_access_key="${AWS_SECRET_ACCESS_KEY}"                   --s3.bucket=cache.pantsbuild.org                   --s3.endpoint=s3.us-east-1.amazonaws.com                   --max_size 30
        echo "PANTS_REMOTE_STORE_ADDRESS=grpc://localhost:9092" >> "$GITHUB_ENV"
        echo "PANTS_REMOTE_CACHE_READ=true" >> "$GITHUB_ENV"
        echo "PANTS_REMOTE_CACHE_WRITE=${CACHE_WRITE}" >> "$GITHUB_ENV"
    - name: Install AdoptJDK
      uses: actions/setup-java@v4
      with:
        distribution: adopt
        java-version: '11'
    - name: Install Go
      uses: actions/setup-go@7bc60db215a8b16959b0b5cccfdc95950d697b25
      with:
        go-version: 1.25.3
    - name: Install Go
      uses: actions/setup-go@7bc60db215a8b16959b0b5cccfdc95950d697b25
      with:
        go-version: 1.24.9
    - if: runner.os == 'Linux'
      name: Download Apache `thrift` binary (Linux)
      run: |
        mkdir -p "${HOME}/.thrift"
        curl --fail -L https://binaries.pantsbuild.org/bin/thrift/linux/x86_64/0.15.0/thrift -o "${HOME}/.thrift/thrift"
        chmod +x "${HOME}/.thrift/thrift"
        echo "${HOME}/.thrift" >> $GITHUB_PATH
    - name: Set up Python 3.7, 3.8, 3.9, 3.10, 3.11, 3.12, 3.13, 3.14
      uses: actions/setup-python@v5
      with:
        python-version: |-
          3.7
          3.8
          3.9
          3.10
          3.11
          3.12
          3.13
          3.14
    - name: Download native binaries
      uses: actions/download-artifact@v4
      with:
        name: native_binaries.${{ matrix.python-version }}.Linux-x86_64
        path: src/python/pants
    - name: Make native-client runnable
      run: chmod +x src/python/pants/bin/native_client
    - env:
        HONEYCOMB_API_KEY: ${{ secrets.HONEYCOMB_API_KEY || '--DISABLED--' }}
        PANTS_SHOALSOFT_OPENTELEMETRY_ENABLED: ${{ vars.OPENTELEMETRY_ENABLED || 'False' }}
      name: Run Python test shard 8/10
      run: |
        ./pants test --shard=8/10 ::
    - continue-on-error: true
      env:
        AWS_ACCESS_KEY_ID: ${{ secrets.AWS_ACCESS_KEY_ID }}
        AWS_SECRET_ACCESS_KEY: ${{ secrets.AWS_SECRET_ACCESS_KEY }}
        HONEYCOMB_API_KEY: ${{ secrets.HONEYCOMB_API_KEY || '--DISABLED--' }}
        PANTS_SHOALSOFT_OPENTELEMETRY_ENABLED: ${{ vars.OPENTELEMETRY_ENABLED || 'False' }}
      if: always()
      name: Upload test reports
      run: |
        export S3_DST=s3://logs.pantsbuild.org/test/reports/Linux-x86_64/$(git show --no-patch --format=%cd --date=format:%Y-%m-%d)/${GITHUB_REF_NAME//\//_}/${GITHUB_RUN_ID}/${GITHUB_RUN_ATTEMPT}/${GITHUB_JOB}
        echo "Uploading test reports to ${S3_DST}"
        ./pants run ./src/python/pants_release/copy_to_s3.py                   --                   --src-prefix=dist/test/reports                   --dst-prefix=${S3_DST}                   --path=""
    - continue-on-error: true
      if: always()
      name: Upload pants.log
      uses: actions/upload-artifact@v4
      with:
        name: logs-python-test-8_10-Linux-x86_64
        overwrite: 'true'
        path: .pants.d/workdir/*.log
    - continue-on-error: true
      if: always()
      name: Report coverage to coveralls.io
      uses: coverallsapp/github-action@v2
      with:
        allow-empty: true
        fail-on-error: false
        file: dist/coverage/python/coverage.xml
        flag-name: test_python_linux_x86_64_8/10
        format: cobertura
        parallel: true
    timeout-minutes: 90
  test_python_linux_x86_64_9:
    env:
      PANTS_PROCESS_EXECUTION_LOCAL_PARALLELISM: '1'
    if: (github.repository_owner == 'pantsbuild') && (needs.classify_changes.outputs.no_code != 'true')
    name: Test Python (Linux-x86_64) Shard 9/10
    needs:
    - bootstrap_pants_linux_x86_64
    - classify_changes
    runs-on:
    - ubuntu-22.04
    steps:
    - name: Check out code
      uses: actions/checkout@v4
      with:
        fetch-depth: 10
    - env:
        AWS_ACCESS_KEY_ID: ${{ secrets.AWS_ACCESS_KEY_ID }}
        AWS_SECRET_ACCESS_KEY: ${{ secrets.AWS_SECRET_ACCESS_KEY }}
      name: Launch bazel-remote
      run: |
        mkdir -p ~/bazel-remote
        if [[ -z "${AWS_ACCESS_KEY_ID}" ]]; then
          CACHE_WRITE=false
          # If no secret read/write creds, use hard-coded read-only creds, so that
          # cross-fork PRs can at least read from the cache.
          # These creds are hard-coded here in this public repo, which makes the bucket
          # world-readable. But since putting raw AWS tokens in a public repo, even
          # deliberately, is icky, we base64-them. This will at least help hide from
          # automated scanners that look for checked in AWS keys.
          # Not that it would be terrible if we were scanned, since this is public
          # on purpose, but it's best not to draw attention.
          AWS_ACCESS_KEY_ID=$(echo 'QUtJQVY2QTZHN1JRVkJJUVM1RUEK' | base64 -d)
          AWS_SECRET_ACCESS_KEY=$(echo 'd3dOQ1k1eHJJWVVtejZBblV6M0l1endXV0loQWZWcW9GZlVjMDlKRwo=' | base64 -d)
        else
          CACHE_WRITE=true
        fi
        docker run --detach -u 1001:1000                   -v ~/bazel-remote:/data                   -p 9092:9092                   buchgr/bazel-remote-cache:v2.4.1                   --s3.auth_method=access_key                   --s3.access_key_id="${AWS_ACCESS_KEY_ID}"                   --s3.secret_access_key="${AWS_SECRET_ACCESS_KEY}"                   --s3.bucket=cache.pantsbuild.org                   --s3.endpoint=s3.us-east-1.amazonaws.com                   --max_size 30
        echo "PANTS_REMOTE_STORE_ADDRESS=grpc://localhost:9092" >> "$GITHUB_ENV"
        echo "PANTS_REMOTE_CACHE_READ=true" >> "$GITHUB_ENV"
        echo "PANTS_REMOTE_CACHE_WRITE=${CACHE_WRITE}" >> "$GITHUB_ENV"
    - name: Install AdoptJDK
      uses: actions/setup-java@v4
      with:
        distribution: adopt
        java-version: '11'
    - name: Install Go
      uses: actions/setup-go@7bc60db215a8b16959b0b5cccfdc95950d697b25
      with:
        go-version: 1.25.3
    - name: Install Go
      uses: actions/setup-go@7bc60db215a8b16959b0b5cccfdc95950d697b25
      with:
        go-version: 1.24.9
    - if: runner.os == 'Linux'
      name: Download Apache `thrift` binary (Linux)
      run: |
        mkdir -p "${HOME}/.thrift"
        curl --fail -L https://binaries.pantsbuild.org/bin/thrift/linux/x86_64/0.15.0/thrift -o "${HOME}/.thrift/thrift"
        chmod +x "${HOME}/.thrift/thrift"
        echo "${HOME}/.thrift" >> $GITHUB_PATH
    - name: Set up Python 3.7, 3.8, 3.9, 3.10, 3.11, 3.12, 3.13, 3.14
      uses: actions/setup-python@v5
      with:
        python-version: |-
          3.7
          3.8
          3.9
          3.10
          3.11
          3.12
          3.13
          3.14
    - name: Download native binaries
      uses: actions/download-artifact@v4
      with:
        name: native_binaries.${{ matrix.python-version }}.Linux-x86_64
        path: src/python/pants
    - name: Make native-client runnable
      run: chmod +x src/python/pants/bin/native_client
    - env:
        HONEYCOMB_API_KEY: ${{ secrets.HONEYCOMB_API_KEY || '--DISABLED--' }}
        PANTS_SHOALSOFT_OPENTELEMETRY_ENABLED: ${{ vars.OPENTELEMETRY_ENABLED || 'False' }}
      name: Run Python test shard 9/10
      run: |
        ./pants test --shard=9/10 ::
    - continue-on-error: true
      env:
        AWS_ACCESS_KEY_ID: ${{ secrets.AWS_ACCESS_KEY_ID }}
        AWS_SECRET_ACCESS_KEY: ${{ secrets.AWS_SECRET_ACCESS_KEY }}
        HONEYCOMB_API_KEY: ${{ secrets.HONEYCOMB_API_KEY || '--DISABLED--' }}
        PANTS_SHOALSOFT_OPENTELEMETRY_ENABLED: ${{ vars.OPENTELEMETRY_ENABLED || 'False' }}
      if: always()
      name: Upload test reports
      run: |
        export S3_DST=s3://logs.pantsbuild.org/test/reports/Linux-x86_64/$(git show --no-patch --format=%cd --date=format:%Y-%m-%d)/${GITHUB_REF_NAME//\//_}/${GITHUB_RUN_ID}/${GITHUB_RUN_ATTEMPT}/${GITHUB_JOB}
        echo "Uploading test reports to ${S3_DST}"
        ./pants run ./src/python/pants_release/copy_to_s3.py                   --                   --src-prefix=dist/test/reports                   --dst-prefix=${S3_DST}                   --path=""
    - continue-on-error: true
      if: always()
      name: Upload pants.log
      uses: actions/upload-artifact@v4
      with:
        name: logs-python-test-9_10-Linux-x86_64
        overwrite: 'true'
        path: .pants.d/workdir/*.log
    - continue-on-error: true
      if: always()
      name: Report coverage to coveralls.io
      uses: coverallsapp/github-action@v2
      with:
        allow-empty: true
        fail-on-error: false
        file: dist/coverage/python/coverage.xml
        flag-name: test_python_linux_x86_64_9/10
        format: cobertura
        parallel: true
    timeout-minutes: 90
  test_python_macos13_x86_64:
    env:
      ARCHFLAGS: -arch x86_64
      _PYTHON_HOST_PLATFORM: macosx-13.0-x86_64
    if: (github.repository_owner == 'pantsbuild') && (needs.classify_changes.outputs.no_code != 'true')
    name: Test Python (macOS13-x86_64)
    needs:
    - bootstrap_pants_macos13_x86_64
    - classify_changes
    runs-on:
    - self-hosted
    - macos-13
    steps:
    - name: Check out code
      uses: actions/checkout@v4
      with:
        fetch-depth: 10
    - name: Install AdoptJDK
      uses: actions/setup-java@v4
      with:
        distribution: adopt
        java-version: '11'
    - name: Install Go
      uses: actions/setup-go@7bc60db215a8b16959b0b5cccfdc95950d697b25
      with:
        go-version: 1.25.3
    - name: Install Go
      uses: actions/setup-go@7bc60db215a8b16959b0b5cccfdc95950d697b25
      with:
        go-version: 1.24.9
    - name: Download native binaries
      uses: actions/download-artifact@v4
      with:
        name: native_binaries.${{ matrix.python-version }}.macOS13-x86_64
        path: src/python/pants
    - name: Make native-client runnable
      run: chmod +x src/python/pants/bin/native_client
    - env:
        HONEYCOMB_API_KEY: ${{ secrets.HONEYCOMB_API_KEY || '--DISABLED--' }}
        PANTS_SHOALSOFT_OPENTELEMETRY_ENABLED: ${{ vars.OPENTELEMETRY_ENABLED || 'False' }}
      name: Run Python tests
      run: |
        ./pants --tag=+platform_specific_behavior test :: -- -m platform_specific_behavior
    - continue-on-error: true
      env:
        AWS_ACCESS_KEY_ID: ${{ secrets.AWS_ACCESS_KEY_ID }}
        AWS_SECRET_ACCESS_KEY: ${{ secrets.AWS_SECRET_ACCESS_KEY }}
        HONEYCOMB_API_KEY: ${{ secrets.HONEYCOMB_API_KEY || '--DISABLED--' }}
        PANTS_SHOALSOFT_OPENTELEMETRY_ENABLED: ${{ vars.OPENTELEMETRY_ENABLED || 'False' }}
      if: always()
      name: Upload test reports
      run: |
        export S3_DST=s3://logs.pantsbuild.org/test/reports/macOS13-x86_64/$(git show --no-patch --format=%cd --date=format:%Y-%m-%d)/${GITHUB_REF_NAME//\//_}/${GITHUB_RUN_ID}/${GITHUB_RUN_ATTEMPT}/${GITHUB_JOB}
        echo "Uploading test reports to ${S3_DST}"
        ./pants run ./src/python/pants_release/copy_to_s3.py                   --                   --src-prefix=dist/test/reports                   --dst-prefix=${S3_DST}                   --path=""
    - continue-on-error: true
      if: always()
      name: Upload pants.log
      uses: actions/upload-artifact@v4
      with:
        name: logs-python-test-macOS13-x86_64
        overwrite: 'true'
        path: .pants.d/workdir/*.log
    - continue-on-error: true
      if: always()
      name: Report coverage to coveralls.io
      uses: coverallsapp/github-action@v2
      with:
        allow-empty: true
        fail-on-error: false
        file: dist/coverage/python/coverage.xml
        flag-name: test_python_macos13_x86_64
        format: cobertura
        parallel: true
    timeout-minutes: 90
  test_python_macos14_arm64:
    env:
      ARCHFLAGS: -arch arm64
      _PYTHON_HOST_PLATFORM: macosx-14.0-arm64
    if: (github.repository_owner == 'pantsbuild') && (needs.classify_changes.outputs.no_code != 'true')
    name: Test Python (macOS14-ARM64)
    needs:
    - bootstrap_pants_macos14_arm64
    - classify_changes
    runs-on:
    - macos-14
    steps:
    - name: Check out code
      uses: actions/checkout@v4
      with:
        fetch-depth: 10
    - name: Install AdoptJDK
      uses: actions/setup-java@v4
      with:
        distribution: adopt
        java-version: '11'
    - name: Install Go
      uses: actions/setup-go@7bc60db215a8b16959b0b5cccfdc95950d697b25
      with:
        go-version: 1.25.3
    - name: Install Go
      uses: actions/setup-go@7bc60db215a8b16959b0b5cccfdc95950d697b25
      with:
<<<<<<< HEAD
        go-version: 1.19.5
    - name: Set up Python 3.9, 3.10, 3.11, 3.12, 3.13, 3.14
=======
        go-version: 1.24.9
    - name: Set up Python 3.9, 3.10, 3.12, 3.13, 3.11
>>>>>>> 6c024e16
      uses: actions/setup-python@v5
      with:
        python-version: |-
          3.9
          3.10
          3.11
          3.12
          3.13
          3.14
    - name: Download native binaries
      uses: actions/download-artifact@v4
      with:
        name: native_binaries.${{ matrix.python-version }}.macOS14-ARM64
        path: src/python/pants
    - name: Make native-client runnable
      run: chmod +x src/python/pants/bin/native_client
    - env:
        HONEYCOMB_API_KEY: ${{ secrets.HONEYCOMB_API_KEY || '--DISABLED--' }}
        PANTS_SHOALSOFT_OPENTELEMETRY_ENABLED: ${{ vars.OPENTELEMETRY_ENABLED || 'False' }}
      name: Run Python tests
      run: |
        ./pants --tag=+platform_specific_behavior test :: -- -m platform_specific_behavior
    - continue-on-error: true
      env:
        AWS_ACCESS_KEY_ID: ${{ secrets.AWS_ACCESS_KEY_ID }}
        AWS_SECRET_ACCESS_KEY: ${{ secrets.AWS_SECRET_ACCESS_KEY }}
        HONEYCOMB_API_KEY: ${{ secrets.HONEYCOMB_API_KEY || '--DISABLED--' }}
        PANTS_SHOALSOFT_OPENTELEMETRY_ENABLED: ${{ vars.OPENTELEMETRY_ENABLED || 'False' }}
      if: always()
      name: Upload test reports
      run: |
        export S3_DST=s3://logs.pantsbuild.org/test/reports/macOS14-ARM64/$(git show --no-patch --format=%cd --date=format:%Y-%m-%d)/${GITHUB_REF_NAME//\//_}/${GITHUB_RUN_ID}/${GITHUB_RUN_ATTEMPT}/${GITHUB_JOB}
        echo "Uploading test reports to ${S3_DST}"
        ./pants run ./src/python/pants_release/copy_to_s3.py                   --                   --src-prefix=dist/test/reports                   --dst-prefix=${S3_DST}                   --path=""
    - continue-on-error: true
      if: always()
      name: Upload pants.log
      uses: actions/upload-artifact@v4
      with:
        name: logs-python-test-macOS14-ARM64
        overwrite: 'true'
        path: .pants.d/workdir/*.log
    - continue-on-error: true
      if: always()
      name: Report coverage to coveralls.io
      uses: coverallsapp/github-action@v2
      with:
        allow-empty: true
        fail-on-error: false
        file: dist/coverage/python/coverage.xml
        flag-name: test_python_macos14_arm64
        format: cobertura
        parallel: true
    timeout-minutes: 90
name: Pull Request CI
'on':
  pull_request: {}
  push:
    branches:
    - main
    - 2.*.x<|MERGE_RESOLUTION|>--- conflicted
+++ resolved
@@ -2318,13 +2318,8 @@
     - name: Install Go
       uses: actions/setup-go@7bc60db215a8b16959b0b5cccfdc95950d697b25
       with:
-<<<<<<< HEAD
-        go-version: 1.19.5
-    - name: Set up Python 3.9, 3.10, 3.11, 3.12, 3.13, 3.14
-=======
         go-version: 1.24.9
     - name: Set up Python 3.9, 3.10, 3.12, 3.13, 3.11
->>>>>>> 6c024e16
       uses: actions/setup-python@v5
       with:
         python-version: |-
