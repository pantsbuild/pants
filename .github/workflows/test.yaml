# GENERATED, DO NOT EDIT!
# To change, edit `build-support/bin/generate_github_workflows.py` and run:
#   ./pants run build-support/bin/generate_github_workflows.py

env:
  PANTS_CONFIG_FILES: +['pants.ci.toml']
  RUST_BACKTRACE: all
jobs:
  bootstrap_pants_linux_x86_64:
    env:
      PANTS_REMOTE_CACHE_READ: "false"
      PANTS_REMOTE_CACHE_WRITE: "false"
    if:
      (github.repository_owner == 'pantsbuild') && (needs.classify_changes.outputs.docs_only
      != 'true')
    name: Bootstrap Pants, test and lint Rust (Linux-x86_64)
    needs:
      - classify_changes
    runs-on:
      - ubuntu-20.04
    steps:
      - name: Check out code
        uses: actions/checkout@v3
        with:
          fetch-depth: 10
      - name: Set up Python ${{ matrix.python-version }}
        uses: actions/setup-python@v4
        with:
          python-version: ${{ matrix.python-version }}
      - name: Tell Pants to use Python ${{ matrix.python-version }}
        run: 'echo "PY=python${{ matrix.python-version }}" >> $GITHUB_ENV

          echo "PANTS_PYTHON_INTERPRETER_CONSTRAINTS=[''==${{ matrix.python-version
          }}.*'']" >> $GITHUB_ENV

          '
      - name: Cache Rust toolchain
        uses: actions/cache@v3
        with:
          key: Linux-x86_64-rustup-${{ hashFiles('rust-toolchain') }}-v2
          path: "~/.rustup/toolchains/1.65.0-*

            ~/.rustup/update-hashes

            ~/.rustup/settings.toml

            "
      - name: Cache Cargo
        uses: benjyw/rust-cache@461b9f8eee66b575bce78977bf649b8b7a8d53f1
        with:
          cache-bin: "false"
          shared-key: engine
          workspaces: src/rust/engine
      - id: get-engine-hash
        name: Get native engine hash
        run: echo "hash=$(./build-support/bin/rust/print_engine_hash.sh)" >> $GITHUB_OUTPUT
        shell: bash
      - name: Cache native engine
        uses: actions/cache@v3
        with:
          key: Linux-x86_64-engine-${{ steps.get-engine-hash.outputs.hash }}-v1
          path: ".pants

            src/python/pants/engine/internals/native_engine.so

            src/python/pants/engine/internals/native_engine.so.metadata"
      - if: github.event_name != 'pull_request'
        name: Setup toolchain auth
        run:
          'echo TOOLCHAIN_AUTH_TOKEN="${{ secrets.TOOLCHAIN_AUTH_TOKEN }}" >> $GITHUB_ENV

          '
      - name: Bootstrap Pants
        run:
          ./pants version > ${{ runner.temp }}/_pants_version.stdout && [[ -s ${{
          runner.temp }}/_pants_version.stdout ]]
      - name: Run smoke tests
        run: "./pants list ::

          ./pants roots

          ./pants help goals

          ./pants help targets

          ./pants help subsystems

          "
      - continue-on-error: true
        if: always()
        name: Upload pants.log
        uses: actions/upload-artifact@v3
        with:
          name: pants-log-bootstrap-Linux-x86_64
          path: .pants.d/pants.log
      - name: Upload native binaries
        uses: actions/upload-artifact@v3
        with:
          name: native_binaries.${{ matrix.python-version }}.Linux-x86_64
          path: ".pants

            src/python/pants/engine/internals/native_engine.so

            src/python/pants/engine/internals/native_engine.so.metadata"
      - name: Validate CI config
        run:
          "./pants run build-support/bin/generate_github_workflows.py -- --check

          "
      - if: needs.classify_changes.outputs.rust == 'true'
        name: Test and lint Rust
        run: "sudo apt-get install -y pkg-config fuse libfuse-dev

          ./build-support/bin/check_rust_pre_commit.sh

          ./cargo test --all --tests -- --nocapture

          ./cargo check --benches

          "
    strategy:
      matrix:
        python-version:
          - "3.7"
    timeout-minutes: 40
  bootstrap_pants_macos11_x86_64:
    env:
      PANTS_REMOTE_CACHE_READ: "false"
      PANTS_REMOTE_CACHE_WRITE: "false"
    if:
      (github.repository_owner == 'pantsbuild') && (needs.classify_changes.outputs.docs_only
      != 'true')
    name: Bootstrap Pants, test Rust (macOS11-x86_64)
    needs:
      - classify_changes
    runs-on:
      - macos-11
    steps:
      - name: Check out code
        uses: actions/checkout@v3
        with:
          fetch-depth: 10
      - name: Set up Python ${{ matrix.python-version }}
        uses: actions/setup-python@v4
        with:
          python-version: ${{ matrix.python-version }}
      - name: Tell Pants to use Python ${{ matrix.python-version }}
        run: 'echo "PY=python${{ matrix.python-version }}" >> $GITHUB_ENV

          echo "PANTS_PYTHON_INTERPRETER_CONSTRAINTS=[''==${{ matrix.python-version
          }}.*'']" >> $GITHUB_ENV

          '
      - name: Cache Rust toolchain
        uses: actions/cache@v3
        with:
          key: macOS11-x86_64-rustup-${{ hashFiles('rust-toolchain') }}-v2
          path: "~/.rustup/toolchains/1.65.0-*

            ~/.rustup/update-hashes

            ~/.rustup/settings.toml

            "
      - name: Cache Cargo
        uses: benjyw/rust-cache@461b9f8eee66b575bce78977bf649b8b7a8d53f1
        with:
          cache-bin: "false"
          shared-key: engine
          workspaces: src/rust/engine
      - id: get-engine-hash
        name: Get native engine hash
        run: echo "hash=$(./build-support/bin/rust/print_engine_hash.sh)" >> $GITHUB_OUTPUT
        shell: bash
      - name: Cache native engine
        uses: actions/cache@v3
        with:
          key: macOS11-x86_64-engine-${{ steps.get-engine-hash.outputs.hash }}-v1
          path: ".pants

            src/python/pants/engine/internals/native_engine.so

            src/python/pants/engine/internals/native_engine.so.metadata"
      - if: github.event_name != 'pull_request'
        name: Setup toolchain auth
        run:
          'echo TOOLCHAIN_AUTH_TOKEN="${{ secrets.TOOLCHAIN_AUTH_TOKEN }}" >> $GITHUB_ENV

          '
      - name: Bootstrap Pants
        run:
          ./pants version > ${{ runner.temp }}/_pants_version.stdout && [[ -s ${{
          runner.temp }}/_pants_version.stdout ]]
      - name: Run smoke tests
        run: "./pants list ::

          ./pants roots

          ./pants help goals

          ./pants help targets

          ./pants help subsystems

          "
      - continue-on-error: true
        if: always()
        name: Upload pants.log
        uses: actions/upload-artifact@v3
        with:
          name: pants-log-bootstrap-macOS11-x86_64
          path: .pants.d/pants.log
      - name: Upload native binaries
        uses: actions/upload-artifact@v3
        with:
          name: native_binaries.${{ matrix.python-version }}.macOS11-x86_64
          path: ".pants

            src/python/pants/engine/internals/native_engine.so

            src/python/pants/engine/internals/native_engine.so.metadata"
      - env:
          TMPDIR: ${{ runner.temp }}
        if: needs.classify_changes.outputs.rust == 'true'
        name: Test Rust
        run: ./cargo test --tests -- --nocapture
    strategy:
      matrix:
        python-version:
          - "3.7"
    timeout-minutes: 60
  build_wheels_linux_x86_64:
    container: quay.io/pypa/manylinux2014_x86_64:latest
    env:
      PANTS_REMOTE_CACHE_READ: "false"
      PANTS_REMOTE_CACHE_WRITE: "false"
    if:
      ((github.repository_owner == 'pantsbuild') && (github.event_name == 'push'
      || needs.classify_changes.outputs.release == 'true')) && (needs.classify_changes.outputs.docs_only
      != 'true')
    name: Build wheels (Linux-x86_64)
    needs:
      - classify_changes
    runs-on:
      - ubuntu-20.04
    steps:
      - name: Check out code
        uses: actions/checkout@v3
        with:
          fetch-depth: 10
      - name: Configure Git
        run: git config --global safe.directory "$GITHUB_WORKSPACE"
      - name: Install rustup
        run:
          'curl --proto ''=https'' --tlsv1.2 -sSf https://sh.rustup.rs | sh -s --
          -v -y --default-toolchain none

          echo "PATH=${PATH}:${HOME}/.cargo/bin" >> $GITHUB_ENV

          '
      - name: Expose Pythons
        run:
          echo "PATH=${PATH}:/opt/python/cp37-cp37m/bin:/opt/python/cp38-cp38/bin:/opt/python/cp39-cp39/bin"
          >> $GITHUB_ENV
      - if: github.event_name != 'pull_request'
        name: Setup toolchain auth
        run:
          'echo TOOLCHAIN_AUTH_TOKEN="${{ secrets.TOOLCHAIN_AUTH_TOKEN }}" >> $GITHUB_ENV

          '
      - env: {}
        name: Build wheels
        run:
          '[[ "${GITHUB_EVENT_NAME}" == "pull_request" ]] && export MODE=debug

          USE_PY39=true ./build-support/bin/release.sh build-local-pex


          ./build-support/bin/release.sh build-wheels

          USE_PY38=true ./build-support/bin/release.sh build-wheels

          USE_PY39=true ./build-support/bin/release.sh build-wheels'
      - continue-on-error: true
        if: always()
        name: Upload pants.log
        uses: actions/upload-artifact@v3
        with:
          name: pants-log-wheels-Linux-x86_64
          path: .pants.d/pants.log
      - env:
          AWS_ACCESS_KEY_ID: ${{ secrets.AWS_ACCESS_KEY_ID }}
          AWS_SECRET_ACCESS_KEY: ${{ secrets.AWS_SECRET_ACCESS_KEY }}
        if: github.event_name == 'push'
        name: Deploy to S3
        run: ./build-support/bin/deploy_to_s3.py
    timeout-minutes: 90
  build_wheels_macos10_15_x86_64:
    env:
      PANTS_REMOTE_CACHE_READ: "false"
      PANTS_REMOTE_CACHE_WRITE: "false"
    if:
      ((github.repository_owner == 'pantsbuild') && (github.event_name == 'push'
      || needs.classify_changes.outputs.release == 'true')) && (needs.classify_changes.outputs.docs_only
      != 'true')
    name: Build wheels (macOS10-15-x86_64)
    needs:
      - classify_changes
    runs-on:
      - macOS-10.15-X64
    steps:
      - name: Check out code
        uses: actions/checkout@v3
        with:
          fetch-depth: 10
      - name: Cache Rust toolchain
        uses: actions/cache@v3
        with:
          key: macOS10-15-x86_64-rustup-${{ hashFiles('rust-toolchain') }}-v2
          path: "~/.rustup/toolchains/1.65.0-*

            ~/.rustup/update-hashes

            ~/.rustup/settings.toml

            "
      - name: Cache Cargo
        uses: benjyw/rust-cache@461b9f8eee66b575bce78977bf649b8b7a8d53f1
        with:
          cache-bin: "false"
          shared-key: engine
          workspaces: src/rust/engine
      - if: github.event_name != 'pull_request'
        name: Setup toolchain auth
        run:
          'echo TOOLCHAIN_AUTH_TOKEN="${{ secrets.TOOLCHAIN_AUTH_TOKEN }}" >> $GITHUB_ENV

          '
      - env:
          ARCHFLAGS: -arch x86_64
        name: Build wheels
        run:
          '[[ "${GITHUB_EVENT_NAME}" == "pull_request" ]] && export MODE=debug

          USE_PY39=true ./build-support/bin/release.sh build-local-pex


          ./build-support/bin/release.sh build-wheels

          USE_PY38=true ./build-support/bin/release.sh build-wheels

          USE_PY39=true ./build-support/bin/release.sh build-wheels'
      - continue-on-error: true
        if: always()
        name: Upload pants.log
        uses: actions/upload-artifact@v3
        with:
          name: pants-log-wheels-macOS10-15-x86_64
          path: .pants.d/pants.log
      - env:
          AWS_ACCESS_KEY_ID: ${{ secrets.AWS_ACCESS_KEY_ID }}
          AWS_SECRET_ACCESS_KEY: ${{ secrets.AWS_SECRET_ACCESS_KEY }}
        if: github.event_name == 'push'
        name: Deploy to S3
        run: ./build-support/bin/deploy_to_s3.py
    timeout-minutes: 90
  build_wheels_macos11_arm64:
    env:
      PANTS_REMOTE_CACHE_READ: "false"
      PANTS_REMOTE_CACHE_WRITE: "false"
    if:
      ((github.repository_owner == 'pantsbuild') && (github.event_name == 'push'
      || needs.classify_changes.outputs.release == 'true')) && (needs.classify_changes.outputs.docs_only
      != 'true')
    name: Build wheels (macOS11-ARM64)
    needs:
      - classify_changes
    runs-on:
      - macOS-11-ARM64
    steps:
      - name: Check out code
        uses: actions/checkout@v3
        with:
          fetch-depth: 10
      - name: Cache Rust toolchain
        uses: actions/cache@v3
        with:
          key: macOS11-ARM64-rustup-${{ hashFiles('rust-toolchain') }}-v2
          path: "~/.rustup/toolchains/1.65.0-*

            ~/.rustup/update-hashes

            ~/.rustup/settings.toml

            "
      - name: Cache Cargo
        uses: benjyw/rust-cache@461b9f8eee66b575bce78977bf649b8b7a8d53f1
        with:
          cache-bin: "false"
          shared-key: engine
          workspaces: src/rust/engine
      - if: github.event_name != 'pull_request'
        name: Setup toolchain auth
        run:
          'echo TOOLCHAIN_AUTH_TOKEN="${{ secrets.TOOLCHAIN_AUTH_TOKEN }}" >> $GITHUB_ENV

          '
      - env:
          ARCHFLAGS: -arch arm64
        name: Build wheels
        run:
          '[[ "${GITHUB_EVENT_NAME}" == "pull_request" ]] && export MODE=debug

          USE_PY39=true ./build-support/bin/release.sh build-local-pex


          USE_PY39=true ./build-support/bin/release.sh build-wheels'
      - continue-on-error: true
        if: always()
        name: Upload pants.log
        uses: actions/upload-artifact@v3
        with:
          name: pants-log-wheels-macOS11-ARM64
          path: .pants.d/pants.log
      - env:
          AWS_ACCESS_KEY_ID: ${{ secrets.AWS_ACCESS_KEY_ID }}
          AWS_SECRET_ACCESS_KEY: ${{ secrets.AWS_SECRET_ACCESS_KEY }}
        if: github.event_name == 'push'
        name: Deploy to S3
        run: ./build-support/bin/deploy_to_s3.py
    timeout-minutes: 90
  build_wheels_macos11_x86_64:
    env:
      PANTS_REMOTE_CACHE_READ: "false"
      PANTS_REMOTE_CACHE_WRITE: "false"
    if:
      ((github.repository_owner == 'pantsbuild') && (github.event_name == 'push'
      || needs.classify_changes.outputs.release == 'true')) && (needs.classify_changes.outputs.docs_only
      != 'true')
    name: Build wheels (macOS11-x86_64)
    needs:
      - classify_changes
    runs-on:
      - macos-11
    steps:
      - name: Check out code
        uses: actions/checkout@v3
        with:
          fetch-depth: 10
      - name: Expose Pythons
        uses: pantsbuild/actions/expose-pythons@627a8ce25d972afa03da1641be9261bbbe0e3ffe
      - name: Cache Rust toolchain
        uses: actions/cache@v3
        with:
          key: macOS11-x86_64-rustup-${{ hashFiles('rust-toolchain') }}-v2
          path: "~/.rustup/toolchains/1.65.0-*

            ~/.rustup/update-hashes

            ~/.rustup/settings.toml

            "
      - name: Cache Cargo
        uses: benjyw/rust-cache@461b9f8eee66b575bce78977bf649b8b7a8d53f1
        with:
          cache-bin: "false"
          shared-key: engine
          workspaces: src/rust/engine
      - if: github.event_name != 'pull_request'
        name: Setup toolchain auth
        run:
          'echo TOOLCHAIN_AUTH_TOKEN="${{ secrets.TOOLCHAIN_AUTH_TOKEN }}" >> $GITHUB_ENV

          '
      - env:
          ARCHFLAGS: -arch x86_64
        name: Build wheels
        run:
          '[[ "${GITHUB_EVENT_NAME}" == "pull_request" ]] && export MODE=debug

          USE_PY39=true ./build-support/bin/release.sh build-local-pex


          ./build-support/bin/release.sh build-wheels

          USE_PY38=true ./build-support/bin/release.sh build-wheels

          USE_PY39=true ./build-support/bin/release.sh build-wheels'
      - continue-on-error: true
        if: always()
        name: Upload pants.log
        uses: actions/upload-artifact@v3
        with:
          name: pants-log-wheels-macOS11-x86_64
          path: .pants.d/pants.log
      - env:
          AWS_ACCESS_KEY_ID: ${{ secrets.AWS_ACCESS_KEY_ID }}
          AWS_SECRET_ACCESS_KEY: ${{ secrets.AWS_SECRET_ACCESS_KEY }}
        if: github.event_name == 'push'
        name: Deploy to S3
        run: ./build-support/bin/deploy_to_s3.py
    timeout-minutes: 90
  check_labels:
    if: github.repository_owner == 'pantsbuild'
    name: Ensure PR has a category label
    runs-on:
      - ubuntu-20.04
    steps:
      - env:
          GITHUB_TOKEN: ${{ secrets.GITHUB_TOKEN }}
        if: github.event_name == 'pull_request'
        name: Ensure category label
        uses: mheap/github-action-required-labels@v2.1.0
        with:
          count: 1
          labels:
            category:new feature, category:user api change, category:plugin api
            change, category:performance, category:bugfix, category:documentation, category:internal
          mode: exactly
  classify_changes:
    if: github.repository_owner == 'pantsbuild'
    name: Classify changes
    outputs:
      ci_config: ${{ steps.classify.outputs.ci_config }}
      docs: ${{ steps.classify.outputs.docs }}
      docs_only: ${{ steps.classify.outputs.docs_only }}
      other: ${{ steps.classify.outputs.other }}
      release: ${{ steps.classify.outputs.release }}
      rust: ${{ steps.classify.outputs.rust }}
    runs-on:
      - ubuntu-20.04
    steps:
<<<<<<< HEAD
      - name: Check out code
        uses: actions/checkout@v3
        with:
          fetch-depth: 10
      - id: files
        name: Get changed files
        uses: tj-actions/changed-files@v32
        with:
          separator: "|"
      - id: classify
        name: Classify changed files
        run:
          "affected=$(python build-support/bin/classify_changed_files.py \"${{ steps.files.outputs.all_modified_files\
          \ }}\")\necho \"Affected:\"\nif [[ \"${affected}\" == \"docs\" ]]; then\n\
          \  echo \"docs_only=true\" >> $GITHUB_OUTPUT\n  echo \"docs_only\"\nfi\nfor\
          \ i in ${affected}; do\n  echo \"${i}=true\" >> $GITHUB_OUTPUT\n  echo \"\
          ${i}\"\ndone\n"
=======
    - name: Check out code
      uses: actions/checkout@v3
      with:
        fetch-depth: 2
    - id: files
      name: Get changed files
      uses: tj-actions/changed-files@v32
      with:
        separator: '|'
    - id: classify
      name: Classify changed files
      run: "affected=$(python build-support/bin/classify_changed_files.py \"${{ steps.files.outputs.all_modified_files\
        \ }}\")\necho \"Affected:\"\nif [[ \"${affected}\" == \"docs\" ]]; then\n\
        \  echo \"docs_only=true\" >> $GITHUB_OUTPUT\n  echo \"docs_only\"\nfi\nfor\
        \ i in ${affected}; do\n  echo \"${i}=true\" >> $GITHUB_OUTPUT\n  echo \"\
        ${i}\"\ndone\n"
>>>>>>> 19f73512
  lint_python:
    if:
      (github.repository_owner == 'pantsbuild') && (needs.classify_changes.outputs.docs_only
      != 'true')
    name: Lint Python and Shell
    needs:
      - bootstrap_pants_linux_x86_64
      - classify_changes
    runs-on:
      - ubuntu-20.04
    steps:
      - name: Check out code
        uses: actions/checkout@v3
        with:
          fetch-depth: 10
      - name: Set up Python ${{ matrix.python-version }}
        uses: actions/setup-python@v4
        with:
          python-version: ${{ matrix.python-version }}
      - name: Tell Pants to use Python ${{ matrix.python-version }}
        run: 'echo "PY=python${{ matrix.python-version }}" >> $GITHUB_ENV

          echo "PANTS_PYTHON_INTERPRETER_CONSTRAINTS=[''==${{ matrix.python-version
          }}.*'']" >> $GITHUB_ENV

          '
      - name: Download native binaries
        uses: actions/download-artifact@v3
        with:
          name: native_binaries.${{ matrix.python-version }}.Linux-x86_64
      - if: github.event_name != 'pull_request'
        name: Setup toolchain auth
        run:
          'echo TOOLCHAIN_AUTH_TOKEN="${{ secrets.TOOLCHAIN_AUTH_TOKEN }}" >> $GITHUB_ENV

          '
      - name: Lint
        run: "./pants lint check ::

          "
      - continue-on-error: true
        if: always()
        name: Upload pants.log
        uses: actions/upload-artifact@v3
        with:
          name: pants-log-lint-Linux-x86_64
          path: .pants.d/pants.log
    strategy:
      matrix:
        python-version:
          - "3.7"
    timeout-minutes: 30
  merge_ok:
    if: always()
    name: Merge OK
    needs:
      - set_merge_ok
    runs-on:
      - ubuntu-20.04
    steps:
      - run:
          "merge_ok=\"${{ needs.set_merge_ok.outputs.merge_ok }}\"\nif [[ \"${merge_ok}\"\
          \ == \"true\" ]]; then\n    echo \"Merge OK\"\n    exit 0\nelse\n    echo\
          \ \"Merge NOT OK\"\n    exit 1\nfi\n"
  set_merge_ok:
    if:
      always() && !contains(needs.*.result, 'failure') && !contains(needs.*.result,
      'cancelled')
    name: Set Merge OK
    needs:
      - classify_changes
      - check_labels
      - bootstrap_pants_linux_x86_64
      - bootstrap_pants_macos11_x86_64
      - build_wheels_linux_x86_64
      - build_wheels_macos10_15_x86_64
      - build_wheels_macos11_arm64
      - build_wheels_macos11_x86_64
      - check_labels
      - classify_changes
      - lint_python
      - test_python_linux_x86_64_0
      - test_python_linux_x86_64_1
      - test_python_linux_x86_64_2
      - test_python_macos11_x86_64
    outputs:
      merge_ok: ${{ steps.set_merge_ok.outputs.merge_ok }}
    runs-on:
      - ubuntu-20.04
    steps:
      - id: set_merge_ok
        run: echo 'merge_ok=true' >> ${GITHUB_OUTPUT}
  test_python_linux_x86_64_0:
    if:
      (github.repository_owner == 'pantsbuild') && (needs.classify_changes.outputs.docs_only
      != 'true')
    name: Test Python (Linux-x86_64) Shard 0/3
    needs:
      - bootstrap_pants_linux_x86_64
      - classify_changes
    runs-on:
      - ubuntu-20.04
    steps:
      - name: Check out code
        uses: actions/checkout@v3
        with:
          fetch-depth: 10
      - name: Install AdoptJDK
        uses: actions/setup-java@v3
        with:
          distribution: adopt
          java-version: "11"
      - name: Install Go
        uses: actions/setup-go@v3
        with:
          go-version: 1.17.1
      - if: runner.os == 'Linux'
        name: Download Apache `thrift` binary (Linux)
        run: 'mkdir -p "$HOME/.thrift"

          curl --fail -L https://binaries.pantsbuild.org/bin/thrift/linux/x86_64/0.15.0/thrift
          -o "$HOME/.thrift/thrift"

          chmod +x "$HOME/.thrift/thrift"

          echo "PATH=${PATH}:${HOME}/.thrift" >> $GITHUB_ENV

          '
      - name: Set up Python ${{ matrix.python-version }}
        uses: actions/setup-python@v4
        with:
          python-version: ${{ matrix.python-version }}
      - name: Tell Pants to use Python ${{ matrix.python-version }}
        run: 'echo "PY=python${{ matrix.python-version }}" >> $GITHUB_ENV

          echo "PANTS_PYTHON_INTERPRETER_CONSTRAINTS=[''==${{ matrix.python-version
          }}.*'']" >> $GITHUB_ENV

          '
      - name: Expose Pythons
        uses: pantsbuild/actions/expose-pythons@627a8ce25d972afa03da1641be9261bbbe0e3ffe
      - name: Download native binaries
        uses: actions/download-artifact@v3
        with:
          name: native_binaries.${{ matrix.python-version }}.Linux-x86_64
      - if: github.event_name != 'pull_request'
        name: Setup toolchain auth
        run:
          'echo TOOLCHAIN_AUTH_TOKEN="${{ secrets.TOOLCHAIN_AUTH_TOKEN }}" >> $GITHUB_ENV

          '
      - name: Run Python test shard 0/3
        run:
          "./pants test --shard=0/3 src/python/pants/backend/python/packaging/pyoxidizer

          "
      - continue-on-error: true
        if: always()
        name: Upload pants.log
        uses: actions/upload-artifact@v3
        with:
          name: pants-log-python-test-0_3-Linux-x86_64
          path: .pants.d/pants.log
    strategy:
      matrix:
        python-version:
          - "3.7"
    timeout-minutes: 90
  test_python_linux_x86_64_1:
    if:
      (github.repository_owner == 'pantsbuild') && (needs.classify_changes.outputs.docs_only
      != 'true')
    name: Test Python (Linux-x86_64) Shard 1/3
    needs:
      - bootstrap_pants_linux_x86_64
      - classify_changes
    runs-on:
      - ubuntu-20.04
    steps:
      - name: Check out code
        uses: actions/checkout@v3
        with:
          fetch-depth: 10
      - name: Install AdoptJDK
        uses: actions/setup-java@v3
        with:
          distribution: adopt
          java-version: "11"
      - name: Install Go
        uses: actions/setup-go@v3
        with:
          go-version: 1.17.1
      - if: runner.os == 'Linux'
        name: Download Apache `thrift` binary (Linux)
        run: 'mkdir -p "$HOME/.thrift"

          curl --fail -L https://binaries.pantsbuild.org/bin/thrift/linux/x86_64/0.15.0/thrift
          -o "$HOME/.thrift/thrift"

          chmod +x "$HOME/.thrift/thrift"

          echo "PATH=${PATH}:${HOME}/.thrift" >> $GITHUB_ENV

          '
      - name: Set up Python ${{ matrix.python-version }}
        uses: actions/setup-python@v4
        with:
          python-version: ${{ matrix.python-version }}
      - name: Tell Pants to use Python ${{ matrix.python-version }}
        run: 'echo "PY=python${{ matrix.python-version }}" >> $GITHUB_ENV

          echo "PANTS_PYTHON_INTERPRETER_CONSTRAINTS=[''==${{ matrix.python-version
          }}.*'']" >> $GITHUB_ENV

          '
      - name: Expose Pythons
        uses: pantsbuild/actions/expose-pythons@627a8ce25d972afa03da1641be9261bbbe0e3ffe
      - name: Download native binaries
        uses: actions/download-artifact@v3
        with:
          name: native_binaries.${{ matrix.python-version }}.Linux-x86_64
      - if: github.event_name != 'pull_request'
        name: Setup toolchain auth
        run:
          'echo TOOLCHAIN_AUTH_TOKEN="${{ secrets.TOOLCHAIN_AUTH_TOKEN }}" >> $GITHUB_ENV

          '
      - name: Run Python test shard 1/3
        run:
          "./pants test --shard=1/3 src/python/pants/backend/python/packaging/pyoxidizer

          "
      - continue-on-error: true
        if: always()
        name: Upload pants.log
        uses: actions/upload-artifact@v3
        with:
          name: pants-log-python-test-1_3-Linux-x86_64
          path: .pants.d/pants.log
    strategy:
      matrix:
        python-version:
          - "3.7"
    timeout-minutes: 90
  test_python_linux_x86_64_2:
    if:
      (github.repository_owner == 'pantsbuild') && (needs.classify_changes.outputs.docs_only
      != 'true')
    name: Test Python (Linux-x86_64) Shard 2/3
    needs:
      - bootstrap_pants_linux_x86_64
      - classify_changes
    runs-on:
      - ubuntu-20.04
    steps:
      - name: Check out code
        uses: actions/checkout@v3
        with:
          fetch-depth: 10
      - name: Install AdoptJDK
        uses: actions/setup-java@v3
        with:
          distribution: adopt
          java-version: "11"
      - name: Install Go
        uses: actions/setup-go@v3
        with:
          go-version: 1.17.1
      - if: runner.os == 'Linux'
        name: Download Apache `thrift` binary (Linux)
        run: 'mkdir -p "$HOME/.thrift"

          curl --fail -L https://binaries.pantsbuild.org/bin/thrift/linux/x86_64/0.15.0/thrift
          -o "$HOME/.thrift/thrift"

          chmod +x "$HOME/.thrift/thrift"

          echo "PATH=${PATH}:${HOME}/.thrift" >> $GITHUB_ENV

          '
      - name: Set up Python ${{ matrix.python-version }}
        uses: actions/setup-python@v4
        with:
          python-version: ${{ matrix.python-version }}
      - name: Tell Pants to use Python ${{ matrix.python-version }}
        run: 'echo "PY=python${{ matrix.python-version }}" >> $GITHUB_ENV

          echo "PANTS_PYTHON_INTERPRETER_CONSTRAINTS=[''==${{ matrix.python-version
          }}.*'']" >> $GITHUB_ENV

          '
      - name: Expose Pythons
        uses: pantsbuild/actions/expose-pythons@627a8ce25d972afa03da1641be9261bbbe0e3ffe
      - name: Download native binaries
        uses: actions/download-artifact@v3
        with:
          name: native_binaries.${{ matrix.python-version }}.Linux-x86_64
      - if: github.event_name != 'pull_request'
        name: Setup toolchain auth
        run:
          'echo TOOLCHAIN_AUTH_TOKEN="${{ secrets.TOOLCHAIN_AUTH_TOKEN }}" >> $GITHUB_ENV

          '
      - name: Run Python test shard 2/3
        run:
          "./pants test --shard=2/3 src/python/pants/backend/python/packaging/pyoxidizer

          "
      - continue-on-error: true
        if: always()
        name: Upload pants.log
        uses: actions/upload-artifact@v3
        with:
          name: pants-log-python-test-2_3-Linux-x86_64
          path: .pants.d/pants.log
    strategy:
      matrix:
        python-version:
          - "3.7"
    timeout-minutes: 90
  test_python_macos11_x86_64:
    env:
      ARCHFLAGS: -arch x86_64
    if:
      (github.repository_owner == 'pantsbuild') && (needs.classify_changes.outputs.docs_only
      != 'true')
    name: Test Python (macOS11-x86_64)
    needs:
      - bootstrap_pants_macos11_x86_64
      - classify_changes
    runs-on:
      - macos-11
    steps:
      - name: Check out code
        uses: actions/checkout@v3
        with:
          fetch-depth: 10
      - name: Install AdoptJDK
        uses: actions/setup-java@v3
        with:
          distribution: adopt
          java-version: "11"
      - name: Set up Python ${{ matrix.python-version }}
        uses: actions/setup-python@v4
        with:
          python-version: ${{ matrix.python-version }}
      - name: Tell Pants to use Python ${{ matrix.python-version }}
        run: 'echo "PY=python${{ matrix.python-version }}" >> $GITHUB_ENV

          echo "PANTS_PYTHON_INTERPRETER_CONSTRAINTS=[''==${{ matrix.python-version
          }}.*'']" >> $GITHUB_ENV

          '
      - name: Expose Pythons
        uses: pantsbuild/actions/expose-pythons@627a8ce25d972afa03da1641be9261bbbe0e3ffe
      - name: Download native binaries
        uses: actions/download-artifact@v3
        with:
          name: native_binaries.${{ matrix.python-version }}.macOS11-x86_64
      - if: github.event_name != 'pull_request'
        name: Setup toolchain auth
        run:
          'echo TOOLCHAIN_AUTH_TOKEN="${{ secrets.TOOLCHAIN_AUTH_TOKEN }}" >> $GITHUB_ENV

          '
      - name: Run Python tests
        run: "./pants --tag=+platform_specific_behavior test :: -- -m platform_specific_behavior"
      - continue-on-error: true
        if: always()
        name: Upload pants.log
        uses: actions/upload-artifact@v3
        with:
          name: pants-log-python-test-macOS11-x86_64
          path: .pants.d/pants.log
    strategy:
      matrix:
        python-version:
          - "3.7"
    timeout-minutes: 60
name: Pull Request CI
"on":
  pull_request: {}
  push:
    branches-ignore:
      - dependabot/**<|MERGE_RESOLUTION|>--- conflicted
+++ resolved
@@ -530,11 +530,10 @@
     runs-on:
       - ubuntu-20.04
     steps:
-<<<<<<< HEAD
-      - name: Check out code
-        uses: actions/checkout@v3
-        with:
-          fetch-depth: 10
+      - name: Check out code
+        uses: actions/checkout@v3
+        with:
+          fetch-depth: 2
       - id: files
         name: Get changed files
         uses: tj-actions/changed-files@v32
@@ -548,24 +547,6 @@
           \  echo \"docs_only=true\" >> $GITHUB_OUTPUT\n  echo \"docs_only\"\nfi\nfor\
           \ i in ${affected}; do\n  echo \"${i}=true\" >> $GITHUB_OUTPUT\n  echo \"\
           ${i}\"\ndone\n"
-=======
-    - name: Check out code
-      uses: actions/checkout@v3
-      with:
-        fetch-depth: 2
-    - id: files
-      name: Get changed files
-      uses: tj-actions/changed-files@v32
-      with:
-        separator: '|'
-    - id: classify
-      name: Classify changed files
-      run: "affected=$(python build-support/bin/classify_changed_files.py \"${{ steps.files.outputs.all_modified_files\
-        \ }}\")\necho \"Affected:\"\nif [[ \"${affected}\" == \"docs\" ]]; then\n\
-        \  echo \"docs_only=true\" >> $GITHUB_OUTPUT\n  echo \"docs_only\"\nfi\nfor\
-        \ i in ${affected}; do\n  echo \"${i}=true\" >> $GITHUB_OUTPUT\n  echo \"\
-        ${i}\"\ndone\n"
->>>>>>> 19f73512
   lint_python:
     if:
       (github.repository_owner == 'pantsbuild') && (needs.classify_changes.outputs.docs_only
