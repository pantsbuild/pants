# GENERATED, DO NOT EDIT!
# To change, edit `src/python/pants_release/generate_github_workflows.py` and run:
#   ./pants run src/python/pants_release/generate_github_workflows.py


jobs:
  build_wheels_linux_arm64:
    container:
      image: ghcr.io/pantsbuild/wheel_build_aarch64:v3-8384c5cf
    env:
      PANTS_REMOTE_CACHE_READ: 'false'
      PANTS_REMOTE_CACHE_WRITE: 'false'
    if: github.repository_owner == 'pantsbuild'
    name: Build wheels (Linux-ARM64)
    needs:
    - release_info
    runs-on:
    - self-hosted
    - Linux
    - ARM64
    steps:
    - name: Check out code
      uses: actions/checkout@v3
      with:
        fetch-depth: 10
        ref: ${{ needs.release_info.outputs.build-ref }}
    - name: Configure Git
      run: git config --global safe.directory "$GITHUB_WORKSPACE"
    - name: Install rustup
      run: 'curl --proto ''=https'' --tlsv1.2 -sSf https://sh.rustup.rs | sh -s --
        -v -y --default-toolchain none

        echo "${HOME}/.cargo/bin" >> $GITHUB_PATH

        '
    - name: Expose Pythons
      run: 'echo "/opt/python/cp37-cp37m/bin" >> $GITHUB_PATH

        echo "/opt/python/cp38-cp38/bin" >> $GITHUB_PATH

        echo "/opt/python/cp39-cp39/bin" >> $GITHUB_PATH

        '
    - env:
        PANTS_CONFIG_FILES: +['pants.ci.toml','pants.ci.aarch64.toml']
      name: Build wheels
      run: "BUILD_LOCAL_PEX_ARGS=(\"--dest\" \"dist/gh_upload\")\nif [[ \"${{ needs.release_info.outputs.is-release\
        \ }}\" == \"true\" ]]; then\n    BUILD_LOCAL_PEX_ARGS+=(\"--stable\")\nfi\n\
        \n./pants run src/python/pants_release/release.py -- build-local-pex \"${BUILD_LOCAL_PEX_ARGS[@]}\"\
        \n./pants run src/python/pants_release/release.py -- build-wheels\n"
    - continue-on-error: true
      if: always()
      name: Upload pants.log
      uses: actions/upload-artifact@v3
      with:
        name: logs-wheels-Linux-ARM64
        path: .pants.d/*.log
    - env:
        AWS_ACCESS_KEY_ID: ${{ secrets.AWS_ACCESS_KEY_ID }}
        AWS_SECRET_ACCESS_KEY: ${{ secrets.AWS_SECRET_ACCESS_KEY }}
      name: Deploy wheels to S3
      run: ./pants run src/python/pants_release/deploy_to_s3.py
    - name: Upload built artifacts to release
      run: 'rm -rf dist/gh_upload/wheels

        gh release upload --clobber ${{ needs.release_info.outputs.build-ref }} dist/gh_upload/*

        '
    timeout-minutes: 90
  build_wheels_linux_x86_64:
    container:
      image: quay.io/pypa/manylinux2014_x86_64:latest
    env:
      PANTS_REMOTE_CACHE_READ: 'false'
      PANTS_REMOTE_CACHE_WRITE: 'false'
    if: github.repository_owner == 'pantsbuild'
    name: Build wheels (Linux-x86_64)
    needs:
    - release_info
    runs-on:
    - ubuntu-20.04
    steps:
    - name: Check out code
      uses: actions/checkout@v3
      with:
        fetch-depth: 10
        ref: ${{ needs.release_info.outputs.build-ref }}
    - name: Configure Git
      run: git config --global safe.directory "$GITHUB_WORKSPACE"
    - name: Install rustup
      run: 'curl --proto ''=https'' --tlsv1.2 -sSf https://sh.rustup.rs | sh -s --
        -v -y --default-toolchain none

        echo "${HOME}/.cargo/bin" >> $GITHUB_PATH

        '
    - name: Expose Pythons
      run: 'echo "/opt/python/cp37-cp37m/bin" >> $GITHUB_PATH

        echo "/opt/python/cp38-cp38/bin" >> $GITHUB_PATH

        echo "/opt/python/cp39-cp39/bin" >> $GITHUB_PATH

        '
    - name: Install Go
      uses: actions/setup-go@v3
      with:
        go-version: 1.19.5
    - env: {}
      name: Build wheels
      run: "BUILD_LOCAL_PEX_ARGS=(\"--dest\" \"dist/gh_upload\")\nif [[ \"${{ needs.release_info.outputs.is-release\
        \ }}\" == \"true\" ]]; then\n    BUILD_LOCAL_PEX_ARGS+=(\"--stable\")\nfi\n\
        \n./pants run src/python/pants_release/release.py -- build-local-pex \"${BUILD_LOCAL_PEX_ARGS[@]}\"\
        \n./pants run src/python/pants_release/release.py -- build-wheels\n"
    - continue-on-error: true
      if: always()
      name: Upload pants.log
      uses: actions/upload-artifact@v3
      with:
        name: logs-wheels-Linux-x86_64
        path: .pants.d/*.log
    - env:
        AWS_ACCESS_KEY_ID: ${{ secrets.AWS_ACCESS_KEY_ID }}
        AWS_SECRET_ACCESS_KEY: ${{ secrets.AWS_SECRET_ACCESS_KEY }}
      name: Deploy wheels to S3
      run: ./pants run src/python/pants_release/deploy_to_s3.py
    - name: Upload built artifacts to release
      run: 'rm -rf dist/gh_upload/wheels

        gh release upload --clobber ${{ needs.release_info.outputs.build-ref }} dist/gh_upload/*

        '
    timeout-minutes: 90
  build_wheels_macos10_15_x86_64:
    env:
      PANTS_REMOTE_CACHE_READ: 'false'
      PANTS_REMOTE_CACHE_WRITE: 'false'
    if: github.repository_owner == 'pantsbuild'
    name: Build wheels (macOS10-15-x86_64)
    needs:
    - release_info
    runs-on:
    - self-hosted
    - macOS-10.15-X64
    steps:
    - name: Check out code
      uses: actions/checkout@v3
      with:
        fetch-depth: 10
        ref: ${{ needs.release_info.outputs.build-ref }}
    - name: Cache Rust toolchain
      uses: actions/cache@v3
      with:
        key: macOS10-15-x86_64-rustup-${{ hashFiles('rust-toolchain') }}-v2
        path: '~/.rustup/toolchains/1.70.0-*

          ~/.rustup/update-hashes

          ~/.rustup/settings.toml

          '
    - name: Cache Cargo
      uses: benjyw/rust-cache@461b9f8eee66b575bce78977bf649b8b7a8d53f1
      with:
        cache-bin: 'false'
        shared-key: engine
        workspaces: src/rust/engine
    - name: Install Go
      uses: actions/setup-go@v3
      with:
        go-version: 1.19.5
    - env:
        ARCHFLAGS: -arch x86_64
      name: Build wheels
      run: "BUILD_LOCAL_PEX_ARGS=(\"--dest\" \"dist/gh_upload\")\nif [[ \"${{ needs.release_info.outputs.is-release\
        \ }}\" == \"true\" ]]; then\n    BUILD_LOCAL_PEX_ARGS+=(\"--stable\")\nfi\n\
        \n./pants run src/python/pants_release/release.py -- build-local-pex \"${BUILD_LOCAL_PEX_ARGS[@]}\"\
        \n./pants run src/python/pants_release/release.py -- build-wheels\n"
    - continue-on-error: true
      if: always()
      name: Upload pants.log
      uses: actions/upload-artifact@v3
      with:
        name: logs-wheels-macOS10-15-x86_64
        path: .pants.d/*.log
    - env:
        AWS_ACCESS_KEY_ID: ${{ secrets.AWS_ACCESS_KEY_ID }}
        AWS_SECRET_ACCESS_KEY: ${{ secrets.AWS_SECRET_ACCESS_KEY }}
      name: Deploy wheels to S3
      run: ./pants run src/python/pants_release/deploy_to_s3.py
    - name: Upload built artifacts to release
      run: 'rm -rf dist/gh_upload/wheels

        gh release upload --clobber ${{ needs.release_info.outputs.build-ref }} dist/gh_upload/*

        '
    timeout-minutes: 90
  build_wheels_macos11_arm64:
    env:
      PANTS_REMOTE_CACHE_READ: 'false'
      PANTS_REMOTE_CACHE_WRITE: 'false'
    if: github.repository_owner == 'pantsbuild'
    name: Build wheels (macOS11-ARM64)
    needs:
    - release_info
    runs-on:
    - self-hosted
    - macOS-11-ARM64
    steps:
    - name: Check out code
      uses: actions/checkout@v3
      with:
        fetch-depth: 10
        ref: ${{ needs.release_info.outputs.build-ref }}
    - name: Cache Rust toolchain
      uses: actions/cache@v3
      with:
        key: macOS11-ARM64-rustup-${{ hashFiles('rust-toolchain') }}-v2
        path: '~/.rustup/toolchains/1.70.0-*

          ~/.rustup/update-hashes

          ~/.rustup/settings.toml

          '
    - name: Cache Cargo
      uses: benjyw/rust-cache@461b9f8eee66b575bce78977bf649b8b7a8d53f1
      with:
        cache-bin: 'false'
        shared-key: engine
        workspaces: src/rust/engine
    - name: Install Go
      uses: actions/setup-go@v3
      with:
        go-version: 1.19.5
    - env:
        ARCHFLAGS: -arch arm64
      name: Build wheels
      run: "BUILD_LOCAL_PEX_ARGS=(\"--dest\" \"dist/gh_upload\")\nif [[ \"${{ needs.release_info.outputs.is-release\
        \ }}\" == \"true\" ]]; then\n    BUILD_LOCAL_PEX_ARGS+=(\"--stable\")\nfi\n\
        \n./pants run src/python/pants_release/release.py -- build-local-pex \"${BUILD_LOCAL_PEX_ARGS[@]}\"\
        \n./pants run src/python/pants_release/release.py -- build-wheels\n"
    - continue-on-error: true
      if: always()
      name: Upload pants.log
      uses: actions/upload-artifact@v3
      with:
        name: logs-wheels-macOS11-ARM64
        path: .pants.d/*.log
    - env:
        AWS_ACCESS_KEY_ID: ${{ secrets.AWS_ACCESS_KEY_ID }}
        AWS_SECRET_ACCESS_KEY: ${{ secrets.AWS_SECRET_ACCESS_KEY }}
      name: Deploy wheels to S3
      run: ./pants run src/python/pants_release/deploy_to_s3.py
    - name: Upload built artifacts to release
      run: 'rm -rf dist/gh_upload/wheels

        gh release upload --clobber ${{ needs.release_info.outputs.build-ref }} dist/gh_upload/*

        '
    timeout-minutes: 90
  publish:
    if: github.repository_owner == 'pantsbuild' && needs.release_info.outputs.is-release
      == 'true'
    needs:
    - build_wheels_linux_x86_64
    - build_wheels_linux_arm64
    - build_wheels_macos10_15_x86_64
    - build_wheels_macos11_arm64
    - release_info
    runs-on: ubuntu-latest
    steps:
    - name: Checkout Pants at Release Tag
      uses: actions/checkout@v3
      with:
        ref: ${{ needs.release_info.outputs.build-ref }}
    - name: Set up Python 3.9
      uses: actions/setup-python@v4
      with:
        python-version: '3.9'
    - name: Expose Pythons
      uses: pantsbuild/actions/expose-pythons@627a8ce25d972afa03da1641be9261bbbe0e3ffe
    - env:
        MODE: debug
      name: Fetch and stabilize wheels
      run: ./pants run src/python/pants_release/release.py -- fetch-and-stabilize
        --dest=dest/pypi_release
    - name: Create Release -> Commit Mapping
      run: 'tag="${{ needs.release_info.outputs.build-ref }}"

        commit="$(git rev-parse ${tag}^{commit})"


        echo "Recording tag ${tag} is of commit ${commit}"

        mkdir -p dist/deploy/tags/pantsbuild.pants

        echo "${commit}" > "dist/deploy/tags/pantsbuild.pants/${tag}"

        '
    - name: Publish to PyPI
      uses: pypa/gh-action-pypi-publish@release/v1
      with:
        packages-dir: dest/pypi_release
        password: ${{ secrets.PANTSBUILD_PYPI_API_TOKEN }}
        skip-existing: true
    - name: Generate announcement
      run: './pants run src/python/pants_release/generate_release_announcement.py                         --
        --channel=slack >> ${{ runner.temp }}/slack_announcement.json

        '
    - env:
        SLACK_BOT_TOKEN: ${{ secrets.SLACK_BOT_TOKEN }}
      name: Announce to Slack
      uses: slackapi/slack-github-action@v1.24.0
      with:
        channel-id: C18RRR4JK
        payload-file-path: ${{ runner.temp }}/slack_announcement.json
    - env:
        AWS_ACCESS_KEY_ID: ${{ secrets.AWS_ACCESS_KEY_ID }}
        AWS_SECRET_ACCESS_KEY: ${{ secrets.AWS_SECRET_ACCESS_KEY }}
      name: Deploy commit mapping to S3
<<<<<<< HEAD
      run: ./pants run src/python/pants_release/deploy_to_s3.py --scope tags/pantsbuild.pants
  release_info:
    if: github.repository_owner == 'pantsbuild'
    name: Determine the ref to build
    outputs:
      build-ref: ${{ steps.get_info.outputs.build-ref }}
      is-release: ${{ steps.get_info.outputs.is-release }}
    runs-on: ubuntu-latest
    steps:
    - env:
        REF: ${{ github.event.inputs.ref }}
      id: get_info
      name: Determine ref to build
      run: "if [[ -n \"$REF\" ]]; then\n    ref=\"$REF\"\nelse\n    ref=\"${GITHUB_REF#refs/tags/}\"\
        \nfi\necho \"build-ref=${ref}\" >> $GITHUB_OUTPUT\nif [[ \"${ref}\" =~ ^release_.+$\
        \ ]]; then\n    echo \"is-release=true\" >> $GITHUB_OUTPUT\nfi\n"
    - name: Make GitHub Release
      run: "GH_RELEASE_ARGS=()\nif [[ \"${{ steps.get_info.outputs.is-release }}\"\
        \ == \"true\" ]]; then\n    GH_RELEASE_ARGS+=(--title \"${{ steps.get_info.outputs.build-ref\
        \ }}\")\n    RELEASE_TAG=\"${{ steps.get_info.outputs.build-ref }}\"\n   \
        \ if [[ ${RELEASE_TAG#release_} =~ [[:alpha:]] ]]; then\n        GH_RELEASE_ARGS+=(--prerelease)\n\
        \    fi\nelse\n    GH_RELEASE_ARGS+=(--title \"dev_${{ steps.get_info.outputs.build-ref\
        \ }}\")\n    GH_RELEASE_ARGS+=(--prerelease)\nfi\n\ngh release create \"${{\
        \ steps.get_info.outputs.build-ref }}\" \"${GH_RELEASE_ARGS[@]}\"\n"
=======
      run: ./pants run src/python/pants_release/deploy_to_s3.py -- --scope tags/pantsbuild.pants
>>>>>>> f14cdebb
name: Release
'on':
  push:
    tags:
    - release_*
  workflow_dispatch:
    inputs:
      ref:
        required: true
        type: string<|MERGE_RESOLUTION|>--- conflicted
+++ resolved
@@ -1,358 +1,339 @@
 # GENERATED, DO NOT EDIT!
 # To change, edit `src/python/pants_release/generate_github_workflows.py` and run:
 #   ./pants run src/python/pants_release/generate_github_workflows.py
-
 
 jobs:
   build_wheels_linux_arm64:
     container:
       image: ghcr.io/pantsbuild/wheel_build_aarch64:v3-8384c5cf
     env:
-      PANTS_REMOTE_CACHE_READ: 'false'
-      PANTS_REMOTE_CACHE_WRITE: 'false'
+      PANTS_REMOTE_CACHE_READ: "false"
+      PANTS_REMOTE_CACHE_WRITE: "false"
     if: github.repository_owner == 'pantsbuild'
     name: Build wheels (Linux-ARM64)
     needs:
-    - release_info
+      - release_info
     runs-on:
-    - self-hosted
-    - Linux
-    - ARM64
-    steps:
-    - name: Check out code
-      uses: actions/checkout@v3
-      with:
-        fetch-depth: 10
-        ref: ${{ needs.release_info.outputs.build-ref }}
-    - name: Configure Git
-      run: git config --global safe.directory "$GITHUB_WORKSPACE"
-    - name: Install rustup
-      run: 'curl --proto ''=https'' --tlsv1.2 -sSf https://sh.rustup.rs | sh -s --
-        -v -y --default-toolchain none
-
-        echo "${HOME}/.cargo/bin" >> $GITHUB_PATH
-
-        '
-    - name: Expose Pythons
-      run: 'echo "/opt/python/cp37-cp37m/bin" >> $GITHUB_PATH
-
-        echo "/opt/python/cp38-cp38/bin" >> $GITHUB_PATH
-
-        echo "/opt/python/cp39-cp39/bin" >> $GITHUB_PATH
-
-        '
-    - env:
-        PANTS_CONFIG_FILES: +['pants.ci.toml','pants.ci.aarch64.toml']
-      name: Build wheels
-      run: "BUILD_LOCAL_PEX_ARGS=(\"--dest\" \"dist/gh_upload\")\nif [[ \"${{ needs.release_info.outputs.is-release\
-        \ }}\" == \"true\" ]]; then\n    BUILD_LOCAL_PEX_ARGS+=(\"--stable\")\nfi\n\
-        \n./pants run src/python/pants_release/release.py -- build-local-pex \"${BUILD_LOCAL_PEX_ARGS[@]}\"\
-        \n./pants run src/python/pants_release/release.py -- build-wheels\n"
-    - continue-on-error: true
-      if: always()
-      name: Upload pants.log
-      uses: actions/upload-artifact@v3
-      with:
-        name: logs-wheels-Linux-ARM64
-        path: .pants.d/*.log
-    - env:
-        AWS_ACCESS_KEY_ID: ${{ secrets.AWS_ACCESS_KEY_ID }}
-        AWS_SECRET_ACCESS_KEY: ${{ secrets.AWS_SECRET_ACCESS_KEY }}
-      name: Deploy wheels to S3
-      run: ./pants run src/python/pants_release/deploy_to_s3.py
-    - name: Upload built artifacts to release
-      run: 'rm -rf dist/gh_upload/wheels
-
-        gh release upload --clobber ${{ needs.release_info.outputs.build-ref }} dist/gh_upload/*
-
-        '
+      - self-hosted
+      - Linux
+      - ARM64
+    steps:
+      - name: Check out code
+        uses: actions/checkout@v3
+        with:
+          fetch-depth: 10
+          ref: ${{ needs.release_info.outputs.build-ref }}
+      - name: Configure Git
+        run: git config --global safe.directory "$GITHUB_WORKSPACE"
+      - name: Install rustup
+        run:
+          'curl --proto ''=https'' --tlsv1.2 -sSf https://sh.rustup.rs | sh -s --
+          -v -y --default-toolchain none
+
+          echo "${HOME}/.cargo/bin" >> $GITHUB_PATH
+
+          '
+      - name: Expose Pythons
+        run: 'echo "/opt/python/cp37-cp37m/bin" >> $GITHUB_PATH
+
+          echo "/opt/python/cp38-cp38/bin" >> $GITHUB_PATH
+
+          echo "/opt/python/cp39-cp39/bin" >> $GITHUB_PATH
+
+          '
+      - env:
+          PANTS_CONFIG_FILES: +['pants.ci.toml','pants.ci.aarch64.toml']
+        name: Build wheels
+        run:
+          "BUILD_LOCAL_PEX_ARGS=(\"--dest\" \"dist/gh_upload\")\nif [[ \"${{ needs.release_info.outputs.is-release\
+          \ }}\" == \"true\" ]]; then\n    BUILD_LOCAL_PEX_ARGS+=(\"--stable\")\nfi\n\
+          \n./pants run src/python/pants_release/release.py -- build-local-pex \"${BUILD_LOCAL_PEX_ARGS[@]}\"\
+          \n./pants run src/python/pants_release/release.py -- build-wheels\n"
+      - continue-on-error: true
+        if: always()
+        name: Upload pants.log
+        uses: actions/upload-artifact@v3
+        with:
+          name: logs-wheels-Linux-ARM64
+          path: .pants.d/*.log
+      - env:
+          AWS_ACCESS_KEY_ID: ${{ secrets.AWS_ACCESS_KEY_ID }}
+          AWS_SECRET_ACCESS_KEY: ${{ secrets.AWS_SECRET_ACCESS_KEY }}
+        name: Deploy wheels to S3
+        run: ./pants run src/python/pants_release/deploy_to_s3.py
+      - name: Upload built artifacts to release
+        run: "rm -rf dist/gh_upload/wheels
+
+          gh release upload --clobber ${{ needs.release_info.outputs.build-ref }} dist/gh_upload/*
+
+          "
     timeout-minutes: 90
   build_wheels_linux_x86_64:
     container:
       image: quay.io/pypa/manylinux2014_x86_64:latest
     env:
-      PANTS_REMOTE_CACHE_READ: 'false'
-      PANTS_REMOTE_CACHE_WRITE: 'false'
+      PANTS_REMOTE_CACHE_READ: "false"
+      PANTS_REMOTE_CACHE_WRITE: "false"
     if: github.repository_owner == 'pantsbuild'
     name: Build wheels (Linux-x86_64)
     needs:
-    - release_info
+      - release_info
     runs-on:
-    - ubuntu-20.04
-    steps:
-    - name: Check out code
-      uses: actions/checkout@v3
-      with:
-        fetch-depth: 10
-        ref: ${{ needs.release_info.outputs.build-ref }}
-    - name: Configure Git
-      run: git config --global safe.directory "$GITHUB_WORKSPACE"
-    - name: Install rustup
-      run: 'curl --proto ''=https'' --tlsv1.2 -sSf https://sh.rustup.rs | sh -s --
-        -v -y --default-toolchain none
-
-        echo "${HOME}/.cargo/bin" >> $GITHUB_PATH
-
-        '
-    - name: Expose Pythons
-      run: 'echo "/opt/python/cp37-cp37m/bin" >> $GITHUB_PATH
-
-        echo "/opt/python/cp38-cp38/bin" >> $GITHUB_PATH
-
-        echo "/opt/python/cp39-cp39/bin" >> $GITHUB_PATH
-
-        '
-    - name: Install Go
-      uses: actions/setup-go@v3
-      with:
-        go-version: 1.19.5
-    - env: {}
-      name: Build wheels
-      run: "BUILD_LOCAL_PEX_ARGS=(\"--dest\" \"dist/gh_upload\")\nif [[ \"${{ needs.release_info.outputs.is-release\
-        \ }}\" == \"true\" ]]; then\n    BUILD_LOCAL_PEX_ARGS+=(\"--stable\")\nfi\n\
-        \n./pants run src/python/pants_release/release.py -- build-local-pex \"${BUILD_LOCAL_PEX_ARGS[@]}\"\
-        \n./pants run src/python/pants_release/release.py -- build-wheels\n"
-    - continue-on-error: true
-      if: always()
-      name: Upload pants.log
-      uses: actions/upload-artifact@v3
-      with:
-        name: logs-wheels-Linux-x86_64
-        path: .pants.d/*.log
-    - env:
-        AWS_ACCESS_KEY_ID: ${{ secrets.AWS_ACCESS_KEY_ID }}
-        AWS_SECRET_ACCESS_KEY: ${{ secrets.AWS_SECRET_ACCESS_KEY }}
-      name: Deploy wheels to S3
-      run: ./pants run src/python/pants_release/deploy_to_s3.py
-    - name: Upload built artifacts to release
-      run: 'rm -rf dist/gh_upload/wheels
-
-        gh release upload --clobber ${{ needs.release_info.outputs.build-ref }} dist/gh_upload/*
-
-        '
+      - ubuntu-20.04
+    steps:
+      - name: Check out code
+        uses: actions/checkout@v3
+        with:
+          fetch-depth: 10
+          ref: ${{ needs.release_info.outputs.build-ref }}
+      - name: Configure Git
+        run: git config --global safe.directory "$GITHUB_WORKSPACE"
+      - name: Install rustup
+        run:
+          'curl --proto ''=https'' --tlsv1.2 -sSf https://sh.rustup.rs | sh -s --
+          -v -y --default-toolchain none
+
+          echo "${HOME}/.cargo/bin" >> $GITHUB_PATH
+
+          '
+      - name: Expose Pythons
+        run: 'echo "/opt/python/cp37-cp37m/bin" >> $GITHUB_PATH
+
+          echo "/opt/python/cp38-cp38/bin" >> $GITHUB_PATH
+
+          echo "/opt/python/cp39-cp39/bin" >> $GITHUB_PATH
+
+          '
+      - name: Install Go
+        uses: actions/setup-go@v3
+        with:
+          go-version: 1.19.5
+      - env: {}
+        name: Build wheels
+        run:
+          "BUILD_LOCAL_PEX_ARGS=(\"--dest\" \"dist/gh_upload\")\nif [[ \"${{ needs.release_info.outputs.is-release\
+          \ }}\" == \"true\" ]]; then\n    BUILD_LOCAL_PEX_ARGS+=(\"--stable\")\nfi\n\
+          \n./pants run src/python/pants_release/release.py -- build-local-pex \"${BUILD_LOCAL_PEX_ARGS[@]}\"\
+          \n./pants run src/python/pants_release/release.py -- build-wheels\n"
+      - continue-on-error: true
+        if: always()
+        name: Upload pants.log
+        uses: actions/upload-artifact@v3
+        with:
+          name: logs-wheels-Linux-x86_64
+          path: .pants.d/*.log
+      - env:
+          AWS_ACCESS_KEY_ID: ${{ secrets.AWS_ACCESS_KEY_ID }}
+          AWS_SECRET_ACCESS_KEY: ${{ secrets.AWS_SECRET_ACCESS_KEY }}
+        name: Deploy wheels to S3
+        run: ./pants run src/python/pants_release/deploy_to_s3.py
+      - name: Upload built artifacts to release
+        run: "rm -rf dist/gh_upload/wheels
+
+          gh release upload --clobber ${{ needs.release_info.outputs.build-ref }} dist/gh_upload/*
+
+          "
     timeout-minutes: 90
   build_wheels_macos10_15_x86_64:
     env:
-      PANTS_REMOTE_CACHE_READ: 'false'
-      PANTS_REMOTE_CACHE_WRITE: 'false'
+      PANTS_REMOTE_CACHE_READ: "false"
+      PANTS_REMOTE_CACHE_WRITE: "false"
     if: github.repository_owner == 'pantsbuild'
     name: Build wheels (macOS10-15-x86_64)
     needs:
-    - release_info
+      - release_info
     runs-on:
-    - self-hosted
-    - macOS-10.15-X64
-    steps:
-    - name: Check out code
-      uses: actions/checkout@v3
-      with:
-        fetch-depth: 10
-        ref: ${{ needs.release_info.outputs.build-ref }}
-    - name: Cache Rust toolchain
-      uses: actions/cache@v3
-      with:
-        key: macOS10-15-x86_64-rustup-${{ hashFiles('rust-toolchain') }}-v2
-        path: '~/.rustup/toolchains/1.70.0-*
-
-          ~/.rustup/update-hashes
-
-          ~/.rustup/settings.toml
-
-          '
-    - name: Cache Cargo
-      uses: benjyw/rust-cache@461b9f8eee66b575bce78977bf649b8b7a8d53f1
-      with:
-        cache-bin: 'false'
-        shared-key: engine
-        workspaces: src/rust/engine
-    - name: Install Go
-      uses: actions/setup-go@v3
-      with:
-        go-version: 1.19.5
-    - env:
-        ARCHFLAGS: -arch x86_64
-      name: Build wheels
-      run: "BUILD_LOCAL_PEX_ARGS=(\"--dest\" \"dist/gh_upload\")\nif [[ \"${{ needs.release_info.outputs.is-release\
-        \ }}\" == \"true\" ]]; then\n    BUILD_LOCAL_PEX_ARGS+=(\"--stable\")\nfi\n\
-        \n./pants run src/python/pants_release/release.py -- build-local-pex \"${BUILD_LOCAL_PEX_ARGS[@]}\"\
-        \n./pants run src/python/pants_release/release.py -- build-wheels\n"
-    - continue-on-error: true
-      if: always()
-      name: Upload pants.log
-      uses: actions/upload-artifact@v3
-      with:
-        name: logs-wheels-macOS10-15-x86_64
-        path: .pants.d/*.log
-    - env:
-        AWS_ACCESS_KEY_ID: ${{ secrets.AWS_ACCESS_KEY_ID }}
-        AWS_SECRET_ACCESS_KEY: ${{ secrets.AWS_SECRET_ACCESS_KEY }}
-      name: Deploy wheels to S3
-      run: ./pants run src/python/pants_release/deploy_to_s3.py
-    - name: Upload built artifacts to release
-      run: 'rm -rf dist/gh_upload/wheels
-
-        gh release upload --clobber ${{ needs.release_info.outputs.build-ref }} dist/gh_upload/*
-
-        '
+      - self-hosted
+      - macOS-10.15-X64
+    steps:
+      - name: Check out code
+        uses: actions/checkout@v3
+        with:
+          fetch-depth: 10
+          ref: ${{ needs.release_info.outputs.build-ref }}
+      - name: Cache Rust toolchain
+        uses: actions/cache@v3
+        with:
+          key: macOS10-15-x86_64-rustup-${{ hashFiles('rust-toolchain') }}-v2
+          path: "~/.rustup/toolchains/1.70.0-*
+
+            ~/.rustup/update-hashes
+
+            ~/.rustup/settings.toml
+
+            "
+      - name: Cache Cargo
+        uses: benjyw/rust-cache@461b9f8eee66b575bce78977bf649b8b7a8d53f1
+        with:
+          cache-bin: "false"
+          shared-key: engine
+          workspaces: src/rust/engine
+      - name: Install Go
+        uses: actions/setup-go@v3
+        with:
+          go-version: 1.19.5
+      - env:
+          ARCHFLAGS: -arch x86_64
+        name: Build wheels
+        run:
+          "BUILD_LOCAL_PEX_ARGS=(\"--dest\" \"dist/gh_upload\")\nif [[ \"${{ needs.release_info.outputs.is-release\
+          \ }}\" == \"true\" ]]; then\n    BUILD_LOCAL_PEX_ARGS+=(\"--stable\")\nfi\n\
+          \n./pants run src/python/pants_release/release.py -- build-local-pex \"${BUILD_LOCAL_PEX_ARGS[@]}\"\
+          \n./pants run src/python/pants_release/release.py -- build-wheels\n"
+      - continue-on-error: true
+        if: always()
+        name: Upload pants.log
+        uses: actions/upload-artifact@v3
+        with:
+          name: logs-wheels-macOS10-15-x86_64
+          path: .pants.d/*.log
+      - env:
+          AWS_ACCESS_KEY_ID: ${{ secrets.AWS_ACCESS_KEY_ID }}
+          AWS_SECRET_ACCESS_KEY: ${{ secrets.AWS_SECRET_ACCESS_KEY }}
+        name: Deploy wheels to S3
+        run: ./pants run src/python/pants_release/deploy_to_s3.py
+      - name: Upload built artifacts to release
+        run: "rm -rf dist/gh_upload/wheels
+
+          gh release upload --clobber ${{ needs.release_info.outputs.build-ref }} dist/gh_upload/*
+
+          "
     timeout-minutes: 90
   build_wheels_macos11_arm64:
     env:
-      PANTS_REMOTE_CACHE_READ: 'false'
-      PANTS_REMOTE_CACHE_WRITE: 'false'
+      PANTS_REMOTE_CACHE_READ: "false"
+      PANTS_REMOTE_CACHE_WRITE: "false"
     if: github.repository_owner == 'pantsbuild'
     name: Build wheels (macOS11-ARM64)
     needs:
-    - release_info
+      - release_info
     runs-on:
-    - self-hosted
-    - macOS-11-ARM64
-    steps:
-    - name: Check out code
-      uses: actions/checkout@v3
-      with:
-        fetch-depth: 10
-        ref: ${{ needs.release_info.outputs.build-ref }}
-    - name: Cache Rust toolchain
-      uses: actions/cache@v3
-      with:
-        key: macOS11-ARM64-rustup-${{ hashFiles('rust-toolchain') }}-v2
-        path: '~/.rustup/toolchains/1.70.0-*
-
-          ~/.rustup/update-hashes
-
-          ~/.rustup/settings.toml
-
-          '
-    - name: Cache Cargo
-      uses: benjyw/rust-cache@461b9f8eee66b575bce78977bf649b8b7a8d53f1
-      with:
-        cache-bin: 'false'
-        shared-key: engine
-        workspaces: src/rust/engine
-    - name: Install Go
-      uses: actions/setup-go@v3
-      with:
-        go-version: 1.19.5
-    - env:
-        ARCHFLAGS: -arch arm64
-      name: Build wheels
-      run: "BUILD_LOCAL_PEX_ARGS=(\"--dest\" \"dist/gh_upload\")\nif [[ \"${{ needs.release_info.outputs.is-release\
-        \ }}\" == \"true\" ]]; then\n    BUILD_LOCAL_PEX_ARGS+=(\"--stable\")\nfi\n\
-        \n./pants run src/python/pants_release/release.py -- build-local-pex \"${BUILD_LOCAL_PEX_ARGS[@]}\"\
-        \n./pants run src/python/pants_release/release.py -- build-wheels\n"
-    - continue-on-error: true
-      if: always()
-      name: Upload pants.log
-      uses: actions/upload-artifact@v3
-      with:
-        name: logs-wheels-macOS11-ARM64
-        path: .pants.d/*.log
-    - env:
-        AWS_ACCESS_KEY_ID: ${{ secrets.AWS_ACCESS_KEY_ID }}
-        AWS_SECRET_ACCESS_KEY: ${{ secrets.AWS_SECRET_ACCESS_KEY }}
-      name: Deploy wheels to S3
-      run: ./pants run src/python/pants_release/deploy_to_s3.py
-    - name: Upload built artifacts to release
-      run: 'rm -rf dist/gh_upload/wheels
-
-        gh release upload --clobber ${{ needs.release_info.outputs.build-ref }} dist/gh_upload/*
-
-        '
+      - self-hosted
+      - macOS-11-ARM64
+    steps:
+      - name: Check out code
+        uses: actions/checkout@v3
+        with:
+          fetch-depth: 10
+          ref: ${{ needs.release_info.outputs.build-ref }}
+      - name: Cache Rust toolchain
+        uses: actions/cache@v3
+        with:
+          key: macOS11-ARM64-rustup-${{ hashFiles('rust-toolchain') }}-v2
+          path: "~/.rustup/toolchains/1.70.0-*
+
+            ~/.rustup/update-hashes
+
+            ~/.rustup/settings.toml
+
+            "
+      - name: Cache Cargo
+        uses: benjyw/rust-cache@461b9f8eee66b575bce78977bf649b8b7a8d53f1
+        with:
+          cache-bin: "false"
+          shared-key: engine
+          workspaces: src/rust/engine
+      - name: Install Go
+        uses: actions/setup-go@v3
+        with:
+          go-version: 1.19.5
+      - env:
+          ARCHFLAGS: -arch arm64
+        name: Build wheels
+        run:
+          "BUILD_LOCAL_PEX_ARGS=(\"--dest\" \"dist/gh_upload\")\nif [[ \"${{ needs.release_info.outputs.is-release\
+          \ }}\" == \"true\" ]]; then\n    BUILD_LOCAL_PEX_ARGS+=(\"--stable\")\nfi\n\
+          \n./pants run src/python/pants_release/release.py -- build-local-pex \"${BUILD_LOCAL_PEX_ARGS[@]}\"\
+          \n./pants run src/python/pants_release/release.py -- build-wheels\n"
+      - continue-on-error: true
+        if: always()
+        name: Upload pants.log
+        uses: actions/upload-artifact@v3
+        with:
+          name: logs-wheels-macOS11-ARM64
+          path: .pants.d/*.log
+      - env:
+          AWS_ACCESS_KEY_ID: ${{ secrets.AWS_ACCESS_KEY_ID }}
+          AWS_SECRET_ACCESS_KEY: ${{ secrets.AWS_SECRET_ACCESS_KEY }}
+        name: Deploy wheels to S3
+        run: ./pants run src/python/pants_release/deploy_to_s3.py
+      - name: Upload built artifacts to release
+        run: "rm -rf dist/gh_upload/wheels
+
+          gh release upload --clobber ${{ needs.release_info.outputs.build-ref }} dist/gh_upload/*
+
+          "
     timeout-minutes: 90
   publish:
-    if: github.repository_owner == 'pantsbuild' && needs.release_info.outputs.is-release
+    if:
+      github.repository_owner == 'pantsbuild' && needs.release_info.outputs.is-release
       == 'true'
     needs:
-    - build_wheels_linux_x86_64
-    - build_wheels_linux_arm64
-    - build_wheels_macos10_15_x86_64
-    - build_wheels_macos11_arm64
-    - release_info
+      - build_wheels_linux_x86_64
+      - build_wheels_linux_arm64
+      - build_wheels_macos10_15_x86_64
+      - build_wheels_macos11_arm64
+      - release_info
     runs-on: ubuntu-latest
     steps:
-    - name: Checkout Pants at Release Tag
-      uses: actions/checkout@v3
-      with:
-        ref: ${{ needs.release_info.outputs.build-ref }}
-    - name: Set up Python 3.9
-      uses: actions/setup-python@v4
-      with:
-        python-version: '3.9'
-    - name: Expose Pythons
-      uses: pantsbuild/actions/expose-pythons@627a8ce25d972afa03da1641be9261bbbe0e3ffe
-    - env:
-        MODE: debug
-      name: Fetch and stabilize wheels
-      run: ./pants run src/python/pants_release/release.py -- fetch-and-stabilize
-        --dest=dest/pypi_release
-    - name: Create Release -> Commit Mapping
-      run: 'tag="${{ needs.release_info.outputs.build-ref }}"
-
-        commit="$(git rev-parse ${tag}^{commit})"
-
-
-        echo "Recording tag ${tag} is of commit ${commit}"
-
-        mkdir -p dist/deploy/tags/pantsbuild.pants
-
-        echo "${commit}" > "dist/deploy/tags/pantsbuild.pants/${tag}"
-
-        '
-    - name: Publish to PyPI
-      uses: pypa/gh-action-pypi-publish@release/v1
-      with:
-        packages-dir: dest/pypi_release
-        password: ${{ secrets.PANTSBUILD_PYPI_API_TOKEN }}
-        skip-existing: true
-    - name: Generate announcement
-      run: './pants run src/python/pants_release/generate_release_announcement.py                         --
-        --channel=slack >> ${{ runner.temp }}/slack_announcement.json
-
-        '
-    - env:
-        SLACK_BOT_TOKEN: ${{ secrets.SLACK_BOT_TOKEN }}
-      name: Announce to Slack
-      uses: slackapi/slack-github-action@v1.24.0
-      with:
-        channel-id: C18RRR4JK
-        payload-file-path: ${{ runner.temp }}/slack_announcement.json
-    - env:
-        AWS_ACCESS_KEY_ID: ${{ secrets.AWS_ACCESS_KEY_ID }}
-        AWS_SECRET_ACCESS_KEY: ${{ secrets.AWS_SECRET_ACCESS_KEY }}
-      name: Deploy commit mapping to S3
-<<<<<<< HEAD
-      run: ./pants run src/python/pants_release/deploy_to_s3.py --scope tags/pantsbuild.pants
-  release_info:
-    if: github.repository_owner == 'pantsbuild'
-    name: Determine the ref to build
-    outputs:
-      build-ref: ${{ steps.get_info.outputs.build-ref }}
-      is-release: ${{ steps.get_info.outputs.is-release }}
-    runs-on: ubuntu-latest
-    steps:
-    - env:
-        REF: ${{ github.event.inputs.ref }}
-      id: get_info
-      name: Determine ref to build
-      run: "if [[ -n \"$REF\" ]]; then\n    ref=\"$REF\"\nelse\n    ref=\"${GITHUB_REF#refs/tags/}\"\
-        \nfi\necho \"build-ref=${ref}\" >> $GITHUB_OUTPUT\nif [[ \"${ref}\" =~ ^release_.+$\
-        \ ]]; then\n    echo \"is-release=true\" >> $GITHUB_OUTPUT\nfi\n"
-    - name: Make GitHub Release
-      run: "GH_RELEASE_ARGS=()\nif [[ \"${{ steps.get_info.outputs.is-release }}\"\
-        \ == \"true\" ]]; then\n    GH_RELEASE_ARGS+=(--title \"${{ steps.get_info.outputs.build-ref\
-        \ }}\")\n    RELEASE_TAG=\"${{ steps.get_info.outputs.build-ref }}\"\n   \
-        \ if [[ ${RELEASE_TAG#release_} =~ [[:alpha:]] ]]; then\n        GH_RELEASE_ARGS+=(--prerelease)\n\
-        \    fi\nelse\n    GH_RELEASE_ARGS+=(--title \"dev_${{ steps.get_info.outputs.build-ref\
-        \ }}\")\n    GH_RELEASE_ARGS+=(--prerelease)\nfi\n\ngh release create \"${{\
-        \ steps.get_info.outputs.build-ref }}\" \"${GH_RELEASE_ARGS[@]}\"\n"
-=======
-      run: ./pants run src/python/pants_release/deploy_to_s3.py -- --scope tags/pantsbuild.pants
->>>>>>> f14cdebb
+      - name: Checkout Pants at Release Tag
+        uses: actions/checkout@v3
+        with:
+          ref: ${{ needs.release_info.outputs.build-ref }}
+      - name: Set up Python 3.9
+        uses: actions/setup-python@v4
+        with:
+          python-version: "3.9"
+      - name: Expose Pythons
+        uses: pantsbuild/actions/expose-pythons@627a8ce25d972afa03da1641be9261bbbe0e3ffe
+      - env:
+          MODE: debug
+        name: Fetch and stabilize wheels
+        run:
+          ./pants run src/python/pants_release/release.py -- fetch-and-stabilize
+          --dest=dest/pypi_release
+      - name: Create Release -> Commit Mapping
+        run: 'tag="${{ needs.release_info.outputs.build-ref }}"
+
+          commit="$(git rev-parse ${tag}^{commit})"
+
+
+          echo "Recording tag ${tag} is of commit ${commit}"
+
+          mkdir -p dist/deploy/tags/pantsbuild.pants
+
+          echo "${commit}" > "dist/deploy/tags/pantsbuild.pants/${tag}"
+
+          '
+      - name: Publish to PyPI
+        uses: pypa/gh-action-pypi-publish@release/v1
+        with:
+          packages-dir: dest/pypi_release
+          password: ${{ secrets.PANTSBUILD_PYPI_API_TOKEN }}
+          skip-existing: true
+      - name: Generate announcement
+        run:
+          "./pants run src/python/pants_release/generate_release_announcement.py                         --
+          --channel=slack >> ${{ runner.temp }}/slack_announcement.json
+
+          "
+      - env:
+          SLACK_BOT_TOKEN: ${{ secrets.SLACK_BOT_TOKEN }}
+        name: Announce to Slack
+        uses: slackapi/slack-github-action@v1.24.0
+        with:
+          channel-id: C18RRR4JK
+          payload-file-path: ${{ runner.temp }}/slack_announcement.json
+      - env:
+          AWS_ACCESS_KEY_ID: ${{ secrets.AWS_ACCESS_KEY_ID }}
+          AWS_SECRET_ACCESS_KEY: ${{ secrets.AWS_SECRET_ACCESS_KEY }}
+        name: Deploy commit mapping to S3
+        run: ./pants run src/python/pants_release/deploy_to_s3.py -- --scope tags/pantsbuild.pants
 name: Release
-'on':
+"on":
   push:
     tags:
-    - release_*
+      - release_*
   workflow_dispatch:
     inputs:
       ref:
