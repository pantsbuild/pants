# GENERATED, DO NOT EDIT!
# To change, edit `src/python/pants_release/generate_github_workflows.py` and run:
#   ./pants run src/python/pants_release/generate_github_workflows.py


jobs:
  build_wheels_linux_arm64:
    container:
      image: quay.io/pypa/manylinux2014_aarch64:latest
    env:
      ACTIONS_ALLOW_USE_UNSECURE_NODE_VERSION: true
      PANTS_REMOTE_CACHE_READ: 'false'
      PANTS_REMOTE_CACHE_WRITE: 'false'
    if: github.repository_owner == 'pantsbuild'
    name: Build wheels (Linux-ARM64)
    needs:
    - release_info
    runs-on:
    - self-hosted
    - runs-on
    - runner=4cpu-linux-arm64
    - image=ubuntu22-full-arm64-python3.7-python3.8-python3.9
    - run-id=${{ github.run_id }}
    steps:
    - name: Check out code
      uses: actions/checkout@v3
      with:
        fetch-depth: 10
        ref: ${{ needs.release_info.outputs.build-ref }}
    - name: Configure Git
      run: git config --global safe.directory "$GITHUB_WORKSPACE"
    - name: Install rustup
      run: 'curl --proto ''=https'' --tlsv1.2 -sSf https://sh.rustup.rs | sh -s --
        -v -y --default-toolchain none

        echo "${HOME}/.cargo/bin" >> $GITHUB_PATH

        '
    - name: Expose Pythons
      run: 'echo "/opt/python/cp37-cp37m/bin" >> $GITHUB_PATH

        echo "/opt/python/cp38-cp38/bin" >> $GITHUB_PATH

        echo "/opt/python/cp39-cp39/bin" >> $GITHUB_PATH

        '
    - name: Install Protoc
      uses: arduino/setup-protoc@9b1ee5b22b0a3f1feb8c2ff99b32c89b3c3191e9
      with:
        repo-token: ${{ secrets.GITHUB_TOKEN }}
        version: 23.x
    - env: {}
      name: Build wheels
      run: ./pants run src/python/pants_release/release.py -- build-wheels
    - env: {}
      name: Build Pants PEX
      run: ./pants package src/python/pants:pants-pex
    - continue-on-error: true
      if: always()
      name: Upload pants.log
      uses: actions/upload-artifact@v3
      with:
        name: logs-wheels-and-pex-Linux-ARM64
        overwrite: 'true'
        path: .pants.d/workdir/*.log
    - if: needs.release_info.outputs.is-release == 'true'
      name: Upload Wheel and Pex
      run: "PANTS_VER=$(PEX_INTERPRETER=1 dist/src.python.pants/pants-pex.pex -c \"\
        import pants.version;print(pants.version.VERSION)\")\nPY_VER=$(PEX_INTERPRETER=1\
        \ dist/src.python.pants/pants-pex.pex -c \"import sys;print(f'cp{sys.version_info[0]}{sys.version_info[1]}')\"\
        )\nPLAT=$(PEX_INTERPRETER=1 dist/src.python.pants/pants-pex.pex -c \"import\
        \ os;print(f'{os.uname().sysname.lower()}_{os.uname().machine.lower()}')\"\
        )\nPEX_FILENAME=pants.$PANTS_VER-$PY_VER-$PLAT.pex\n\nmv dist/src.python.pants/pants-pex.pex\
        \ dist/src.python.pants/$PEX_FILENAME\n\ncurl -L --fail \\\n    -X POST \\\
        \n    -H \"Authorization: Bearer ${{ github.token }}\" \\\n    -H \"Content-Type:\
        \ application/octet-stream\" \\\n    ${{ needs.release_info.outputs.release-asset-upload-url\
        \ }}?name=$PEX_FILENAME \\\n    --data-binary \"@dist/src.python.pants/$PEX_FILENAME\"\
        \n\nWHL=$(find dist/deploy/wheels/pantsbuild.pants -type f -name \"pantsbuild.pants-*.whl\"\
        )\ncurl -L --fail \\\n    -X POST \\\n    -H \"Authorization: Bearer ${{ github.token\
        \ }}\" \\\n    -H \"Content-Type: application/octet-stream\" \\\n    \"${{\
        \ needs.release_info.outputs.release-asset-upload-url }}?name=$(basename $WHL)\"\
        \ \\\n    --data-binary \"@$WHL\";\n"
    timeout-minutes: 90
  build_wheels_linux_x86_64:
    container:
      image: quay.io/pypa/manylinux2014_x86_64:latest
    env:
      ACTIONS_ALLOW_USE_UNSECURE_NODE_VERSION: true
      PANTS_REMOTE_CACHE_READ: 'false'
      PANTS_REMOTE_CACHE_WRITE: 'false'
    if: github.repository_owner == 'pantsbuild'
    name: Build wheels (Linux-x86_64)
    needs:
    - release_info
    runs-on:
<<<<<<< HEAD
    - ubuntu-latest
=======
    - ubuntu-22.04
>>>>>>> 01137e5c
    steps:
    - name: Check out code
      uses: actions/checkout@v3
      with:
        fetch-depth: 10
        ref: ${{ needs.release_info.outputs.build-ref }}
    - name: Configure Git
      run: git config --global safe.directory "$GITHUB_WORKSPACE"
    - name: Install rustup
      run: 'curl --proto ''=https'' --tlsv1.2 -sSf https://sh.rustup.rs | sh -s --
        -v -y --default-toolchain none

        echo "${HOME}/.cargo/bin" >> $GITHUB_PATH

        '
    - name: Expose Pythons
      run: 'echo "/opt/python/cp37-cp37m/bin" >> $GITHUB_PATH

        echo "/opt/python/cp38-cp38/bin" >> $GITHUB_PATH

        echo "/opt/python/cp39-cp39/bin" >> $GITHUB_PATH

        '
    - name: Install Protoc
      uses: arduino/setup-protoc@9b1ee5b22b0a3f1feb8c2ff99b32c89b3c3191e9
      with:
        repo-token: ${{ secrets.GITHUB_TOKEN }}
        version: 23.x
    - name: Install Go
      uses: actions/setup-go@v4
      with:
        go-version: 1.19.5
    - env:
        PANTS_PROCESS_EXECUTION_LOCAL_PARALLELISM: '1'
      name: Build wheels
      run: ./pants run src/python/pants_release/release.py -- build-wheels
    - env:
        PANTS_PROCESS_EXECUTION_LOCAL_PARALLELISM: '1'
      name: Build Pants PEX
      run: ./pants package src/python/pants:pants-pex
    - continue-on-error: true
      if: always()
      name: Upload pants.log
      uses: actions/upload-artifact@v3
      with:
        name: logs-wheels-and-pex-Linux-x86_64
        overwrite: 'true'
        path: .pants.d/workdir/*.log
    - if: needs.release_info.outputs.is-release == 'true'
      name: Upload Wheel and Pex
      run: "PANTS_VER=$(PEX_INTERPRETER=1 dist/src.python.pants/pants-pex.pex -c \"\
        import pants.version;print(pants.version.VERSION)\")\nPY_VER=$(PEX_INTERPRETER=1\
        \ dist/src.python.pants/pants-pex.pex -c \"import sys;print(f'cp{sys.version_info[0]}{sys.version_info[1]}')\"\
        )\nPLAT=$(PEX_INTERPRETER=1 dist/src.python.pants/pants-pex.pex -c \"import\
        \ os;print(f'{os.uname().sysname.lower()}_{os.uname().machine.lower()}')\"\
        )\nPEX_FILENAME=pants.$PANTS_VER-$PY_VER-$PLAT.pex\n\nmv dist/src.python.pants/pants-pex.pex\
        \ dist/src.python.pants/$PEX_FILENAME\n\ncurl -L --fail \\\n    -X POST \\\
        \n    -H \"Authorization: Bearer ${{ github.token }}\" \\\n    -H \"Content-Type:\
        \ application/octet-stream\" \\\n    ${{ needs.release_info.outputs.release-asset-upload-url\
        \ }}?name=$PEX_FILENAME \\\n    --data-binary \"@dist/src.python.pants/$PEX_FILENAME\"\
        \n\nWHL=$(find dist/deploy/wheels/pantsbuild.pants -type f -name \"pantsbuild.pants-*.whl\"\
        )\ncurl -L --fail \\\n    -X POST \\\n    -H \"Authorization: Bearer ${{ github.token\
        \ }}\" \\\n    -H \"Content-Type: application/octet-stream\" \\\n    \"${{\
        \ needs.release_info.outputs.release-asset-upload-url }}?name=$(basename $WHL)\"\
        \ \\\n    --data-binary \"@$WHL\";\n"
    - if: needs.release_info.outputs.is-release == 'true'
      name: Upload testutil Wheel
      run: "WHL=$(find dist/deploy/wheels/pantsbuild.pants -type f -name \"pantsbuild.pants.testutil*.whl\"\
        )\ncurl -L --fail \\\n    -X POST \\\n    -H \"Authorization: Bearer ${{ github.token\
        \ }}\" \\\n    -H \"Content-Type: application/octet-stream\" \\\n    \"${{\
        \ needs.release_info.outputs.release-asset-upload-url }}?name=$(basename $WHL)\"\
        \ \\\n    --data-binary \"@$WHL\";\n"
    timeout-minutes: 90
  build_wheels_macos10_15_x86_64:
    env:
      ACTIONS_ALLOW_USE_UNSECURE_NODE_VERSION: false
      PANTS_REMOTE_CACHE_READ: 'false'
      PANTS_REMOTE_CACHE_WRITE: 'false'
    if: github.repository_owner == 'pantsbuild'
    name: Build wheels (macOS10-15-x86_64)
    needs:
    - release_info
    runs-on:
    - self-hosted
    - macOS-10.15-X64
    steps:
    - name: Check out code
      uses: actions/checkout@v4
      with:
        fetch-depth: 10
        ref: ${{ needs.release_info.outputs.build-ref }}
    - name: Install Protoc
      uses: arduino/setup-protoc@9b1ee5b22b0a3f1feb8c2ff99b32c89b3c3191e9
      with:
        repo-token: ${{ secrets.GITHUB_TOKEN }}
        version: 23.x
    - name: Set rustup profile
      run: rustup set profile default
    - name: Cache Rust toolchain
      uses: actions/cache@v4
      with:
        key: macOS10-15-x86_64-rustup-${{ hashFiles('src/rust/engine/rust-toolchain')
          }}-v2
        path: '~/.rustup/toolchains/1.81.0-*

          ~/.rustup/update-hashes

          ~/.rustup/settings.toml

          '
    - name: Cache Cargo
      uses: benjyw/rust-cache@461b9f8eee66b575bce78977bf649b8b7a8d53f1
      with:
        cache-bin: 'false'
        shared-key: engine
        workspaces: src/rust/engine
    - name: Install Protoc
      uses: arduino/setup-protoc@9b1ee5b22b0a3f1feb8c2ff99b32c89b3c3191e9
      with:
        repo-token: ${{ secrets.GITHUB_TOKEN }}
        version: 23.x
    - name: Install Go
      uses: actions/setup-go@v5
      with:
        go-version: 1.19.5
    - env:
        ARCHFLAGS: -arch x86_64
      name: Build wheels
      run: ./pants run src/python/pants_release/release.py -- build-wheels
    - env:
        ARCHFLAGS: -arch x86_64
      name: Build Pants PEX
      run: ./pants package src/python/pants:pants-pex
    - continue-on-error: true
      if: always()
      name: Upload pants.log
      uses: actions/upload-artifact@v4
      with:
        name: logs-wheels-and-pex-macOS10-15-x86_64
        overwrite: 'true'
        path: .pants.d/workdir/*.log
    - if: needs.release_info.outputs.is-release == 'true'
      name: Upload Wheel and Pex
      run: "PANTS_VER=$(PEX_INTERPRETER=1 dist/src.python.pants/pants-pex.pex -c \"\
        import pants.version;print(pants.version.VERSION)\")\nPY_VER=$(PEX_INTERPRETER=1\
        \ dist/src.python.pants/pants-pex.pex -c \"import sys;print(f'cp{sys.version_info[0]}{sys.version_info[1]}')\"\
        )\nPLAT=$(PEX_INTERPRETER=1 dist/src.python.pants/pants-pex.pex -c \"import\
        \ os;print(f'{os.uname().sysname.lower()}_{os.uname().machine.lower()}')\"\
        )\nPEX_FILENAME=pants.$PANTS_VER-$PY_VER-$PLAT.pex\n\nmv dist/src.python.pants/pants-pex.pex\
        \ dist/src.python.pants/$PEX_FILENAME\n\ncurl -L --fail \\\n    -X POST \\\
        \n    -H \"Authorization: Bearer ${{ github.token }}\" \\\n    -H \"Content-Type:\
        \ application/octet-stream\" \\\n    ${{ needs.release_info.outputs.release-asset-upload-url\
        \ }}?name=$PEX_FILENAME \\\n    --data-binary \"@dist/src.python.pants/$PEX_FILENAME\"\
        \n\nWHL=$(find dist/deploy/wheels/pantsbuild.pants -type f -name \"pantsbuild.pants-*.whl\"\
        )\ncurl -L --fail \\\n    -X POST \\\n    -H \"Authorization: Bearer ${{ github.token\
        \ }}\" \\\n    -H \"Content-Type: application/octet-stream\" \\\n    \"${{\
        \ needs.release_info.outputs.release-asset-upload-url }}?name=$(basename $WHL)\"\
        \ \\\n    --data-binary \"@$WHL\";\n"
    timeout-minutes: 90
  build_wheels_macos11_arm64:
    env:
      ACTIONS_ALLOW_USE_UNSECURE_NODE_VERSION: false
      PANTS_REMOTE_CACHE_READ: 'false'
      PANTS_REMOTE_CACHE_WRITE: 'false'
    if: github.repository_owner == 'pantsbuild'
    name: Build wheels (macOS11-ARM64)
    needs:
    - release_info
    runs-on:
    - self-hosted
    - macOS-11-ARM64
    steps:
    - name: Check out code
      uses: actions/checkout@v4
      with:
        fetch-depth: 10
        ref: ${{ needs.release_info.outputs.build-ref }}
    - name: Install Protoc
      uses: arduino/setup-protoc@9b1ee5b22b0a3f1feb8c2ff99b32c89b3c3191e9
      with:
        repo-token: ${{ secrets.GITHUB_TOKEN }}
        version: 23.x
    - name: Set rustup profile
      run: rustup set profile default
    - name: Cache Rust toolchain
      uses: actions/cache@v4
      with:
        key: macOS11-ARM64-rustup-${{ hashFiles('src/rust/engine/rust-toolchain')
          }}-v2
        path: '~/.rustup/toolchains/1.81.0-*

          ~/.rustup/update-hashes

          ~/.rustup/settings.toml

          '
    - name: Cache Cargo
      uses: benjyw/rust-cache@461b9f8eee66b575bce78977bf649b8b7a8d53f1
      with:
        cache-bin: 'false'
        shared-key: engine
        workspaces: src/rust/engine
    - name: Install Protoc
      uses: arduino/setup-protoc@9b1ee5b22b0a3f1feb8c2ff99b32c89b3c3191e9
      with:
        repo-token: ${{ secrets.GITHUB_TOKEN }}
        version: 23.x
    - name: Install Go
      uses: actions/setup-go@v5
      with:
        go-version: 1.19.5
    - env:
        ARCHFLAGS: -arch arm64
      name: Build wheels
      run: ./pants run src/python/pants_release/release.py -- build-wheels
    - env:
        ARCHFLAGS: -arch arm64
      name: Build Pants PEX
      run: ./pants package src/python/pants:pants-pex
    - continue-on-error: true
      if: always()
      name: Upload pants.log
      uses: actions/upload-artifact@v4
      with:
        name: logs-wheels-and-pex-macOS11-ARM64
        overwrite: 'true'
        path: .pants.d/workdir/*.log
    - if: needs.release_info.outputs.is-release == 'true'
      name: Upload Wheel and Pex
      run: "PANTS_VER=$(PEX_INTERPRETER=1 dist/src.python.pants/pants-pex.pex -c \"\
        import pants.version;print(pants.version.VERSION)\")\nPY_VER=$(PEX_INTERPRETER=1\
        \ dist/src.python.pants/pants-pex.pex -c \"import sys;print(f'cp{sys.version_info[0]}{sys.version_info[1]}')\"\
        )\nPLAT=$(PEX_INTERPRETER=1 dist/src.python.pants/pants-pex.pex -c \"import\
        \ os;print(f'{os.uname().sysname.lower()}_{os.uname().machine.lower()}')\"\
        )\nPEX_FILENAME=pants.$PANTS_VER-$PY_VER-$PLAT.pex\n\nmv dist/src.python.pants/pants-pex.pex\
        \ dist/src.python.pants/$PEX_FILENAME\n\ncurl -L --fail \\\n    -X POST \\\
        \n    -H \"Authorization: Bearer ${{ github.token }}\" \\\n    -H \"Content-Type:\
        \ application/octet-stream\" \\\n    ${{ needs.release_info.outputs.release-asset-upload-url\
        \ }}?name=$PEX_FILENAME \\\n    --data-binary \"@dist/src.python.pants/$PEX_FILENAME\"\
        \n\nWHL=$(find dist/deploy/wheels/pantsbuild.pants -type f -name \"pantsbuild.pants-*.whl\"\
        )\ncurl -L --fail \\\n    -X POST \\\n    -H \"Authorization: Bearer ${{ github.token\
        \ }}\" \\\n    -H \"Content-Type: application/octet-stream\" \\\n    \"${{\
        \ needs.release_info.outputs.release-asset-upload-url }}?name=$(basename $WHL)\"\
        \ \\\n    --data-binary \"@$WHL\";\n"
    timeout-minutes: 90
  publish:
    env:
      MODE: debug
    if: github.repository_owner == 'pantsbuild' && needs.release_info.outputs.is-release
      == 'true'
    needs:
    - build_wheels_linux_x86_64
    - build_wheels_linux_arm64
    - build_wheels_macos10_15_x86_64
    - build_wheels_macos11_arm64
    - release_info
    runs-on: ubuntu-latest
    steps:
    - name: Checkout Pants at Release Tag
      uses: actions/checkout@v4
      with:
        fetch-depth: '0'
        fetch-tags: true
        ref: ${{ needs.release_info.outputs.build-ref }}
    - name: Set up Python 3.9
      uses: actions/setup-python@v5
      with:
        python-version: '3.9'
    - name: Expose Pythons
      uses: pantsbuild/actions/expose-pythons@v9
    - name: Install Protoc
      uses: arduino/setup-protoc@9b1ee5b22b0a3f1feb8c2ff99b32c89b3c3191e9
      with:
        repo-token: ${{ secrets.GITHUB_TOKEN }}
        version: 23.x
    - name: Set rustup profile
      run: rustup set profile default
    - name: Cache Rust toolchain
      uses: actions/cache@v4
      with:
        key: Linux-x86_64-rustup-${{ hashFiles('src/rust/engine/rust-toolchain') }}-v2
        path: '~/.rustup/toolchains/1.81.0-*

          ~/.rustup/update-hashes

          ~/.rustup/settings.toml

          '
    - name: Cache Cargo
      uses: benjyw/rust-cache@461b9f8eee66b575bce78977bf649b8b7a8d53f1
      with:
        cache-bin: 'false'
        shared-key: engine
        workspaces: src/rust/engine
    - id: get-engine-hash
      name: Get native engine hash
      run: echo "hash=$(./build-support/bin/rust/print_engine_hash.sh)" >> $GITHUB_OUTPUT
      shell: bash
    - name: Cache native engine
      uses: actions/cache@v4
      with:
        key: Linux-x86_64-engine-${{ steps.get-engine-hash.outputs.hash }}-v1
        path: 'src/python/pants/bin/native_client

          src/python/pants/engine/internals/native_engine.so

          src/python/pants/engine/internals/native_engine.so.metadata'
    - name: Generate announcement
      run: './pants run src/python/pants_release/generate_release_announcement.py                         --
        --output-dir=${{ runner.temp }}

        '
    - env:
        SLACK_BOT_TOKEN: ${{ secrets.SLACK_BOT_TOKEN }}
      name: Announce to Slack
      uses: slackapi/slack-github-action@v1.24.0
      with:
        channel-id: C18RRR4JK
        payload-file-path: ${{ runner.temp }}/slack_announcement.json
    - name: Announce to pants-devel
      uses: dawidd6/action-send-mail@v3.8.0
      with:
        body: file://${{ runner.temp }}/email_announcement_body.md
        connection_url: ${{ secrets.EMAIL_CONNECTION_URL }}
        convert_markdown: true
        from: Pants Announce
        secure: true
        subject: file://${{ runner.temp }}/email_announcement_subject.txt
        to: pants-devel@googlegroups.com
    - env:
        GH_REPO: ${{ github.repository }}
        GH_TOKEN: ${{ github.token }}
      name: Get release notes
      run: './pants run src/python/pants_release/changelog.py -- "${{ needs.release_info.outputs.build-ref
        }}" > notes.txt

        '
    - env:
        GH_REPO: ${{ github.repository }}
        GH_TOKEN: ${{ github.token }}
      name: Publish GitHub Release
      run: 'gh release edit ${{ needs.release_info.outputs.build-ref }} --draft=false
        --notes-file notes.txt

        '
    - env:
        GH_TOKEN: ${{ secrets.WORKER_PANTS_CHEESESHOP_TRIGGER_PAT }}
      name: Trigger cheeseshop build
      run: 'gh api -X POST "/repos/pantsbuild/wheels.pantsbuild.org/dispatches" -F
        event_type=github-pages

        '
    - env:
        GH_TOKEN: ${{ secrets.WORKER_PANTS_PANTSBUILD_ORG_TRIGGER_PAT }}
      if: needs.release_info.outputs.is-release == 'true'
      name: Trigger docs sync
      run: 'RELEASE_TAG=${{ needs.release_info.outputs.build-ref }}

        RELEASE_VERSION="${RELEASE_TAG#release_}"

        gh workflow run sync_docs.yml -F "version=$RELEASE_VERSION" -F "reviewer=${{
        github.actor }}" -R pantsbuild/pantsbuild.org

        '
  release_info:
    if: github.repository_owner == 'pantsbuild'
    name: Create draft release and output info
    outputs:
      build-ref: ${{ steps.get_info.outputs.build-ref }}
      is-release: ${{ steps.get_info.outputs.is-release }}
      release-asset-upload-url: ${{ steps.make_draft_release.outputs.release-asset-upload-url
        }}
    runs-on: ubuntu-latest
    steps:
    - env:
        REF: ${{ github.event.inputs.ref }}
      id: get_info
      name: Determine ref to build
      run: "if [[ -n \"$REF\" ]]; then\n    ref=\"$REF\"\nelse\n    ref=\"${GITHUB_REF#refs/tags/}\"\
        \nfi\necho \"build-ref=${ref}\" >> $GITHUB_OUTPUT\nif [[ \"${ref}\" =~ ^release_.+$\
        \ ]]; then\n    echo \"is-release=true\" >> $GITHUB_OUTPUT\nfi\n"
    - env:
        GH_REPO: ${{ github.repository }}
        GH_TOKEN: ${{ github.token }}
      id: make_draft_release
      if: github.repository_owner == 'pantsbuild' && steps.get_info.outputs.is-release
        == 'true'
      name: Make GitHub Release
      run: "RELEASE_TAG=${{ steps.get_info.outputs.build-ref }}\nRELEASE_VERSION=\"\
        ${RELEASE_TAG#release_}\"\n\n# NB: This could be a re-run of a release, in\
        \ the event a job/step failed.\nif ! gh release view $RELEASE_TAG ; then\n\
        \    GH_RELEASE_ARGS=(\"--notes\" \"\")\n    GH_RELEASE_ARGS+=(\"--title\"\
        \ \"$RELEASE_TAG\")\n    if [[ $RELEASE_VERSION =~ [[:alpha:]] ]]; then\n\
        \        GH_RELEASE_ARGS+=(\"--prerelease\")\n        GH_RELEASE_ARGS+=(\"\
        --latest=false\")\n    else\n        STABLE_RELEASE_TAGS=$(gh api -X GET -F\
        \ per_page=100 /repos/{owner}/{repo}/releases --jq '.[].tag_name | sub(\"\
        ^release_\"; \"\") | select(test(\"^[0-9.]+$\"))')\n        LATEST_TAG=$(echo\
        \ \"$STABLE_RELEASE_TAGS $RELEASE_TAG\" | tr ' ' '\\n' | sort --version-sort\
        \ | tail -n 1)\n        if [[ $RELEASE_TAG == $LATEST_TAG ]]; then\n     \
        \       GH_RELEASE_ARGS+=(\"--latest=true\")\n        else\n            GH_RELEASE_ARGS+=(\"\
        --latest=false\")\n        fi\n    fi\n\n    gh release create \"$RELEASE_TAG\"\
        \ \"${GH_RELEASE_ARGS[@]}\" --draft\nfi\n\nASSET_UPLOAD_URL=$(gh release view\
        \ \"$RELEASE_TAG\" --json uploadUrl --jq '.uploadUrl | sub(\"\\\\{\\\\?.*$\"\
        ; \"\")')\necho \"release-asset-upload-url=$ASSET_UPLOAD_URL\" >> $GITHUB_OUTPUT\n"
name: Release
'on':
  push:
    tags:
    - release_*
  workflow_dispatch:
    inputs:
      ref:
        required: true
        type: string<|MERGE_RESOLUTION|>--- conflicted
+++ resolved
@@ -93,11 +93,7 @@
     needs:
     - release_info
     runs-on:
-<<<<<<< HEAD
-    - ubuntu-latest
-=======
     - ubuntu-22.04
->>>>>>> 01137e5c
     steps:
     - name: Check out code
       uses: actions/checkout@v3
