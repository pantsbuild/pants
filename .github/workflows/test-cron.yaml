--- conflicted
+++ resolved
@@ -471,10 +471,6 @@
         path: src/python/pants
     - name: Make native-client runnable
       run: chmod +x src/python/pants/bin/native_client
-<<<<<<< HEAD
-    - name: Run Python test shard 0/3
-      run: './pants test --shard=0/3 ::
-=======
     - name: Run Python test shard 0/10
       run: './pants test --shard=0/10 ::
 
@@ -547,7 +543,6 @@
       run: chmod +x src/python/pants/bin/native_client
     - name: Run Python test shard 1/10
       run: './pants test --shard=1/10 ::
->>>>>>> 942a8cca
 
         '
     - continue-on-error: true
@@ -616,10 +611,6 @@
         path: src/python/pants
     - name: Make native-client runnable
       run: chmod +x src/python/pants/bin/native_client
-<<<<<<< HEAD
-    - name: Run Python test shard 1/3
-      run: './pants test --shard=1/3 ::
-=======
     - name: Run Python test shard 2/10
       run: './pants test --shard=2/10 ::
 
@@ -692,7 +683,6 @@
       run: chmod +x src/python/pants/bin/native_client
     - name: Run Python test shard 3/10
       run: './pants test --shard=3/10 ::
->>>>>>> 942a8cca
 
         '
     - continue-on-error: true
@@ -761,10 +751,6 @@
         path: src/python/pants
     - name: Make native-client runnable
       run: chmod +x src/python/pants/bin/native_client
-<<<<<<< HEAD
-    - name: Run Python test shard 2/3
-      run: './pants test --shard=2/3 ::
-=======
     - name: Run Python test shard 4/10
       run: './pants test --shard=4/10 ::
 
@@ -837,7 +823,6 @@
       run: chmod +x src/python/pants/bin/native_client
     - name: Run Python test shard 5/10
       run: './pants test --shard=5/10 ::
->>>>>>> 942a8cca
 
         '
     - continue-on-error: true
