name: first-interaction

on:
  issues:
    types: [opened]
  pull_request:
    branches: [main]
    types: [opened]

jobs:
  check_for_first_interaction:
    runs-on: ubuntu-latest
    steps:
      - uses: actions/checkout@v3
      - uses: actions/first-interaction@v1
        with:
          repo-token: ${{ secrets.GITHUB_TOKEN }}
          issue-message: |
            Welcome to the Pantsbuild Community. This looks like your first issue here.

            If you haven't already, come say hi on Slack.
            Use [this link](https://docs.google.com/forms/d/e/1FAIpQLSf9zgf-MXRnVDJbrVEST3urqneq7LCcy0zw8qU-GH4hPMn52A/viewform?usp=sf_link)
            for an invitation.

            Thanks again, and we look forward to your next Issue/PR :smile:!

          pr-message: |
            Welcome to the Pantsbuild Community. This looks like your first PR here.

<<<<<<< HEAD
            We are so grateful for each an every contribution, big or small.
            So thanks for spending your time and energy making this project better.

            If you haven't gotten a reply in one business week, feel free to gently comment "bump" to ping the project admins.

            If you haven't already, come say hi on Slack.
            Use [this link](https://docs.google.com/forms/d/e/1FAIpQLSf9zgf-MXRnVDJbrVEST3urqneq7LCcy0zw8qU-GH4hPMn52A/viewform?usp=sf_link)
            for an invitation. If you have questions, or just want to surface this PR, check out the `#development` channel.
            (If you want to check it out without logging in, check out our [Linen mirror](https://chat.pantsbuild.org/))

            Thanks again, and we look forward to your next PR :smile:!
=======
        Thanks again for this PR, and we'll be on the lookout for your next one :smile:!
>>>>>>> 6ef45374
<|MERGE_RESOLUTION|>--- conflicted
+++ resolved
@@ -27,7 +27,6 @@
           pr-message: |
             Welcome to the Pantsbuild Community. This looks like your first PR here.
 
-<<<<<<< HEAD
             We are so grateful for each an every contribution, big or small.
             So thanks for spending your time and energy making this project better.
 
@@ -38,7 +37,4 @@
             for an invitation. If you have questions, or just want to surface this PR, check out the `#development` channel.
             (If you want to check it out without logging in, check out our [Linen mirror](https://chat.pantsbuild.org/))
 
-            Thanks again, and we look forward to your next PR :smile:!
-=======
-        Thanks again for this PR, and we'll be on the lookout for your next one :smile:!
->>>>>>> 6ef45374
+            Thanks again for this PR, and we'll be on the lookout for your next one :smile:!