--- conflicted
+++ resolved
@@ -32,10 +32,7 @@
   before_install_linux = get_mustache_file('before_install_linux.mustache')
   before_install_osx = get_mustache_file('before_install_osx.mustache')
   env_osx_with_pyenv = get_mustache_file('env_osx_with_pyenv.mustache')
-<<<<<<< HEAD
-=======
   launch_docker_image = get_mustache_file('launch_docker_image.mustache')
->>>>>>> 7b2225e0
 
   context = {
     'header': HEADER,
@@ -49,11 +46,7 @@
   renderer = pystache.Renderer(partials={
     'before_install_linux': before_install_linux,
     'before_install_osx': before_install_osx,
-<<<<<<< HEAD
-    'env_osx_with_pyenv': env_osx_with_pyenv
-=======
     'env_osx_with_pyenv': env_osx_with_pyenv,
     'launch_docker_image': launch_docker_image
->>>>>>> 7b2225e0
   })
   print(renderer.render(template, context))