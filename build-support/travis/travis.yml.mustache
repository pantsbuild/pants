--- conflicted
+++ resolved
@@ -298,22 +298,10 @@
   stage: *bootstrap_cron
   name: "Build Linux native engine and pants.pex (Py3.7 PEX)"
   env:
+    - docker_image_name=travis_ci_py37
     - CACHE_NAME=linuxpexbuild.py37
     - BOOTSTRAPPED_PEX_KEY_SUFFIX=py37.linux
     - BOOTSTRAP_ARGS='-7b'
-  script:
-  - docker build --rm -t travis_ci_py37
-      --build-arg "TRAVIS_USER=$(id -un)"
-      --build-arg "TRAVIS_UID=$(id -u)"
-      --build-arg "TRAVIS_GROUP=$(id -gn)"
-      --build-arg "TRAVIS_GID=$(id -g)"
-      build-support/docker/travis_ci_py37/
-  - docker run --rm -t
-      -v "${HOME}:/travis/home"
-      -v "${TRAVIS_BUILD_DIR}:/travis/workdir"
-      travis_ci_py37:latest
-      sh -c "./build-support/bin/ci.sh -7b && ./build-support/bin/release.sh -f"
-  - aws --no-sign-request --region us-east-1 s3 cp ${TRAVIS_BUILD_DIR}/pants.pex ${BOOTSTRAPPED_PEX_URL_PREFIX}.${BOOTSTRAPPED_PEX_KEY_SUFFIX}
 
 base_osx_build_engine: &base_osx_build_engine
   <<: *native_engine_cache_config
@@ -765,11 +753,8 @@
     - <<: *py27_linux_build_engine
       stage: *bootstrap_cron
     - <<: *py36_linux_build_engine
-<<<<<<< HEAD
     - <<: *py37_linux_build_engine
 
-=======
->>>>>>> 7b2225e0
     - <<: *py27_osx_build_engine
     - <<: *py27_osx_build_engine
       stage: *bootstrap_cron
@@ -800,7 +785,6 @@
       script:
         - ./build-support/bin/travis-ci.sh -lp
 
-<<<<<<< HEAD
     - <<: *py37_linux_test_config
       name: "Unit tests for pants and pants-plugins (Py3.7 PEX)"
       env:
@@ -808,12 +792,11 @@
         - CACHE_NAME=linuxunittests.py37
       script:
         - ./build-support/bin/travis-ci.sh -7lp
-=======
+
     - <<: *py27_linux_build_wheels_ucs2
     - <<: *py27_linux_build_wheels_ucs4
     - <<: *py27_osx_build_wheels_ucs2
     - <<: *py27_osx_build_wheels_ucs4
->>>>>>> 7b2225e0
 
 {{#py3_integration_shards}}
     - <<: *py36_linux_test_config
