{{{header}}}

# Conditions are documented here: https://docs.travis-ci.com/user/conditions-v1
conditions: v1

# -------------------------------------------------------------------------
# Global setup
# -------------------------------------------------------------------------

env:
  global:
    - PANTS_CONFIG_FILES="${TRAVIS_BUILD_DIR}/pants.travis-ci.ini"
    - PYTEST_PASSTHRU_ARGS="-v --duration=3"
    - LC_ALL="en_US.UTF-8"
    - BOOTSTRAPPED_PEX_BUCKET=ci-public.pantsbuild.org
    - BOOTSTRAPPED_PEX_KEY_PREFIX=${TRAVIS_BUILD_NUMBER}/${TRAVIS_BUILD_ID}/pants.pex
    - BOOTSTRAPPED_PEX_URL_PREFIX=s3://${BOOTSTRAPPED_PEX_BUCKET}/${BOOTSTRAPPED_PEX_KEY_PREFIX}

# Stages are documented here: https://docs.travis-ci.com/user/build-stages
stages:
  - &bootstrap Bootstrap Pants
  - name: &test Test Pants
    if: type != cron
  - name: &cron Cron
    if: type = cron
  - name: &build_stable Deploy Pants Pex
    if: tag IS present AND tag =~ ^release_.*$
  - name: &build_unstable Deploy Pants Pex Unstable
    if: tag IS NOT present AND type NOT IN (pull_request, cron)

# -------------------------------------------------------------------------
# Cache config
# -------------------------------------------------------------------------

# Travis cache config for jobs that build the native engine.
native_engine_cache_config: &native_engine_cache_config
  before_cache:
    # Ensure permissions to do the below removals, which happen with or without caching enabled.
    - sudo chown -R travis:travis "${HOME}" "${TRAVIS_BUILD_DIR}"
    # Kill all python bytecode in our cached venvs.  Some files appear to
    # get bytecode compiled in non-yet-understood circumstances leading to
    # a full cache re-pack due to new bytecode files.
    - find build-support -name "*.py[co]" -delete
  cache:
    # The default timeout is 180 seconds, and our larger cache uploads exceed this.
    # TODO: Figure out why we have such large caches (2-7GB) and try to trim them.
    timeout: 500
    directories:
      - ${HOME}/.cache/pants/rust/cargo
      - build-support/pants_dev_deps.py27.venv
      - build-support/pants_dev_deps.py36.venv
      - build-support/pants_dev_deps.py37.venv
      - src/rust/engine/target

# Travis cache config for jobs that run a bootstrapped pants.pex.
pants_run_cache_config: &pants_run_cache_config
  before_cache:
    # Ensure permissions to do the below removals, which happen with or without caching enabled.
    - sudo chown -R travis:travis "${HOME}" "${TRAVIS_BUILD_DIR}"
    # The `ivydata-*.properties` & root level `*.{properties,xml}` files'
    # effect on resolution time is in the noise, but they are
    # re-timestamped in internal comments and fields on each run and this
    # leads to travis-ci cache thrash.  Kill these files before the cache
    # check to avoid un-needed cache re-packing and re-upload (a ~100s
    # operation).
    - find ${HOME}/.ivy2/pants -type f -name "ivydata-*.properties" -delete
    - rm -f ${HOME}/.ivy2/pants/*.{css,properties,xml,xsl}
    # We have several tests that do local file:// url resolves for
    # com.example artifacts, these disrupt the cache but are fast since
    # they're resolved from local files when omitted from the cache.
    - rm -rf ${HOME}/.ivy2/pants/com.example
    # Render a summary to assist with further tuning the cache.
    - du -m -d2 ${HOME}/.cache/pants | sort -r -n
  cache:
    # The default timeout is 180 seconds, and our larger cache uploads exceed this.
    # TODO: Figure out why we have such large caches (2-7GB) and try to trim them.
    timeout: 500
    directories:
      - ${HOME}/.cache/pants/tools
      - ${HOME}/.cache/pants/zinc
      - ${HOME}/.ivy2/pants
      # TODO(John Sirois): Update this to ~/.npm/pants when pants starts
      # using its own isolated cache:
      #   https://github.com/pantsbuild/pants/issues/2485
      - ${HOME}/.npm

# -------------------------------------------------------------------------
# Generic shard setups
# -------------------------------------------------------------------------

base_linux_config: &base_linux_config
  os: linux
  dist: xenial
  sudo: required
  addons:
    apt:
      packages:
        - lib32stdc++6
        - lib32z1
        - lib32z1-dev
        - gcc-multilib
        - python-dev
        - openssl
        - libssl-dev
        - jq
        - unzip
  language: python
  before_install:
    - ./build-support/bin/install_aws_cli_for_ci.sh
  after_failure:
    - ./build-support/bin/ci-failure.sh

py27_linux_config: &py27_linux_config
  <<: *base_linux_config
  python: &python2_version "2.7"

py36_linux_config: &py36_linux_config
  <<: *base_linux_config
  python: &python3_version "3.6"

base_linux_test_config: &base_linux_test_config
  <<: *base_linux_config
  <<: *pants_run_cache_config
  before_install:
    {{>before_install_linux}}
  before_script:
    - ./build-support/bin/get_ci_bootstrapped_pants_pex.sh ${BOOTSTRAPPED_PEX_BUCKET} ${BOOTSTRAPPED_PEX_KEY_PREFIX}.${BOOTSTRAPPED_PEX_KEY_SUFFIX}

py27_linux_test_config: &py27_linux_test_config
  <<: *py27_linux_config
  <<: *base_linux_test_config
  stage: *cron
  env:
    - &py27_linux_test_config_env BOOTSTRAPPED_PEX_KEY_SUFFIX=py27.linux

py36_linux_test_config: &py36_linux_test_config
  <<: *py36_linux_config
  <<: *base_linux_test_config
  stage: *test
  env:
    - &py36_linux_test_config_env BOOTSTRAPPED_PEX_KEY_SUFFIX=py36.linux

base_osx_config: &base_osx_config
  os: osx
  language: generic
  before_install:
    {{>before_install_osx}}

py27_osx_config: &py27_osx_config
  <<: *base_osx_config

py36_osx_config: &py36_osx_config
  <<: *base_osx_config
  addons:
    brew:
      packages: &py36_osx_config_brew_packages
      - openssl
  env:
    - &py36_osx_config_env >
      {{>env_osx_with_pyenv}}
  before_install:
    {{>before_install_osx}}
    # Clone pyenv directly from GitHub. For multiple osx images, brew's version of pyenv is too old to get
    # modern Python 3.6. Pulling from GitHub instead allows us to use the same Python 3 version accross every OSX shard.
    - git clone https://github.com/pyenv/pyenv ${PYENV_ROOT}
    - ${PYENV_ROOT}/bin/pyenv install 3.6.8
    - ${PYENV_ROOT}/bin/pyenv global 3.6.8

base_osx_test_config: &base_osx_test_config
  <<: *pants_run_cache_config
  before_script:
    - ulimit -c unlimited
    - ulimit -n 8192
    - ./build-support/bin/get_ci_bootstrapped_pants_pex.sh ${BOOTSTRAPPED_PEX_BUCKET} ${BOOTSTRAPPED_PEX_KEY_PREFIX}.${BOOTSTRAPPED_PEX_KEY_SUFFIX}

py27_osx_test_config: &py27_osx_test_config
  <<: *py27_osx_config
  <<: *base_osx_test_config
  stage: *cron
  env:
    - &py27_osx_test_config_env BOOTSTRAPPED_PEX_KEY_SUFFIX=py27.osx

py36_osx_test_config: &py36_osx_test_config
  <<: *py36_osx_config
  <<: *base_osx_test_config
  stage: *test
  env:
    # Must duplicate py36_osx_config's env because it cannot be merged into a new anchor
    - &py36_osx_test_config_env >
      {{>env_osx_with_pyenv}}
      BOOTSTRAPPED_PEX_KEY_SUFFIX=py36.osx

linux_with_fuse: &linux_with_fuse
  before_install:
    {{>before_install_linux}}
    - sudo apt-get install -y pkg-config fuse libfuse-dev
    - sudo modprobe fuse
    - sudo chmod 666 /dev/fuse
    - sudo chown root:$USER /etc/fuse.conf

travis_docker_image: &travis_docker_image
  services:
    - docker
  before_script:
    - ulimit -c unlimited
  script:
    - >
      {{>launch_docker_image}}

# -------------------------------------------------------------------------
# Bootstrap engine shards
# -------------------------------------------------------------------------

base_linux_build_engine: &base_linux_build_engine
  <<: *native_engine_cache_config
  <<: *travis_docker_image
  stage: *bootstrap
  script:
    - >
      {{>launch_docker_image}}
    # Note that:
    # * We mount ${HOME} to cache the ${HOME}/.cache/pants/rust-toolchain.
    # * We also build fs_util, to take advantage of the rust code built during bootstrapping.
    - docker run --rm -t
      -v "${HOME}:/travis/home"
      -v "${TRAVIS_BUILD_DIR}:/travis/workdir"
      ${docker_image_name}:latest
      sh -c "./build-support/bin/ci.sh ${BOOTSTRAP_ARGS} && ./build-support/bin/release.sh -f"
    - aws --no-sign-request --region us-east-1 s3 cp ${TRAVIS_BUILD_DIR}/pants.pex ${BOOTSTRAPPED_PEX_URL_PREFIX}.${BOOTSTRAPPED_PEX_KEY_SUFFIX}

py27_linux_build_engine: &py27_linux_build_engine
  <<: *py27_linux_config
  <<: *base_linux_build_engine
  name: "Build Linux native engine and pants.pex (Py2.7 PEX)"
  env:
    - docker_image_name=travis_ci
    # NB: Only the Py2.7 shard sets PREPARE_DEPLOY to cause the fs_util binary to be uploaded to S3:
    # either linux shard could upload this binary, since it does not depend on python at all.
    - PREPARE_DEPLOY=1
    - CACHE_NAME=linuxpexbuild.py27
    - BOOTSTRAPPED_PEX_KEY_SUFFIX=py27.linux
    - BOOTSTRAP_ARGS='-2b'

py36_linux_build_engine: &py36_linux_build_engine
  <<: *py36_linux_config
  <<: *base_linux_build_engine
  name: "Build Linux native engine and pants.pex (Py3.6 PEX)"
  env:
    - docker_image_name=travis_ci
    - CACHE_NAME=linuxpexbuild.py36
    - BOOTSTRAPPED_PEX_KEY_SUFFIX=py36.linux
    - BOOTSTRAP_ARGS='-b'

base_osx_build_engine: &base_osx_build_engine
  <<: *native_engine_cache_config
  stage: *bootstrap
  # We request the oldest image we can (corresponding to OSX 10.11) for maximum compatibility.
  # We use 10.11 as a minimum to avoid https://github.com/rust-lang/regex/issues/489.
  # See: https://docs.travis-ci.com/user/reference/osx/#OS-X-Version
  osx_image: xcode8
  env:
    - &base_osx_build_engine_env PREPARE_DEPLOY=1  # To deploy fs_util.
  script:
    # We also build fs_util, to take advantage of the rust code built during bootstrapping.
    - ./build-support/bin/ci.sh ${BOOTSTRAP_ARGS} && ./build-support/bin/release.sh -f
    - aws --no-sign-request --region us-east-1 s3 cp ${TRAVIS_BUILD_DIR}/pants.pex ${BOOTSTRAPPED_PEX_URL_PREFIX}.${BOOTSTRAPPED_PEX_KEY_SUFFIX}
  after_failure:
    - ./build-support/bin/ci-failure.sh

py27_osx_build_engine: &py27_osx_build_engine
  <<: *py27_osx_config
  <<: *base_osx_build_engine
  name: "Build OSX native engine and pants.pex (Py2.7 PEX)"
  env:
    - *base_osx_build_engine_env
    - CACHE_NAME=osxpexbuild.py27
    - BOOTSTRAPPED_PEX_KEY_SUFFIX=py27.osx
    - BOOTSTRAP_ARGS='-2b'

py36_osx_build_engine: &py36_osx_build_engine
  <<: *py36_osx_config
  <<: *base_osx_build_engine
  name: "Build OSX native engine and pants.pex (Py3.6 PEX)"
  env:
    - *base_osx_build_engine_env
    - *py36_osx_config_env
    - CACHE_NAME=osxpexbuild.py36
    - BOOTSTRAPPED_PEX_KEY_SUFFIX=py36.osx
    - BOOTSTRAP_ARGS='-b'

# -------------------------------------------------------------------------
# Lint
# -------------------------------------------------------------------------

py27_lint: &py27_lint
  <<: *py27_linux_test_config
  name: "Self-checks and lint (Py2.7 PEX)"
  env:
    - *py27_linux_test_config_env
    - CACHE_NAME=linuxselfchecks.py27
  script:
    - ./build-support/bin/travis-ci.sh -fmrt2

py36_lint: &py36_lint
  <<: *py36_linux_test_config
  name: "Self-checks and lint (Py3.6 PEX)"
  env:
    - *py36_linux_test_config_env
    - CACHE_NAME=linuxselfchecks.py36
  script:
    - ./build-support/bin/travis-ci.sh -fmrt

# -------------------------------------------------------------------------
# Rust lints
# -------------------------------------------------------------------------

linux_rust_clippy: &linux_rust_clippy
  <<: *linux_with_fuse
  <<: *native_engine_cache_config
  name: "Linux Rust Clippy (No PEX)"
  env:
    - CACHE_NAME=linuxclippy
  os: linux
  dist: xenial
  sudo: required
  stage: *test
  language: python
  python: *python3_version
  before_script:
    - ulimit -c unlimited
    - ulimit -n 8192
  script:
    - ./build-support/bin/travis-ci.sh -s

cargo_audit: &cargo_audit
  <<: *linux_with_fuse
  name: "Cargo audit (No PEX)"
  env:
    - CACHE_NAME=linuxcargoaudit
  os: linux
  dist: xenial
  sudo: required
  stage: *cron
  script:
    - ./build-support/bin/travis-ci.sh -a

# -------------------------------------------------------------------------
# Build wheels
# -------------------------------------------------------------------------

# N.B. With Python 2, we must build pantsbuild.pants with both UCS2 and UCS4 to provide full
# compatibility for end users. This is because we constrain our ABI due to the native engine.
# See https://www.python.org/dev/peps/pep-0513/#ucs-2-vs-ucs-4-builds. Note this distinction is
# not necessary with Python 3.3+ due to flexible storage of Unicode strings (https://www.python.org/dev/peps/pep-0393/).
#
# We treat both Linux UCS4 and OSX UCS2 normally, as these are the defaults for those environments.
# The Linux UCS2 and OSX UCS4 shards, however, must rebuild Python with
# `PYTHON_CONFIGURE_OPTS=--enable-unicode=ucs{2,4}` set, along with bootstrapping Pants again rather
# than pulling the PEX from AWS.

base_build_wheels: &base_build_wheels
  stage: *test
  env:
    - &base_build_wheels_env PREPARE_DEPLOY=1

<<<<<<< HEAD
base_linux_build_wheels: &base_linux_build_wheels
  # Similar to the bootstrap shard, we build Linux wheels in a docker image to maximize compatibility.
  <<: *travis_docker_image
  <<: *base_build_wheels
=======
py27_linux_build_wheels_no_ucs: &py27_linux_build_wheels_no_ucs
  # Similar to the bootstrap shard, we build Linux wheels in a docker image to maximize
  # compatibility. This is a Py2.7 shard, so it is not subject to #6985.
  <<: *travis_docker_image
  <<: *base_build_wheels

py27_linux_build_wheels_ucs2: &py27_linux_build_wheels_ucs2
  <<: *py27_linux_config
  <<: *py27_linux_build_wheels_no_ucs
  <<: *native_engine_cache_config
  name: "Build wheels - Linux and cp27m (UCS2)"
  env:
    - *base_build_wheels_env
    - docker_image_name=travis_ci_py27_ucs2
    - CACHE_NAME=linuxwheelsbuild.ucs2
  script:
    - >
      {{>launch_docker_image}}
    - docker run --rm -t
      -v "${HOME}:/travis/home"
      -v "${TRAVIS_BUILD_DIR}:/travis/workdir"
      ${docker_image_name}:latest
      sh -c "./build-support/bin/ci.sh -2b
             && ./build-support/bin/check_pants_pex_abi.py cp27m
             && RUN_PANTS_FROM_PEX=1 ./build-support/bin/release.sh -n"

py27_linux_build_wheels_ucs4: &py27_linux_build_wheels_ucs4
  <<: *py27_linux_build_wheels_no_ucs
  <<: *py27_linux_test_config
  # `py27_linux_test_config` overrides the stage set by `base_build_wheels`, so we re-override it.
  stage: *test
  name: "Build wheels - Linux and cp27mu (UCS4)"
  env:
    - *py27_linux_test_config_env
    - *base_build_wheels_env
    - docker_image_name=travis_ci
    - CACHE_NAME=linuxwheelsbuild.ucs4
>>>>>>> 7b2225e0
  script:
    - >
      {{>launch_docker_image}}
    - docker run --rm -t
      -v "${HOME}:/travis/home"
      -v "${TRAVIS_BUILD_DIR}:/travis/workdir"
<<<<<<< HEAD
      travis_ci:latest
      sh -c "RUN_PANTS_FROM_PEX=1 ./build-support/bin/release.sh ${RELEASE_ARGS} -n"

py27_linux_build_wheels_ucs2: &py27_linux_build_wheels_ucs2
  <<: *py27_linux_config
  <<: *base_linux_build_wheels
  <<: *native_engine_cache_config
  name: "Build wheels - Linux and cp27m (UCS2)"
  env:
    - *base_build_wheels_env
    - CACHE_NAME=linuxwheelsbuild.ucs2
  script:
    - docker build --rm -t travis_ci_py27_ucs2
      --build-arg "TRAVIS_USER=$(id -un)"
      --build-arg "TRAVIS_UID=$(id -u)"
      --build-arg "TRAVIS_GROUP=$(id -gn)"
      --build-arg "TRAVIS_GID=$(id -g)"
      build-support/docker/travis_ci_py27_ucs2/
    - &docker_dry_run_release docker run --rm -t
      -v "${HOME}:/travis/home"
      -v "${TRAVIS_BUILD_DIR}:/travis/workdir"
      travis_ci_py27_ucs2:latest
      sh -c "PEX_VERBOSE=9 ./build-support/bin/ci.sh -2b && RUN_PANTS_FROM_PEX=1 PEX_VERBOSE=9 ./build-support/bin/release.sh -n"

py27_linux_build_wheels_ucs4: &py27_linux_build_wheels_ucs4
  <<: *base_linux_build_wheels
  <<: *py27_linux_test_config
  # `py27_linux_test_config` overrides the stage set by `base_build_wheels`, so we re-override it.
  stage: *test
  name: "Build wheels - Linux and cp27mu (UCS4)"
  env:
    - *py27_linux_test_config_env
    - *base_build_wheels_env
    - RELEASE_ARGS=''
    - CACHE_NAME=linuxwheelsbuild.ucs4

py36_linux_build_wheels: &py36_linux_build_wheels
  <<: *base_linux_build_wheels
  <<: *py36_linux_test_config
  name: "Build wheels - Linux and abi3 (Py3.6+)"
  env:
    - *py36_linux_test_config_env
    - *base_build_wheels_env
    - RELEASE_ARGS='-3'
    - CACHE_NAME=linuxwheelsbuild.abi3

base_osx_build_wheels: &base_osx_build_wheels
  <<: *base_build_wheels
  osx_image: xcode8
  script:
    - RUN_PANTS_FROM_PEX=1 ./build-support/bin/release.sh ${RELEASE_ARGS} -n

py27_osx_build_wheels_ucs2: &py27_osx_build_wheels_ucs2
  <<: *py27_osx_test_config
  <<: *base_osx_build_wheels
=======
      ${docker_image_name}:latest
      sh -c "./build-support/bin/check_pants_pex_abi.py cp27mu
             && RUN_PANTS_FROM_PEX=1 ./build-support/bin/release.sh -n"

py27_osx_build_wheels_no_ucs: &py27_osx_build_wheels_no_ucs
  <<: *base_build_wheels
  osx_image: xcode8

py27_osx_build_wheels_ucs2: &py27_osx_build_wheels_ucs2
  <<: *py27_osx_test_config
  <<: *py27_osx_build_wheels_no_ucs
>>>>>>> 7b2225e0
  name: "Build wheels - OSX and cp27m (UCS2)"
  env:
    - *py27_osx_test_config_env
    - *base_build_wheels_env
<<<<<<< HEAD
    - RELEASE_ARGS=''
    - CACHE_NAME=osxwheelsbuild.ucs2

py27_osx_build_wheels_ucs4: &py27_osx_build_wheels_ucs4
  <<: *py27_osx_config
  <<: *base_osx_build_wheels
  <<: *native_engine_cache_config
  name: "Build wheels - OSX and cp27mu (UCS4)"
  addons:
    brew:
      packages:
      - openssl
  env:
    - *base_build_wheels_env
    - CACHE_NAME=osxwheelsbuild.ucs4
    - {{>env_osx_with_pyenv}}
    - PYTHON_CONFIGURE_OPTS=--enable-unicode=ucs4
    # We set $PY to ensure the UCS4 interpreter is used when bootstrapping the PEX.
    - PY=${PYENV_ROOT}/shims/python2.7
  before_install:
    {{>before_install_osx}}
    - git clone https://github.com/pyenv/pyenv ${PYENV_ROOT}
    - ${PYENV_ROOT}/bin/pyenv install 2.7.13
    - ${PYENV_ROOT}/bin/pyenv global 2.7.13
  script:
    - PEX_VERBOSE=9 ./build-support/bin/ci.sh -2b
    - RUN_PANTS_FROM_PEX=1 ./build-support/bin/release.sh -n

py36_osx_build_wheels: &py36_osx_build_wheels
  <<: *py36_osx_test_config
  <<: *base_osx_build_wheels
  name: "Build wheels - OSX and abi3 (Py3.6+)"
  env:
    - *py36_osx_test_config_env
    - *base_build_wheels_env
    - RELEASE_ARGS='-3'
    - CACHE_NAME=osxwheelsbuild.abi3
=======
    - CACHE_NAME=osxwheelsbuild.ucs2
  script:
    - ./build-support/bin/check_pants_pex_abi.py cp27m
    - RUN_PANTS_FROM_PEX=1 ./build-support/bin/release.sh -n

py27_osx_build_wheels_ucs4: &py27_osx_build_wheels_ucs4
  <<: *py27_osx_config
  <<: *py27_osx_build_wheels_no_ucs
  <<: *native_engine_cache_config
  name: "Build wheels - OSX and cp27mu (UCS4)"
  addons:
    brew:
      packages:
      - openssl
  env:
    - *base_build_wheels_env
    - CACHE_NAME=osxwheelsbuild.ucs4
    - >
      {{>env_osx_with_pyenv}}
    - PYTHON_CONFIGURE_OPTS=--enable-unicode=ucs4
    # We set $PY to ensure the UCS4 interpreter is used when bootstrapping the PEX.
    - PY=${PYENV_ROOT}/shims/python2.7
  before_install:
    {{>before_install_osx}}
    - git clone https://github.com/pyenv/pyenv ${PYENV_ROOT}
    - ${PYENV_ROOT}/bin/pyenv install 2.7.13
    - ${PYENV_ROOT}/bin/pyenv global 2.7.13
  script:
    - ./build-support/bin/ci.sh -2b
    - ./build-support/bin/check_pants_pex_abi.py cp27mu
    - RUN_PANTS_FROM_PEX=1 ./build-support/bin/release.sh -n
>>>>>>> 7b2225e0

# -------------------------------------------------------------------------
# Rust tests
# -------------------------------------------------------------------------

base_rust_tests: &base_rust_tests
  <<: *native_engine_cache_config
  stage: *test
  before_script:
    - ulimit -c unlimited
    - ulimit -n 8192

linux_rust_tests: &linux_rust_tests
  <<: *base_rust_tests
  <<: *linux_with_fuse
  name: "Linux Rust tests (No PEX)"
  env:
    - CACHE_NAME=linuxrusttests
  os: linux
  dist: xenial
  sudo: required
  language: python
  python: *python3_version
  script:
    - ./build-support/bin/travis-ci.sh -e

osx_rust_tests: &osx_rust_tests
  <<: *base_rust_tests
  name: "OSX Rust tests (No PEX)"
  env:
    - CACHE_NAME=macosrusttests
  os: osx
  # Fuse actually works on this image. It hangs on many others.
  osx_image: xcode8.3
  addons:
    homebrew:
      casks:
      - osxfuse
  script:
  # N.B. We run this with Python 2 because this osx_image does not have
  # Python 3.6 in its environment. We do not care which Python version
  # we use and do not want to incur the cost of using pyenv to get 3.6.
    - ./build-support/bin/travis-ci.sh -e2

# -------------------------------------------------------------------------
# OSX sanity checks
# -------------------------------------------------------------------------

base_osx_sanity_check: &base_osx_sanity_check
  script:
    - MODE=debug ./build-support/bin/travis-ci.sh -m

# TODO: Update this to use 10.14 once it is available
base_osx_10_12_sanity_check: &base_osx_10_12_sanity_check
  <<: *base_osx_sanity_check
  osx_image: xcode9.2

py27_osx_10_12_sanity_check: &py27_osx_10_12_sanity_check
  <<: *py27_osx_test_config
  <<: *base_osx_10_12_sanity_check
  name: "OSX 10.12 sanity check (Py2.7 PEX)"
  env:
    - *py27_osx_test_config_env
    - CACHE_NAME=macos10.12sanity.py27

py36_osx_10_12_sanity_check: &py36_osx_10_12_sanity_check
  <<: *py36_osx_test_config
  <<: *base_osx_10_12_sanity_check
  name: "OSX 10.12 sanity check (Py3.6 PEX)"
  env:
    - *py36_osx_test_config_env
    - CACHE_NAME=macos10.12sanity.py36

base_osx_10_13_sanity_check: &base_osx_10_13_sanity_check
  <<: *base_osx_sanity_check
  osx_image: xcode10.1

py27_osx_10_13_sanity_check: &py27_osx_10_13_sanity_check
  <<: *py27_osx_test_config
  <<: *base_osx_10_13_sanity_check
  name: "OSX 10.13 sanity check (Py2.7 PEX)"
  env:
    - *py27_osx_test_config_env
    - CACHE_NAME=macos10.13sanity.py27

py36_osx_10_13_sanity_check: &py36_osx_10_13_sanity_check
  <<: *py36_osx_test_config
  <<: *base_osx_10_13_sanity_check
  name: "OSX 10.13 sanity check (Py3.6 PEX)"
  env:
    - *py36_osx_test_config_env
    - CACHE_NAME=macos10.13sanity.py36

# -------------------------------------------------------------------------
# Platform specific tests
# -------------------------------------------------------------------------

py27_osx_platform_tests: &py27_osx_platform_tests
  <<: *py27_osx_test_config
  name: "OSX platform-specific tests (Py2.7 PEX)"
  env:
    - *py27_osx_test_config_env
    - CACHE_NAME=macosplatformtests.py27
  script:
    - ./build-support/bin/travis-ci.sh -z2

py36_osx_platform_tests: &py36_osx_platform_tests
  <<: *py36_osx_test_config
  name: "OSX platform-specific tests (Py3.6 PEX)"
  env:
    - *py36_osx_test_config_env
    - CACHE_NAME=macosplatformtests.py36
  script:
    - ./build-support/bin/travis-ci.sh -z

# -------------------------------------------------------------------------
# JVM tests
# -------------------------------------------------------------------------

base_jvm_tests: &base_jvm_tests
  <<: *linux_with_fuse

py27_jvm_tests: &py27_jvm_tests
  <<: *py27_linux_test_config
  <<: *base_jvm_tests
  name: "JVM tests (Py2.7 PEX)"
  env:
    - *py27_linux_test_config_env
    - CACHE_NAME=linuxjvmtests.py27
  script:
    - ./build-support/bin/travis-ci.sh -j2

py36_jvm_tests: &py36_jvm_tests
  <<: *py36_linux_test_config
  <<: *base_jvm_tests
  name: "JVM tests (Py3.6 PEX)"
  env:
    - *py36_linux_test_config_env
    - CACHE_NAME=linuxjvmtests.py36
  script:
    - ./build-support/bin/travis-ci.sh -j

# -------------------------------------------------------------------------
# Deploy
# -------------------------------------------------------------------------

deploy_stable_multiplatform_pex: &deploy_stable_multiplatform_pex
  name: "Deploy stable multiplatform pants.pex"
  os: linux
  language: python
  stage: *build_stable
  env:
    - CACHE_NAME=linuxpexdeploystable
    - RUN_PANTS_FROM_PEX=1
    - PANTS_PEX_RELEASE=stable
  script:
    - ./build-support/bin/release.sh -p
  deploy:
    # See https://docs.travis-ci.com/user/deployment/releases/
    provider: releases
    # The pantsbuild-ci-bot OAuth token, see the pantsbuild vault for details.
    api_key:
      secure: "u0aCsiuVGOg28YxG0sQUovuUm29kKwQfFgHbNz2TT5L+cGoHxGl4aoVOCtuwWYEtbNGmYc8/3WRS3C/jOiqQj6JEgHUzWOsnfKUObEqNhisAmXbzBbKc0wPQTL8WNK+DKFh32sD3yPYcw+a5PTLO56+o7rqlI25LK7A17WesHC4="
    file_glob: true
    file: dist/deploy/pex/*
    skip_cleanup: true
    on:
      # We only release a pex for Pants releases, which are tagged.
      tags: true
      repo: pantsbuild/pants

deploy_unstable_multiplatform_pex: &deploy_unstable_multiplatform_pex
  name: "Deploy unstable multiplatform pants.pex"
  os: linux
  language: python
  stage: *build_unstable
  env:
    - CACHE_NAME=linuxpexdeployunstable
    - RUN_PANTS_FROM_PEX=1
    - PREPARE_DEPLOY=1
  script:
    - ./build-support/bin/release.sh -p && mkdir -p dist/deploy/pex/ && mv dist/pants*.pex dist/deploy/pex/

# -------------------------------------------------------------------------
# Test matrix
# -------------------------------------------------------------------------

matrix:
  include:
    - <<: *py27_linux_build_engine
    - <<: *py36_linux_build_engine
    - <<: *py27_osx_build_engine
    - <<: *py36_osx_build_engine

    - <<: *py27_lint
    - <<: *py36_lint

    - <<: *linux_rust_clippy
    - <<: *cargo_audit

    - <<: *py27_linux_test_config
      name: "Unit tests for pants and pants-plugins (Py2.7 PEX)"
      stage: *test
      env:
        - *py27_linux_test_config_env
        - CACHE_NAME=linuxunittests.py27
      script:
        - ./build-support/bin/travis-ci.sh -2lp

    - <<: *py36_linux_test_config
      name: "Unit tests for pants and pants-plugins (Py3.6 PEX)"
      env:
        - *py36_linux_test_config_env
        - CACHE_NAME=linuxunittests.py36
      script:
        - ./build-support/bin/travis-ci.sh -lp

    - <<: *py27_linux_build_wheels_ucs2
    - <<: *py27_linux_build_wheels_ucs4
<<<<<<< HEAD
    - <<: *py36_linux_build_wheels

    - <<: *py27_osx_build_wheels_ucs2
    - <<: *py27_osx_build_wheels_ucs4
    - <<: *py36_osx_build_wheels
=======
    - <<: *py27_osx_build_wheels_ucs2
    - <<: *py27_osx_build_wheels_ucs4
>>>>>>> 7b2225e0

{{#py3_integration_shards}}
    - <<: *py36_linux_test_config
      name: "Integration tests for pants - shard {{.}} (Py3.6 PEX)"
      env:
        - *py36_linux_test_config_env
        - CACHE_NAME=integrationshard{{.}}
      script:
        - ./build-support/bin/travis-ci.sh -c -i {{.}}/{{py3_integration_shards_length}}

{{/py3_integration_shards}}
{{#py2_blacklist_integration_shards}}
    - <<: *py27_linux_test_config
      name: "Blacklisted integration tests for pants - shard {{.}} (Py2.7 PEX w/ Py3.6 constraints)"
      stage: *test
      env:
        - *py27_linux_test_config_env
        - PANTS_PYTHON_SETUP_INTERPRETER_CONSTRAINTS="['CPython>=3.6']"
        - CACHE_NAME=integrationshard{{.}}.py27blacklist
      script:
        - ./build-support/bin/travis-ci.sh -c2w -i {{.}}/{{py2_blacklist_integration_shards_length}}

{{/py2_blacklist_integration_shards}}
{{#cron_integration_shards}}
    - <<: *py27_linux_test_config
      name: "Integration tests for pants - shard {{.}} (Py2.7 PEX)"
      env:
        - *py27_linux_test_config_env
        - CACHE_NAME=cronshard{{.}}
      script:
        - ./build-support/bin/travis-ci.sh -c2 -i {{.}}/{{cron_integration_shards_length}}

{{/cron_integration_shards}}

    - <<: *linux_rust_tests
    - <<: *osx_rust_tests

    - <<: *py27_linux_test_config
      name: "Python contrib tests (Py2.7 PEX)"
      stage: *test
      env:
        - *py27_linux_test_config_env
        - CACHE_NAME=linuxcontribtests.py27
      script:
        - ./build-support/bin/travis-ci.sh -2n

    - <<: *py36_linux_test_config
      name: "Python contrib tests (Py3.6 PEX)"
      env:
        - *py36_linux_test_config_env
        - CACHE_NAME=linuxcontribtests.py36
      script:
        - ./build-support/bin/travis-ci.sh -n

    - <<: *py27_osx_10_12_sanity_check
    - <<: *py36_osx_10_12_sanity_check

    - <<: *py27_osx_10_13_sanity_check
    - <<: *py36_osx_10_13_sanity_check

    - <<: *py27_osx_platform_tests
    - <<: *py36_osx_platform_tests

    - <<: *py27_jvm_tests
    - <<: *py36_jvm_tests

    - <<: *deploy_stable_multiplatform_pex
    - <<: *deploy_unstable_multiplatform_pex

deploy:
  # Deploy whatever a previous stage has left in dist/deploy.
  # See: https://docs.travis-ci.com/user/deployment/s3/
  provider: s3
  access_key_id: AKIAIWOKBXVU3JLY6EGQ
  secret_access_key:
    secure: "UBVbpdYJ81OsDGKlPRBw6FlPJGlxosnFQ4A1xBbU5GwEBfv90GoKc6J0UwF+I4CDwytj/BlAks1XbW0zYX0oeIlXDnl1Vfikm1k4hfIr6VCLHKppiU69FlEs+ph0Dktz8+aUWhrvJzICZs6Gu08kTBQ5++3ulDWDeTHqjr713YM="
  bucket: binaries.pantsbuild.org
  local_dir: dist/deploy
  # Otherwise travis will stash dist/deploy and the deploy will fail.
  skip_cleanup: true
  acl: public_read
  on:
    condition: $PREPARE_DEPLOY = 1
    # NB: We mainly want deploys for `master` commits; but we also need new binaries for stable
    # release branches; eg `1.3.x`
    all_branches: true
    repo: pantsbuild/pants<|MERGE_RESOLUTION|>--- conflicted
+++ resolved
@@ -363,21 +363,14 @@
   env:
     - &base_build_wheels_env PREPARE_DEPLOY=1
 
-<<<<<<< HEAD
 base_linux_build_wheels: &base_linux_build_wheels
   # Similar to the bootstrap shard, we build Linux wheels in a docker image to maximize compatibility.
   <<: *travis_docker_image
   <<: *base_build_wheels
-=======
-py27_linux_build_wheels_no_ucs: &py27_linux_build_wheels_no_ucs
-  # Similar to the bootstrap shard, we build Linux wheels in a docker image to maximize
-  # compatibility. This is a Py2.7 shard, so it is not subject to #6985.
-  <<: *travis_docker_image
-  <<: *base_build_wheels
 
 py27_linux_build_wheels_ucs2: &py27_linux_build_wheels_ucs2
   <<: *py27_linux_config
-  <<: *py27_linux_build_wheels_no_ucs
+  <<: *base_linux_build_wheels
   <<: *native_engine_cache_config
   name: "Build wheels - Linux and cp27m (UCS2)"
   env:
@@ -396,7 +389,7 @@
              && RUN_PANTS_FROM_PEX=1 ./build-support/bin/release.sh -n"
 
 py27_linux_build_wheels_ucs4: &py27_linux_build_wheels_ucs4
-  <<: *py27_linux_build_wheels_no_ucs
+  <<: *base_linux_build_wheels
   <<: *py27_linux_test_config
   # `py27_linux_test_config` overrides the stage set by `base_build_wheels`, so we re-override it.
   stage: *test
@@ -406,49 +399,15 @@
     - *base_build_wheels_env
     - docker_image_name=travis_ci
     - CACHE_NAME=linuxwheelsbuild.ucs4
->>>>>>> 7b2225e0
   script:
     - >
       {{>launch_docker_image}}
     - docker run --rm -t
       -v "${HOME}:/travis/home"
       -v "${TRAVIS_BUILD_DIR}:/travis/workdir"
-<<<<<<< HEAD
-      travis_ci:latest
-      sh -c "RUN_PANTS_FROM_PEX=1 ./build-support/bin/release.sh ${RELEASE_ARGS} -n"
-
-py27_linux_build_wheels_ucs2: &py27_linux_build_wheels_ucs2
-  <<: *py27_linux_config
-  <<: *base_linux_build_wheels
-  <<: *native_engine_cache_config
-  name: "Build wheels - Linux and cp27m (UCS2)"
-  env:
-    - *base_build_wheels_env
-    - CACHE_NAME=linuxwheelsbuild.ucs2
-  script:
-    - docker build --rm -t travis_ci_py27_ucs2
-      --build-arg "TRAVIS_USER=$(id -un)"
-      --build-arg "TRAVIS_UID=$(id -u)"
-      --build-arg "TRAVIS_GROUP=$(id -gn)"
-      --build-arg "TRAVIS_GID=$(id -g)"
-      build-support/docker/travis_ci_py27_ucs2/
-    - &docker_dry_run_release docker run --rm -t
-      -v "${HOME}:/travis/home"
-      -v "${TRAVIS_BUILD_DIR}:/travis/workdir"
-      travis_ci_py27_ucs2:latest
-      sh -c "PEX_VERBOSE=9 ./build-support/bin/ci.sh -2b && RUN_PANTS_FROM_PEX=1 PEX_VERBOSE=9 ./build-support/bin/release.sh -n"
-
-py27_linux_build_wheels_ucs4: &py27_linux_build_wheels_ucs4
-  <<: *base_linux_build_wheels
-  <<: *py27_linux_test_config
-  # `py27_linux_test_config` overrides the stage set by `base_build_wheels`, so we re-override it.
-  stage: *test
-  name: "Build wheels - Linux and cp27mu (UCS4)"
-  env:
-    - *py27_linux_test_config_env
-    - *base_build_wheels_env
-    - RELEASE_ARGS=''
-    - CACHE_NAME=linuxwheelsbuild.ucs4
+      ${docker_image_name}:latest
+      sh -c "./build-support/bin/check_pants_pex_abi.py cp27mu
+             && RUN_PANTS_FROM_PEX=1 ./build-support/bin/release.sh -n"
 
 py36_linux_build_wheels: &py36_linux_build_wheels
   <<: *base_linux_build_wheels
@@ -457,82 +416,37 @@
   env:
     - *py36_linux_test_config_env
     - *base_build_wheels_env
-    - RELEASE_ARGS='-3'
+    - docker_image_name=travis_ci
     - CACHE_NAME=linuxwheelsbuild.abi3
+  script:
+    - >
+      {{>launch_docker_image}}
+    - docker run --rm -t
+      -v "${HOME}:/travis/home"
+      -v "${TRAVIS_BUILD_DIR}:/travis/workdir"
+      ${docker_image_name}:latest
+      sh -c "./build-support/bin/check_pants_pex_abi.py abi3
+             && RUN_PANTS_FROM_PEX=1 ./build-support/bin/release.sh -3n"
 
 base_osx_build_wheels: &base_osx_build_wheels
   <<: *base_build_wheels
   osx_image: xcode8
-  script:
-    - RUN_PANTS_FROM_PEX=1 ./build-support/bin/release.sh ${RELEASE_ARGS} -n
 
 py27_osx_build_wheels_ucs2: &py27_osx_build_wheels_ucs2
   <<: *py27_osx_test_config
   <<: *base_osx_build_wheels
-=======
-      ${docker_image_name}:latest
-      sh -c "./build-support/bin/check_pants_pex_abi.py cp27mu
-             && RUN_PANTS_FROM_PEX=1 ./build-support/bin/release.sh -n"
-
-py27_osx_build_wheels_no_ucs: &py27_osx_build_wheels_no_ucs
-  <<: *base_build_wheels
-  osx_image: xcode8
-
-py27_osx_build_wheels_ucs2: &py27_osx_build_wheels_ucs2
-  <<: *py27_osx_test_config
-  <<: *py27_osx_build_wheels_no_ucs
->>>>>>> 7b2225e0
   name: "Build wheels - OSX and cp27m (UCS2)"
   env:
     - *py27_osx_test_config_env
     - *base_build_wheels_env
-<<<<<<< HEAD
-    - RELEASE_ARGS=''
     - CACHE_NAME=osxwheelsbuild.ucs2
+  script:
+    - ./build-support/bin/check_pants_pex_abi.py cp27m
+    - RUN_PANTS_FROM_PEX=1 ./build-support/bin/release.sh -n
 
 py27_osx_build_wheels_ucs4: &py27_osx_build_wheels_ucs4
   <<: *py27_osx_config
   <<: *base_osx_build_wheels
-  <<: *native_engine_cache_config
-  name: "Build wheels - OSX and cp27mu (UCS4)"
-  addons:
-    brew:
-      packages:
-      - openssl
-  env:
-    - *base_build_wheels_env
-    - CACHE_NAME=osxwheelsbuild.ucs4
-    - {{>env_osx_with_pyenv}}
-    - PYTHON_CONFIGURE_OPTS=--enable-unicode=ucs4
-    # We set $PY to ensure the UCS4 interpreter is used when bootstrapping the PEX.
-    - PY=${PYENV_ROOT}/shims/python2.7
-  before_install:
-    {{>before_install_osx}}
-    - git clone https://github.com/pyenv/pyenv ${PYENV_ROOT}
-    - ${PYENV_ROOT}/bin/pyenv install 2.7.13
-    - ${PYENV_ROOT}/bin/pyenv global 2.7.13
-  script:
-    - PEX_VERBOSE=9 ./build-support/bin/ci.sh -2b
-    - RUN_PANTS_FROM_PEX=1 ./build-support/bin/release.sh -n
-
-py36_osx_build_wheels: &py36_osx_build_wheels
-  <<: *py36_osx_test_config
-  <<: *base_osx_build_wheels
-  name: "Build wheels - OSX and abi3 (Py3.6+)"
-  env:
-    - *py36_osx_test_config_env
-    - *base_build_wheels_env
-    - RELEASE_ARGS='-3'
-    - CACHE_NAME=osxwheelsbuild.abi3
-=======
-    - CACHE_NAME=osxwheelsbuild.ucs2
-  script:
-    - ./build-support/bin/check_pants_pex_abi.py cp27m
-    - RUN_PANTS_FROM_PEX=1 ./build-support/bin/release.sh -n
-
-py27_osx_build_wheels_ucs4: &py27_osx_build_wheels_ucs4
-  <<: *py27_osx_config
-  <<: *py27_osx_build_wheels_no_ucs
   <<: *native_engine_cache_config
   name: "Build wheels - OSX and cp27mu (UCS4)"
   addons:
@@ -556,7 +470,18 @@
     - ./build-support/bin/ci.sh -2b
     - ./build-support/bin/check_pants_pex_abi.py cp27mu
     - RUN_PANTS_FROM_PEX=1 ./build-support/bin/release.sh -n
->>>>>>> 7b2225e0
+
+py36_osx_build_wheels: &py36_osx_build_wheels
+  <<: *py36_osx_test_config
+  <<: *base_osx_build_wheels
+  name: "Build wheels - OSX and abi3 (Py3.6+)"
+  env:
+    - *py36_osx_test_config_env
+    - *base_build_wheels_env
+    - CACHE_NAME=osxwheelsbuild.abi3
+  script:
+    - ./build-support/bin/check_pants_pex_abi.py abi3
+    - RUN_PANTS_FROM_PEX=1 ./build-support/bin/release.sh -3n
 
 # -------------------------------------------------------------------------
 # Rust tests
@@ -776,16 +701,11 @@
 
     - <<: *py27_linux_build_wheels_ucs2
     - <<: *py27_linux_build_wheels_ucs4
-<<<<<<< HEAD
     - <<: *py36_linux_build_wheels
 
     - <<: *py27_osx_build_wheels_ucs2
     - <<: *py27_osx_build_wheels_ucs4
     - <<: *py36_osx_build_wheels
-=======
-    - <<: *py27_osx_build_wheels_ucs2
-    - <<: *py27_osx_build_wheels_ucs4
->>>>>>> 7b2225e0
 
 {{#py3_integration_shards}}
     - <<: *py36_linux_test_config
