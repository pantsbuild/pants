--- conflicted
+++ resolved
@@ -60,11 +60,8 @@
     # TODO: Figure out why we have such large caches (2-7GB) and try to trim them.
     timeout: 500
     directories:
-<<<<<<< HEAD
       - ${AWS_CLI_ROOT}
-=======
       - ${PYENV_ROOT}
->>>>>>> 5f33a065
       - ${HOME}/.cache/pants/rust/cargo
       - build-support/pants_dev_deps.py27.venv
       - build-support/pants_dev_deps.py36.venv
@@ -95,11 +92,8 @@
     # TODO: Figure out why we have such large caches (2-7GB) and try to trim them.
     timeout: 500
     directories:
-<<<<<<< HEAD
       - ${AWS_CLI_ROOT}
-=======
       - ${PYENV_ROOT}
->>>>>>> 5f33a065
       - ${HOME}/.cache/pants/tools
       - ${HOME}/.cache/pants/zinc
       - ${HOME}/.ivy2/pants
