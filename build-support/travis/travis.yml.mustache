--- conflicted
+++ resolved
@@ -542,18 +542,6 @@
 # Platform specific tests
 # -------------------------------------------------------------------------
 
-<<<<<<< HEAD
-py27_osx_platform_tests: &py27_osx_platform_tests
-  <<: *py27_osx_test_config
-  name: "OSX platform-specific tests (Py2.7 PEX)"
-  env:
-    - *py27_osx_test_config_env
-    - CACHE_NAME=macosplatformtests.py27
-  script:
-    - travis_wait 50 ./build-support/bin/ci.py --platform-specific-tests --python-version 2.7
-
-=======
->>>>>>> 1214e0d1
 py36_osx_platform_tests: &py36_osx_platform_tests
   <<: *py36_osx_test_config
   name: "OSX platform-specific tests (Py3.6 PEX)"
