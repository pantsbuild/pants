--- conflicted
+++ resolved
@@ -1,12 +1,8 @@
 #!/usr/bin/env bash
 
-<<<<<<< HEAD
-set -e
-=======
 # Defines:
 # + CACHE_TARGET_DIR: The directory containing all versions of the native engine for the current OS.
 # Exposes: `build_native_code` for building target-specific native engine binaries.
->>>>>>> c10ec03d
 
 readonly REPO_ROOT=$(cd $(dirname "${BASH_SOURCE[0]}") && cd ../../.. && pwd -P)
 source ${REPO_ROOT}/build-support/common.sh
