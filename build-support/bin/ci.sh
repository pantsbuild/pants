--- conflicted
+++ resolved
@@ -13,7 +13,7 @@
   cat <<EOF
 Runs commons tests for local or hosted CI.
 
-Usage: $0 (-h|-2fxbkmrjlpuecitzsw)
+Usage: $0 (-h|-2fxbkmrjlpecitzsw)
  -h           print out this help message
  -2           Run using Python 2.7 (defaults to using Python 3.6).
  -7           Run using Python 3.7 (defaults to using Python 3.6).
@@ -27,10 +27,6 @@
  -j           run core jvm tests
  -l           run internal backends python tests
  -p           run core python tests
- -u SHARD_NUMBER/TOTAL_SHARDS
-              if running core python tests, divide them into
-              TOTAL_SHARDS shards and just run those in SHARD_NUMBER
-              to run only even tests: '-u 0/2', odd: '-u 1/2'
  -e           run rust tests
  -s           run clippy on rust code
  -a           run cargo audit of rust dependencies
@@ -50,17 +46,10 @@
 }
 
 # No python test sharding (1 shard) by default.
-<<<<<<< HEAD
 python_unit_shard="0/1"
 python_intg_shard="0/1"
 
-while getopts "h27fxbmrjlpeasu:ci:tz" opt; do
-=======
-python_contrib_shard="0/1"
-python_intg_shard="0/1"
-
-while getopts "h27fxbmrjlpeasny:ci:tz" opt; do
->>>>>>> e2b18b94
+while getopts "h27fxbmrjlpeasci:tz" opt; do
   case ${opt} in
     h) usage ;;
     2) python_two="true" ;;
@@ -212,34 +201,11 @@
     ./pants.pex --no-v1 --v2 --target-spec-file=v2_targets.txt test.pytest -- "${PYTEST_PASSTHRU_ARGS[@]}"
   ) || die "Core Python test failure"
   (
-<<<<<<< HEAD
-    ./pants.pex --tag='-integration' --exclude-target-regexp='.*/testprojects/.*' \
-      test.pytest --test-pytest-chroot --test-pytest-test-shard=${python_unit_shard} \
-      src/python:: tests/python:: contrib:: -- ${PYTEST_PASSTHRU_ARGS}
-  ) || die "Core python test failure"
-  end_travis_section
-fi
-
-=======
     ./pants.pex --target-spec-file="${known_v2_failures_file}" test.pytest -- "${PYTEST_PASSTHRU_ARGS[@]}"
   ) || die "Core Python test failure"
   end_travis_section
 fi
 
-if [[ "${run_contrib:-false}" == "true" ]]; then
-  if [[ "0/1" != "${python_contrib_shard}" ]]; then
-    shard_desc=" [shard ${python_contrib_shard}]"
-  fi
-  start_travis_section "ContribTests" "Running contrib python tests${shard_desc}"
-  (
-    ./pants.pex --exclude-target-regexp='.*/testprojects/.*' test.pytest \
-    "--test-pytest-test-shard=${python_contrib_shard}" \
-    contrib:: -- "${PYTEST_PASSTHRU_ARGS[@]}"
-  ) || die "Contrib python test failure"
-  end_travis_section
-fi
-
->>>>>>> e2b18b94
 if [[ "${run_rust_tests:-false}" == "true" ]]; then
   start_travis_section "RustTests" "Running Pants rust tests"
   (
@@ -305,17 +271,11 @@
   fi
   start_travis_section "IntegrationTests" "Running Pants Integration tests${shard_desc}"
   (
-<<<<<<< HEAD
     # NB: We use test_testprojects_integration.py to specifically run the ones that
     # we care about, and skip the rest.
     ./pants.pex --tag='+integration' --exclude-target-regexp='.*/testprojects/.*' \
-      test.pytest --test-pytest-test-shard=${python_intg_shard} \
-      src/python:: tests/python:: contrib:: -- ${PYTEST_PASSTHRU_ARGS}
-=======
-    ./pants.pex --tag='+integration' test.pytest \
-      "--test-pytest-test-shard=${python_intg_shard}" \
-      src/python:: tests/python:: -- "${PYTEST_PASSTHRU_ARGS[@]}"
->>>>>>> e2b18b94
+      test.pytest "--test-pytest-test-shard=${python_intg_shard}" \
+      src/python:: tests/python:: contrib:: -- "${PYTEST_PASSTHRU_ARGS[@]}"
   ) || die "Pants Integration test failure"
   end_travis_section
 fi
