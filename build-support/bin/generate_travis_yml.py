# Copyright 2019 Pants project contributors (see CONTRIBUTORS.md).
# Licensed under the Apache License, Version 2.0 (see LICENSE).

from enum import Enum
from textwrap import dedent
from typing import Any, Dict, List, Optional

import yaml

HEADER = dedent(
    """\
    # GENERATED, DO NOT EDIT!
    # To change, edit `build-support/bin/generate_travis_yml.py` and run:
    # ./pants --quiet run build-support/bin:generate_travis_yml > .travis.yml
    """
)

# ----------------------------------------------------------------------
# Utils
# ----------------------------------------------------------------------


def safe_append(d: Dict, key: str, value: Any) -> None:
    safe_extend(d, key, [value])


def safe_extend(d: Dict, key: str, values: List[Any]) -> None:
    prior = d.get(key, [])
    d[key] = [*prior, *values]


# ----------------------------------------------------------------------
# Stages
# ----------------------------------------------------------------------


class Stage(Enum):
    bootstrap = "Bootstrap Pants"
    bootstrap_cron = "Bootstrap Pants (Cron)"
    test = "Test Pants"
    test_cron = "Test Pants (Cron)"
    build_stable = "Deploy Pants Pex"
    build_unstable = "Deploy Pants Pex Unstable"

    def condition(self) -> str:
        is_cron = "type = cron"
        is_not_cron = "type != cron"
        return {
            self.bootstrap: is_not_cron,
            self.bootstrap_cron: is_cron,
            self.test: is_not_cron,
            self.test_cron: is_cron,
            self.build_stable: r"tag IS present AND tag =~ ^release_.*$",
            self.build_unstable: r"tag IS NOT present AND type NOT IN (pull_request, cron)",
        }[
            self  # type: ignore[index]
        ]

    @classmethod
    def all_entries(cls) -> List[Dict[str, str]]:
        return [{"name": stage.value, "if": stage.condition()} for stage in Stage]


# ----------------------------------------------------------------------
# Env vars
# ----------------------------------------------------------------------

GLOBAL_ENV_VARS = [
    'PANTS_CONFIG_FILES="${TRAVIS_BUILD_DIR}/pants.travis-ci.toml"',
    'LC_ALL="en_US.UTF-8"',
    "BOOTSTRAPPED_PEX_BUCKET=ci-public.pantsbuild.org",
    "BOOTSTRAPPED_PEX_KEY_PREFIX=${TRAVIS_BUILD_NUMBER}/${TRAVIS_BUILD_ID}/pants.pex",
    "BOOTSTRAPPED_PEX_URL_PREFIX=s3://${BOOTSTRAPPED_PEX_BUCKET}/${BOOTSTRAPPED_PEX_KEY_PREFIX}",
    "PYENV_PY27_VERSION=2.7.15",
    "PYENV_PY36_VERSION=3.6.8",
    "PYENV_PY37_VERSION=3.7.2",
    # NB: We must set `PYENV_ROOT` on macOS for Pyenv to work properly. However, on Linux, we must not
    # override the default value because Linux pre-installs Python via Pyenv and we must keep their
    # $PYENV_ROOT for this to still work.
    "PYENV_ROOT_OSX=${HOME}/.pants_pyenv",
    'PYENV_ROOT="${PYENV_ROOT:-${PYENV_ROOT_OSX}}"',
    'PATH="${PYENV_ROOT}/shims:${PATH}"',
    'AWS_CLI_ROOT="${HOME}/.aws_cli"',
    # NB: We use this verbose name so that AWS does not pick up the env var $AWS_ACCESS_KEY_ID on
    # pull request builds. We only want this value to be populated on branch builds. Users of this
    # env var (i.e. `deploy_to_s3.py`) are expected to re-export the env var as $AWS_ACCESS_KEY_ID.
    "AWS_ACCESS_KEY_ID__TO_BE_REEXPORTED_ON_DEPLOYS=AKIAV6A6G7RQWPRUWIXR",
    # This stores the encrypted AWS secret access key with the env var AWS_SECRET_ACCESS_KEY.
    # Travis converts it back into its original decrypted value when ran in CI, per
    # https://docs.travis-ci.com/user/environment-variables#defining-encrypted-variables-in-travisyml.
    {
        "secure": "hFVAQGLVkexzTd3f9NF+JoG1dE+CPICKqOcdvQYv8+YB2rwwqu0/J6MnqKUZSmec4AM4ZvyPUBIHnSw8aMJysYs+GZ6iG/8ZRRmdbmo2WBPbSZ+ThRZxx/F6AjmovUmf8Zt366ZAZXpc9NHKREkTUGl6UL7FFe9+ouVnb90asdw="
    },
    'RUST_BACKTRACE="all"',
]

# ----------------------------------------------------------------------
# Python versions
# ----------------------------------------------------------------------


class PythonVersion(Enum):
    py36 = "py36"
    py37 = "py37"

    def __str__(self) -> str:
        return str(self.value)

    @property
    def number(self) -> int:
        return {self.py36: 36, self.py37: 37}[self]  # type: ignore[index]

    @property
    def decimal(self) -> float:
        return {self.py36: 3.6, self.py37: 3.7}[self]  # type: ignore[index]

    @property
    def is_py36(self) -> bool:
        return self == PythonVersion.py36

    @property
    def is_py37(self) -> bool:
        return self == PythonVersion.py37

    def default_stage(self, *, is_bootstrap: bool = False) -> Stage:
        if is_bootstrap:
            return {self.py36: Stage.bootstrap, self.py37: Stage.bootstrap_cron}[self]  # type: ignore[index]
        return {self.py36: Stage.test, self.py37: Stage.test_cron}[self]  # type: ignore[index]


# ----------------------------------------------------------------------
# AWS
# ----------------------------------------------------------------------

# We use AWS S3 to avoid unnecessary work in CI. Specifically, the bootstrap
# shards create a pants.pex, and then upload it to S3 for all of the test
# shards to pull down.

AWS_GET_PANTS_PEX_COMMAND = " ".join(
    [
        "./build-support/bin/get_ci_bootstrapped_pants_pex.sh",
        "${BOOTSTRAPPED_PEX_BUCKET}",
        "${BOOTSTRAPPED_PEX_KEY_PREFIX}.${BOOTSTRAPPED_PEX_KEY_SUFFIX}",
    ]
)

AWS_DEPLOY_PANTS_PEX_COMMAND = " ".join(
    [
        "aws",
        "--no-sign-request",
        "--region",
        "us-east-1",
        "s3",
        "cp",
        "${TRAVIS_BUILD_DIR}/pants.pex",
        "${BOOTSTRAPPED_PEX_URL_PREFIX}.${BOOTSTRAPPED_PEX_KEY_SUFFIX}",
    ]
)

# ----------------------------------------------------------------------
# Docker
# ----------------------------------------------------------------------


def docker_build_travis_ci_image(*, python_version: PythonVersion) -> str:
    centos_version = 6 if python_version.is_py36 else 7
    return " ".join(
        [
            "docker",
            "build",
            "--rm",
            "-t",
            "travis_ci",
            "--build-arg",
            f'"BASE_IMAGE=pantsbuild/centos{centos_version}:latest"',
            "--build-arg",
            '"TRAVIS_USER=$(id -un)"',
            "--build-arg",
            '"TRAVIS_UID=$(id -u)"',
            "--build-arg",
            '"TRAVIS_GROUP=$(id -gn)"',
            "--build-arg",
            '"TRAVIS_GID=$(id -g)"',
            "build-support/docker/travis_ci/",
        ]
    )


def docker_run_travis_ci_image(command: str) -> str:
    return " ".join(
        [
            "docker",
            "run",
            "--rm",
            "-t",
            "-v",
            '"${HOME}:/travis/home"',
            "-v",
            '"${TRAVIS_BUILD_DIR}:/travis/workdir"',
            "travis_ci:latest",
            "sh",
            "-c",
            f'"{command}"',
        ]
    )


# ----------------------------------------------------------------------
# Caches
# ----------------------------------------------------------------------

# The default timeout is 180 seconds, and our larger cache uploads exceed this.
# TODO: Now that we trim caches, perhaps we no longer need this modified timeout.
_cache_timeout = 500
# NB: Attempting to cache directories that don't exist (e.g., the custom osx pyenv root on linux) causes no harm,
# and simplifies the code.
_cache_common_directories = ["${AWS_CLI_ROOT}", "${PYENV_ROOT_OSX}"]
# Ensure permissions to do the below removals, which happen with or without caching enabled.
_cache_set_required_permissions = 'sudo chown -R travis:travis "${HOME}" "${TRAVIS_BUILD_DIR}"'

CACHE_NATIVE_ENGINE = {
    "before_cache": [
        _cache_set_required_permissions,
        # Kill all Python bytecode in our cached venvs. Some files appear to
        # get bytecode compiled in non-yet-understood circumstances leading to
        # a full cache re-pack due to new bytecode files.
        'find build-support -name "*.py[co]" -delete',
        "./build-support/bin/prune_travis_cache.sh",
    ],
    "cache": {
        "timeout": _cache_timeout,
        "directories": _cache_common_directories
        + [
            "${HOME}/.cache/pants/rust/cargo",
            "build-support/virtualenvs",
            "src/rust/engine/target",
        ],
    },
}

CACHE_PANTS_RUN = {
    "before_cache": [
        _cache_set_required_permissions,
        # The `ivydata-*.properties` & root level `*.{properties,xml}` files'
        # effect on resolution time is in the noise, but they are
        # re-timestamped in internal comments and fields on each run and this
        # leads to travis-ci cache thrash.  Kill these files before the cache
        # check to avoid un-needed cache re-packing and re-upload (a ~100s
        # operation).
        'find ${HOME}/.ivy2/pants -type f -name "ivydata-*.properties" -delete',
        "rm -f ${HOME}/.ivy2/pants/*.{css,properties,xml,xsl}",
        # We have several tests that do local file:// url resolves for
        # com.example artifacts, these disrupt the cache but are fast since
        # they're resolved from local files when omitted from the cache.
        "rm -rf ${HOME}/.ivy2/pants/com.example",
        # Render a summary to assist with further tuning the cache.
        "du -m -d2 ${HOME}/.cache/pants | sort -r -n",
        "./build-support/bin/prune_travis_cache.sh",
    ],
    "cache": {
        "timeout": _cache_timeout,
        "directories": _cache_common_directories
        + [
            "${HOME}/.cache/pants/tools",
            "${HOME}/.cache/pants/zinc",
            "${HOME}/.ivy2/pants",
            # TODO(John Sirois): Update this to ~/.npm/pants when pants starts using its own isolated
            #  cache: https://github.com/pantsbuild/pants/issues/2485
            "${HOME}/.npm",
        ],
    },
}

# ----------------------------------------------------------------------
# OS setups
# ----------------------------------------------------------------------


class Platform(Enum):
    linux = "linux"
    osx = "osx"

    def __str__(self) -> str:
        return str(self.value)


def _linux_before_install(
    include_test_config: bool = True, install_travis_wait: bool = False
) -> List[str]:
    commands = [
        "./build-support/bin/install_aws_cli_for_ci.sh",
        # TODO(John Sirois): Get rid of this in favor of explicitly adding pyenv versions to the PATH:
        #   https://github.com/pantsbuild/pants/issues/7601
        "pyenv global 2.7.15 3.6.7 3.7.1",
    ]
    if install_travis_wait:
        commands.extend(
            [
                (
                    'wget -qO- "https://github.com/crazy-max/travis-wait-enhanced/releases/download/v0.2.1/travis-wait-enhanced_0.2'
                    '.1_linux_x86_64.tar.gz" | tar -zxvf - travis-wait-enhanced'
                ),
                "mv travis-wait-enhanced /home/travis/bin/",
            ]
        )

    if include_test_config:
        return [
            'PATH="/usr/lib/jvm/java-8-openjdk-amd64/jre/bin":$PATH',
            "JAVA_HOME=/usr/lib/jvm/java-8-openjdk-amd64",
            "sudo sysctl fs.inotify.max_user_watches=524288",
        ] + commands
    return commands


def linux_shard(
    *,
    load_test_config: bool = True,
    python_version: PythonVersion = PythonVersion.py36,
    use_docker: bool = False,
    install_travis_wait: bool = False,
) -> Dict:
    if load_test_config and python_version is None:
        raise ValueError("Must provide the Python version if using a test config.")
    setup = {
        "os": "linux",
        "dist": "xenial",
        "sudo": "required",
        "python": ["2.7", "3.6", "3.7"],
        "addons": {
            "apt": {
                "packages": [
                    "lib32stdc++6",
                    "lib32z1",
                    "lib32z1-dev",
                    "gcc-multilib",
                    "python-dev",
                    "openssl",
                    "libssl-dev",
                    "jq",
                    "unzip",
                    "shellcheck",
                ]
            }
        },
        "language": "python",
        "before_install": _linux_before_install(
            include_test_config=load_test_config, install_travis_wait=install_travis_wait
        ),
        "after_failure": ["./build-support/bin/ci-failure.sh"],
        "stage": python_version.default_stage().value,
        "env": [],
    }
    if load_test_config:
        setup["before_script"] = [AWS_GET_PANTS_PEX_COMMAND]
        setup["env"] = [
            f"BOOTSTRAPPED_PEX_KEY_SUFFIX=py{python_version.number}.linux",
            "PANTS_REMOTE_CA_CERTS_PATH=/usr/lib/google-cloud-sdk/lib/third_party/grpc/_cython/_credentials/roots.pem",
        ]
        setup = {**setup, **CACHE_PANTS_RUN}
        if python_version.is_py37:
            # 3.7.2 for Linux uses the new C++ ABI, which may be an error.
            setup["env"].append(
                'PANTS_NATIVE_BUILD_STEP_CPP_COMPILE_SETTINGS_DEFAULT_COMPILER_OPTION_SETS="[]"'
            )
    if use_docker:
        setup["services"] = ["docker"]
        safe_append(setup, "before_script", "ulimit -c unlimited")
    return setup


def linux_fuse_shard() -> Dict:
    return {
        "os": "linux",
        "dist": "xenial",
        "sudo": "required",
        "python": ["2.7", "3.6", "3.7"],
        "before_install": _linux_before_install()
        + [
            "sudo apt-get install -y pkg-config fuse libfuse-dev",
            "sudo modprobe fuse",
            "sudo chmod 666 /dev/fuse",
            "sudo chown root:$USER /etc/fuse.conf",
        ],
    }


def _osx_env() -> List[str]:
    return [
        'PATH="/usr/local/opt/openssl/bin:${PATH}"',
        'LDFLAGS="-L/usr/local/opt/openssl/lib"',
        'CPPFLAGS="-I/usr/local/opt/openssl/include"',
    ]


def _osx_env_with_pyenv(python_version: PythonVersion) -> List[str]:
    return [
        *_osx_env(),
        'PATH="${PYENV_ROOT}/versions/${PYENV_PY27_VERSION}/bin:${PATH}"',
        f'PATH="${{PYENV_ROOT}}/versions/${{PYENV_PY{python_version.number}_VERSION}}/bin:${{PATH}}"',
    ]


def osx_shard(
    *,
    load_test_config: bool = True,
    python_version: PythonVersion = PythonVersion.py36,
    osx_image: Optional[str] = None,
) -> Dict:
    setup = {
        "os": "osx",
        "language": "generic",
        "before_script": ["ulimit -c unlimited", "ulimit -n 8192",],
        "before_install": [
            "curl -L https://github.com/stedolan/jq/releases/download/jq-1.5/jq-osx-amd64 -o /usr/local/bin/jq",
            "chmod 755 /usr/local/bin/jq",
            "./build-support/bin/install_aws_cli_for_ci.sh",
            f'./build-support/bin/install_python_for_ci.sh "${{PYENV_PY27_VERSION}}" "${{PYENV_PY{python_version.number}_VERSION}}"',
        ],
        "env": _osx_env_with_pyenv(python_version),
        "stage": python_version.default_stage().value,
    }
    if osx_image is not None:
        setup["osx_image"] = osx_image
    if load_test_config:
        setup["before_script"].append(AWS_GET_PANTS_PEX_COMMAND)
        setup["env"].append(f"BOOTSTRAPPED_PEX_KEY_SUFFIX=py{python_version.number}.osx")
    return setup


# ----------------------------------------------------------------------
# Bootstrap engine
# ----------------------------------------------------------------------


def _bootstrap_command(*, python_version: PythonVersion) -> List[str]:
    # Note that for each platform, we have the Python 3.6 shard also create fs_util and upload to S3,
    # to take advantage of the Rust code built during bootstrapping. We use the Python 3.6 shard, as
    # it runs during both daily and nightly CI. This requires setting PREPARE_DEPLOY=1.
    command = [f"./build-support/bin/ci.py --bootstrap --python-version {python_version.decimal}"]
    if python_version.is_py36:
        command.append("./build-support/bin/release.sh -f")
    return command


def _bootstrap_env(*, python_version: PythonVersion, platform: Platform) -> List[str]:
    env = [
        f"CACHE_NAME=bootstrap.{platform}.py{python_version.number}",
        f"BOOTSTRAPPED_PEX_KEY_SUFFIX=py{python_version.number}.{platform}",
    ]
    if python_version.is_py36:
        env.append("PREPARE_DEPLOY=1")
    return env


def bootstrap_linux(python_version: PythonVersion) -> Dict:
    command = " && ".join(_bootstrap_command(python_version=python_version))
    shard = {
        **CACHE_NATIVE_ENGINE,
        **linux_shard(load_test_config=False, python_version=python_version, use_docker=True),
        "name": f"Build Linux native engine and pants.pex (Python {python_version.decimal})",
        "stage": python_version.default_stage(is_bootstrap=True).value,
        "script": [
            docker_build_travis_ci_image(python_version=python_version),
            docker_run_travis_ci_image(command),
            AWS_DEPLOY_PANTS_PEX_COMMAND,
        ],
    }
    safe_extend(
        shard, "env", _bootstrap_env(python_version=python_version, platform=Platform.linux)
    )
    return shard


def bootstrap_osx(python_version: PythonVersion) -> Dict:
    shard = {
        **CACHE_NATIVE_ENGINE,
        # We request the oldest image we can (corresponding to OSX 10.11) for maximum compatibility.
        # We use 10.11 as a minimum to avoid https://github.com/rust-lang/regex/issues/489.
        # See: https://docs.travis-ci.com/user/reference/osx/#OS-X-Version
        **osx_shard(load_test_config=False, python_version=python_version, osx_image="xcode8"),
        "name": f"Build OSX native engine and pants.pex (Python {python_version.decimal})",
        "after_failure": ["./build-support/bin/ci-failure.sh"],
        "stage": python_version.default_stage(is_bootstrap=True).value,
        "script": _bootstrap_command(python_version=python_version)
        + [AWS_DEPLOY_PANTS_PEX_COMMAND],
    }
    safe_extend(shard, "env", _bootstrap_env(python_version=python_version, platform=Platform.osx))
    return shard


# ----------------------------------------------------------------------
# Lint
# ----------------------------------------------------------------------


def lint(python_version: PythonVersion) -> Dict:
<<<<<<< HEAD
    shard = {
        **linux_shard(python_version=python_version, install_travis_wait=True),
        "name": f"Self-checks and lint (Python {python_version.decimal})",
        "script": [
            f"travis-wait-enhanced --timeout 40m --interval 9m ./build-support/bin/ci.py --githooks "
            f"--sanity-checks --doc-gen --lint --python-version {python_version.decimal}"
        ],
    }
    safe_append(shard, "env", f"CACHE_NAME=lint.py{python_version.number}")
    return shard

=======
  shard = {
    **linux_shard(python_version=python_version, install_travis_wait=True),
    "name": f"Self-checks and lint (Python {python_version.decimal})",
    "script": [
      "travis-wait-enhanced --timeout 40m --interval 9m -- ./build-support/bin/ci.py "
      "--remote-execution-enabled --githooks --sanity-checks --doc-gen --lint "
      f"--python-version {python_version.decimal}"
    ]
  }
  safe_append(shard, "env", f"CACHE_NAME=lint.py{python_version.number}")
  return shard
>>>>>>> d690ab2b

# -------------------------------------------------------------------------
# Rust lints
# -------------------------------------------------------------------------


def clippy() -> Dict:
    return {
        **CACHE_NATIVE_ENGINE,
        **linux_fuse_shard(),
        "name": "Clippy (Rust linter)",
        "stage": Stage.test.value,
        "before_script": ["ulimit -c unlimited", "ulimit -n 8192",],
        "script": ["./build-support/bin/ci.py --clippy"],
        "env": ["CACHE_NAME=clippy"],
    }


def cargo_audit() -> Dict:
    return {
        **linux_fuse_shard(),
        "name": "Cargo audit",
        "stage": Stage.test_cron.value,
        "script": ["./build-support/bin/ci.py --cargo-audit"],
        "env": ["CACHE_NAME=cargo_audit"],
    }


# -------------------------------------------------------------------------
# Unit tests
# -------------------------------------------------------------------------


def unit_tests(python_version: PythonVersion) -> Dict:
    shard = {
        **linux_shard(python_version=python_version, install_travis_wait=True),
        "name": f"Unit tests (Python {python_version.decimal})",
        "script": [
            "travis-wait-enhanced --timeout 65m --interval 9m -- ./build-support/bin/ci.py --unit-tests --plugin-tests "
            f"--remote-execution-enabled --python-version {python_version.decimal}"
        ],
    }
    safe_append(shard, "env", f"CACHE_NAME=unit_tests.py{python_version.number}")
    return shard


# ----------------------------------------------------------------------
# Build wheels
# ----------------------------------------------------------------------


def _build_wheels_command() -> List[str]:
    return [
        "./build-support/bin/check_pants_pex_abi.py abi3 cp36m",
        "RUN_PANTS_FROM_PEX=1 ./build-support/bin/release.sh -n",
    ]


def _build_wheels_env(*, platform: Platform) -> List[str]:
    return [
        "PREPARE_DEPLOY=1",
        f"CACHE_NAME=wheels.{platform}.py36",
    ]


def build_wheels_linux() -> Dict:
    command = " && ".join(_build_wheels_command())
    shard = {
        **linux_shard(python_version=PythonVersion.py36, use_docker=True),
        "name": "Build Linux wheels (Python 3.6)",
        "script": [
            docker_build_travis_ci_image(python_version=PythonVersion.py36),
            docker_run_travis_ci_image(command),
        ],
    }
    safe_extend(shard, "env", _build_wheels_env(platform=Platform.linux))
    return shard


def build_wheels_osx() -> Dict:
    shard = {
        **osx_shard(python_version=PythonVersion.py36, osx_image="xcode8"),
        "name": "Build OSX wheels (Python 3.6)",
        "script": _build_wheels_command(),
    }
    safe_extend(
        shard,
        "env",
        [
            *_build_wheels_env(platform=Platform.osx),
            # We ensure selection of the pyenv interpreter by PY aware scripts and pants.pex with these
            # env vars.
            "PY=${PYENV_ROOT}/versions/${PYENV_PY36_VERSION}/bin/python",
            """PANTS_PYTHON_SETUP_INTERPRETER_CONSTRAINTS="['CPython==${PYENV_PY36_VERSION}']\"""",
        ],
    )
    return shard


# -------------------------------------------------------------------------
# Integration tests
# -------------------------------------------------------------------------


def integration_tests_v1(python_version: PythonVersion, *, use_pantsd: bool = False) -> List[Dict]:
    num_integration_shards = 7

    def make_shard(*, shard_num: int) -> Dict:
        shard = {
            **linux_shard(python_version=python_version),
            "name": f"Integration tests {'with Pantsd' if use_pantsd else ''} - V1 - shard {shard_num} (Python {python_version.decimal})",
            "script": [
                (
                    "./build-support/bin/ci.py --integration-tests-v1 --integration-shard "
                    f"{shard_num}/{num_integration_shards} --python-version {python_version.decimal}"
                ),
            ],
        }
        safe_append(
            shard,
            "env",
            f"CACHE_NAME=integration.v1.shard_{shard_num}.py{python_version.number}{'.pantsd' if use_pantsd else ''}",
        )
        if use_pantsd:
            shard["stage"] = Stage.test_cron.value
            safe_append(shard, "env", 'USE_PANTSD_FOR_INTEGRATION_TESTS="true"')
        return shard

    return [make_shard(shard_num=i) for i in range(num_integration_shards)]


def integration_tests_v2(python_version: PythonVersion) -> Dict:
    shard = {
        **linux_shard(python_version=python_version, install_travis_wait=True),
        "name": f"Integration tests - V2 (Python {python_version.decimal})",
        "script": [
            (
                "travis-wait-enhanced --timeout 65m --interval 9m -- ./build-support/bin/ci.py --integration-tests-v2 "
                f"--remote-execution-enabled --python-version {python_version.decimal}"
            ),
        ],
    }
    safe_append(shard, "env", f"CACHE_NAME=integration.v2.py{python_version.number}")
    return shard


# -------------------------------------------------------------------------
# Rust tests
# -------------------------------------------------------------------------

_RUST_TESTS_BASE: Dict = {
    **CACHE_NATIVE_ENGINE,
    "stage": Stage.test.value,
    "before_script": ["ulimit -c unlimited", "ulimit -n 8192"],
    "script": ["./build-support/bin/ci.py --rust-tests"],
}


def rust_tests_linux() -> Dict:
    return {
        **_RUST_TESTS_BASE,
        **linux_fuse_shard(),
        "name": "Rust tests - Linux",
        "env": ["CACHE_NAME=rust_tests.linux"],
    }


def rust_tests_osx() -> Dict:
    return {
        **_RUST_TESTS_BASE,
        "name": "Rust tests - OSX",
        "os": "osx",
        # We need to use xcode8.3 because newer versions of OSX won't let new kexts be installed
        # without travis taking some action, and we need the osxfuse kext.
        # See https://github.com/travis-ci/travis-ci/issues/10017
        "osx_image": "xcode8.3",
        "before_install": [
            './build-support/bin/install_python_for_ci.sh "${PYENV_PY36_VERSION}"',
            # We don't use the standard travis "addons" section here because it will either silently
            # fail (on older images) or cause a multi-minute `brew update` (on newer images), neither of
            # which we want. This doesn't happen if we just manually run `brew cask install`.
            #
            # Also, you will notice in the travis log that it says that OSX needs to be rebooted before
            # this install will work. This is a lie.
            "brew cask install osxfuse",
            # We don't need to install openssl because it already happens to be installed on this image.
            # This is good, because `brew install openssl` would trigger the same issues as noted on why
            # we don't use the `addons` section.
        ],
        "env": _osx_env_with_pyenv(python_version=PythonVersion.py36)
        + ["CACHE_NAME=rust_tests.osx"],
    }


# -------------------------------------------------------------------------
# OSX platform tests
# -------------------------------------------------------------------------


def osx_platform_tests(python_version: PythonVersion) -> Dict:
    shard = {
        **osx_shard(python_version=python_version),
        "name": f"OSX platform-specific tests (Python {python_version.decimal})",
        "script": [
            f"./build-support/bin/ci.py --platform-specific-tests --python-version {python_version.decimal}"
        ],
    }
    safe_append(shard, "env", f"CACHE_NAME=osx_platform_tests.py{python_version.number}")
    return shard


# -------------------------------------------------------------------------
# OSX sanity checks
# -------------------------------------------------------------------------


def _osx_sanity_check(
    python_version: PythonVersion, *, os_version_number: int, osx_image: str
) -> Dict:
    shard = {
        **osx_shard(python_version=python_version, osx_image=osx_image),
        "name": f"OSX 10.{os_version_number} sanity check (Python {python_version.decimal})",
        "script": [
            f"MODE=debug ./build-support/bin/ci.py --sanity-checks --python-version {python_version.decimal}"
        ],
    }
    safe_append(
        shard, "env", f"CACHE_NAME=osx_sanity.10_{os_version_number}.py{python_version.number}"
    )
    return shard


def osx_10_12_sanity_check(python_version: PythonVersion) -> Dict:
    return _osx_sanity_check(python_version, os_version_number=12, osx_image="xcode9.2")


def osx_10_13_sanity_check(python_version: PythonVersion) -> Dict:
    return _osx_sanity_check(python_version, os_version_number=13, osx_image="xcode10.1")


# -------------------------------------------------------------------------
# JVM tests
# -------------------------------------------------------------------------


def jvm_tests(python_version: PythonVersion) -> Dict:
    shard = {
        **linux_shard(python_version=python_version),
        # NB: linux_fuse comes after linux_shard to ensure that linux_fuse's before_install
        # entry is used.
        **linux_fuse_shard(),
        "name": f"JVM tests (Python {python_version.decimal})",
        "script": [
            f"./build-support/bin/ci.py --jvm-tests --python-version {python_version.decimal}"
        ],
    }
    safe_append(shard, "env", f"CACHE_NAME=jvm_tests.py{python_version.number}")
    return shard


# -------------------------------------------------------------------------
# Deploy
# -------------------------------------------------------------------------

_DEPLOY_REPO = "pantsbuild/pants"

DEPLOY_SETTINGS = {
    "provider": "script",
    "script": "./build-support/bin/deploy_to_s3.py",
    # Otherwise travis will stash dist/deploy and the deploy will fail.
    "skip_cleanup": True,
    "on": {
        "condition": "$PREPARE_DEPLOY = 1",
        # NB: We mainly want deploys for `master` commits; but we also need new binaries for stable
        # release branches; eg `1.3.x`
        "all_branches": True,
        "repo": _DEPLOY_REPO,
    },
}


def _deploy_base() -> Dict:
    return {
        "os": "linux",
        "dist": "trusty",
        "language": "python",
        "python": ["3.6"],
        "before_install": [
            # TODO(John Sirois): Get rid of this in favor of explicitly adding pyenv versions to the PATH:
            #   https://github.com/pantsbuild/pants/issues/7601
            "pyenv global 3.6.3",
        ],
        "script": ["./build-support/bin/release.sh -p"],
        "env": ["RUN_PANTS_FROM_PEX=1"],
    }


def deploy_stable() -> Dict:
    shard = {
        **_deploy_base(),
        "name": "Deploy stable pants.pex (Python 3.6)",
        "stage": Stage.build_stable.value,
        "deploy": {
            # See https://docs.travis-ci.com/user/deployment/releases/
            "provider": "releases",
            # The pantsbuild-ci-bot OAuth token, see the pantsbuild vault for details.
            "api_key": {
                "secure": "u0aCsiuVGOg28YxG0sQUovuUm29kKwQfFgHbNz2TT5L+cGoHxGl4aoVOCtuwWYEtbNGmYc8/3WRS3C/jOiqQj6JEgHUzWOsnfKUObEqNhisAmXbzBbKc0wPQTL8WNK+DKFh32sD3yPYcw+a5PTLO56+o7rqlI25LK7A17WesHC4="
            },
            "file_glob": True,
            "file": "dist/deploy/pex/*",
            "skip_cleanup": True,
            "on": {
                # We only release a pex for Pants releases, which are tagged.
                "tags": True,
                "repo": _DEPLOY_REPO,
            },
        },
    }
    safe_extend(shard, "env", ["PANTS_PEX_RELEASE=stable", "CACHE_NAME=deploy.stable"])
    return shard


def deploy_unstable() -> Dict:
    shard = {
        **_deploy_base(),
        "name": "Deploy unstable pants.pex (Python 3.6)",
        "stage": Stage.build_unstable.value,
    }
    safe_extend(
        shard, "script", ["mkdir -p dist/deploy/pex/", "mv dist/pants*.pex dist/deploy/pex/"]
    )
    safe_extend(shard, "env", ["PREPARE_DEPLOY=1", "CACHE_NAME=deploy.unstable"])
    return shard


# ----------------------------------------------------------------------
# Main file
# ----------------------------------------------------------------------

# PyYAML will try by default to use anchors to deduplicate certain code. The alias
# names are cryptic, though, like `&id002`, so we turn this feature off.
class NoAliasDumper(yaml.SafeDumper):
    def ignore_aliases(self, data):
        return True


def main() -> None:
    generated_yaml = yaml.dump(
        {
            # Conditions are documented here: https://docs.travis-ci.com/user/conditions-v1
            "conditions": "v1",
            "env": {"global": GLOBAL_ENV_VARS},
            "stages": Stage.all_entries(),
            "deploy": DEPLOY_SETTINGS,
            "matrix": {
                "include": [
                    *[bootstrap_linux(v) for v in PythonVersion],
                    *[bootstrap_osx(v) for v in PythonVersion],
                    {**bootstrap_linux(PythonVersion.py36), "stage": Stage.bootstrap_cron.value},
                    {**bootstrap_osx(PythonVersion.py36), "stage": Stage.bootstrap_cron.value},
                    *[lint(v) for v in PythonVersion],
                    clippy(),
                    cargo_audit(),
                    *[unit_tests(v) for v in PythonVersion],
                    *[integration_tests_v2(v) for v in PythonVersion],
                    build_wheels_linux(),
                    build_wheels_osx(),
                    *integration_tests_v1(PythonVersion.py36),
                    *integration_tests_v1(PythonVersion.py36, use_pantsd=True),
                    *integration_tests_v1(PythonVersion.py37),
                    rust_tests_linux(),
                    rust_tests_osx(),
                    *[osx_platform_tests(v) for v in PythonVersion],
                    *[osx_10_12_sanity_check(v) for v in PythonVersion],
                    *[osx_10_13_sanity_check(v) for v in PythonVersion],
                    *[jvm_tests(v) for v in PythonVersion],
                    deploy_stable(),
                    deploy_unstable(),
                ]
            },
        },
        Dumper=NoAliasDumper,
    )
    print(f"{HEADER}\n\n{generated_yaml}")


if __name__ == "__main__":
    main()<|MERGE_RESOLUTION|>--- conflicted
+++ resolved
@@ -495,31 +495,18 @@
 
 
 def lint(python_version: PythonVersion) -> Dict:
-<<<<<<< HEAD
     shard = {
         **linux_shard(python_version=python_version, install_travis_wait=True),
         "name": f"Self-checks and lint (Python {python_version.decimal})",
         "script": [
-            f"travis-wait-enhanced --timeout 40m --interval 9m ./build-support/bin/ci.py --githooks "
-            f"--sanity-checks --doc-gen --lint --python-version {python_version.decimal}"
+            "travis-wait-enhanced --timeout 40m --interval 9m -- ./build-support/bin/ci.py "
+            "--remote-execution-enabled --githooks --sanity-checks --doc-gen --lint "
+            f"--python-version {python_version.decimal}"
         ],
     }
     safe_append(shard, "env", f"CACHE_NAME=lint.py{python_version.number}")
     return shard
 
-=======
-  shard = {
-    **linux_shard(python_version=python_version, install_travis_wait=True),
-    "name": f"Self-checks and lint (Python {python_version.decimal})",
-    "script": [
-      "travis-wait-enhanced --timeout 40m --interval 9m -- ./build-support/bin/ci.py "
-      "--remote-execution-enabled --githooks --sanity-checks --doc-gen --lint "
-      f"--python-version {python_version.decimal}"
-    ]
-  }
-  safe_append(shard, "env", f"CACHE_NAME=lint.py{python_version.number}")
-  return shard
->>>>>>> d690ab2b
 
 # -------------------------------------------------------------------------
 # Rust lints
