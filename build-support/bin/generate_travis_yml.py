--- conflicted
+++ resolved
@@ -129,27 +129,15 @@
     def default_stage(self, *, is_bootstrap: bool = False) -> Stage:
         if is_bootstrap:
             return {
-<<<<<<< HEAD
-                self.py36: Stage.bootstrap_cron,
-                self.py37: Stage.bootstrap_cron,
-                self.py38: Stage.bootstrap,
-            }[self]  # type: ignore[index]
-        return {
-            self.py36: Stage.test_cron,
-            self.py37: Stage.test_cron,
-            self.py38: Stage.test,
-        }[self]  # type: ignore[index]
-=======
                 self.py36: Stage.bootstrap,
                 self.py37: Stage.bootstrap_cron,
                 self.py38: Stage.bootstrap_cron,
             }[
                 self  # type: ignore[index]
             ]
-        return {self.py36: Stage.test, self.py37: Stage.test_cron, self.py38: Stage.test_cron,}[
+        return {self.py36: Stage.test, self.py37: Stage.test_cron, self.py38: Stage.test_cron}[
             self  # type: ignore[index]
         ]
->>>>>>> 7b67a240
 
 
 # ----------------------------------------------------------------------
@@ -274,22 +262,15 @@
     include_test_config: bool = True, install_travis_wait: bool = False, *, xenial: bool = False
 ) -> List[str]:
     commands = [
-        "ls /opt/python",
-        "pyenv root",
-        "pyenv global",
         "./build-support/bin/install_aws_cli_for_ci.sh",
         # These are pre-installed through Travis, but we must still activate them.
         # TODO(John Sirois): Get rid of this in favor of explicitly adding pyenv versions to the PATH:
         #   https://github.com/pantsbuild/pants/issues/7601
-<<<<<<< HEAD
-        "pyenv global 2.7.15 3.6.7 3.7.1 3.8.0",
-=======
         (
             "pyenv global 2.7.17 3.6.10 3.7.6 3.8.1"
             if not xenial
             else "pyenv global 2.7.15 3.6.7 3.7.1"
         ),
->>>>>>> 7b67a240
     ]
     if install_travis_wait:
         commands.extend(
@@ -297,21 +278,13 @@
                 (
                     'wget -qO- "https://github.com/crazy-max/travis-wait-enhanced/releases/download/'
                     'v0.2.1/travis-wait-enhanced_0.2.1_linux_x86_64.tar.gz" | tar -zxvf - '
-<<<<<<< HEAD
-                    'travis-wait-enhanced'
-=======
                     "travis-wait-enhanced"
->>>>>>> 7b67a240
                 ),
                 "mv travis-wait-enhanced /home/travis/bin/",
             ]
         )
     if include_test_config:
-<<<<<<< HEAD
-        commands.append("sudo sysctl fs.inotify.max_user_watches=524288")
-=======
         return ["sudo sysctl fs.inotify.max_user_watches=524288", *commands]
->>>>>>> 7b67a240
     return commands
 
 
@@ -326,14 +299,8 @@
         raise ValueError("Must provide the Python version if using a test config.")
     setup = {
         "os": "linux",
-<<<<<<< HEAD
-        "dist": "xenial",
-        "sudo": "required",
+        "dist": "bionic",
         "python": ["2.7", "3.6", "3.7", "3.8"],
-=======
-        "dist": "bionic",
-        "python": ["2.7", "3.6", "3.7"],
->>>>>>> 7b67a240
         "addons": {
             "apt": {
                 "packages": [
@@ -373,11 +340,7 @@
         "dist": "xenial",
         "sudo": "required",
         "before_install": [
-<<<<<<< HEAD
-            *_linux_before_install(),
-=======
             *_linux_before_install(xenial=True),
->>>>>>> 7b67a240
             "sudo apt-get install -y pkg-config fuse libfuse-dev",
             "sudo modprobe fuse",
             "sudo chmod 666 /dev/fuse",
