--- conflicted
+++ resolved
@@ -124,11 +124,7 @@
             PythonTool(PythonProtobufMypyPlugin, "pants.backend.codegen.protobuf.python"),
             PythonTool(Pytype, "pants.backend.python.typecheck.pytype", "CPython>=3.7,<3.11"),
             PythonTool(PyOxidizer, "pants.backend.experimental.python.packaging.pyoxidizer"),
-<<<<<<< HEAD
             PythonTool(SemgrepSubsystem, "pants.backend.experimental.tools.semgrep"),
-=======
-            PythonTool(Ruff, "pants.backend.experimental.python.lint.ruff"),
->>>>>>> f7712fd3
             PythonTool(Setuptools, "pants.backend.python"),
             PythonTool(SetuptoolsSCM, "pants.backend.python"),
             PythonTool(TerraformHcl2Parser, "pants.backend.experimental.terraform"),
