#!/usr/bin/env bash
REPO_ROOT="$(cd "$(dirname "${BASH_SOURCE[0]}")" && cd ../.. && pwd -P)"

cd "$REPO_ROOT" || exit 1

# This script is used to generate pants.pex, which is used in pants' own integration tests.

export PY="${PY:-python3}"

# shellcheck source=build-support/common.sh
source "${REPO_ROOT}/build-support/common.sh"
# shellcheck source=build-support/pants_venv
source "${REPO_ROOT}/build-support/pants_venv"
# shellcheck source=build-support/bin/native/bootstrap_code.sh
source "${REPO_ROOT}/build-support/bin/native/bootstrap_code.sh"

<<<<<<< HEAD
readonly PANTS_PEX_CACHE_DIR="${CACHE_ROOT}/bin/pants-pex"

function bootstrap_pants_pex() {
  local pants_pex_version
  pants_pex_version="$(calculate_pants_pex_current_hash)"
  local target_binary="${PANTS_PEX_CACHE_DIR}/pants.${pants_pex_version}.pex"

  if [[ ! -f "${target_binary}" ]]; then
    log "pants.pex is outdated or does not yet exist. Bootstrapping..."
    ./pants --quiet binary src/python/pants/bin:pants_local_binary || exit 1

    mkdir -p "$(dirname "${target_binary}")"
    cp dist/pants_local_binary.pex "${target_binary}"
  fi

  # Ensure that `pants.pex` uses the correct version.
  # NB: the V2 engine does not work if this is a symlink, so we must physically copy the file.
  cp "${target_binary}" pants.pex
}

function calculate_pants_pex_current_hash() {
  # NB: These folder names were found by getting all the dependencies for `pants.pex` by running
  # `./pants dependencies --transitive src/python/pants/bin:pants_local_binary | sort`.
  (
   cd "${REPO_ROOT}" || exit 1
   (uname
    python --version 2>&1
    git ls-files --cached --others --exclude-standard \
     "${REPO_ROOT}/BUILD" \
     "${REPO_ROOT}/BUILD.tools" \
     "${REPO_ROOT}/BUILD_ROOT" \
     "${REPO_ROOT}/pants.toml" \
     "${REPO_ROOT}/3rdparty" \
     "${REPO_ROOT}/build-support/checkstyle" \
     "${REPO_ROOT}/build-support/eslint" \
     "${REPO_ROOT}/build-support/ivy" \
     "${REPO_ROOT}/build-support/mypy" \
     "${REPO_ROOT}/build-support/pylint" \
     "${REPO_ROOT}/build-support/regexes" \
     "${REPO_ROOT}/build-support/scalafmt" \
     "${REPO_ROOT}/build-support/scalastyle" \
     "${REPO_ROOT}/build-support/source_roots" \
     "${REPO_ROOT}/contrib" \
     "${REPO_ROOT}/src/python" \
     "${REPO_ROOT}/pants-plugins" \
   | git hash-object --stdin-paths) | fingerprint_data
  )
}

# Redirect to ensure that we don't interfere with stdout.
activate_pants_venv 1>&2
bootstrap_native_code 1>&2
bootstrap_pants_pex 1>&2
=======
./v2 binary src/python/pants/bin:pants_local_binary || exit 1
mv dist/pants_local_binary.pex pants.pex
>>>>>>> 0d1aa2d0
<|MERGE_RESOLUTION|>--- conflicted
+++ resolved
@@ -14,61 +14,5 @@
 # shellcheck source=build-support/bin/native/bootstrap_code.sh
 source "${REPO_ROOT}/build-support/bin/native/bootstrap_code.sh"
 
-<<<<<<< HEAD
-readonly PANTS_PEX_CACHE_DIR="${CACHE_ROOT}/bin/pants-pex"
-
-function bootstrap_pants_pex() {
-  local pants_pex_version
-  pants_pex_version="$(calculate_pants_pex_current_hash)"
-  local target_binary="${PANTS_PEX_CACHE_DIR}/pants.${pants_pex_version}.pex"
-
-  if [[ ! -f "${target_binary}" ]]; then
-    log "pants.pex is outdated or does not yet exist. Bootstrapping..."
-    ./pants --quiet binary src/python/pants/bin:pants_local_binary || exit 1
-
-    mkdir -p "$(dirname "${target_binary}")"
-    cp dist/pants_local_binary.pex "${target_binary}"
-  fi
-
-  # Ensure that `pants.pex` uses the correct version.
-  # NB: the V2 engine does not work if this is a symlink, so we must physically copy the file.
-  cp "${target_binary}" pants.pex
-}
-
-function calculate_pants_pex_current_hash() {
-  # NB: These folder names were found by getting all the dependencies for `pants.pex` by running
-  # `./pants dependencies --transitive src/python/pants/bin:pants_local_binary | sort`.
-  (
-   cd "${REPO_ROOT}" || exit 1
-   (uname
-    python --version 2>&1
-    git ls-files --cached --others --exclude-standard \
-     "${REPO_ROOT}/BUILD" \
-     "${REPO_ROOT}/BUILD.tools" \
-     "${REPO_ROOT}/BUILD_ROOT" \
-     "${REPO_ROOT}/pants.toml" \
-     "${REPO_ROOT}/3rdparty" \
-     "${REPO_ROOT}/build-support/checkstyle" \
-     "${REPO_ROOT}/build-support/eslint" \
-     "${REPO_ROOT}/build-support/ivy" \
-     "${REPO_ROOT}/build-support/mypy" \
-     "${REPO_ROOT}/build-support/pylint" \
-     "${REPO_ROOT}/build-support/regexes" \
-     "${REPO_ROOT}/build-support/scalafmt" \
-     "${REPO_ROOT}/build-support/scalastyle" \
-     "${REPO_ROOT}/build-support/source_roots" \
-     "${REPO_ROOT}/contrib" \
-     "${REPO_ROOT}/src/python" \
-     "${REPO_ROOT}/pants-plugins" \
-   | git hash-object --stdin-paths) | fingerprint_data
-  )
-}
-
-# Redirect to ensure that we don't interfere with stdout.
-activate_pants_venv 1>&2
-bootstrap_native_code 1>&2
-bootstrap_pants_pex 1>&2
-=======
 ./v2 binary src/python/pants/bin:pants_local_binary || exit 1
 mv dist/pants_local_binary.pex pants.pex
->>>>>>> 0d1aa2d0
