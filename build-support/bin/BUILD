# Copyright 2019 Pants project contributors (see CONTRIBUTORS.md).
# Licensed under the Apache License, Version 2.0 (see LICENSE).

python_library(
  name = 'common',
  sources = 'common.py',
  compatibility = ['CPython>=3.6'],
)

python_binary(
<<<<<<< HEAD
  name = 'check_header',
  sources = 'check_header.py',
  compatibility = ['CPython>=3.6'],
=======
  name = 'check_banned_imports',
  sources = 'check_banned_imports.py',
  compatibility = ['CPython>=3.6'],
)

python_binary(
  name = 'check_header_helper',
  sources = 'check_header_helper.py',
>>>>>>> 762c03a8
)

python_binary(
  name = 'check_pants_pex_abi',
  sources = 'check_pants_pex_abi.py',
  dependencies = [
    ':common',
  ],
  compatibility = ['CPython>=3.6'],
)<|MERGE_RESOLUTION|>--- conflicted
+++ resolved
@@ -8,20 +8,18 @@
 )
 
 python_binary(
-<<<<<<< HEAD
-  name = 'check_header',
-  sources = 'check_header.py',
-  compatibility = ['CPython>=3.6'],
-=======
   name = 'check_banned_imports',
   sources = 'check_banned_imports.py',
+  dependencies = [
+    ':common',
+  ],
   compatibility = ['CPython>=3.6'],
 )
 
 python_binary(
-  name = 'check_header_helper',
-  sources = 'check_header_helper.py',
->>>>>>> 762c03a8
+  name = 'check_header',
+  sources = 'check_header.py',
+  compatibility = ['CPython>=3.6'],
 )
 
 python_binary(
