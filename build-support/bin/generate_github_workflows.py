# Copyright 2021 Pants project contributors (see CONTRIBUTORS.md).
# Licensed under the Apache License, Version 2.0 (see LICENSE).

from __future__ import annotations

import argparse
import os
from pathlib import Path
from textwrap import dedent
from typing import Any, Dict, Sequence, cast

import toml
import yaml
from common import die

HEADER = dedent(
    """\
    # GENERATED, DO NOT EDIT!
    # To change, edit `build-support/bin/generate_github_workflows.py` and run:
    #   ./pants run build-support/bin/generate_github_workflows.py
    """
)


Step = Dict[str, Any]
Jobs = Dict[str, Any]
Env = Dict[str, str]


# ----------------------------------------------------------------------
# Constants
# ----------------------------------------------------------------------


NATIVE_ENGINE_SO_FILES = [
    "src/python/pants/engine/internals/native_engine.so",
    "src/python/pants/engine/internals/native_engine.so.metadata",
]

# We don't specify patch versions so that we get the latest, which comes pre-installed:
#  https://github.com/actions/setup-python#available-versions-of-python
PYTHON37_VERSION = "3.7"
PYTHON38_VERSION = "3.8"

LINUX_VERSION = "ubuntu-20.04"
MACOS_VERSION = "macos-10.15"

DONT_SKIP_RUST = "!contains(env.COMMIT_MESSAGE, '[ci skip-rust]')"
DONT_SKIP_WHEELS = (
    "github.event_name == 'push' || !contains(env.COMMIT_MESSAGE, '[ci skip-build-wheels]')"
)


# NB: This overrides `pants.ci.toml`.
DISABLE_REMOTE_CACHE_ENV = {"PANTS_REMOTE_CACHE_READ": "false", "PANTS_REMOTE_CACHE_WRITE": "false"}
# Works around bad `-arch arm64` flag embedded in Xcode 12.x Python interpreters on
# intel machines. See: https://github.com/giampaolo/psutil/issues/1832
MACOS_ENV = {"ARCHFLAGS": "-arch x86_64"}


# ----------------------------------------------------------------------
# Actions
# ----------------------------------------------------------------------


def checkout() -> Sequence[Step]:
    """Get prior commits and the commit message."""
    return [
        # See https://github.community/t/accessing-commit-message-in-pull-request-event/17158/8
        # for details on how we get the commit message here.
        # We need to fetch a few commits back, to be able to access HEAD^2 in the PR case.
        {
            "name": "Check out code",
            "uses": "actions/checkout@v2",
            "with": {"fetch-depth": 10},
        },
        # For a push event, the commit we care about is HEAD itself.
        # This CI currently only runs on PRs, so this is future-proofing.
        {
            "name": "Get commit message for branch builds",
            "if": "github.event_name == 'push'",
            "run": dedent(
                """\
                echo "COMMIT_MESSAGE<<EOF" >> $GITHUB_ENV
                echo "$(git log --format=%B -n 1 HEAD)" >> $GITHUB_ENV
                echo "EOF" >> $GITHUB_ENV
                """
            ),
        },
        # For a pull_request event, the commit we care about is the second parent of the merge
        # commit. This CI currently only runs on PRs, so this is future-proofing.
        {
            "name": "Get commit message for PR builds",
            "if": "github.event_name == 'pull_request'",
            "run": dedent(
                """\
                echo "COMMIT_MESSAGE<<EOF" >> $GITHUB_ENV
                echo "$(git log --format=%B -n 1 HEAD^2)" >> $GITHUB_ENV
                echo "EOF" >> $GITHUB_ENV
                """
            ),
        },
    ]


def setup_toolchain_auth() -> Step:
    return {
        "name": "Setup toolchain auth",
        "if": "github.event_name != 'pull_request'",
        "run": dedent(
            """\
            echo TOOLCHAIN_AUTH_TOKEN="${{ secrets.TOOLCHAIN_AUTH_TOKEN }}" >> $GITHUB_ENV
            """
        ),
    }


def pants_virtualenv_cache() -> Step:
    return {
        "name": "Cache Pants Virtualenv",
        "uses": "actions/cache@v2",
        "with": {
            "path": "~/.cache/pants/pants_dev_deps\n",
            "key": "${{ runner.os }}-pants-venv-${{ matrix.python-version }}-${{ hashFiles('pants/3rdparty/python/**', 'pants.toml') }}\n",
        },
    }


def global_env() -> Env:
    return {
        "PANTS_CONFIG_FILES": "+['pants.ci.toml']",
        "RUST_BACKTRACE": "all",
    }


def rust_channel() -> str:
    with open("rust-toolchain") as fp:
        rust_toolchain = toml.load(fp)
    return cast(str, rust_toolchain["toolchain"]["channel"])


def install_rustup() -> Step:
    return {
        "name": "Install rustup",
        "run": dedent(
            """\
            curl --proto '=https' --tlsv1.2 -sSf https://sh.rustup.rs | sh -s -- -v -y --default-toolchain none
            echo "PATH=${PATH}:${HOME}/.cargo/bin" >> $GITHUB_ENV
            """
        ),
    }


def rust_caches() -> Sequence[Step]:
    return [
        {
            "name": "Cache Rust toolchain",
            "uses": "actions/cache@v2",
            "with": {
                "path": f"~/.rustup/toolchains/{rust_channel()}-*\n~/.rustup/update-hashes\n~/.rustup/settings.toml\n",
                "key": "${{ runner.os }}-rustup-${{ hashFiles('rust-toolchain') }}",
            },
        },
        {
            "name": "Cache Cargo",
            "uses": "actions/cache@v2",
            "with": {
                "path": "~/.cargo/registry\n~/.cargo/git\n",
                "key": "${{ runner.os }}-cargo-${{ hashFiles('rust-toolchain') }}-${{ hashFiles('src/rust/engine/Cargo.*') }}\n",
                "restore-keys": "${{ runner.os }}-cargo-${{ hashFiles('rust-toolchain') }}-\n",
            },
        },
    ]


def bootstrap_caches() -> Sequence[Step]:
    return [
        *rust_caches(),
        pants_virtualenv_cache(),
        {
            "name": "Get Engine Hash",
            "id": "get-engine-hash",
            "run": 'echo "::set-output name=hash::$(./build-support/bin/rust/print_engine_hash.sh)"\n',
            "shell": "bash",
        },
        {
            "name": "Cache Native Engine",
            "uses": "actions/cache@v2",
            "with": {
                "path": "\n".join(NATIVE_ENGINE_SO_FILES),
                "key": "${{ runner.os }}-engine-${{ steps.get-engine-hash.outputs.hash }}\n",
            },
        },
    ]


def native_engine_so_upload() -> Step:
    return {
        "name": "Upload native_engine.so",
        "uses": "actions/upload-artifact@v2",
        "with": {
            "name": "native_engine.so.${{ matrix.python-version }}.${{ runner.os }}",
            "path": "\n".join(NATIVE_ENGINE_SO_FILES),
        },
    }


def native_engine_so_download() -> Step:
    return {
        "name": "Download native_engine.so",
        "uses": "actions/download-artifact@v2",
        "with": {
            "name": "native_engine.so.${{ matrix.python-version }}.${{ runner.os }}",
            "path": "src/python/pants/engine/internals/",
        },
    }


def setup_primary_python() -> Sequence[Step]:
    return [
        {
            "name": "Set up Python ${{ matrix.python-version }}",
            "uses": "actions/setup-python@v2",
            "with": {"python-version": "${{ matrix.python-version }}"},
        },
        {
            "name": "Tell Pants to use Python ${{ matrix.python-version }}",
            "run": dedent(
                """\
                echo "PY=python${{ matrix.python-version }}" >> $GITHUB_ENV
                echo "PANTS_PYTHON_SETUP_INTERPRETER_CONSTRAINTS=['==${{ matrix.python-version }}.*']" >> $GITHUB_ENV
                """
            ),
        },
    ]


def expose_all_pythons() -> Step:
    return {
        "name": "Expose Pythons",
        "uses": "pantsbuild/actions/expose-pythons@627a8ce25d972afa03da1641be9261bbbe0e3ffe",
    }


def upload_log_artifacts(name: str) -> Step:
    return {
        "name": "Upload pants.log",
        "uses": "actions/upload-artifact@v2",
        "with": {"name": f"pants-log-{name}", "path": ".pants.d/pants.log"},
    }


def test_workflow_jobs(primary_python_version: str, *, cron: bool) -> Jobs:
    jobs = {
        "bootstrap_pants_linux": {
            "name": "Bootstrap Pants, test+lint Rust (Linux)",
            "runs-on": LINUX_VERSION,
            "strategy": {"matrix": {"python-version": [primary_python_version]}},
            "env": DISABLE_REMOTE_CACHE_ENV,
            "steps": [
                *checkout(),
                setup_toolchain_auth(),
                *setup_primary_python(),
                *bootstrap_caches(),
                {"name": "Bootstrap Pants", "run": "./pants --version\n"},
                {
                    "name": "Run smoke tests",
                    "run": dedent(
                        """\
                        ./pants list ::
                        ./pants roots
                        ./pants help goals
                        ./pants help targets
                        ./pants help subsystems
                        """
                    ),
                },
                native_engine_so_upload(),
                {
                    "name": "Test and Lint Rust",
                    # We pass --tests to skip doc tests because our generated protos contain
                    # invalid doc tests in their comments.
                    "run": dedent(
                        """\
                        sudo apt-get install -y pkg-config fuse libfuse-dev
                        ./cargo clippy --all
                        ./cargo test --all --tests -- --nocapture
                        """
                    ),
                    "if": DONT_SKIP_RUST,
                },
            ],
        },
        "test_python_linux": {
            "name": "Test Python (Linux)",
            "runs-on": LINUX_VERSION,
            "needs": "bootstrap_pants_linux",
            "strategy": {"matrix": {"python-version": [primary_python_version]}},
<<<<<<< HEAD
            "env": DISABLE_REMOTE_CACHE_ENV,
=======
            "timeout-minutes": 45,
>>>>>>> 9853ba21
            "steps": [
                *checkout(),
                setup_toolchain_auth(),
                *setup_primary_python(),
                expose_all_pythons(),
                pants_virtualenv_cache(),
                native_engine_so_download(),
                {"name": "Run Python tests", "run": "./pants test ::\n"},
                upload_log_artifacts(name="python-test-linux"),
            ],
        },
        "lint_python": {
            "name": "Lint Python and Shell",
            "runs-on": LINUX_VERSION,
            "needs": "bootstrap_pants_linux",
            "env": DISABLE_REMOTE_CACHE_ENV,
            "strategy": {"matrix": {"python-version": [primary_python_version]}},
            "timeout-minutes": 30,
            "steps": [
                *checkout(),
                setup_toolchain_auth(),
                *setup_primary_python(),
                pants_virtualenv_cache(),
                native_engine_so_download(),
                {
                    "name": "Lint",
                    "run": "./pants validate '**'\n./pants lint typecheck ::\n",
                },
                upload_log_artifacts(name="lint"),
            ],
        },
        "bootstrap_pants_macos": {
            "name": "Bootstrap Pants, test Rust (macOS)",
            "runs-on": MACOS_VERSION,
            "strategy": {"matrix": {"python-version": [primary_python_version]}},
<<<<<<< HEAD
            "env": DISABLE_REMOTE_CACHE_ENV,
=======
            "timeout-minutes": 40,
>>>>>>> 9853ba21
            "steps": [
                *checkout(),
                *setup_primary_python(),
                *bootstrap_caches(),
                {"name": "Bootstrap Pants", "run": "./pants --version\n"},
                native_engine_so_upload(),
                {
                    "name": "Test Rust",
                    # We pass --tests to skip doc tests because our generated protos contain
                    # invalid doc tests in their comments. We do not pass --all as BRFS tests don't
                    # pass on GHA MacOS containers.
                    "run": "./cargo test --tests -- --nocapture",
                    "if": DONT_SKIP_RUST,
                    "env": {"TMPDIR": "${{ runner.temp }}"},
                },
            ],
        },
        "test_python_macos": {
            "name": "Test Python (macOS)",
            "runs-on": MACOS_VERSION,
            "needs": "bootstrap_pants_macos",
            "strategy": {"matrix": {"python-version": [primary_python_version]}},
<<<<<<< HEAD
            "env": {**MACOS_ENV, **DISABLE_REMOTE_CACHE_ENV},
=======
            "env": MACOS_ENV,
            "timeout-minutes": 20,
>>>>>>> 9853ba21
            "steps": [
                *checkout(),
                setup_toolchain_auth(),
                *setup_primary_python(),
                expose_all_pythons(),
                pants_virtualenv_cache(),
                native_engine_so_download(),
                {
                    "name": "Run Python tests",
                    "run": "./pants --tag=+platform_specific_behavior test ::\n",
                },
                upload_log_artifacts(name="python-test-macos"),
            ],
        },
    }
    if not cron:
<<<<<<< HEAD
        pass
        # def build_wheels_step(*, is_macos: bool) -> Step:
        #     step = {
        #         "name": "Build wheels and fs_util",
        #         "run": dedent(
        #             # We use MODE=debug on PR builds to speed things up, given that those are only
        #             # smoke tests of our release process.
        #             """\
        #             [[ "${GITHUB_EVENT_NAME}" == "pull_request" ]] && export MODE=debug
        #             ./build-support/bin/release.sh -n
        #             USE_PY38=true ./build-support/bin/release.sh -n
        #             ./build-support/bin/release.sh -f
        #             """
        #         ),
        #         "if": DONT_SKIP_WHEELS,
        #     }
        #     if is_macos:
        #         step["env"] = MACOS_ENV  # type: ignore[assignment]
        #     return step

        # deploy_to_s3_step = {
        #     "name": "Deploy to S3",
        #     "run": "./build-support/bin/deploy_to_s3.py",
        #     "if": "github.event_name == 'push'",
        #     "env": {
        #         "AWS_SECRET_ACCESS_KEY": "${{ secrets.AWS_SECRET_ACCESS_KEY }}",
        #         "AWS_ACCESS_KEY_ID": "${{ secrets.AWS_ACCESS_KEY_ID }}",
        #     },
        # }
        # jobs.update(
        #     {
        #         "build_wheels_linux": {
        #             "name": "Build wheels and fs_util (Linux)",
        #             "runs-on": LINUX_VERSION,
        #             "container": "quay.io/pypa/manylinux2014_x86_64:latest",
        #             "env": DISABLE_REMOTE_CACHE_ENV,
        #             "steps": [
        #                 *checkout(),
        #                 install_rustup(),
        #                 {
        #                     "name": "Expose Pythons",
        #                     "run": (
        #                         'echo "PATH=${PATH}:'
        #                         "/opt/python/cp37-cp37m/bin:"
        #                         '/opt/python/cp38-cp38/bin" >> $GITHUB_ENV'
        #                     ),
        #                 },
        #                 build_wheels_step(is_macos=False),
        #                 deploy_to_s3_step,
        #             ],
        #         },
        #         "build_wheels_macos": {
        #             "name": "Build wheels and fs_util (macOS)",
        #             "runs-on": MACOS_VERSION,
        #             "env": DISABLE_REMOTE_CACHE_ENV,
        #             "steps": [
        #                 *checkout(),
        #                 expose_all_pythons(),
        #                 # NB: We only cache Rust, but not `native_engine.so` and the Pants
        #                 # virtualenv. This is because we must build both these things with Python
        #                 # multiple Python versions, whereas that caching assumes only one primary
        #                 # Python version (marked via matrix.strategy).
        #                 *rust_caches(),
        #                 build_wheels_step(is_macos=True),
        #                 deploy_to_s3_step,
        #             ],
        #         },
        #     }
        # )
=======

        def build_wheels_step(*, is_macos: bool) -> Step:
            step = {
                "name": "Build wheels and fs_util",
                "run": dedent(
                    # We use MODE=debug on PR builds to speed things up, given that those are only
                    # smoke tests of our release process.
                    """\
                    [[ "${GITHUB_EVENT_NAME}" == "pull_request" ]] && export MODE=debug
                    ./build-support/bin/release.sh -n
                    USE_PY38=true ./build-support/bin/release.sh -n
                    ./build-support/bin/release.sh -f
                    """
                ),
                "if": DONT_SKIP_WHEELS,
            }
            if is_macos:
                step["env"] = MACOS_ENV  # type: ignore[assignment]
            return step

        deploy_to_s3_step = {
            "name": "Deploy to S3",
            "run": "./build-support/bin/deploy_to_s3.py",
            "if": "github.event_name == 'push'",
            "env": {
                "AWS_SECRET_ACCESS_KEY": "${{ secrets.AWS_SECRET_ACCESS_KEY }}",
                "AWS_ACCESS_KEY_ID": "${{ secrets.AWS_ACCESS_KEY_ID }}",
            },
        }
        jobs.update(
            {
                "build_wheels_linux": {
                    "name": "Build wheels and fs_util (Linux)",
                    "runs-on": LINUX_VERSION,
                    "container": "quay.io/pypa/manylinux2014_x86_64:latest",
                    "timeout-minutes": 70,
                    "steps": [
                        *checkout(),
                        install_rustup(),
                        {
                            "name": "Expose Pythons",
                            "run": (
                                'echo "PATH=${PATH}:'
                                "/opt/python/cp37-cp37m/bin:"
                                '/opt/python/cp38-cp38/bin" >> $GITHUB_ENV'
                            ),
                        },
                        build_wheels_step(is_macos=False),
                        deploy_to_s3_step,
                    ],
                },
                "build_wheels_macos": {
                    "name": "Build wheels and fs_util (macOS)",
                    "runs-on": MACOS_VERSION,
                    "timeout-minutes": 60,
                    "steps": [
                        *checkout(),
                        expose_all_pythons(),
                        # NB: We only cache Rust, but not `native_engine.so` and the Pants
                        # virtualenv. This is because we must build both these things with Python
                        # multiple Python versions, whereas that caching assumes only one primary
                        # Python version (marked via matrix.strategy).
                        *rust_caches(),
                        build_wheels_step(is_macos=True),
                        deploy_to_s3_step,
                    ],
                },
            }
        )
>>>>>>> 9853ba21
    return jobs


# ----------------------------------------------------------------------
# Main file
# ----------------------------------------------------------------------


def create_parser() -> argparse.ArgumentParser:
    parser = argparse.ArgumentParser(description="Generates github workflow YAML.")
    parser.add_argument(
        "--check",
        action="store_true",
        help="Check that the files match rather than re-generating them.",
    )
    return parser


# PyYAML will try by default to use anchors to deduplicate certain code. The alias
# names are cryptic, though, like `&id002`, so we turn this feature off.
class NoAliasDumper(yaml.SafeDumper):
    def ignore_aliases(self, data):
        return True


def generate() -> dict[Path, str]:
    """Generate all YAML configs with repo-relative paths."""

    test_workflow_name = "Pull Request CI"
    test_yaml = yaml.dump(
        {
            "name": test_workflow_name,
            "on": ["push", "pull_request"],
            "jobs": test_workflow_jobs(PYTHON37_VERSION, cron=False),
            "env": global_env(),
        },
        Dumper=NoAliasDumper,
    )
    test_cron_yaml = yaml.dump(
        {
            "name": "Daily Extended Python Testing",
            # 08:45 UTC / 12:45AM PST, 1:45AM PDT: arbitrary time after hours.
            "on": {"schedule": [{"cron": "45 8 * * *"}]},
            "jobs": test_workflow_jobs(PYTHON38_VERSION, cron=True),
            "env": global_env(),
        },
        Dumper=NoAliasDumper,
    )

    cancel_yaml = yaml.dump(
        {
            # Note that this job runs in the context of the default branch, so its token
            # has permission to cancel workflows (i.e., it is not the PR's read-only token).
            "name": "Cancel",
            "on": {
                "workflow_run": {
                    "workflows": [test_workflow_name],
                    "types": ["requested"],
                    # Never cancel branch builds for `main` and release branches.
                    "branches-ignore": ["main", "2.*.x"],
                }
            },
            "jobs": {
                "cancel": {
                    "runs-on": "ubuntu-latest",
                    "steps": [
                        {
                            "uses": "styfle/cancel-workflow-action@0.8.0",
                            "with": {
                                "workflow_id": "${{ github.event.workflow.id }}",
                                "access_token": "${{ github.token }}",
                            },
                        }
                    ],
                }
            },
        }
    )

    audit_yaml = yaml.dump(
        {
            "name": "Cargo Audit",
            # 08:11 UTC / 12:11AM PST, 1:11AM PDT: arbitrary time after hours.
            "on": {"schedule": [{"cron": "11 8 * * *"}]},
            "jobs": {
                "audit": {
                    "runs-on": "ubuntu-latest",
                    "steps": [
                        *checkout(),
                        {
                            "name": "Cargo audit (for security vulnerabilities)",
                            "run": "./cargo install --version 0.13.1 cargo-audit\n./cargo audit\n",
                        },
                    ],
                }
            },
        }
    )

    return {
        Path(".github/workflows/audit.yaml"): f"{HEADER}\n\n{audit_yaml}",
        Path(".github/workflows/cancel.yaml"): f"{HEADER}\n\n{cancel_yaml}",
        Path(".github/workflows/test.yaml"): f"{HEADER}\n\n{test_yaml}",
        Path(".github/workflows/test-cron.yaml"): f"{HEADER}\n\n{test_cron_yaml}",
    }


def main() -> None:
    args = create_parser().parse_args()
    generated_yaml = generate()
    if args.check:
        for path, content in generated_yaml.items():
            if path.read_text() != content:
                die(
                    dedent(
                        f"""\
                        Error: Generated path mismatched: {path}
                        To re-generate, run: `./pants run build-support/bin/{
                            os.path.basename(__file__)
                        }`
                        """
                    )
                )
    else:
        for path, content in generated_yaml.items():
            path.write_text(content)


if __name__ == "__main__":
    main()<|MERGE_RESOLUTION|>--- conflicted
+++ resolved
@@ -257,6 +257,7 @@
             "runs-on": LINUX_VERSION,
             "strategy": {"matrix": {"python-version": [primary_python_version]}},
             "env": DISABLE_REMOTE_CACHE_ENV,
+            "timeout-minutes": 40,
             "steps": [
                 *checkout(),
                 setup_toolchain_auth(),
@@ -296,11 +297,7 @@
             "runs-on": LINUX_VERSION,
             "needs": "bootstrap_pants_linux",
             "strategy": {"matrix": {"python-version": [primary_python_version]}},
-<<<<<<< HEAD
-            "env": DISABLE_REMOTE_CACHE_ENV,
-=======
             "timeout-minutes": 45,
->>>>>>> 9853ba21
             "steps": [
                 *checkout(),
                 setup_toolchain_auth(),
@@ -316,7 +313,6 @@
             "name": "Lint Python and Shell",
             "runs-on": LINUX_VERSION,
             "needs": "bootstrap_pants_linux",
-            "env": DISABLE_REMOTE_CACHE_ENV,
             "strategy": {"matrix": {"python-version": [primary_python_version]}},
             "timeout-minutes": 30,
             "steps": [
@@ -336,11 +332,8 @@
             "name": "Bootstrap Pants, test Rust (macOS)",
             "runs-on": MACOS_VERSION,
             "strategy": {"matrix": {"python-version": [primary_python_version]}},
-<<<<<<< HEAD
             "env": DISABLE_REMOTE_CACHE_ENV,
-=======
             "timeout-minutes": 40,
->>>>>>> 9853ba21
             "steps": [
                 *checkout(),
                 *setup_primary_python(),
@@ -363,12 +356,8 @@
             "runs-on": MACOS_VERSION,
             "needs": "bootstrap_pants_macos",
             "strategy": {"matrix": {"python-version": [primary_python_version]}},
-<<<<<<< HEAD
-            "env": {**MACOS_ENV, **DISABLE_REMOTE_CACHE_ENV},
-=======
             "env": MACOS_ENV,
             "timeout-minutes": 20,
->>>>>>> 9853ba21
             "steps": [
                 *checkout(),
                 setup_toolchain_auth(),
@@ -385,77 +374,6 @@
         },
     }
     if not cron:
-<<<<<<< HEAD
-        pass
-        # def build_wheels_step(*, is_macos: bool) -> Step:
-        #     step = {
-        #         "name": "Build wheels and fs_util",
-        #         "run": dedent(
-        #             # We use MODE=debug on PR builds to speed things up, given that those are only
-        #             # smoke tests of our release process.
-        #             """\
-        #             [[ "${GITHUB_EVENT_NAME}" == "pull_request" ]] && export MODE=debug
-        #             ./build-support/bin/release.sh -n
-        #             USE_PY38=true ./build-support/bin/release.sh -n
-        #             ./build-support/bin/release.sh -f
-        #             """
-        #         ),
-        #         "if": DONT_SKIP_WHEELS,
-        #     }
-        #     if is_macos:
-        #         step["env"] = MACOS_ENV  # type: ignore[assignment]
-        #     return step
-
-        # deploy_to_s3_step = {
-        #     "name": "Deploy to S3",
-        #     "run": "./build-support/bin/deploy_to_s3.py",
-        #     "if": "github.event_name == 'push'",
-        #     "env": {
-        #         "AWS_SECRET_ACCESS_KEY": "${{ secrets.AWS_SECRET_ACCESS_KEY }}",
-        #         "AWS_ACCESS_KEY_ID": "${{ secrets.AWS_ACCESS_KEY_ID }}",
-        #     },
-        # }
-        # jobs.update(
-        #     {
-        #         "build_wheels_linux": {
-        #             "name": "Build wheels and fs_util (Linux)",
-        #             "runs-on": LINUX_VERSION,
-        #             "container": "quay.io/pypa/manylinux2014_x86_64:latest",
-        #             "env": DISABLE_REMOTE_CACHE_ENV,
-        #             "steps": [
-        #                 *checkout(),
-        #                 install_rustup(),
-        #                 {
-        #                     "name": "Expose Pythons",
-        #                     "run": (
-        #                         'echo "PATH=${PATH}:'
-        #                         "/opt/python/cp37-cp37m/bin:"
-        #                         '/opt/python/cp38-cp38/bin" >> $GITHUB_ENV'
-        #                     ),
-        #                 },
-        #                 build_wheels_step(is_macos=False),
-        #                 deploy_to_s3_step,
-        #             ],
-        #         },
-        #         "build_wheels_macos": {
-        #             "name": "Build wheels and fs_util (macOS)",
-        #             "runs-on": MACOS_VERSION,
-        #             "env": DISABLE_REMOTE_CACHE_ENV,
-        #             "steps": [
-        #                 *checkout(),
-        #                 expose_all_pythons(),
-        #                 # NB: We only cache Rust, but not `native_engine.so` and the Pants
-        #                 # virtualenv. This is because we must build both these things with Python
-        #                 # multiple Python versions, whereas that caching assumes only one primary
-        #                 # Python version (marked via matrix.strategy).
-        #                 *rust_caches(),
-        #                 build_wheels_step(is_macos=True),
-        #                 deploy_to_s3_step,
-        #             ],
-        #         },
-        #     }
-        # )
-=======
 
         def build_wheels_step(*, is_macos: bool) -> Step:
             step = {
@@ -491,7 +409,8 @@
                     "name": "Build wheels and fs_util (Linux)",
                     "runs-on": LINUX_VERSION,
                     "container": "quay.io/pypa/manylinux2014_x86_64:latest",
-                    "timeout-minutes": 70,
+                    "timeout-minutes": 65,
+                    "env": DISABLE_REMOTE_CACHE_ENV,
                     "steps": [
                         *checkout(),
                         install_rustup(),
@@ -510,7 +429,8 @@
                 "build_wheels_macos": {
                     "name": "Build wheels and fs_util (macOS)",
                     "runs-on": MACOS_VERSION,
-                    "timeout-minutes": 60,
+                    "timeout-minutes": 65,
+                    "env": DISABLE_REMOTE_CACHE_ENV,
                     "steps": [
                         *checkout(),
                         expose_all_pythons(),
@@ -525,7 +445,6 @@
                 },
             }
         )
->>>>>>> 9853ba21
     return jobs
 
 
