--- conflicted
+++ resolved
@@ -654,12 +654,7 @@
             ),
             *helper.setup_primary_python(),
             *helper.expose_all_pythons(),
-<<<<<<< HEAD
             helper.native_binaries_download(),
-=======
-            *helper.native_binaries_download(),
-            setup_toolchain_auth(),
->>>>>>> 9d29b3da
             {
                 "name": human_readable_step_name,
                 "run": pants_args_str,
@@ -778,23 +773,9 @@
             **({"container": container} if container else {}),
             **({"needs": needs} if needs else {}),
             "timeout-minutes": 90,
-<<<<<<< HEAD
             "env": DISABLE_REMOTE_CACHE_ENV,
             "steps": initial_steps
             + [
-=======
-            "env": {
-                **DISABLE_REMOTE_CACHE_ENV,
-                # If we're not deploying these wheels, build in debug mode, which allows for
-                # incremental compilation across wheels. If this becomes too slow in CI, most likely
-                # the answer will be to adjust the `opt-level` for the relevant Cargo profile rather
-                # than to not use debug mode.
-                **({} if for_deploy_ref else {"MODE": "debug"}),
-            },
-            "steps": [
-                *initial_steps,
-                setup_toolchain_auth(),
->>>>>>> 9d29b3da
                 *([] if platform == Platform.LINUX_ARM64 else [install_go()]),
                 *helper.build_wheels(python_versions),
                 helper.upload_log_artifacts(name="wheels"),
@@ -843,12 +824,7 @@
                 "steps": [
                     *checkout(),
                     *linux_x86_64_helper.setup_primary_python(),
-<<<<<<< HEAD
                     linux_x86_64_helper.native_binaries_download(),
-=======
-                    *linux_x86_64_helper.native_binaries_download(),
-                    setup_toolchain_auth(),
->>>>>>> 9d29b3da
                     {
                         "name": "Lint",
                         "run": "./pants lint check ::\n",
