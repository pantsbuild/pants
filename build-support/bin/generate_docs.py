--- conflicted
+++ resolved
@@ -202,11 +202,8 @@
         "pants.backend.experimental.scala",
         "pants.backend.experimental.scala.lint.scalafmt",
         "pants.backend.experimental.terraform",
-<<<<<<< HEAD
         "pants.backend.experimental.tools.semgrep",
-=======
         "pants.backend.experimental.tools.workunit_logger",
->>>>>>> f7712fd3
         "pants.backend.experimental.tools.yamllint",
         "pants.backend.google_cloud_function.python",
         "pants.backend.plugin_development",
