--- conflicted
+++ resolved
@@ -232,12 +232,9 @@
 def run_pants_help_all() -> dict[str, Any]:
     # List all (stable enough) backends here.
     backends = [
-<<<<<<< HEAD
         "pants.backend.build_files.fmt.black",
+        "pants.backend.build_files.fmt.buildifier",
         "pants.backend.build_files.fmt.yapf",
-=======
-        "pants.backend.build_files.fmt.buildifier",
->>>>>>> 1b3192ad
         "pants.backend.awslambda.python",
         "pants.backend.codegen.protobuf.lint.buf",
         "pants.backend.codegen.protobuf.python",
