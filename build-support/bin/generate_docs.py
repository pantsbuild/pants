# Copyright 2020 Pants project contributors (see CONTRIBUTORS.md).
# Licensed under the Apache License, Version 2.0 (see LICENSE).

"""Generates and uploads the Pants reference documentation.

Dry run:

    ./pants run build-support/bin/generate_docs.py

Live run:

    ./pants run build-support/bin/generate_docs.py -- --sync --api-key=<API_KEY>

where API_KEY is your readme.io API Key, found here:
  https://dash.readme.com/project/pants/v2.0/api-key
"""

from __future__ import annotations

import argparse
import html
import json
import logging
import os
import pkgutil
import subprocess
from pathlib import Path, PosixPath
from typing import Any, Dict, Iterable, Optional, cast

import pystache
import requests
from common import die

from pants.help.help_info_extracter import to_help_str
from pants.version import MAJOR_MINOR

logger = logging.getLogger(__name__)


def main() -> None:
    logging.basicConfig(format="[%(levelname)s]: %(message)s", level=logging.INFO)
    version = determine_pants_version()
    args = create_parser().parse_args()
    help_info = run_pants_help_all()
    generator = ReferenceGenerator(args, version, help_info)
    if args.sync:
        generator.sync()
    else:
        generator.render()


def determine_pants_version() -> str:
    # Set the version based on VERSION, e.g. 2.1.0.dev0 becomes 2.1.
    version = ".".join(VERSION.split(".")[:2])
    key_confirmation = input(
        f"Generating docs for Pants {version}. Is this the correct version? [Y/n]: "
    )
    if key_confirmation and key_confirmation.lower() != "y":
        die(
            "Please either `git checkout` to the appropriate branch (e.g. 2.1.x), or change "
            "src/python/pants/VERSION."
        )
    return version


def create_parser() -> argparse.ArgumentParser:
    parser = argparse.ArgumentParser(description="Generate the Pants reference markdown files.")
    parser.add_argument(
        "--sync",
        action="store_true",
        default=False,
        help="Whether to sync the generated reference docs to the docsite. "
        "If unset, will generate markdown files to the path in --output "
        "instead.  If set, --api-key must be set.",
    )
    parser.add_argument(
        "--output",
        default=PosixPath(os.path.sep) / "tmp" / "pants_docs" / "help" / "option",
        type=Path,
        help="Path to a directory under which we generate the markdown files. "
        "Useful for viewing the files locally when testing and debugging "
        "the renderer.",
    )
    parser.add_argument("--api-key", help="The readme.io API key to use. Required for --sync.")
    return parser


def run_pants_help_all() -> Dict:
    deactivated_backends = [
        "internal_plugins.releases",
        "toolchain.pants.auth",
        "toolchain.pants.buildsense",
        "toolchain.pants.common",
    ]
    activated_backends = ["pants.backend.python.lint.bandit", "pants.backend.python.lint.pylint"]
    argv = [
        "./pants",
        "--concurrent",
        f"--backend-packages=-[{', '.join(map(repr, deactivated_backends))}]",
        f"--backend-packages=+[{', '.join(map(repr, activated_backends))}]",
        "--no-verify-config",
        "help-all",
    ]
    run = subprocess.run(argv, stdout=subprocess.PIPE, stderr=subprocess.PIPE, encoding="utf-8")
    try:
        run.check_returncode()
    except subprocess.CalledProcessError:
        logger.error(
            f"Running {argv} failed with exit code {run.returncode}.\n\nstdout:\n{run.stdout}"
            f"\n\nstderr:\n{run.stderr}"
        )
        raise
    return cast(Dict, json.loads(run.stdout))


<<<<<<< HEAD
        self._version = MAJOR_MINOR
        key_confirmation = input(
            f"Generating docs for Pants {self._version}. Is this the correct version? [Y/n]: "
        )
        if key_confirmation and key_confirmation.lower() != "y":
            die(
                "Please either `git checkout` to the appropriate branch (e.g. 2.1.x), or change "
                "src/python/pants/VERSION."
            )
=======
class ReferenceGenerator:
    def __init__(self, args: argparse.Namespace, version: str, help_info: Dict) -> None:
        self._args = args
        self._version = version
>>>>>>> 0eb41b45

        def get_tpl(name: str) -> str:
            # Note that loading relative to __name__ may not always work when __name__=='__main__'.
            buf = pkgutil.get_data("generate_docs", f"docs_templates/{name}")
            if buf is None:
                raise ValueError(f"No such template: {name}")
            return buf.decode()

        options_scope_tpl = get_tpl("options_scope_reference.md.mustache")
        single_option_tpl = get_tpl("single_option_reference.md.mustache")
        target_tpl = get_tpl("target_reference.md.mustache")
        self._renderer = pystache.Renderer(
            partials={
                "scoped_options": options_scope_tpl,
                "single_option": single_option_tpl,
                "target": target_tpl,
            }
        )
        self._category_id: Optional[str] = None  # Fetched lazily.

        # Load the data.
        self._options_info = self.process_options_input(help_info, sync=self._args.sync)
        self._targets_info = self.process_targets_input(help_info)

    @staticmethod
    def _link(scope: str, *, sync: bool) -> str:
        # docsite pages link to the slug, local pages to the .md source.
        return f"reference-{scope}" if sync else f"{scope}.md"

    @classmethod
    def process_options_input(cls, help_info: Dict, *, sync: bool) -> Dict:
        scope_to_help_info = help_info["scope_to_help_info"]

        # Process the list of consumed_scopes into a comma-separated list, and add it to the option
        # info for the goal's scope, to make it easy to render in the goal's options page.

        for goal, goal_info in help_info["name_to_goal_info"].items():
            consumed_scopes = sorted(goal_info["consumed_scopes"])
            linked_consumed_scopes = [
                f"[{cs}]({cls._link(cs, sync=sync)})" for cs in consumed_scopes if cs
            ]
            comma_separated_consumed_scopes = ", ".join(linked_consumed_scopes)
            scope_to_help_info[goal][
                "comma_separated_consumed_scopes"
            ] = comma_separated_consumed_scopes

        # Process the option data.

        def munge_option(option_data):
            # Munge the default so we can display it nicely when it's multiline, while
            # still displaying it inline if it's not.
            default_str = to_help_str(option_data["default"])
            escaped_default_str = html.escape(default_str, quote=False)
            if "\n" in default_str:
                option_data["marked_up_default"] = f"<pre>{escaped_default_str}</pre>"
            else:
                option_data["marked_up_default"] = f"<code>{escaped_default_str}</code>"

        for shi in scope_to_help_info.values():
            for opt in shi["basic"]:
                munge_option(opt)
            for opt in shi["advanced"]:
                munge_option(opt)
            for opt in shi["deprecated"]:
                munge_option(opt)

        return help_info

    @classmethod
    def process_targets_input(cls, help_info: Dict) -> Dict[str, Dict[str, Any]]:
        target_info = help_info["name_to_target_type_info"]
        for target in target_info.values():
            for field in target["fields"]:
                # Combine the `default` and `required` properties.
                default_str = html.escape(str(field["default"]), quote=False)
                field["default_or_required"] = (
                    "required" if field["required"] else f"default: <code>{default_str}</code>"
                )
            target["fields"] = sorted(target["fields"], key=lambda fld: fld["alias"])

        return cast(Dict[str, Dict[str, Any]], target_info)

    @property
    def category_id(self) -> str:
        """The id of the "Reference" category on the docsite."""
        if self._category_id is None:
            self._category_id = self._get_id("categories/reference")
        return self._category_id

    def _access_readme_api(self, url_suffix: str, method: str, payload: str) -> Dict:
        """Sends requests to the readme.io API."""
        url = f"https://dash.readme.io/api/v1/{url_suffix}"
        headers = {"content-type": "application/json", "x-readme-version": f"v{self._version}"}
        response = requests.request(
            method, url, data=payload, headers=headers, auth=(self._args.api_key, "")
        )
        response.raise_for_status()
        return cast(Dict, response.json()) if response.text else {}

    def _create(
        self, parent_doc_id: Optional[str], slug_suffix: str, title: str, body: str
    ) -> None:
        """Create a new docsite reference page.

        Operates by creating a placeholder page, and then populating it via _update().

        This works around a quirk of the readme.io API: You cannot set the page slug when you
        create a page. Instead it is derived from the title.
        In fact there is no way to set or modify the slug via the API at all, which makes sense
        since the API references the page via the slug.  When you change the slug in the UI
        it is likely deleting and recreating the page under the covers.

        This is a problem if you want the slug to be different than the human-readable title,
        as we do in this case. Specifically, we want the human-readable page title to be just
        the scope name, e.g., `test` (so it appears that way in the sidebar). But we want the
        slug to be `reference-test`, so that it doesn't collide with any other, non-generated page
        that happens to occupy the slug `test`.

        To solve this we create the placeholder page with a title from which to derive the slug,
        and when we update the page to set its content, we update the title to be the
        one we want humans to see (this will not change the slug, see above).
        """
        slug = f"reference-{slug_suffix}"

        logger.info(f"Creating {slug}")

        # See https://docs.readme.com/developers/reference/docs#createdoc.
        page = {
            "title": slug,
            "type": "basic",
            "body": "",
            "category": self.category_id,
            "parentDoc": parent_doc_id,
            "hidden": False,
        }
        payload = json.dumps(page)
        self._access_readme_api("docs/", "POST", payload)

        # Placeholder page exists, now update it with the real title and body.
        self._update(parent_doc_id, slug, title, body)

    def _update(self, parent_doc_id, slug, title, body):
        """Update an existing page."""

        logger.info(f"Updating {slug}")

        # See https://docs.readme.com/developers/reference/docs#updatedoc.
        page = {
            "title": title,
            "type": "basic",
            "body": body,
            "category": self.category_id,
            "parentDoc": parent_doc_id,
            "hidden": False,
        }
        payload = json.dumps(page)
        self._access_readme_api(f"docs/{slug}", "PUT", payload)

    def _delete(self, slug: str) -> None:
        """Delete an existing page."""

        logger.warning(f"Deleting {slug}")
        self._access_readme_api(f"docs/{slug}", "DELETE", "")

    def _get_id(self, url) -> str:
        """Returns the id of the entity at the specified readme.io API url."""
        return cast(str, self._access_readme_api(url, "GET", "")["_id"])

    def _render_target(self, alias: str) -> str:
        return cast(str, self._renderer.render("{{> target}}", self._targets_info[alias]))

    def _render_options_body(self, scope_help_info: Dict) -> str:
        """Renders the body of a single options help page."""
        return cast(str, self._renderer.render("{{> scoped_options}}", scope_help_info))

    @classmethod
    def _render_parent_page_body(cls, items: Iterable[str], *, sync: bool) -> str:
        """Returns the body of a parent page for the given items."""
        # The page just lists the items, with links to the page for each one.
        lines = [f"- [{item}]({cls._link(item, sync=sync)})" for item in items]
        return "\n".join(lines)

    def render(self) -> None:
        """Renders the pages to local disk.

        Useful for debugging and iterating on the markdown.
        """
        output_dir = Path(self._args.output)
        output_dir.mkdir(parents=True, exist_ok=True)

        goals = [
            scope
            for scope, shi in self._options_info["scope_to_help_info"].items()
            if shi["is_goal"]
        ]
        subsystems = [
            scope
            for scope, shi in self._options_info["scope_to_help_info"].items()
            if scope and not shi["is_goal"]
        ]

        def write(filename: str, content: str) -> None:
            path = output_dir / filename
            path.write_text(content)
            logger.info(f"Wrote {path}")

        write("goals-index.md", self._render_parent_page_body(sorted(goals), sync=False))
        write("subsystems-index.md", self._render_parent_page_body(sorted(subsystems), sync=False))
        for shi in self._options_info["scope_to_help_info"].values():
            write(f"{shi['scope'] or 'GLOBAL'}.md", self._render_options_body(shi))

        write(
            "targets-index.md",
            self._render_parent_page_body(sorted(self._targets_info.keys()), sync=False),
        )
        for alias in self._targets_info.keys():
            write(f"{alias}.md", self._render_target(alias))

    def sync(self) -> None:
        """Render the pages and sync them to the live docsite.

        All pages live under the "reference" category.

        There are three top-level pages under that category:
        - Global options
        - The Goals parent page
        - The Subsystems parent page

        The individual pages for each goal/subsystem are nested under the two parent pages.
        """
        # Docs appear on the site in creation order.  If we only create new docs
        # that don't already exist then they will appear at the end, instead of in
        # alphabetical order. So we first delete all previous docs, then recreate them.
        #
        # Note that deleting a non-empty parent will fail, so we delete children first.
        def do_delete(doc_to_delete):
            for child in doc_to_delete.get("children", []):
                do_delete(child)
            self._delete(doc_to_delete["slug"])

        docs = self._access_readme_api("categories/reference/docs", "GET", "")

        for doc in docs:
            do_delete(doc)

        # Partition the scopes into goals and subsystems.
        goals = {}
        subsystems = {}
        for scope, shi in self._options_info["scope_to_help_info"].items():
            if scope == "":
                continue  # We handle the global scope separately.
            if shi["is_goal"]:
                goals[scope] = shi
            else:
                subsystems[scope] = shi

        # Create the top-level docs in order.
        self._create(
            parent_doc_id=None,
            slug_suffix="global",
            title="Global options",
            body=self._render_options_body(self._options_info["scope_to_help_info"][""]),
        )
        self._create(
            parent_doc_id=None,
            slug_suffix="all-goals",
            title="Goals",
            body=self._render_parent_page_body(sorted(goals.keys()), sync=True),
        )
        self._create(
            parent_doc_id=None,
            slug_suffix="all-subsystems",
            title="Subsystems",
            body=self._render_parent_page_body(sorted(subsystems.keys()), sync=True),
        )
        self._create(
            parent_doc_id=None,
            slug_suffix="all-targets",
            title="Targets",
            body=self._render_parent_page_body(sorted(self._targets_info.keys()), sync=True),
        )

        # Create the individual goal/subsystem/target docs.
        all_goals_doc_id = self._get_id("docs/reference-all-goals")
        for scope, shi in sorted(goals.items()):
            self._create(
                parent_doc_id=all_goals_doc_id,
                slug_suffix=scope,
                title=scope,
                body=self._render_options_body(shi),
            )

        all_subsystems_doc_id = self._get_id("docs/reference-all-subsystems")
        for scope, shi in sorted(subsystems.items()):
            self._create(
                parent_doc_id=all_subsystems_doc_id,
                slug_suffix=scope,
                title=scope,
                body=self._render_options_body(shi),
            )

        all_targets_doc_id = self._get_id("docs/reference-all-targets")
        for alias, data in sorted(self._targets_info.items()):
            self._create(
                parent_doc_id=all_targets_doc_id,
                slug_suffix=alias,
                title=alias,
                body=self._render_target(alias),
            )


if __name__ == "__main__":
    main()<|MERGE_RESOLUTION|>--- conflicted
+++ resolved
@@ -50,8 +50,7 @@
 
 
 def determine_pants_version() -> str:
-    # Set the version based on VERSION, e.g. 2.1.0.dev0 becomes 2.1.
-    version = ".".join(VERSION.split(".")[:2])
+    version = MAJOR_MINOR
     key_confirmation = input(
         f"Generating docs for Pants {version}. Is this the correct version? [Y/n]: "
     )
@@ -113,22 +112,10 @@
     return cast(Dict, json.loads(run.stdout))
 
 
-<<<<<<< HEAD
-        self._version = MAJOR_MINOR
-        key_confirmation = input(
-            f"Generating docs for Pants {self._version}. Is this the correct version? [Y/n]: "
-        )
-        if key_confirmation and key_confirmation.lower() != "y":
-            die(
-                "Please either `git checkout` to the appropriate branch (e.g. 2.1.x), or change "
-                "src/python/pants/VERSION."
-            )
-=======
 class ReferenceGenerator:
     def __init__(self, args: argparse.Namespace, version: str, help_info: Dict) -> None:
         self._args = args
         self._version = version
->>>>>>> 0eb41b45
 
         def get_tpl(name: str) -> str:
             # Note that loading relative to __name__ may not always work when __name__=='__main__'.
