--- conflicted
+++ resolved
@@ -77,15 +77,7 @@
 
 def core_packages() -> Set[Package]:
     return {
-<<<<<<< HEAD
         Package("pantsbuild.pants", "src/python/pants:pants-packaged"),
-=======
-        Package(
-            "pantsbuild.pants",
-            "src/python/pants:pants-packaged",
-            bdist_wheel_flags=("--py-limited-api", "cp36"),
-        ),
->>>>>>> 6addb3f0
         Package("pantsbuild.pants.testutil", "src/python/pants/testutil:testutil_wheel"),
     }
 
