--- conflicted
+++ resolved
@@ -4,15 +4,9 @@
 
 REPO_ROOT=$(cd $(dirname "${BASH_SOURCE[0]}") && cd "$(git rev-parse --show-toplevel)" && pwd)
 
-<<<<<<< HEAD
+source ${REPO_ROOT}/build-support/common.sh
+
 PANTS_EXE="${REPO_ROOT}/pants"
-=======
-# We have special developer mode requirements - namely sphinx deps.
-export PANTS_DEV=1
-
-source ${REPO_ROOT}/build-support/common.sh
-source ${REPO_ROOT}/build-support/pants_venv
->>>>>>> e18733b7
 
 function usage() {
   echo "Publishes the http://pantsbuild.github.io/ docs locally or remotely."
@@ -28,11 +22,6 @@
   else
     exit 0
   fi
-}
-
-function die() {
-  (($# > 0)) && echo -e "$@" 1>&2
-  exit 1
 }
 
 publish_path=""
