--- conflicted
+++ resolved
@@ -107,13 +107,6 @@
       # Copy the package.json and then remove the file: dependencies from package.json
       # Run the install and symlink the file: dependencies using their node_paths
       # Afterwards, restore the original package.json to not cause diff changes when resolve_locally=True
-<<<<<<< HEAD
-      with safe_temp_edit('package.json') as package_json:
-        with open(package_json, 'r') as package_json_file:
-          json_data = json.load(package_json_file)
-          source_deps = { k : v for k,v in json_data.get('dependencies', {}).items() if v.startswith('file:')}
-          third_party_deps = { k : v for k,v in json_data.get('dependencies', {}).items() if not v.startswith('file:')}
-=======
       # The file mutation is occuring in place and the package.json may potentially not be restored here
       # if the process is closed.
       with safe_temp_edit('package.json') as package_json:
@@ -121,7 +114,6 @@
           json_data = json.load(package_json_file)
           source_deps = { k : v for k,v in json_data.get('dependencies', {}).items() if self.parse_file_path(v)}
           third_party_deps = { k : v for k,v in json_data.get('dependencies', {}).items() if not self.parse_file_path(v)}
->>>>>>> 7205bc18
           json_data['dependencies'] = third_party_deps
 
         # TODO(6489): Currently the file: dependencies need to be duplicated in BUILD.
@@ -142,7 +134,6 @@
           raise TaskError('Failed to resolve dependencies for {}:\n\t{} failed with exit code {}'
                           .format(target.address.reference(), command, result))
         if source_deps:
-<<<<<<< HEAD
           self._link_source_dependencies(node_task, target, results_dir, node_paths, source_deps)
 
   def _link_source_dependencies(self, node_task, target, results_dir, node_paths, source_deps):
@@ -157,25 +148,11 @@
       dep_path = node_paths.node_path(dep)
       node_module_dir = os.path.join(results_dir, 'node_modules')
       relative_symlink(dep_path, os.path.join(node_module_dir, dep_package_name))
-=======
-          self._link_source_dependencies(target, results_dir, node_paths, source_deps)
-
-  def _link_source_dependencies(self, target, results_dir, node_paths, source_deps):
-
-    for package_name, file_path in source_deps.items():
-      # Package name should always the same as the target name
-      dep = self._get_target_from_package_name(target, package_name, file_path)
-      # Symlink each target
-      dep_path = node_paths.node_path(dep)
-      node_module_dir = os.path.join(results_dir, 'node_modules')
-      relative_symlink(dep_path, os.path.join(node_module_dir, dep.package_name))
->>>>>>> 7205bc18
       # If there are any bin, we need to symlink those as well
       bin_dir = os.path.join(node_module_dir, '.bin')
       for bin_name, rel_bin_path in dep.bin_executables.items():
         bin_path = os.path.join(dep_path, rel_bin_path)
         relative_symlink(bin_path, os.path.join(bin_dir, bin_name))
-<<<<<<< HEAD
 
   @staticmethod
   def _scoped_package_name(package_name, node_scope):
@@ -197,8 +174,6 @@
       scoped_package_name = os.path.join('@{}'.format(node_scope), package_name)
 
     return scoped_package_name
-=======
->>>>>>> 7205bc18
 
   @staticmethod
   def _emit_package_descriptor(node_task, target, results_dir, node_paths):
