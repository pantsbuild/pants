--- conflicted
+++ resolved
@@ -16,13 +16,7 @@
 
 class NodeResolverBase(AbstractClass):
 
-<<<<<<< HEAD
-  @property
-  def file_regex(self):
-    return re.compile('^file:(.*)$')
-=======
   file_regex = re.compile('^file:(.*)$')
->>>>>>> 7205bc18
 
   @abstractmethod
   def resolve_target(self, node_task, target, results_dir, node_paths, resolve_locally=False, **kwargs):
@@ -68,14 +62,9 @@
     :param string package_name: A package.json name that is required to be the same as the target name
     :param string file_path: Relative filepath from target to the package in the format 'file:<address_path>'
     """
-<<<<<<< HEAD
-    pattern = self.file_regex
-    address_path = pattern.match(file_path).group(1)
-=======
     address_path = self.parse_file_path(file_path)
     if not address_path:
       return None
->>>>>>> 7205bc18
 
     dep_spec_path = os.path.normpath(os.path.join(target.address.spec_path, address_path))
     for dep in target.dependencies:
