--- conflicted
+++ resolved
@@ -1,8 +1,6 @@
 # Copyright 2015 Pants project contributors (see CONTRIBUTORS.md).
 # Licensed under the Apache License, Version 2.0 (see LICENSE).
 
-<<<<<<< HEAD
-=======
 target(
   name='all',
   dependencies=[
@@ -30,7 +28,6 @@
   ]
 )
 
->>>>>>> 1d4211d0
 python_tests(
   name='node_bundle_integration',
   sources=['test_node_bundle_integration.py'],
