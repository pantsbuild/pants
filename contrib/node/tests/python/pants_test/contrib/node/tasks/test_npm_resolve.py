# coding=utf-8
# Copyright 2015 Pants project contributors (see CONTRIBUTORS.md).
# Licensed under the Apache License, Version 2.0 (see LICENSE).

from __future__ import (absolute_import, division, generators, nested_scopes, print_function,
                        unicode_literals, with_statement)

import json
import os
from textwrap import dedent

from pants.build_graph.target import Target
from pants_test.tasks.task_test_base import TaskTestBase

from pants.contrib.node.targets.node_module import NodeModule
from pants.contrib.node.targets.node_remote_module import NodeRemoteModule
from pants.contrib.node.tasks.node_paths import NodePaths
from pants.contrib.node.tasks.npm_resolve import NpmResolve


class NpmResolveTest(TaskTestBase):

  @classmethod
  def task_type(cls):
    return NpmResolve

  def test_noop(self):
    task = self.create_task(self.context())
    task.execute()

  def test_noop_na(self):
    target = self.make_target(spec=':not_a_node_target', target_type=Target)
    task = self.create_task(self.context(target_roots=[target]))
    task.execute()

<<<<<<< HEAD
=======
  def test_resolve_remote(self):
    typ = self.make_target(spec='3rdparty/node:typ', target_type=NodeRemoteModule, version='0.6.3')

    context = self.context(target_roots=[typ])
    task = self.create_task(context)
    task.execute()

    node_paths = context.products.get_data(NodePaths)
    node_path = node_paths.node_path(typ)
    self.assertIsNotNone(node_path)

    script = 'var typ = require("typ"); console.log("type of boolean is: " + typ.BOOLEAN)'
    out = task.node_distribution.node_command(args=['--eval', script]).check_output(cwd=node_path)
    self.assertIn('type of boolean is: boolean', out)

>>>>>>> a89e0ac7
  def test_resolve_simple(self):
    typ = self.make_target(spec='3rdparty/node:typ', target_type=NodeRemoteModule, version='0.6.3')

    self.create_file('src/node/util/util.js', contents=dedent("""
      var typ = require('typ');
      console.log("type of boolean is: " + typ.BOOLEAN);
    """))
    target = self.make_target(spec='src/node/util',
                              target_type=NodeModule,
                              sources=['util.js'],
                              dependencies=[typ])

    context = self.context(target_roots=[target])
    task = self.create_task(context)
    task.execute()

    node_paths = context.products.get_data(NodePaths)
    node_path = node_paths.node_path(target)
    self.assertIsNotNone(node_path)

    script_path = os.path.join(node_path, 'util.js')
    out = task.node_distribution.node_command(args=[script_path]).check_output()
    self.assertIn('type of boolean is: boolean', out)

  def test_resolve_simple_graph(self):
    typ1 = self.make_target(spec='3rdparty/node:typ1',
                            target_type=NodeRemoteModule,
                            package_name='typ',
                            version='0.6.1')
    typ2 = self.make_target(spec='3rdparty/node:typ2',
                            target_type=NodeRemoteModule,
                            package_name='typ',
                            version='0.6.x')

    self.create_file('src/node/util/typ.js', contents=dedent("""
      var typ = require('typ');
      module.exports = {
        BOOL: typ.BOOLEAN
      };
    """))
    util = self.make_target(spec='src/node/util',
                            target_type=NodeModule,
                            sources=['typ.js'],
                            dependencies=[typ1])

    self.create_file('src/node/leaf/leaf.js', contents=dedent("""
      var typ = require('typ');
      var util_typ = require('util/typ');
      console.log("type of boolean is: " + typ.BOOLEAN);
      console.log("type of bool is: " + util_typ.BOOL);
    """))
    leaf = self.make_target(spec='src/node/leaf',
                            target_type=NodeModule,
                            sources=['leaf.js'],
                            dependencies=[util, typ2])
    context = self.context(target_roots=[leaf])
    task = self.create_task(context)
    task.execute()

    node_paths = context.products.get_data(NodePaths)
    self.assertIsNotNone(node_paths.node_path(util))

    node_path = node_paths.node_path(leaf)
    self.assertIsNotNone(node_paths.node_path(leaf))

    # Verify dependencies are de-duped
    typ_packages = []
    for root, _, files in os.walk(node_path):
      for f in files:
        if 'package.json' == f:
          with open(os.path.join(root, f)) as fp:
            package = json.load(fp)
            if 'typ' == package['name']:
              typ_packages.append(os.path.relpath(os.path.join(root, f), node_path))
    self.assertEqual(1, len(typ_packages),
                     'Expected to find exactly 1 de-duped `typ` package, but found these:\n\t{}'
                     .format('\n\t'.join(sorted(typ_packages))))

    script_path = os.path.join(node_path, 'leaf.js')
    out = task.node_distribution.node_command(args=[script_path]).check_output()
    lines = {line.strip() for line in out.splitlines()}
    self.assertIn('type of boolean is: boolean', lines)
    self.assertIn('type of bool is: boolean', lines)

  def test_resolve_preserves_package_json(self):
    util = self.make_target(spec='src/node/util',
                            target_type=NodeModule,
                            sources=[],
                            dependencies=[])

    self.create_file('src/node/scripts_project/package.json', contents=dedent("""
      {
        "name": "scripts_project",
        "version": "1.2.3",
        "dependencies": { "A": "file://A" },
        "devDependencies": { "B": "file://B" },
        "peerDependencies": { "C": "file://C" },
        "optionalDependencies": { "D": "file://D" },
        "scripts": {
          "test": "mocha */dist.js"
        }
      }
    """))
    scripts_project = self.make_target(spec='src/node/scripts_project',
                                       target_type=NodeModule,
                                       sources=['package.json'],
                                       dependencies=[util])
    context = self.context(target_roots=[scripts_project])
    task = self.create_task(context)
    task.execute()

    node_paths = context.products.get_data(NodePaths)
    node_path = node_paths.node_path(scripts_project)
    self.assertIsNotNone(node_paths.node_path(scripts_project))

    package_json_path = os.path.join(node_path, 'package.json')
    with open(package_json_path) as fp:
      package = json.load(fp)
      self.assertEqual('scripts_project', package['name'],
                       'Expected to find package name of `scripts_project`, but found: {}'
                       .format(package['name']))
      self.assertEqual('1.2.3', package['version'],
                       'Expected to find package version of `1.2.3`, but found: {}'
                       .format(package['version']))
      self.assertEqual('mocha */dist.js', package['scripts']['test'],
                       'Expected to find package test script of `mocha */dist.js`, but found: {}'
                       .format(package['scripts']['test']))
      self.assertEqual(node_paths.node_path(util), package['dependencies']['util'])
      self.assertNotIn('A', package['dependencies'])
      self.assertNotIn('devDependencies', package)
      self.assertNotIn('peerDependencies', package)
      self.assertNotIn('optionalDependencies', package)<|MERGE_RESOLUTION|>--- conflicted
+++ resolved
@@ -33,24 +33,6 @@
     task = self.create_task(self.context(target_roots=[target]))
     task.execute()
 
-<<<<<<< HEAD
-=======
-  def test_resolve_remote(self):
-    typ = self.make_target(spec='3rdparty/node:typ', target_type=NodeRemoteModule, version='0.6.3')
-
-    context = self.context(target_roots=[typ])
-    task = self.create_task(context)
-    task.execute()
-
-    node_paths = context.products.get_data(NodePaths)
-    node_path = node_paths.node_path(typ)
-    self.assertIsNotNone(node_path)
-
-    script = 'var typ = require("typ"); console.log("type of boolean is: " + typ.BOOLEAN)'
-    out = task.node_distribution.node_command(args=['--eval', script]).check_output(cwd=node_path)
-    self.assertIn('type of boolean is: boolean', out)
-
->>>>>>> a89e0ac7
   def test_resolve_simple(self):
     typ = self.make_target(spec='3rdparty/node:typ', target_type=NodeRemoteModule, version='0.6.3')
 
