--- conflicted
+++ resolved
@@ -30,25 +30,10 @@
 
   @property
   def alias_groups(self):
-<<<<<<< HEAD
-    return BuildFileAliases(targets={'java_thrift_library': JavaThriftLibrary,
-                                     'java_library': JavaLibrary,
-                                     'scala_library': ScalaLibrary})
-
-
-  def setUp(self):
-    super(ScroogeGenTest, self).setUp()
-    self.task_outdir = os.path.join(self.build_root, 'scrooge', 'gen-java')
-
-  def tearDown(self):
-    super(ScroogeGenTest, self).tearDown()
-    safe_rmtree(self.task_outdir)
-=======
     return super(ScroogeGenTest, self).alias_groups.merge(
       BuildFileAliases(targets={'java_thrift_library': JavaThriftLibrary,
                                 'java_library': JavaLibrary,
                                 'scala_library': ScalaLibrary}))
->>>>>>> eb11ac5a
 
   def test_validate_compiler_configs(self):
     # Set synthetic defaults for the global scope.
@@ -89,25 +74,16 @@
       task._validate_compiler_configs([self.target('test_validate:three')])
 
   def test_scala(self):
-<<<<<<< HEAD
-    sources = [os.path.join(self.task_outdir, 'org/pantsbuild/example/Example.scala')]
+    sources = [os.path.join(self.test_workdir, 'org/pantsbuild/example/Example.scala')]
     self._test_help('scala', ScalaLibrary, [GEN_ADAPT], sources, 'finagle')
 
   def test_compiler_args_no_rpc_style(self):
-    sources = [os.path.join(self.task_outdir, 'org/pantsbuild/example/Example.scala')]
+    sources = [os.path.join(self.test_workdir, 'org/pantsbuild/example/Example.scala')]
     self._test_help('scala', ScalaLibrary, [GEN_ADAPT], sources)
 
   def test_android(self):
-    sources = [os.path.join(self.task_outdir, 'org/pantsbuild/android_example/Example.java')]
+    sources = [os.path.join(self.test_workdir, 'org/pantsbuild/android_example/Example.java')]
     self._test_help('android', JavaLibrary, [GEN_ADAPT], sources, 'finagle')
-=======
-    sources = [os.path.join(self.test_workdir, 'org/pantsbuild/example/Example.scala')]
-    self._test_help('scala', 'finagle', ScalaLibrary, sources)
-
-  def test_android(self):
-    sources = [os.path.join(self.test_workdir, 'org/pantsbuild/android_example/Example.java')]
-    self._test_help('android', 'finagle', JavaLibrary, sources)
->>>>>>> eb11ac5a
 
   def test_invalid_lang(self):
     with self.assertRaises(TargetDefinitionException):
@@ -118,7 +94,7 @@
       self._test_help('scala', JavaLibrary, [GEN_ADAPT], [], 'not-a-style')
 
   def test_empty_compiler_args(self):
-    sources = [os.path.join(self.task_outdir, 'org/pantsbuild/example/Example.scala')]
+    sources = [os.path.join(self.test_workdir, 'org/pantsbuild/example/Example.scala')]
     self._test_help('scala', ScalaLibrary, [], sources, 'finagle')
 
   def compiler_args_to_string(self, compiler_args):
