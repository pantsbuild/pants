--- conflicted
+++ resolved
@@ -61,17 +61,9 @@
       PythonSetup, PythonRepos)
 
   @classmethod
-<<<<<<< HEAD
-=======
   def implementation_version(cls):
-    return super(Checkstyle, cls).implementation_version() + [('Checkstyle', 0)]
-
-  @classmethod
-  def prepare(cls, options, round_manager):
-    round_manager.require_data(PythonInterpreter)
-
-  @classmethod
->>>>>>> 45614bb9
+    return super(Checkstyle, cls).implementation_version() + [('Checkstyle', 1)]
+
   def register_options(cls, register):
     super(Checkstyle, cls).register_options(register)
     register('--severity', fingerprint=True, default='COMMENT', type=str,
