# Copyright 2019 Pants project contributors (see CONTRIBUTORS.md).
# Licensed under the Apache License, Version 2.0 (see LICENSE).

shell_sources(name="scripts", sources=["cargo", "pants"], description="Nothing much.")

# We use `BUILD_ROOT` to establish the build root, rather than `./pants`, per
# https://github.com/pantsbuild/pants/pull/8105.
<<<<<<< HEAD
files(
    name="files",
    sources=["BUILD_ROOT", ".gitignore", "pants.toml"],
    tags=["testing", "this"],
    description="""
We use `BUILD_ROOT` to establish the build root, rather than `./pants`, per
https://github.com/pantsbuild/pants/pull/8105.
""",
)
=======
files(name="files", sources=["BUILD_ROOT", "pants.toml"])

python_test_utils(name="test_utils")
>>>>>>> 47b9f4fb
<|MERGE_RESOLUTION|>--- conflicted
+++ resolved
@@ -5,18 +5,14 @@
 
 # We use `BUILD_ROOT` to establish the build root, rather than `./pants`, per
 # https://github.com/pantsbuild/pants/pull/8105.
-<<<<<<< HEAD
 files(
     name="files",
-    sources=["BUILD_ROOT", ".gitignore", "pants.toml"],
+    sources=["BUILD_ROOT", "pants.toml"],
     tags=["testing", "this"],
     description="""
 We use `BUILD_ROOT` to establish the build root, rather than `./pants`, per
 https://github.com/pantsbuild/pants/pull/8105.
 """,
 )
-=======
-files(name="files", sources=["BUILD_ROOT", "pants.toml"])
 
-python_test_utils(name="test_utils")
->>>>>>> 47b9f4fb
+python_test_utils(name="test_utils")