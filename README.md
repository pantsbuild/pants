--- conflicted
+++ resolved
@@ -22,14 +22,8 @@
 At a minimum, pants requires the following to run properly:
 
 * Linux or Mac OS X
-<<<<<<< HEAD
 * Python 2.7.x (the latest stable version of 2.7 is recommended)
 * A C compiler, system headers, Python headers (to compile native Python modules)
 * OpenJDK or Oracle JDK version 8 or greater
 * Internet access (so that pants can fully bootstrap itself)
-=======
-* Python 2.7 or later (2.7.8 recommended)
-* OpenJDK 7 or greater, Oracle JDK 6 or greater
-* Internet access (so that pants can fully bootstrap itself)
 
->>>>>>> 50da3209
