--- conflicted
+++ resolved
@@ -5,11 +5,7 @@
   name='test-dep',
   # We need to use explicit sources here since we want to own both library code in this directory
   # and code that looks like tests.
-<<<<<<< HEAD
-  sources=rglobs('*.java'),
-=======
   sources=['*.java'],
->>>>>>> 2d6853ce
   dependencies=[
     '3rdparty/jvm/com/squareup/burst:burst-junit4',
     '3rdparty:guava',
