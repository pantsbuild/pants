# coding=utf-8
# Copyright 2015 Pants project contributors (see CONTRIBUTORS.md).
# Licensed under the Apache License, Version 2.0 (see LICENSE).

from __future__ import (absolute_import, division, generators, nested_scopes, print_function,
                        unicode_literals, with_statement)

import unittest
from collections import OrderedDict
from textwrap import dedent

from pants.base.specs import (AscendantAddresses, DescendantAddresses, SiblingAddresses,
                              SingleAddress)
from pants.build_graph.address import Address
from pants.engine.addressable import Exactly
<<<<<<< HEAD
from pants.engine.fs import PathGlobs, create_fs_tasks
from pants.engine.graph import create_graph_tasks
from pants.engine.mapper import AddressMapper
from pants.engine.rules import GraphMaker, NodeBuilder, Rule, RulesetValidator
from pants.engine.selectors import Select, SelectDependencies, SelectLiteral, SelectProjection
from pants_test.engine.examples.parsers import JsonParser
=======
from pants.engine.rules import NodeBuilder, Rule, RulesetValidator
from pants.engine.selectors import Select
>>>>>>> 3d41b7bb
from pants_test.engine.examples.planners import Goal
from pants_test.engine.test_mapper import TargetTable


def assert_equal_with_printing(test_case, strip, subgraph):

  s = str(subgraph)
  print('Expected:')
  print(strip)
  print('Actual:')
  print(s)
  test_case.assertEqual(strip, s)


class AGoal(Goal):

  @classmethod
  def products(cls):
    return [A]


class IntrinsicProvider(object):
  def __init__(self, intrinsics):
    self.intrinsics = intrinsics

  def as_intrinsics(self):
    return self.intrinsics


class BoringRule(Rule):
  input_selectors = tuple()

  def __init__(self, product_type):
    self._output_product_type = product_type

  @property
  def output_product_type(self):
    return self._output_product_type

  def as_node(self, subject, variants):
    raise Exception('do not expect to be constructed')

  def __repr__(self):
    return '{}({})'.format(type(self).__name__, self.output_product_type.__name__)


class A(object):

  def __repr__(self):
    return 'A()'


class B(object):

  def __repr__(self):
    return 'B()'


class C(object):

  def __repr__(self):
    return 'C()'


class D(object):

  def __repr__(self):
    return 'D()'


def noop(*args):
  pass


class SubA(A):

  def __repr__(self):
    return 'SubA()'


<<<<<<< HEAD
_suba_root_subject_fns = {SubA: lambda p: Select(p)}
=======
class IntrinsicProvider(object):
  def __init__(self, intrinsics):
    self.intrinsics = intrinsics

  def as_intrinsics(self):
    return self.intrinsics


class BoringRule(Rule):
  input_selectors = tuple()

  def __init__(self, product_type):
    self._output_product_type = product_type

  @property
  def output_product_type(self):
    return self._output_product_type

  def as_node(self, subject, variants):
    raise Exception('do not expect to be constructed')

  def __repr__(self):
    return '{}({})'.format(type(self).__name__, self.output_product_type.__name__)
>>>>>>> 3d41b7bb


class NodeBuilderTest(unittest.TestCase):
  def test_creation_fails_with_bad_declaration_type(self):
    with self.assertRaises(TypeError) as cm:
      NodeBuilder.create([A()])
    self.assertEquals("Unexpected rule type: <class 'pants_test.engine.test_rules.A'>."
                      " Rules either extend Rule, or are 3 elem tuples.",
      str(cm.exception))

  def test_creation_fails_with_intrinsic_that_overwrites_another_intrinsic(self):
    a_provider = IntrinsicProvider({(A, A): BoringRule(A)})
    with self.assertRaises(ValueError):
      NodeBuilder.create([BoringRule(A)], intrinsic_providers=(a_provider, a_provider))


class RulesetValidatorTest(unittest.TestCase):
  def test_ruleset_with_missing_product_type(self):
    rules = [(A, (Select(B),), noop)]
    validator = RulesetValidator(NodeBuilder.create(rules),
      goal_to_product=dict(),
      root_subject_fns={k: lambda p: Select(p) for k in (SubA,)})
    with self.assertRaises(ValueError) as cm:
      validator.validate()

    self.assert_equal_with_printing(dedent("""
                     Rules with errors: 1
                       (A, (Select(B),), noop):
                         no matches for Select(B) with subject types: SubA
                     """).strip(),
                                    str(cm.exception))

  def test_ruleset_with_rule_with_two_missing_selects(self):
    rules = [(A, (Select(B), Select(B)), noop)]
    validator = RulesetValidator(NodeBuilder.create(rules),
      goal_to_product=dict(),
      root_subject_fns={k: lambda p: Select(p) for k in (SubA,)})
    with self.assertRaises(ValueError) as cm:
      validator.validate()

    self.assert_equal_with_printing(dedent("""
                     Rules with errors: 1
                       (A, (Select(B), Select(B)), noop):
                         no matches for Select(B) with subject types: SubA
                     """).strip(),
      str(cm.exception))

  def test_ruleset_with_with_selector_only_provided_as_root_subject(self):

    validator = RulesetValidator(NodeBuilder.create([(A, (Select(B),), noop)]),
      goal_to_product=dict(),
      root_subject_fns={k: lambda p: Select(p) for k in (B,)})

    validator.validate()

  def test_fails_if_root_subject_types_empty(self):
    rules = [
      (A, (Select(B),), noop),
    ]
    with self.assertRaises(ValueError) as cm:
      RulesetValidator(NodeBuilder.create(rules),
      goal_to_product=dict(),
      root_subject_fns={})
    self.assertEquals(dedent("""
                                root_subject_fns must not be empty
                             """).strip(), str(cm.exception))

  def test_ruleset_with_superclass_of_selected_type_produced_fails(self):
    rules = [
      (A, (Select(B),), noop),
      (B, (Select(SubA),), noop)
    ]
    validator = RulesetValidator(NodeBuilder.create(rules),
      goal_to_product=dict(),
      root_subject_fns={k: lambda p: Select(p) for k in (C,)})

    with self.assertRaises(ValueError) as cm:
      validator.validate()
    self.assert_equal_with_printing(dedent("""
                     Rules with errors: 2
                       (B, (Select(SubA),), noop):
                         no matches for Select(SubA) with subject types: C
                       (A, (Select(B),), noop):
                         depends on unfulfillable (B, (Select(SubA),), noop) of C with subject types: C
                     """).strip(),
                                     str(cm.exception))

  def test_ruleset_with_goal_not_produced(self):
    # The graph is complete, but the goal 'goal-name' requests A,
    # which is not produced by any rule.
    rules = [
      (B, (Select(SubA),), noop)
    ]

    validator = RulesetValidator(NodeBuilder.create(rules),
      goal_to_product={'goal-name': AGoal},
      root_subject_fns={k: lambda p: Select(p) for k in (SubA,)})
    with self.assertRaises(ValueError) as cm:
      validator.validate()

    self.assert_equal_with_printing("no task for product used by goal \"goal-name\": AGoal",
                                    str(cm.exception))

  def test_ruleset_with_explicit_type_constraint(self):
    rules = [
      (Exactly(A), (Select(B),), noop),
      (B, (Select(A),), noop)
    ]
    validator = RulesetValidator(NodeBuilder.create(rules),
      goal_to_product=dict(),
      root_subject_fns={k: lambda p: Select(p) for k in (SubA,)})

    validator.validate()

  def test_ruleset_with_failure_due_to_incompatible_subject_for_intrinsic(self):
    rules = [
      (D, (Select(C),), noop)
    ]
    validator = RulesetValidator(NodeBuilder.create(rules, intrinsic_providers=(IntrinsicProvider({(B, C): BoringRule(C)}),)),
      goal_to_product=dict(),
      root_subject_fns={k: lambda p: Select(p) for k in (A,)})

    with self.assertRaises(ValueError) as cm:
      validator.validate()

    self.assert_equal_with_printing(dedent("""
                             Rules with errors: 1
                               (D, (Select(C),), noop):
                                 no matches for Select(C) with subject types: A
                             """).strip(),
                                    str(cm.exception))
  assert_equal_with_printing = assert_equal_with_printing
# and now the in progress graph creation
# TODO should raise if a particular root type can't get to a particular rule?
#      that's the thing that bit Ity with her change.
#      could just warn. :/


class PremadeGraphTest(unittest.TestCase):
  # TODO something with variants
  # TODO HasProducts?

  def test_smallest_full_test(self):
    rules = [
      (Exactly(A), (Select(SubA),), noop)
    ]

    graphmaker = GraphMaker(NodeBuilder.create(rules),
      goal_to_product={'goal-name': AGoal},
      root_subject_fns={k: lambda p: Select(p) for k in (SubA,)})
    fullgraph = graphmaker.full_graph()

    self.assert_equal_with_printing(dedent("""
                               {
                                 root_subject_types: (SubA,)
                                 root_rules: "(Exactly(A), (Select(SubA),), noop) of SubA"
                                 (Exactly(A), (Select(SubA),), noop) of SubA => (SubjectIsProduct(SubA),)

                               }""").strip(), fullgraph)

  def test_full_graph_for_planner_example(self):
    symbol_table_cls = TargetTable
    address_mapper = AddressMapper(symbol_table_cls, JsonParser, '*.BUILD.json')
    tasks = create_graph_tasks(address_mapper, symbol_table_cls) + create_fs_tasks()

    rule_index = NodeBuilder.create(tasks)
    graphmaker = GraphMaker(rule_index,
      root_subject_fns={k: lambda p: Select(p) for k in (Address, # TODO, use the actual fns.
                          PathGlobs,
                          SingleAddress,
                          SiblingAddresses,
                          DescendantAddresses,
                          AscendantAddresses
      )})
    fullgraph = graphmaker.full_graph()
    print('---diagnostic------')
    print(fullgraph.error_message())
    print('/---diagnostic------')
    print(fullgraph)


    # Assert that all of the rules specified the various task fns are present
    declared_rule_strs = set(str(rule) for rules_for_product in rule_index._tasks.values()
                             for rule in rules_for_product)
    declared_intrinsic_strs = set(str(rule) for rule in rule_index._intrinsics.values())

    rules_remaining_in_graph_strs = set(str(r.rule) for r in fullgraph.rule_dependencies.keys())

    self.assertEquals(set(declared_rule_strs.union(declared_intrinsic_strs)),
      rules_remaining_in_graph_strs
    )

    # statically assert that the number of dependency keys is fixed
    self.assertEquals(43, len(fullgraph.rule_dependencies))

  def test_smallest_full_test_multiple_root_subject_types(self):
    rules = [
      (Exactly(A), (Select(SubA),), noop),
      (Exactly(B), (Select(A),), noop)
    ]
    select_p = lambda p: Select(p)
    graphmaker = GraphMaker(NodeBuilder.create(rules, intrinsic_providers=tuple()),
      goal_to_product={'goal-name': AGoal},
      root_subject_fns=OrderedDict([(SubA, select_p), (A, select_p)]))
    fullgraph = graphmaker.full_graph()

    self.assert_equal_with_printing(dedent("""
                               {
                                 root_subject_types: (SubA, A,)
                                 root_rules: "(Exactly(A), (Select(SubA),), noop) of SubA", "(Exactly(B), (Select(A),), noop) of SubA", "SubjectIsProduct(A)", "(Exactly(B), (Select(A),), noop) of A"
                                 (Exactly(A), (Select(SubA),), noop) of SubA => (SubjectIsProduct(SubA),)
                                 (Exactly(B), (Select(A),), noop) of SubA => ((Exactly(A), (Select(SubA),), noop) of SubA,)
                                 (Exactly(B), (Select(A),), noop) of A => (SubjectIsProduct(A),)

                               }""").strip(), fullgraph)

  def test_single_rule_depending_on_subject_selection(self):
    rules = [
      (Exactly(A), (Select(SubA),), noop)
    ]

    graphmaker = GraphMaker(NodeBuilder.create(rules),
      goal_to_product={'goal-name': AGoal},
      root_subject_fns=_suba_root_subject_fns)
    subgraph = graphmaker.generate_subgraph(SubA(), requested_product=A)

    self.assert_equal_with_printing(dedent("""
                               {
                                 root_subject: SubA()
                                 root_rules: "(Exactly(A), (Select(SubA),), noop) of SubA"
                                 (Exactly(A), (Select(SubA),), noop) of SubA => (SubjectIsProduct(SubA),)

                               }""").strip(), subgraph)

  def test_multiple_selects(self):
    rules = [
      (Exactly(A), (Select(SubA), Select(B)), noop),
      (B, tuple(), noop)
    ]

    graphmaker = GraphMaker(NodeBuilder.create(rules),
      goal_to_product={'goal-name': AGoal},
      root_subject_fns=_suba_root_subject_fns)
    subgraph = graphmaker.generate_subgraph(SubA(), requested_product=A)

    self.assert_equal_with_printing(dedent("""
                               {
                                 root_subject: SubA()
                                 root_rules: "(Exactly(A), (Select(SubA), Select(B)), noop) of SubA"
                                 (Exactly(A), (Select(SubA), Select(B)), noop) of SubA => (SubjectIsProduct(SubA), (B, (), noop) of SubA,)
                                 (B, (), noop) of SubA => (,)

                               }""").strip(), subgraph)

  def test_one_level_of_recursion(self):
    rules = [
      (Exactly(A), (Select(B),), noop),
      (B, (Select(SubA),), noop)
    ]

    graphmaker = GraphMaker(NodeBuilder.create(rules),
      goal_to_product={'goal-name': AGoal},
      root_subject_fns=_suba_root_subject_fns)
    subgraph = graphmaker.generate_subgraph(SubA(), requested_product=A)

    self.assert_equal_with_printing(dedent("""
                               {
                                 root_subject: SubA()
                                 root_rules: "(Exactly(A), (Select(B),), noop) of SubA"
                                 (Exactly(A), (Select(B),), noop) of SubA => ((B, (Select(SubA),), noop) of SubA,)
                                 (B, (Select(SubA),), noop) of SubA => (SubjectIsProduct(SubA),)

                               }""").strip(), subgraph)

  def test_noop_removal_in_subgraph(self):
    intrinsics = {(B, C): BoringRule(C)}
    rules = [
      # C is provided by an intrinsic, but only if the subject is B.
      (Exactly(A), (Select(C),), noop),
      (Exactly(A), tuple(), noop),
    ]

    graphmaker = GraphMaker(NodeBuilder.create(rules,
                                               intrinsic_providers=(IntrinsicProvider(intrinsics),)),
      goal_to_product={'goal-name': AGoal},
      root_subject_fns=_suba_root_subject_fns)
    subgraph = graphmaker.generate_subgraph(SubA(), requested_product=A)

    self.assert_equal_with_printing(dedent("""
                               {
                                 root_subject: SubA()
                                 root_rules: "(Exactly(A), (), noop) of SubA"
                                 (Exactly(A), (), noop) of SubA => (,)

                               }""").strip(), subgraph)

  def test_noop_removal_full_single_subject_type(self):
    intrinsics = {(B, C): BoringRule(C)}
    rules = [
      # C is provided by an intrinsic, but only if the subject is B.
      (Exactly(A), (Select(C),), noop),
      (Exactly(A), tuple(), noop),
    ]

    graphmaker = GraphMaker(NodeBuilder.create(rules,
      intrinsic_providers=(IntrinsicProvider(intrinsics),)),
      goal_to_product={'goal-name': AGoal},
      root_subject_fns=_suba_root_subject_fns)
    fullgraph = graphmaker.full_graph()

    self.assert_equal_with_printing(dedent("""
                               {
                                 root_subject_types: (SubA,)
                                 root_rules: "(Exactly(A), (), noop) of SubA"
                                 (Exactly(A), (), noop) of SubA => (,)

                               }""").strip(), fullgraph)

  def test_noop_removal_transitive(self):
    # If a noop-able rule has rules that depend on it,
    # they should be removed from the graph.
    rules = [
      (Exactly(B), (Select(C),), noop),
      (Exactly(A), (Select(B),), noop),
      (Exactly(A), tuple(), noop),
    ]

    graphmaker = GraphMaker(NodeBuilder.create(rules, (IntrinsicProvider({(D, C): BoringRule(C)}),)),
      goal_to_product={'goal-name': AGoal},
      root_subject_fns=_suba_root_subject_fns,

    )
    subgraph = graphmaker.generate_subgraph(SubA(), requested_product=A)

    self.assert_equal_with_printing(dedent("""
                               {
                                 root_subject: SubA()
                                 root_rules: "(Exactly(A), (), noop) of SubA"
                                 (Exactly(A), (), noop) of SubA => (,)

                               }""").strip(), subgraph)

  def test_select_dependencies_with_separate_types_for_subselectors(self):
    rules = [
      (Exactly(A), (SelectDependencies(B, C, field_types=(D,)),), noop),
      (B, (Select(D),), noop),
      (C, (Select(SubA),), noop)
    ]

    graphmaker = GraphMaker(NodeBuilder.create(rules),
      goal_to_product={'goal-name': AGoal},
      root_subject_fns=_suba_root_subject_fns)
    subgraph = graphmaker.generate_subgraph(SubA(), requested_product=A)

    self.assert_equal_with_printing(dedent("""
                               {
                                 root_subject: SubA()
                                 root_rules: "(Exactly(A), (SelectDependencies(B, C, field_types=(D,)),), noop) of SubA"
                                 (Exactly(A), (SelectDependencies(B, C, field_types=(D,)),), noop) of SubA => ((C, (Select(SubA),), noop) of SubA, (B, (Select(D),), noop) of D,)
                                 (C, (Select(SubA),), noop) of SubA => (SubjectIsProduct(SubA),)
                                 (B, (Select(D),), noop) of D => (SubjectIsProduct(D),)

                               }""").strip(), subgraph)

  def test_select_dependencies_with_subject_as_first_subselector(self):
    rules = [
      (Exactly(A), (SelectDependencies(B, SubA, field_types=(D,)),), noop),
      (B, (Select(D),), noop),
    ]

    graphmaker = GraphMaker(NodeBuilder.create(rules),
      goal_to_product={'goal-name': AGoal},
      root_subject_fns=_suba_root_subject_fns)
    subgraph = graphmaker.generate_subgraph(SubA(), requested_product=A)

    self.assert_equal_with_printing(dedent("""
                               {
                                 root_subject: SubA()
                                 root_rules: "(Exactly(A), (SelectDependencies(B, SubA, field_types=(D,)),), noop) of SubA"
                                 (Exactly(A), (SelectDependencies(B, SubA, field_types=(D,)),), noop) of SubA => (SubjectIsProduct(SubA), (B, (Select(D),), noop) of D,)
                                 (B, (Select(D),), noop) of D => (SubjectIsProduct(D),)

                               }""").strip(), subgraph)

  def test_select_dependencies_multiple_field_types_all_resolvable(self):
    rules = [
      (Exactly(A), (SelectDependencies(B, SubA, field_types=(C, D,)),), noop),
      (B, (Select(Exactly(C, D)),), noop),
    ]

    graphmaker = GraphMaker(NodeBuilder.create(rules),
      goal_to_product={'goal-name': AGoal},
      root_subject_fns=_suba_root_subject_fns)
    subgraph = graphmaker.generate_subgraph(SubA(), requested_product=A)

    self.assert_equal_with_printing(dedent("""
                                 {
                                   root_subject: SubA()
                                   root_rules: "(Exactly(A), (SelectDependencies(B, SubA, field_types=(C, D,)),), noop) of SubA"
                                   (Exactly(A), (SelectDependencies(B, SubA, field_types=(C, D,)),), noop) of SubA => (SubjectIsProduct(SubA), (B, (Select(Exactly(C, D)),), noop) of C, (B, (Select(Exactly(C, D)),), noop) of D,)
                                   (B, (Select(Exactly(C, D)),), noop) of C => (SubjectIsProduct(C),)
                                   (B, (Select(Exactly(C, D)),), noop) of D => (SubjectIsProduct(D),)

                                 }""").strip(), subgraph)

  def test_select_dependencies_multiple_field_types_all_resolvable_with_deps(self):
    rules = [
      (Exactly(A), (SelectDependencies(B, SubA, field_types=(C, D,)),), noop),
      # for the C type, it'll just be a literal, but for D, it'll traverse one more edge
      (B, (Select(C),), noop),
      (C, (Select(D),), noop),
    ]

    graphmaker = GraphMaker(NodeBuilder.create(rules),
      goal_to_product={'goal-name': AGoal},
      root_subject_fns=_suba_root_subject_fns)
    subgraph = graphmaker.generate_subgraph(SubA(), requested_product=A)

    self.assert_equal_with_printing(dedent("""
                                 {
                                   root_subject: SubA()
                                   root_rules: "(Exactly(A), (SelectDependencies(B, SubA, field_types=(C, D,)),), noop) of SubA"
                                   (Exactly(A), (SelectDependencies(B, SubA, field_types=(C, D,)),), noop) of SubA => (SubjectIsProduct(SubA), (B, (Select(C),), noop) of C, (B, (Select(C),), noop) of D,)
                                   (B, (Select(C),), noop) of C => (SubjectIsProduct(C),)
                                   (B, (Select(C),), noop) of D => ((C, (Select(D),), noop) of D,)
                                   (C, (Select(D),), noop) of D => (SubjectIsProduct(D),)

                                 }""").strip(), subgraph)

  def test_select_dependencies_recurse_with_different_type(self):
    rules = [
      (Exactly(A), (SelectDependencies(B, SubA, field_types=(C, D,)),), noop),
      (B, (Select(A),), noop),
      (C, (Select(SubA),), noop),
      (SubA, tuple(), noop)
    ]

    graphmaker = GraphMaker(NodeBuilder.create(rules),
      goal_to_product={'goal-name': AGoal},
      root_subject_fns=_suba_root_subject_fns)
    subgraph = graphmaker.generate_subgraph(SubA(), requested_product=A)

    self.assert_equal_with_printing(dedent("""
                               {
                                 root_subject: SubA()
                                 root_rules: "(Exactly(A), (SelectDependencies(B, SubA, field_types=(C, D,)),), noop) of SubA"
                                 (Exactly(A), (SelectDependencies(B, SubA, field_types=(C, D,)),), noop) of SubA => (SubjectIsProduct(SubA), (B, (Select(A),), noop) of C, (B, (Select(A),), noop) of D,)
                                 (B, (Select(A),), noop) of C => ((Exactly(A), (SelectDependencies(B, SubA, field_types=(C, D,)),), noop) of C,)
                                 (B, (Select(A),), noop) of D => ((Exactly(A), (SelectDependencies(B, SubA, field_types=(C, D,)),), noop) of D,)
                                 (Exactly(A), (SelectDependencies(B, SubA, field_types=(C, D,)),), noop) of C => ((SubA, (), noop) of C, (B, (Select(A),), noop) of C, (B, (Select(A),), noop) of D,)
                                 (Exactly(A), (SelectDependencies(B, SubA, field_types=(C, D,)),), noop) of D => ((SubA, (), noop) of D, (B, (Select(A),), noop) of C, (B, (Select(A),), noop) of D,)
                                 (SubA, (), noop) of C => (,)
                                 (SubA, (), noop) of D => (,)

                               }""").strip(), subgraph)

  def test_select_dependencies_non_matching_subselector_because_of_intrinsic(self):
    rules = [
      (Exactly(A), (SelectDependencies(B, SubA, field_types=(D,)),), noop),
    ]

    graphmaker = GraphMaker(NodeBuilder.create(rules,
      intrinsic_providers=(IntrinsicProvider({(C, B): BoringRule(B)}),)
    ),
      goal_to_product={'goal-name': AGoal},
      root_subject_fns=_suba_root_subject_fns)
    subgraph = graphmaker.generate_subgraph(SubA(), requested_product=A)

    self.assert_equal_with_printing('{empty graph}', subgraph)

  def test_select_dependencies_with_matching_intrinsic(self):
    rules = [
      (Exactly(A), (SelectDependencies(B, SubA, field_types=(C,)),), noop),
    ]
    intrinsics = {(C, B): BoringRule(B)}

    graphmaker = GraphMaker(NodeBuilder.create(rules,
      intrinsic_providers=(IntrinsicProvider(intrinsics),)
    ),
      goal_to_product={'goal-name': AGoal},
      root_subject_fns=_suba_root_subject_fns)
    subgraph = graphmaker.generate_subgraph(SubA(), requested_product=A)

    self.assert_equal_with_printing(dedent("""
                               {
                                 root_subject: SubA()
                                 root_rules: "(Exactly(A), (SelectDependencies(B, SubA, field_types=(C,)),), noop) of SubA"
                                 (Exactly(A), (SelectDependencies(B, SubA, field_types=(C,)),), noop) of SubA => (SubjectIsProduct(SubA), BoringRule(B) of C,)
                                 BoringRule(B) of C => (,)

                               }""").strip(), subgraph)

  def test_depends_on_multiple_one_noop(self):
    rules = [
      (B, (Select(A),), noop),
      (A, (Select(C),), noop),
      (A, (Select(SubA),), noop)
    ]

    graphmaker = GraphMaker(NodeBuilder.create(rules),
      goal_to_product={'goal-name': AGoal},
      root_subject_fns=_suba_root_subject_fns)
    subgraph = graphmaker.generate_subgraph(SubA(), requested_product=B)

    self.assert_equal_with_printing(dedent("""
                               {
                                 root_subject: SubA()
                                 root_rules: "(B, (Select(A),), noop) of SubA"
                                 (B, (Select(A),), noop) of SubA => ((A, (Select(SubA),), noop) of SubA,)
                                 (A, (Select(SubA),), noop) of SubA => (SubjectIsProduct(SubA),)

                               }""").strip(), subgraph)

  def test_select_literal(self):
    literally_a = A()
    rules = [
      (B, (SelectLiteral(literally_a, A),), noop)
    ]

    graphmaker = GraphMaker(NodeBuilder.create(rules),
      goal_to_product={'goal-name': AGoal},
      root_subject_fns=_suba_root_subject_fns)
    subgraph = graphmaker.generate_subgraph(SubA(), requested_product=B)

    self.assert_equal_with_printing(dedent("""
                               {
                                 root_subject: SubA()
                                 root_rules: "(B, (SelectLiteral(A(), A),), noop) of SubA"
                                 (B, (SelectLiteral(A(), A),), noop) of SubA => (Literal(A(), A),)

                               }""").strip(), subgraph)

  def test_select_projection_simple(self):
    rules = [
      (Exactly(A), (SelectProjection(B, D, ('some',), SubA),), noop),
      (B, (Select(D),), noop),
    ]

    graphmaker = GraphMaker(NodeBuilder.create(rules),
      goal_to_product={'goal-name': AGoal},
      root_subject_fns=_suba_root_subject_fns)
    subgraph = graphmaker.generate_subgraph(SubA(), requested_product=A)

    self.assert_equal_with_printing(dedent("""
                               {
                                 root_subject: SubA()
                                 root_rules: "(Exactly(A), (SelectProjection(B, D, (u'some',), SubA),), noop) of SubA"
                                 (Exactly(A), (SelectProjection(B, D, (u'some',), SubA),), noop) of SubA => (SubjectIsProduct(SubA), (B, (Select(D),), noop) of D,)
                                 (B, (Select(D),), noop) of D => (SubjectIsProduct(D),)

                               }""").strip(), subgraph)

  def test_initial_select_projection_failure(self):
    rules = [
      (Exactly(A), (SelectProjection(B, D, ('some',), C),), noop),
    ]

    graphmaker = GraphMaker(NodeBuilder.create(rules),
      goal_to_product={'goal-name': AGoal},
      root_subject_fns=_suba_root_subject_fns)
    subgraph = graphmaker.generate_subgraph(SubA(), requested_product=A)

    self.assert_equal_with_printing('{empty graph}', subgraph)

  def test_secondary_select_projection_failure(self):
    rules = [
      (Exactly(A), (SelectProjection(B, D, ('some',), C),), noop),
      (C, tuple(), noop)
    ]

    graphmaker = GraphMaker(NodeBuilder.create(rules),
      goal_to_product={'goal-name': AGoal},
      root_subject_fns=_suba_root_subject_fns)
    subgraph = graphmaker.generate_subgraph(SubA(), requested_product=A)

    self.assert_equal_with_printing('{empty graph}', subgraph)

  def test_diagnostic_graph_select_projection(self):
    rules = [
      (Exactly(A), (SelectProjection(B, D, ('some',), C),), noop),
      (C, tuple(), noop)
    ]

    graphmaker = GraphMaker(NodeBuilder.create(rules),
      goal_to_product={'goal-name': AGoal},
      root_subject_fns=_suba_root_subject_fns)
    subgraph = graphmaker.generate_subgraph(SubA(), requested_product=A)

    self.assert_equal_with_printing(dedent("""
                     Rules with errors: 1
                       (Exactly(A), (SelectProjection(B, D, (u'some',), C),), noop):
                         no matches for Select(B) when resolving SelectProjection(B, D, (u'some',), C) with subject types: D
                     """).strip(), subgraph.error_message())

  def test_diagnostic_graph_simple_select_failure(self):
    rules = [
      (Exactly(A), (Select(C),), noop),
    ]

    graphmaker = GraphMaker(NodeBuilder.create(rules),
      goal_to_product={'goal-name': AGoal},
      root_subject_fns=_suba_root_subject_fns)
    subgraph = graphmaker.generate_subgraph(SubA(), requested_product=A)

    self.assert_equal_with_printing(dedent("""
                               Rules with errors: 1
                                 (Exactly(A), (Select(C),), noop):
                                   no matches for Select(C) with subject types: SubA
                          """).strip(), subgraph.error_message())

  assert_equal_with_printing = assert_equal_with_printing<|MERGE_RESOLUTION|>--- conflicted
+++ resolved
@@ -13,17 +13,12 @@
                               SingleAddress)
 from pants.build_graph.address import Address
 from pants.engine.addressable import Exactly
-<<<<<<< HEAD
 from pants.engine.fs import PathGlobs, create_fs_tasks
 from pants.engine.graph import create_graph_tasks
 from pants.engine.mapper import AddressMapper
 from pants.engine.rules import GraphMaker, NodeBuilder, Rule, RulesetValidator
 from pants.engine.selectors import Select, SelectDependencies, SelectLiteral, SelectProjection
 from pants_test.engine.examples.parsers import JsonParser
-=======
-from pants.engine.rules import NodeBuilder, Rule, RulesetValidator
-from pants.engine.selectors import Select
->>>>>>> 3d41b7bb
 from pants_test.engine.examples.planners import Goal
 from pants_test.engine.test_mapper import TargetTable
 
@@ -45,6 +40,43 @@
     return [A]
 
 
+class A(object):
+
+  def __repr__(self):
+    return 'A()'
+
+
+class B(object):
+
+  def __repr__(self):
+    return 'B()'
+
+
+class C(object):
+
+  def __repr__(self):
+    return 'C()'
+
+
+class D(object):
+
+  def __repr__(self):
+    return 'D()'
+
+
+def noop(*args):
+  pass
+
+
+class SubA(A):
+
+  def __repr__(self):
+    return 'SubA()'
+
+
+_suba_root_subject_fns = {SubA: lambda p: Select(p)}
+
+
 class IntrinsicProvider(object):
   def __init__(self, intrinsics):
     self.intrinsics = intrinsics
@@ -68,69 +100,6 @@
 
   def __repr__(self):
     return '{}({})'.format(type(self).__name__, self.output_product_type.__name__)
-
-
-class A(object):
-
-  def __repr__(self):
-    return 'A()'
-
-
-class B(object):
-
-  def __repr__(self):
-    return 'B()'
-
-
-class C(object):
-
-  def __repr__(self):
-    return 'C()'
-
-
-class D(object):
-
-  def __repr__(self):
-    return 'D()'
-
-
-def noop(*args):
-  pass
-
-
-class SubA(A):
-
-  def __repr__(self):
-    return 'SubA()'
-
-
-<<<<<<< HEAD
-_suba_root_subject_fns = {SubA: lambda p: Select(p)}
-=======
-class IntrinsicProvider(object):
-  def __init__(self, intrinsics):
-    self.intrinsics = intrinsics
-
-  def as_intrinsics(self):
-    return self.intrinsics
-
-
-class BoringRule(Rule):
-  input_selectors = tuple()
-
-  def __init__(self, product_type):
-    self._output_product_type = product_type
-
-  @property
-  def output_product_type(self):
-    return self._output_product_type
-
-  def as_node(self, subject, variants):
-    raise Exception('do not expect to be constructed')
-
-  def __repr__(self):
-    return '{}({})'.format(type(self).__name__, self.output_product_type.__name__)
->>>>>>> 3d41b7bb
 
 
 class NodeBuilderTest(unittest.TestCase):
