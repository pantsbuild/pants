--- conflicted
+++ resolved
@@ -8,11 +8,7 @@
 import tarfile
 import unittest
 
-<<<<<<< HEAD
-from future.utils import native
-=======
 from future.utils import text_type
->>>>>>> 476104ad
 
 from pants.engine.fs import (EMPTY_DIRECTORY_DIGEST, DirectoryDigest, FileContent, FilesContent,
                              PathGlobs, Snapshot, create_fs_rules)
@@ -309,11 +305,7 @@
     self.assertEquals(
       execute_process_result.output_directory_digest,
       DirectoryDigest(
-<<<<<<< HEAD
-        fingerprint=native("63949aa823baf765eff07b946050d76ec0033144c785a94d3ebd82baa931cd16"),
-=======
         fingerprint=text_type("63949aa823baf765eff07b946050d76ec0033144c785a94d3ebd82baa931cd16"),
->>>>>>> 476104ad
         serialized_bytes_length=80,
       )
     )
