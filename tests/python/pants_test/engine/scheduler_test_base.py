--- conflicted
+++ resolved
@@ -60,17 +60,10 @@
     """Creates a Scheduler with "native" tasks already included, and the given additional tasks."""
     goals = goals or dict()
     tasks = tasks or []
-<<<<<<< HEAD
-    project_tree = project_tree or self.mk_fs_tree()
-
-    tasks = list(tasks) + create_fs_rules()
-    return LocalScheduler(goals, tasks, project_tree, self._native)
-=======
     work_dir = work_dir or self._create_work_dir()
     project_tree = project_tree or self.mk_fs_tree(work_dir=work_dir)
-    tasks = list(tasks) + create_fs_tasks(project_tree)
+    tasks = list(tasks) + create_fs_rules()
     return LocalScheduler(work_dir, goals, tasks, project_tree, self._native)
->>>>>>> 5a90c00e
 
   def execute_request(self, scheduler, product, *subjects):
     """Creates, runs, and returns an ExecutionRequest for the given product and subjects."""
