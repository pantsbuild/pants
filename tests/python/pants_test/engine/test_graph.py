--- conflicted
+++ resolved
@@ -109,12 +109,8 @@
   def _populate(self, scheduler, address):
     """Perform an ExecutionRequest to parse the given Address into a Struct."""
     request = scheduler.execution_request([self._product], [address])
-<<<<<<< HEAD
-    LocalSerialEngine(scheduler, self.storage).reduce(request)
+    LocalSerialEngine(scheduler).reduce(request)
     scheduler.visualize_graph_to_file(request.roots, '{}.dot'.format(address.path_safe_spec))
-=======
-    LocalSerialEngine(scheduler).reduce(request)
->>>>>>> bdb90520
     root_entries = scheduler.root_entries(request).items()
     self.assertEquals(1, len(root_entries))
     return root_entries[0]
