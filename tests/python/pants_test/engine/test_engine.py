--- conflicted
+++ resolved
@@ -47,8 +47,10 @@
   @contextmanager
   def hybrid_engine(self, pool_size=None):
     async_nodes = (FilesystemNode,)
-    with closing(ThreadHybridEngine(self.scheduler, self.storage,
-                                    threaded_node_types=async_nodes, cache=self.cache,
+    storage = Storage.create(debug=True, in_memory=False)
+    cache = Cache.create(storage=storage)
+    with closing(ThreadHybridEngine(self.scheduler, storage,
+                                    threaded_node_types=async_nodes, cache=cache,
                                     pool_size=pool_size, debug=True)) as e:
       e.start()
       yield e
@@ -75,7 +77,6 @@
       with self.assertRaises(SerializationError):
         engine.execute(build_request)
 
-<<<<<<< HEAD
   def test_hybrid_engine_multi(self):
     with self.hybrid_engine() as engine:
       self.assert_engine(engine)
@@ -91,9 +92,7 @@
       with self.assertRaises(SerializationError):
         engine.execute(build_request)
 
-=======
   @unittest.skip('https://github.com/pantsbuild/pants/issues/3510')
->>>>>>> ce6c3007
   def test_rerun_with_cache(self):
     with self.multiprocessing_engine() as engine:
       self.assert_engine(engine)
