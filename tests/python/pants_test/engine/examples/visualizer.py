# coding=utf-8
# Copyright 2015 Pants project contributors (see CONTRIBUTORS.md).
# Licensed under the Apache License, Version 2.0 (see LICENSE).

from __future__ import (absolute_import, division, generators, nested_scopes, print_function,
                        unicode_literals, with_statement)

import os
import subprocess
import sys
from textwrap import dedent

from pants.base.cmd_line_spec_parser import CmdLineSpecParser
from pants.engine.engine import LocalSerialEngine
from pants.engine.fs import PathGlobs
from pants.engine.storage import Storage
from pants.engine.subsystem.native import Native
from pants.util import desktop
from pants.util.contextutil import temporary_file_path
from pants_test.engine.examples.planners import setup_json_scheduler
from pants_test.subsystem.subsystem_util import subsystem_instance


def visualize_execution_graph(scheduler):
  with temporary_file_path(cleanup=False, suffix='.dot') as dot_file:
    scheduler.visualize_graph_to_file(dot_file)
    print('dot file saved to: {}'.format(dot_file))

  with temporary_file_path(cleanup=False, suffix='.svg') as image_file:
    subprocess.check_call('dot -Tsvg -o{} {}'.format(image_file, dot_file), shell=True)
    print('svg file saved to: {}'.format(image_file))
    desktop.ui_open(image_file)


def visualize_build_request(build_root, goals, subjects):
  with subsystem_instance(Native.Factory) as native_factory:
    scheduler = setup_json_scheduler(build_root, native_factory.create())

    execution_request = scheduler.build_request(goals, subjects)
    # NB: Calls `reduce` independently of `execute`, in order to render a graph before validating it.
<<<<<<< HEAD
    LocalSerialEngine(scheduler, Storage.create()).reduce(execution_request)
=======
    engine = LocalSerialEngine(scheduler, Storage.create())
    engine.reduce(execution_request)
>>>>>>> db3ba60e
    visualize_execution_graph(scheduler)


def pop_build_root_and_goals(description, args):
  def usage(error_message):
    print(error_message, file=sys.stderr)
    print(dedent("""
    {}
    """.format(sys.argv[0])), file=sys.stderr)
    sys.exit(1)

  if len(args) < 2:
    usage('Must supply at least the build root path and one goal.')

  build_root = args.pop(0)

  if not os.path.isdir(build_root):
    usage('First argument must be a valid build root, {} is not a directory.'.format(build_root))
  build_root = os.path.realpath(build_root)

  def is_goal(arg): return os.path.sep not in arg

  goals = [arg for arg in args if is_goal(arg)]
  if not goals:
    usage('Must supply at least one goal.')

  return build_root, goals, [arg for arg in args if not is_goal(arg)]


def main_addresses():
  build_root, goals, args = pop_build_root_and_goals('[build root path] [goal]+ [address spec]*', sys.argv[1:])

  cmd_line_spec_parser = CmdLineSpecParser(build_root)
  spec_roots = [cmd_line_spec_parser.parse_spec(spec) for spec in args]
  visualize_build_request(build_root, goals, spec_roots)


def main_filespecs():
  build_root, goals, args = pop_build_root_and_goals('[build root path] [filespecs]*', sys.argv[1:])

  # Create PathGlobs for each arg relative to the buildroot.
  path_globs = PathGlobs.create('', include=args, exclude=[])
  visualize_build_request(build_root, goals, path_globs)<|MERGE_RESOLUTION|>--- conflicted
+++ resolved
@@ -38,12 +38,8 @@
 
     execution_request = scheduler.build_request(goals, subjects)
     # NB: Calls `reduce` independently of `execute`, in order to render a graph before validating it.
-<<<<<<< HEAD
-    LocalSerialEngine(scheduler, Storage.create()).reduce(execution_request)
-=======
     engine = LocalSerialEngine(scheduler, Storage.create())
     engine.reduce(execution_request)
->>>>>>> db3ba60e
     visualize_execution_graph(scheduler)
 
 
