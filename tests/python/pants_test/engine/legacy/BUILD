# Copyright 2016 Pants project contributors (see CONTRIBUTORS.md).
# Licensed under the Apache License, Version 2.0 (see LICENSE).

python_tests(
  name = 'address_mapper',
  sources = ['test_address_mapper.py'],
  dependencies = [
    '3rdparty/python:future',
    '3rdparty/python:mock',
    'src/python/pants/base:specs',
    'src/python/pants/bin',
    'src/python/pants/build_graph',
    'src/python/pants/engine/legacy:address_mapper',
    'src/python/pants/util:contextutil',
    'src/python/pants/util:dirutil',
    'tests/python/pants_test/engine:util',
    'tests/python/pants_test:test_base'
  ]
)

python_tests(
  name = 'build_ignore_integration',
  sources = [ 'test_build_ignore_integration.py' ],
  dependencies = [
    '3rdparty/python:future',
    'tests/python/pants_test:int-test',
  ],
  tags = {'integration'},
)

python_tests(
  name = 'bundle_integration',
  sources = ['test_bundle_integration.py'],
  dependencies = [
    'src/python/pants/base:deprecated',
    'tests/python/pants_test:int-test',
  ],
  tags = {'integration'},
  timeout = 240,
)

python_tests(
  name = 'changed_integration',
  sources = ['test_changed_integration.py'],
  dependencies = [
    '3rdparty/python:future',
    'src/python/pants/base:build_environment',
    'src/python/pants/util:contextutil',
    'src/python/pants/util:dirutil',
    'src/python/pants/util:process_handler',
    'tests/python/pants_test/testutils:git_util',
    'tests/python/pants_test:base_test',
    'tests/python/pants_test:int-test',
  ],
  tags = {'integration'},
  timeout = 600,
)

python_tests(
  name = 'owners_integration',
  sources = [ 'test_owners_integration.py' ],
  dependencies = [
    'tests/python/pants_test:int-test',
  ],
  tags = {'integration'},
)

python_tests(
  name = 'console_rule_integration',
  sources = [ 'test_console_rule_integration.py' ],
  dependencies = [
    'tests/python/pants_test/pantsd:pantsd_integration_test_base',
  ],
  tags = {'integration'},
  timeout = 300,
)

python_tests(
  name = 'dependees_integration',
  sources = ['test_dependees_integration.py'],
  dependencies = [
    'tests/python/pants_test:int-test'
  ],
  tags = {'integration'},
)

python_tests(
  name = 'dependencies_integration',
  sources = ['test_dependencies_integration.py'],
  dependencies = [
    'tests/python/pants_test:int-test'
  ],
  tags = {'integration'},
  timeout = 30,
)

python_tests(
  name = 'filemap_integration',
  sources = ['test_filemap_integration.py'],
  dependencies = [
    'src/python/pants/base:project_tree',
    'tests/python/pants_test:int-test',
    'tests/python/pants_test/testutils:py2_compat',
  ],
  tags = {'integration'},
  timeout = 180,
)

python_tests(
  name = 'filedeps_integration',
  sources = ['test_filedeps_integration.py'],
  dependencies = [
    'src/python/pants/base:project_tree',
    'tests/python/pants_test:int-test'
  ],
  tags = {'integration'},
  timeout = 180,
)

python_tests(
  name = 'graph',
  sources = ['test_graph.py'],
  dependencies = [
    '3rdparty/python:future',
    '3rdparty/python:mock',
    'src/python/pants/bin',
    'src/python/pants/build_graph',
    'src/python/pants/engine/legacy:graph',
    'src/python/pants/init',
    'tests/python/pants_test:base_test',
    'tests/python/pants_test/engine:util',
  ]
)

python_tests(
  name='graph_integration',
  sources=['test_graph_integration.py'],
  dependencies=[
    'src/python/pants/build_graph',
    'src/python/pants/engine/legacy:graph',
    'src/python/pants/option',
    'tests/python/pants_test:int-test',
  ],
  tags = {'integration'},
  timeout = 180,
)

python_tests(
  name = 'list_integration',
  sources = ['test_list_integration.py'],
  dependencies = [
    'tests/python/pants_test:int-test',
    'tests/python/pants_test/testutils:py2_compat',
  ],
  tags = {'integration'},
  timeout = 180,
)

python_tests(
  name = 'list_owners_integration',
  sources = ['test_list_owners_integration.py'],
  dependencies = [
    'tests/python/pants_test:int-test'
  ],
  tags = {'integration'},
)

python_tests(
  name = 'options_parsing',
  sources = ['test_options_parsing.py'],
  dependencies = [
    '3rdparty/python:mock',
    'src/python/pants/bin',
    'src/python/pants/build_graph',
    'src/python/pants/init',
    'tests/python/pants_test:test_base',
    'tests/python/pants_test/engine:util',
  ]
)

python_tests(
  name = 'pants_engine_integration',
  sources = ['test_pants_engine_integration.py'],
  dependencies = [
    'tests/python/pants_test:int-test',
<<<<<<< HEAD
    '3rdparty/python:future',
=======
    'tests/python/pants_test/testutils:py2_compat',
>>>>>>> 6a9f4f83
  ],
  tags = {'integration'}
)

python_tests(
  name = 'parser',
  sources = ['test_parser.py'],
  dependencies = [
    'src/python/pants/build_graph',
    'src/python/pants/engine/legacy:parser',
    'src/python/pants/engine:parser',
  ]
)

python_tests(
  name = 'structs',
  sources = ['test_structs.py'],
  dependencies = [
    '3rdparty/python:future',
    'src/python/pants/engine/legacy:structs',
  ]
)<|MERGE_RESOLUTION|>--- conflicted
+++ resolved
@@ -183,11 +183,7 @@
   sources = ['test_pants_engine_integration.py'],
   dependencies = [
     'tests/python/pants_test:int-test',
-<<<<<<< HEAD
-    '3rdparty/python:future',
-=======
     'tests/python/pants_test/testutils:py2_compat',
->>>>>>> 6a9f4f83
   ],
   tags = {'integration'}
 )
