# coding=utf-8
# Copyright 2016 Pants project contributors (see CONTRIBUTORS.md).
# Licensed under the Apache License, Version 2.0 (see LICENSE).

from __future__ import (absolute_import, division, generators, nested_scopes, print_function,
                        unicode_literals, with_statement)

from pants_test.pants_run_integration_test import PantsRunIntegrationTest


class ListIntegrationTest(PantsRunIntegrationTest):

  def get_target_set(self, std_out):
    return sorted([l for l in std_out.split('\n') if l])

  def run_engine_list(self, success, *args):
    return self.get_target_set(self.do_command(*args, success=success, enable_v2_engine=True).stdout_data)

  def run_regular_list(self, success, *args):
    return self.get_target_set(self.do_command(*args, success=success, enable_v2_engine=False).stdout_data)

  def assert_list_new_equals_old(self, success, spec):
    args = ['-q', 'list'] + spec
    self.assertEqual(
      self.run_regular_list(success, *args),
      self.run_engine_list(success, *args),
    )

  def test_list_single(self):
    self.assert_list_new_equals_old(True, ['3rdparty::'])

  def test_list_multiple(self):
    self.assert_list_new_equals_old(
      True,
      ['3rdparty::', 'examples/src/::', 'testprojects/tests/::', 'contrib/go/examples/3rdparty::']
    )

  def test_list_all(self):
    self.do_command('list', '::', success=True, enable_v2_engine=True)

  def test_list_invalid_dir(self):
    pants_run = self.do_command('list', 'abcde::', success=False, enable_v2_engine=True)
    self.assertIn('InvalidCommandLineSpecError', pants_run.stderr_data)

  def test_list_nested_function_scopes(self):
<<<<<<< HEAD
    pants_run = self.do_command('list',
                                'testprojects/tests/python/pants/build_parsing::',
                                success=True,
                                enable_v2_engine=True)
    self.assertEquals(
      pants_run.stdout_data.strip(),
      'testprojects/tests/python/pants/build_parsing:test-nested-variable-access-in-function-call'
    )

  def test_list_parse_java_targets(self):
    pants_run = self.do_command('list',
                                'testprojects/tests/java/org/pantsbuild/build_parsing::',
                                success=True,
                                enable_v2_engine=True)
    self.assertRegexpMatches(
      pants_run.stdout_data,
      r'testprojects/tests/java/org/pantsbuild/build_parsing:trailing_glob_doublestar'
=======
    target_name = ':'.join((
      'testprojects/tests/python/pants/build_parsing',
      'test_nested_variable_access_in_function_call'
    ))

    pants_run = self.do_command('list', target_name, success=True, enable_v2_engine=True)

    self.assertEquals(pants_run.stdout_data.strip(), target_name)

  def test_list_globs_from_fileset(self):
    self.do_command(
      'list',
      'testprojects/tests/java/org/pantsbuild/testproject/build_parsing:test_bundle_fileset_globs',
      success=True,
      enable_v2_engine=True
>>>>>>> 316c0970
    )<|MERGE_RESOLUTION|>--- conflicted
+++ resolved
@@ -43,25 +43,6 @@
     self.assertIn('InvalidCommandLineSpecError', pants_run.stderr_data)
 
   def test_list_nested_function_scopes(self):
-<<<<<<< HEAD
-    pants_run = self.do_command('list',
-                                'testprojects/tests/python/pants/build_parsing::',
-                                success=True,
-                                enable_v2_engine=True)
-    self.assertEquals(
-      pants_run.stdout_data.strip(),
-      'testprojects/tests/python/pants/build_parsing:test-nested-variable-access-in-function-call'
-    )
-
-  def test_list_parse_java_targets(self):
-    pants_run = self.do_command('list',
-                                'testprojects/tests/java/org/pantsbuild/build_parsing::',
-                                success=True,
-                                enable_v2_engine=True)
-    self.assertRegexpMatches(
-      pants_run.stdout_data,
-      r'testprojects/tests/java/org/pantsbuild/build_parsing:trailing_glob_doublestar'
-=======
     target_name = ':'.join((
       'testprojects/tests/python/pants/build_parsing',
       'test_nested_variable_access_in_function_call'
@@ -77,5 +58,14 @@
       'testprojects/tests/java/org/pantsbuild/testproject/build_parsing:test_bundle_fileset_globs',
       success=True,
       enable_v2_engine=True
->>>>>>> 316c0970
+    )
+
+  def test_list_parse_java_targets(self):
+    pants_run = self.do_command('list',
+                                'testprojects/tests/java/org/pantsbuild/build_parsing::',
+                                success=True,
+                                enable_v2_engine=True)
+    self.assertRegexpMatches(
+      pants_run.stdout_data,
+      r'testprojects/tests/java/org/pantsbuild/build_parsing:trailing_glob_doublestar'
     )