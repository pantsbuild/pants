# coding=utf-8
# Copyright 2016 Pants project contributors (see CONTRIBUTORS.md).
# Licensed under the Apache License, Version 2.0 (see LICENSE).

from __future__ import (absolute_import, division, generators, nested_scopes, print_function,
                        unicode_literals, with_statement)

import functools
import os
import unittest
from contextlib import contextmanager

import mock

from pants.bin.engine_initializer import EngineInitializer, LegacySymbolTable
from pants.build_graph.address import Address
from pants.build_graph.build_file_aliases import BuildFileAliases, TargetMacro
from pants.build_graph.target import Target
from pants.engine.subsystem.native import Native
from pants_test.subsystem.subsystem_util import subsystem_instance


# Macro that adds the specified tag.
def macro(target_cls, tag, parse_context, tags=None, **kwargs):
  tags = tags or set()
  tags.add(tag)
  parse_context.create_object(target_cls, tags=tags, **kwargs)


# SymbolTable that extends the legacy table to apply the macro.
class TaggingSymbolTable(LegacySymbolTable):
  tag = 'tag_added_by_macro'
  target_cls = Target

  @classmethod
  def aliases(cls):
    tag_macro = functools.partial(macro, cls.target_cls, cls.tag)
    return super(TaggingSymbolTable, cls).aliases().merge(
        BuildFileAliases(
          targets={'target': TargetMacro.Factory.wrap(tag_macro, cls.target_cls),}
        )
      )


# Macro that adds the specified tag.
def macro(target_cls, tag, parse_context, tags=None, **kwargs):
  tags = tags or set()
  tags.add(tag)
  parse_context.create_object(target_cls, tags=tags, **kwargs)


# SymbolTable that extends the legacy table to apply the macro.
class TaggingSymbolTable(LegacySymbolTable):
  tag = 'tag_added_by_macro'
  target_cls = Target

  @classmethod
  def aliases(cls):
    tag_macro = functools.partial(macro, cls.target_cls, cls.tag)
    return super(TaggingSymbolTable, cls).aliases().merge(
        BuildFileAliases(
          targets={'target': TargetMacro.Factory.wrap(tag_macro, cls.target_cls),}
        )
      )


@contextmanager
def open_legacy_graph(options=None, path_ignore_patterns=None, symbol_table_cls=None):
  """A context manager that yields a usable, legacy LegacyBuildGraph by way of the v2 scheduler.

  :param Options options: An Options object to use for this run.
  :param list path_ignore_patterns: A list of path ignore patterns for FileSystemProjectTree,
                                    usually taken from the `--pants-ignore` global option.
                                    Defaults to: ['.*']
  :param SymbolTable symbol_table_cls: A SymbolTable class to use for build file parsing, or
                                       None to use the default.
  :yields: A tuple of (graph, addresses, scheduler).
  """
  path_ignore_patterns = path_ignore_patterns or ['.*']
  spec_roots = EngineInitializer.parse_commandline_to_spec_roots(options=options)
  graph_helper = EngineInitializer.setup_legacy_graph(path_ignore_patterns,
                                                      symbol_table_cls=symbol_table_cls)
  scheduler, engine, _ = graph_helper
  try:
    graph, _ = graph_helper.create_build_graph(spec_roots)
    addresses = tuple(graph.inject_specs_closure(spec_roots))
    yield graph, addresses, scheduler
  finally:
    engine.close()


class GraphInvalidationTest(unittest.TestCase):
  def _make_setup_args(self, specs, **kwargs):
    options = mock.Mock()
    options.target_specs = specs
    kwargs['options'] = options
    return kwargs

  @contextmanager
  def open_scheduler(self, specs, symbol_table_cls=None):
<<<<<<< HEAD
    with subsystem_instance(Native.Factory) as native_factory:
      kwargs = self._make_setup_args(specs,
                                     native=native_factory.create(),
                                     symbol_table_cls=symbol_table_cls)
      with EngineInitializer.open_legacy_graph(**kwargs) as triple:
        yield triple
=======
    kwargs = self._make_setup_args(specs, symbol_table_cls=symbol_table_cls)
    with open_legacy_graph(**kwargs) as triple:
      yield triple

  @contextmanager
  def open_pg(self, specs):
    with self.open_scheduler(specs) as (_, _, scheduler):
      yield scheduler.product_graph
>>>>>>> aa01643b

  def test_invalidate_fsnode(self):
    with self.open_scheduler(['3rdparty/python::']) as (_, _, scheduler):
      initial_node_count = len(scheduler.product_graph)
      self.assertGreater(initial_node_count, 0)

      invalidated_count = scheduler.invalidate_files(['3rdparty/python/BUILD'])
      self.assertGreater(invalidated_count, 0)
      self.assertLess(len(scheduler.product_graph), initial_node_count)

  def test_invalidate_fsnode_incremental(self):
<<<<<<< HEAD
    with self.open_scheduler(['3rdparty::']) as (_, _, scheduler):
      node_count = len(scheduler.product_graph)
      self.assertGreater(node_count, 0)

      # Invalidate the '3rdparty/python' DirectoryListing, and then the `3rdparty` DirectoryListing.
      # by "touching" random files.
      for filename in ('3rdparty/python/BUILD', '3rdparty/CHANGED_RANDOM_FILE'):
        invalidated_count = scheduler.invalidate_files([filename])
        self.assertGreater(invalidated_count, 0)
        node_count, last_node_count = len(scheduler.product_graph), node_count
=======
    with self.open_pg(['//:', '3rdparty/::']) as product_graph:
      node_count = len(product_graph)
      self.assertGreater(node_count, 0)

      # Invalidate the '3rdparty/python' DirectoryListing, the `3rdparty` DirectoryListing,
      # and then the root DirectoryListing by "touching" files/dirs.
      for filename in ('3rdparty/python/BUILD', '3rdparty/python', 'non_existing_file'):
        invalidated_count = product_graph.invalidate_files([filename])
        self.assertGreater(invalidated_count,
                           0,
                           'File {} did not invalidate any Nodes.'.format(filename))
        node_count, last_node_count = len(product_graph), node_count
>>>>>>> aa01643b
        self.assertLess(node_count, last_node_count)

  def test_sources_ordering(self):
    spec = 'testprojects/src/resources/org/pantsbuild/testproject/ordering'
    with self.open_scheduler([spec]) as (graph, _, _):
      target = graph.get_target(Address.parse(spec))
      sources = [os.path.basename(s) for s in target.sources_relative_to_buildroot()]
      self.assertEquals(['p', 'a', 'n', 't', 's', 'b', 'u', 'i', 'l', 'd'],
                        sources)

  def test_target_macro_override(self):
    """Tests that we can "wrap" an existing target type with additional functionality.

    Installs an additional TargetMacro that wraps `target` aliases to add a tag to all definitions.
    """
    spec = 'testprojects/tests/python/pants/build_parsing:'

    # Confirm that python_tests in a small directory are marked.
    with self.open_scheduler([spec], symbol_table_cls=TaggingSymbolTable) as (graph, addresses, _):
      self.assertTrue(len(addresses) > 0, 'No targets matched by {}'.format(addresses))
      for address in addresses:
        self.assertIn(TaggingSymbolTable.tag, graph.get_target(address).tags)<|MERGE_RESOLUTION|>--- conflicted
+++ resolved
@@ -98,23 +98,12 @@
 
   @contextmanager
   def open_scheduler(self, specs, symbol_table_cls=None):
-<<<<<<< HEAD
     with subsystem_instance(Native.Factory) as native_factory:
       kwargs = self._make_setup_args(specs,
                                      native=native_factory.create(),
                                      symbol_table_cls=symbol_table_cls)
-      with EngineInitializer.open_legacy_graph(**kwargs) as triple:
+      with open_legacy_graph(**kwargs) as triple:
         yield triple
-=======
-    kwargs = self._make_setup_args(specs, symbol_table_cls=symbol_table_cls)
-    with open_legacy_graph(**kwargs) as triple:
-      yield triple
-
-  @contextmanager
-  def open_pg(self, specs):
-    with self.open_scheduler(specs) as (_, _, scheduler):
-      yield scheduler.product_graph
->>>>>>> aa01643b
 
   def test_invalidate_fsnode(self):
     with self.open_scheduler(['3rdparty/python::']) as (_, _, scheduler):
@@ -126,19 +115,7 @@
       self.assertLess(len(scheduler.product_graph), initial_node_count)
 
   def test_invalidate_fsnode_incremental(self):
-<<<<<<< HEAD
-    with self.open_scheduler(['3rdparty::']) as (_, _, scheduler):
-      node_count = len(scheduler.product_graph)
-      self.assertGreater(node_count, 0)
-
-      # Invalidate the '3rdparty/python' DirectoryListing, and then the `3rdparty` DirectoryListing.
-      # by "touching" random files.
-      for filename in ('3rdparty/python/BUILD', '3rdparty/CHANGED_RANDOM_FILE'):
-        invalidated_count = scheduler.invalidate_files([filename])
-        self.assertGreater(invalidated_count, 0)
-        node_count, last_node_count = len(scheduler.product_graph), node_count
-=======
-    with self.open_pg(['//:', '3rdparty/::']) as product_graph:
+    with self.open_scheduler(['//:', '3rdparty/::']) as (graph, _, _):
       node_count = len(product_graph)
       self.assertGreater(node_count, 0)
 
@@ -150,7 +127,6 @@
                            0,
                            'File {} did not invalidate any Nodes.'.format(filename))
         node_count, last_node_count = len(product_graph), node_count
->>>>>>> aa01643b
         self.assertLess(node_count, last_node_count)
 
   def test_sources_ordering(self):
