--- conflicted
+++ resolved
@@ -11,7 +11,6 @@
 
 
 python_tests(
-<<<<<<< HEAD
   name='fs',
   sources=['test_fs.py'],
   dependencies=[
@@ -21,8 +20,6 @@
 
 
 python_tests(
-=======
->>>>>>> 956f3ddb
   name='struct',
   sources=['test_struct.py'],
   dependencies=[
