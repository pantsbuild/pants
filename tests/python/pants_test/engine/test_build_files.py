--- conflicted
+++ resolved
@@ -7,11 +7,7 @@
 import os
 import unittest
 
-<<<<<<< HEAD
-from future.utils import native
-=======
 from future.utils import text_type
->>>>>>> 476104ad
 
 from pants.base.project_tree import Dir, File
 from pants.base.specs import SiblingAddresses, SingleAddress, Specs
@@ -38,11 +34,7 @@
     """Test that parsing an empty BUILD file results in an empty AddressFamily."""
     address_mapper = AddressMapper(JsonParser(TestTable()))
     af = run_rule(parse_address_family, address_mapper, Dir('/dev/null'), {
-<<<<<<< HEAD
-        (Snapshot, PathGlobs): lambda _: Snapshot(DirectoryDigest(native("abc"), 10), (File('/dev/null/BUILD'),)),
-=======
         (Snapshot, PathGlobs): lambda _: Snapshot(DirectoryDigest(text_type("abc"), 10), (File('/dev/null/BUILD'),)),
->>>>>>> 476104ad
         (FilesContent, DirectoryDigest): lambda _: FilesContent([FileContent('/dev/null/BUILD', '')]),
       })
     self.assertEquals(len(af.objects_by_name), 0)
@@ -53,11 +45,7 @@
     """Test that matching the same Spec twice succeeds."""
     address = SingleAddress('a', 'a')
     address_mapper = AddressMapper(JsonParser(TestTable()))
-<<<<<<< HEAD
-    snapshot = Snapshot(DirectoryDigest(native('xx'), 2), (Path('a/BUILD', File('a/BUILD')),))
-=======
     snapshot = Snapshot(DirectoryDigest(text_type('xx'), 2), (Path('a/BUILD', File('a/BUILD')),))
->>>>>>> 476104ad
     address_family = AddressFamily('a', {'a': ('a/BUILD', 'this is an object!')})
 
     bfas = run_rule(addresses_from_address_families, address_mapper, Specs([address, address]), {
@@ -72,11 +60,7 @@
     """Test that targets are filtered based on `tags`."""
     spec = SiblingAddresses('root')
     address_mapper = AddressMapper(JsonParser(TestTable()))
-<<<<<<< HEAD
-    snapshot = Snapshot(DirectoryDigest(native('xx'), 2), (Path('root/BUILD', File('root/BUILD')),))
-=======
     snapshot = Snapshot(DirectoryDigest(text_type('xx'), 2), (Path('root/BUILD', File('root/BUILD')),))
->>>>>>> 476104ad
     address_family = AddressFamily('root',
       {'a': ('root/BUILD', TargetAdaptor()),
        'b': ('root/BUILD', TargetAdaptor(tags={'integration'})),
@@ -97,11 +81,7 @@
     """Test that targets are filtered based on exclude patterns."""
     spec = SiblingAddresses('root')
     address_mapper = AddressMapper(JsonParser(TestTable()))
-<<<<<<< HEAD
-    snapshot = Snapshot(DirectoryDigest(native('xx'), 2), (Path('root/BUILD', File('root/BUILD')),))
-=======
     snapshot = Snapshot(DirectoryDigest(text_type('xx'), 2), (Path('root/BUILD', File('root/BUILD')),))
->>>>>>> 476104ad
     address_family = AddressFamily('root',
       {'exclude_me': ('root/BUILD', TargetAdaptor()),
        'not_me': ('root/BUILD', TargetAdaptor()),
