--- conflicted
+++ resolved
@@ -16,16 +16,10 @@
 from pants.util import dirutil
 from pants.util.contextutil import pushd, temporary_dir
 from pants.util.dirutil import (_mkdtemp_unregister_cleaner, absolute_symlink, fast_relpath,
-<<<<<<< HEAD
-                                get_basedir, read_file, relative_symlink, relativize_paths, rm_rf,
-                                safe_concurrent_creation, safe_file_dump, safe_mkdir, safe_mkdtemp,
-                                safe_rm_oldest_items_in_dir, safe_rmtree, touch, longest_dir_prefix)
-=======
                                 get_basedir, join_specs, longest_dir_prefix, read_file,
                                 relative_symlink, relativize_paths, rm_rf, safe_concurrent_creation,
                                 safe_file_dump, safe_mkdir, safe_mkdtemp,
                                 safe_rm_oldest_items_in_dir, safe_rmtree, touch)
->>>>>>> b7cd335e
 
 
 def strict_patch(target, **kwargs):
