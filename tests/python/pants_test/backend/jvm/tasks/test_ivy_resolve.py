# coding=utf-8
# Copyright 2014 Pants project contributors (see CONTRIBUTORS.md).
# Licensed under the Apache License, Version 2.0 (see LICENSE).

from __future__ import (absolute_import, division, generators, nested_scopes, print_function,
                        unicode_literals, with_statement)

import os

from twitter.common.collections import OrderedSet

from pants.backend.jvm.ivy_utils import IvyInfo, IvyModule, IvyModuleRef
from pants.backend.jvm.subsystems.jar_dependency_management import (JarDependencyManagement,
                                                                    PinnedJarArtifactSet)
from pants.backend.jvm.targets.exclude import Exclude
from pants.backend.jvm.targets.jar_dependency import JarDependency
from pants.backend.jvm.targets.jar_library import JarLibrary
from pants.backend.jvm.targets.java_library import JavaLibrary
from pants.backend.jvm.targets.jvm_target import JvmTarget
from pants.backend.jvm.targets.managed_jar_dependencies import ManagedJarDependencies
from pants.backend.jvm.tasks.ivy_resolve import IvyResolve
<<<<<<< HEAD
from pants.backend.jvm.tasks.ivy_task_mixin import IvyResolveResultClasspathEtc
=======
from pants.backend.jvm.tasks.ivy_task_mixin import IvyResolveFingerprintStrategy
>>>>>>> 8b7e9236
from pants.util.contextutil import temporary_dir
from pants_test.base_test import BaseTest
from pants_test.jvm.jvm_tool_task_test_base import JvmToolTaskTestBase
from pants_test.subsystem.subsystem_util import subsystem_instance
from pants_test.tasks.task_test_base import ensure_cached


def mock_ivy_resolve_returning(resolve_result):
  def mock(*args, **kwargs):
    return resolve_result

  return mock


class IvyResolveTest(JvmToolTaskTestBase):
  """Tests for the class IvyResolve."""

  @classmethod
  def task_type(cls):
    return IvyResolve

  def setUp(self):
    super(IvyResolveTest, self).setUp()
    self.set_options(use_nailgun=False)
    self.set_options_for_scope('cache.{}'.format(self.options_scope),
                               read_from=None,
                               write_to=None)

  def resolve(self, targets):
    """Given some targets, execute a resolve, and return the resulting compile_classpath."""
    context = self.context(target_roots=targets)
    self.create_task(context).execute()
    return context.products.get_data('compile_classpath')

  #
  # Test section
  #
  @ensure_cached(IvyResolve, expected_num_artifacts=0)
  def test_resolve_specific(self):
    # Create a jar_library with a single dep, and another library with no deps.
    dep = JarDependency('commons-lang', 'commons-lang', '2.5')
    jar_lib = self.make_target('//:a', JarLibrary, jars=[dep])
    scala_lib = self.make_target('//:b', JavaLibrary)
    # Confirm that the deps were added to the appropriate targets.
    compile_classpath = self.resolve([jar_lib, scala_lib])
    self.assertEquals(1, len(compile_classpath.get_for_target(jar_lib)))
    self.assertEquals(0, len(compile_classpath.get_for_target(scala_lib)))

  @ensure_cached(IvyResolve, expected_num_artifacts=0)
  def test_resolve_conflicted(self):
    # Create jar_libraries with different versions of the same dep: this will cause
    # a pre-ivy "eviction" in IvyUtils.generate_ivy, but the same case can be triggered
    # due to an ivy eviction where the declared version loses to a transitive version.
    losing_dep = JarDependency('com.google.guava', 'guava', '16.0')
    winning_dep = JarDependency('com.google.guava', 'guava', '16.0.1')
    losing_lib = self.make_target('//:a', JarLibrary, jars=[losing_dep])
    winning_lib = self.make_target('//:b', JarLibrary, jars=[winning_dep])
    # Confirm that the same artifact was added to each target.
    context = self.context(target_roots=[losing_lib, winning_lib])

    def artifact_path(name):
      return os.path.join(self.pants_workdir, 'ivy_artifact', name)

    def mock_ivy_info_for(ivydir_ignored, conf):
      ivy_info = IvyInfo(conf)

      # Guava 16.0 would be evicted by Guava 16.0.1.  But in a real
      # resolve, it's possible that before it was evicted, it would
      # generate some resolution data.

      artifact_1 = artifact_path('bogus0')
      unused_artifact = artifact_path('unused')

      # Because guava 16.0 was evicted, it has no artifacts.
      guava_0 = IvyModule(IvyModuleRef('com.google.guava', 'guava', '16.0'),
                          None, [])
      guava_1 = IvyModule(IvyModuleRef('com.google.guava', 'guava', '16.0.1'),
                          artifact_1, [])
      ivy_info.add_module(guava_0)
      ivy_info.add_module(guava_1)

      artifact_dep_1 = artifact_path('bogus1')

      # Because fake#dep 16.0 was evicted before it was resolved,
      # its deps are never examined, so we don't call add_module.
      guava_dep_0 = IvyModule(IvyModuleRef('com.google.fake', 'dep', '16.0.0'),
                              None, [guava_0.ref])
      guava_dep_1 = IvyModule(IvyModuleRef('com.google.fake', 'dep', '16.0.1'),
                              artifact_dep_1, [guava_1.ref])

      ivy_info.add_module(guava_dep_0)
      ivy_info.add_module(guava_dep_1)

      # Add an unrelated module to ensure that it's not returned.
      unrelated_parent = IvyModuleRef('com.google.other', 'parent', '1.0')
      unrelated = IvyModule(IvyModuleRef('com.google.unrelated', 'unrelated', '1.0'),
                            unused_artifact, [unrelated_parent])
      ivy_info.add_module(unrelated)

      return ivy_info

    symlink_map = {artifact_path('bogus0'): artifact_path('bogus0'),
                   artifact_path('bogus1'): artifact_path('bogus1'),
                   artifact_path('unused'): artifact_path('unused')}
    result = IvyResolveResultClasspathEtc([], symlink_map, 'some-key-for-a-and-b')
    result.ivy_info_for= mock_ivy_info_for

    task = self.create_task(context, workdir='unused')
    task._ivy_resolve = mock_ivy_resolve_returning(result)

    task.execute()
    compile_classpath = context.products.get_data('compile_classpath', None)
    losing_cp = compile_classpath.get_for_target(losing_lib)
    winning_cp = compile_classpath.get_for_target(winning_lib)
    self.assertEquals(losing_cp, winning_cp)
    self.assertEquals(OrderedSet([(u'default', artifact_path(u'bogus0')),
                                  (u'default', artifact_path(u'bogus1'))]),
                      winning_cp)

  @ensure_cached(IvyResolve, expected_num_artifacts=0)
  def test_resolve_multiple_artifacts(self):
    def coordinates_for(cp):
      return {resolved_jar.coordinate for conf, resolved_jar in cp}

    no_classifier = JarDependency('junit', 'junit', rev='4.12')
    classifier = JarDependency('junit', 'junit', rev='4.12', classifier='sources')

    no_classifier_lib = self.make_target('//:a', JarLibrary, jars=[no_classifier])
    classifier_lib = self.make_target('//:b', JarLibrary, jars=[classifier])
    classifier_and_no_classifier_lib = self.make_target('//:c', JarLibrary,
                                                        jars=[classifier, no_classifier])

    compile_classpath = self.resolve([no_classifier_lib,
                                      classifier_lib,
                                      classifier_and_no_classifier_lib])
    no_classifier_cp = compile_classpath.get_classpath_entries_for_targets([no_classifier_lib])
    classifier_cp = compile_classpath.get_classpath_entries_for_targets([classifier_lib])
    classifier_and_no_classifier_cp = compile_classpath.get_classpath_entries_for_targets(
      classifier_and_no_classifier_lib.closure(bfs=True))

    classifier_and_no_classifier_coords = coordinates_for(classifier_and_no_classifier_cp)
    self.assertIn(no_classifier.coordinate, classifier_and_no_classifier_coords)
    self.assertIn(classifier.coordinate, classifier_and_no_classifier_coords)

    self.assertNotIn(classifier.coordinate, coordinates_for(no_classifier_cp))
    self.assertIn(no_classifier.coordinate, coordinates_for(no_classifier_cp))

    self.assertNotIn(no_classifier.coordinate, coordinates_for(classifier_cp))
    self.assertIn(classifier.coordinate, coordinates_for(classifier_cp))

  @ensure_cached(IvyResolve, expected_num_artifacts=0)
  def test_excludes_in_java_lib_excludes_all_from_jar_lib(self):
    junit_dep = JarDependency('junit', 'junit', rev='4.12')

    junit_jar_lib = self.make_target('//:a', JarLibrary, jars=[junit_dep])
    excluding_target = self.make_target('//:b', JavaLibrary, excludes=[Exclude('junit', 'junit')])
    compile_classpath = self.resolve([junit_jar_lib, excluding_target])

    junit_jar_cp = compile_classpath.get_for_target(junit_jar_lib)
    excluding_cp = compile_classpath.get_for_target(excluding_target)

    self.assertEquals(0, len(junit_jar_cp))
    self.assertEquals(0, len(excluding_cp))

  @ensure_cached(IvyResolve, expected_num_artifacts=0)
  def test_resolve_no_deps(self):
    # Resolve a library with no deps, and confirm that the empty product is created.
    target = self.make_target('//:a', JavaLibrary)
    self.assertTrue(self.resolve([target]))

  @ensure_cached(IvyResolve, expected_num_artifacts=0)
  def test_resolve_symlinked_cache(self):
    """Test to make sure resolve works when --ivy-cache-dir is a symlinked path.

    When ivy returns the path to a resolved jar file, it might be the realpath to the jar file,
    not the symlink'ed path we are expecting for --ivy-cache-dir.  Make sure that resolve correctly
    recognizes these as belonging in the cache dir and lookups for either the symlinked cache
    dir or the realpath to the cache dir are recognized.
    """
    with temporary_dir() as realcachedir:
      with temporary_dir() as symlinkdir:
        symlink_cache_dir = os.path.join(symlinkdir, 'symlinkedcache')
        os.symlink(realcachedir, symlink_cache_dir)
        self.set_options_for_scope('ivy', cache_dir=symlink_cache_dir)

        dep = JarDependency('commons-lang', 'commons-lang', '2.5')
        jar_lib = self.make_target('//:a', JarLibrary, jars=[dep])
        # Confirm that the deps were added to the appropriate targets.
        compile_classpath = self.resolve([jar_lib])
        self.assertEquals(1, len(compile_classpath.get_for_target(jar_lib)))

  @ensure_cached(IvyResolve, expected_num_artifacts=0)
  def test_ivy_classpath(self):
    # Testing the IvyTaskMixin entry point used by bootstrap for jvm tools.

    junit_dep = JarDependency('junit', 'junit', rev='4.12')
    junit_jar_lib = self.make_target('//:a', JarLibrary, jars=[junit_dep])

    classpath = self.create_task(self.context()).ivy_classpath([junit_jar_lib])

    self.assertEquals(2, len(classpath))

<<<<<<< HEAD
  @ensure_cached(IvyResolve, expected_num_artifacts=0)
  def test_excludes_in_java_lib_excludes_all_from_jar_lib(self):
    junit_dep = JarDependency('junit', 'junit', rev='4.12')

    junit_jar_lib = self.make_target('//:a', JarLibrary, jars=[junit_dep])
    excluding_target = self.make_target('//:b', JavaLibrary, excludes=[Exclude('junit', 'junit')])
    compile_classpath = self.resolve([junit_jar_lib, excluding_target])

  def test_ivy_blah(self):
    # TODO flesh it out
    junit_dep = JarDependency('junit', 'junit', rev='4.12')
    junit_jar_lib = self.make_target('//:a', JarLibrary, jars=[junit_dep])

    result = self.create_task(self.context())._ivy_resolve([junit_jar_lib])
=======

class IvyResolveFingerprintStrategyTest(BaseTest):

  def setUp(self):
    super(IvyResolveFingerprintStrategyTest, self).setUp()
    self._subsystem_scope = subsystem_instance(JarDependencyManagement)
    self._subsystem_scope.__enter__()

  def tearDown(self):
    self._subsystem_scope.__exit__(None, None, None)
    super(IvyResolveFingerprintStrategyTest, self).tearDown()

  def set_artifact_set_for(self, managed_jar_target, artifact_set):
    JarDependencyManagement.global_instance()._artifact_set_map[
      managed_jar_target.id] = artifact_set

  def test_target_target_is_none(self):
    confs = ()
    strategy = IvyResolveFingerprintStrategy(confs)

    target = self.make_target(':just-target')

    self.assertIsNone(strategy.compute_fingerprint(target))

  def test_jvm_target_without_excludes_is_none(self):
    confs = ()
    strategy = IvyResolveFingerprintStrategy(confs)

    target_without_excludes = self.make_target(':jvm-target', target_type=JvmTarget)

    self.assertIsNone(strategy.compute_fingerprint(target_without_excludes))

  def test_jvm_target_with_excludes_is_hashed(self):
    confs = ()
    strategy = IvyResolveFingerprintStrategy(confs)

    target_with_excludes = self.make_target(':jvm-target', target_type=JvmTarget,
                                               excludes=[Exclude('org.some')])

    self.assertIsNotNone(strategy.compute_fingerprint(target_with_excludes))

  def test_jar_library_with_one_jar_is_hashed(self):
    confs = ()
    strategy = IvyResolveFingerprintStrategy(confs)

    jar_library = self.make_target(':jar-library', target_type=JarLibrary,
                                   jars=[JarDependency('org.some', 'name')])

    self.assertIsNotNone(strategy.compute_fingerprint(jar_library))

  def test_identical_jar_libraries_with_same_jar_dep_management_artifacts_match(self):
    confs = ()
    strategy = IvyResolveFingerprintStrategy(confs)

    managed_jar_deps = self.make_target(':managed', target_type=ManagedJarDependencies,
                               artifacts=[JarDependency('org.some', 'name')])
    self.set_artifact_set_for(managed_jar_deps, PinnedJarArtifactSet())

    jar_lib_1 = self.make_target(':jar-lib-1', target_type=JarLibrary,
                                   jars=[JarDependency('org.some', 'name')],
                                   managed_dependencies=':managed')


    jar_lib_2 = self.make_target(':jar-lib-2', target_type=JarLibrary,
                              jars=[JarDependency('org.some', 'name')],
                              managed_dependencies=':managed')

    self.assertEqual(strategy.compute_fingerprint(jar_lib_1),
                     strategy.compute_fingerprint(jar_lib_2))

  def test_identical_jar_libraries_with_differing_managed_deps_differ(self):
    confs = ()
    strategy = IvyResolveFingerprintStrategy(confs)

    managed_jar_deps = self.make_target(':managed', target_type=ManagedJarDependencies,
                               artifacts=[JarDependency('org.some', 'name')])
    self.set_artifact_set_for(managed_jar_deps, PinnedJarArtifactSet())

    jar_lib_with_managed_deps = self.make_target(':jar-lib-1', target_type=JarLibrary,
                                   jars=[JarDependency('org.some', 'name')],
                                   managed_dependencies=':managed')


    jar_lib_without_managed_deps = self.make_target(':jar-lib-no-managed-dep',
                                                    target_type=JarLibrary,
                                                    jars=[JarDependency('org.some', 'name')])

    self.assertNotEqual(strategy.compute_fingerprint(jar_lib_with_managed_deps),
                        strategy.compute_fingerprint(jar_lib_without_managed_deps))
>>>>>>> 8b7e9236
<|MERGE_RESOLUTION|>--- conflicted
+++ resolved
@@ -19,11 +19,8 @@
 from pants.backend.jvm.targets.jvm_target import JvmTarget
 from pants.backend.jvm.targets.managed_jar_dependencies import ManagedJarDependencies
 from pants.backend.jvm.tasks.ivy_resolve import IvyResolve
-<<<<<<< HEAD
-from pants.backend.jvm.tasks.ivy_task_mixin import IvyResolveResultClasspathEtc
-=======
-from pants.backend.jvm.tasks.ivy_task_mixin import IvyResolveFingerprintStrategy
->>>>>>> 8b7e9236
+from pants.backend.jvm.tasks.ivy_task_mixin import (IvyResolveFingerprintStrategy,
+                                                    IvyResolveResultClasspathEtc)
 from pants.util.contextutil import temporary_dir
 from pants_test.base_test import BaseTest
 from pants_test.jvm.jvm_tool_task_test_base import JvmToolTaskTestBase
@@ -226,7 +223,6 @@
 
     self.assertEquals(2, len(classpath))
 
-<<<<<<< HEAD
   @ensure_cached(IvyResolve, expected_num_artifacts=0)
   def test_excludes_in_java_lib_excludes_all_from_jar_lib(self):
     junit_dep = JarDependency('junit', 'junit', rev='4.12')
@@ -241,7 +237,6 @@
     junit_jar_lib = self.make_target('//:a', JarLibrary, jars=[junit_dep])
 
     result = self.create_task(self.context())._ivy_resolve([junit_jar_lib])
-=======
 
 class IvyResolveFingerprintStrategyTest(BaseTest):
 
@@ -330,5 +325,4 @@
                                                     jars=[JarDependency('org.some', 'name')])
 
     self.assertNotEqual(strategy.compute_fingerprint(jar_lib_with_managed_deps),
-                        strategy.compute_fingerprint(jar_lib_without_managed_deps))
->>>>>>> 8b7e9236
+                        strategy.compute_fingerprint(jar_lib_without_managed_deps))