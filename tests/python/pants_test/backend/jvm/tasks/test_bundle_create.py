# coding=utf-8
# Copyright 2015 Pants project contributors (see CONTRIBUTORS.md).
# Licensed under the Apache License, Version 2.0 (see LICENSE).

from __future__ import (absolute_import, division, generators, nested_scopes, print_function,
                        unicode_literals, with_statement)

import os

from pants.backend.jvm.targets.jar_dependency import JarDependency
from pants.backend.jvm.targets.jar_library import JarLibrary
from pants.backend.jvm.targets.jvm_app import JvmApp
from pants.backend.jvm.targets.jvm_binary import JvmBinary
from pants.backend.jvm.tasks.bundle_create import BundleCreate
from pants.util.contextutil import open_zip
from pants_test.backend.jvm.tasks.jvm_binary_task_test_base import JvmBinaryTaskTestBase
from pants_test.testutils.file_test_util import check_zip_file_content


class TestBundleCreate(JvmBinaryTaskTestBase):

  FOO_JAR = {'Foo.class': '', 'foo.txt': ''}

  @classmethod
  def task_type(cls):
    return BundleCreate

  def setUp(self):
    """Prepare targets, context, runtime classpath. """
    super(TestBundleCreate, self).setUp()

    self.jar_artifact = self.create_artifact(org='org.example', name='foo', rev='1.0.0')
    self.zip_artifact = self.create_artifact(org='org.pantsbuild', name='bar', rev='2.0.0',
                                             ext='zip')
    self.bundle_artifact = self.create_artifact(org='org.apache', name='baz', rev='3.0.0',
                                                classifier='tests')
    self.tar_gz_artifact = self.create_artifact(org='org.gnu', name='gary', rev='4.0.0',
                                                ext='tar.gz')

    self.jar_lib = self.make_target(spec='3rdparty/jvm/org/example:foo',
                                    target_type=JarLibrary,
                                    jars=[JarDependency(org='org.example', name='foo', rev='1.0.0'),
                                          JarDependency(org='org.pantsbuild', name='bar', rev='2.0.0',
                                                        ext='zip'),
                                          JarDependency(org='org.apache', name='baz', rev='3.0.0',
                                                        classifier='tests'),
                                          JarDependency(org='org.gnu', name='gary', rev='4.0.0',
                                                        ext='tar.gz')])
    self.binary_target = self.make_target(spec='//foo:foo-binary',
                                          target_type=JvmBinary,
                                          source='Foo.java',
                                          dependencies=[self.jar_lib])
    self.app_target = self.make_target(spec='//foo:foo-app',
                                        target_type=JvmApp,
                                        basename='FooApp',
                                        dependencies=[self.binary_target])

    self.task_context = self.context(target_roots=[self.app_target])
    self._setup_classpath(self.task_context)

  def _setup_classpath(self, task_context):
    """As a separate prep step because to test different option settings, this needs to rerun
    after context is re-created.
    """
    classpath_products = self.ensure_classpath_products(task_context)
    classpath_products.add_jars_for_targets(targets=[self.jar_lib],
                                            conf='default',
                                            resolved_jars=[self.jar_artifact,
                                                           self.zip_artifact,
                                                           self.bundle_artifact,
                                                           self.tar_gz_artifact])

    self.add_to_runtime_classpath(task_context, self.binary_target,
                                  {'Foo.class': '', 'foo.txt': ''})

  def test_jvm_bundle_products(self):
    """Test default setting outputs bundle products using `target.id`."""

    self.execute(self.task_context)
    self._check_bundle_products('foo.foo-app')

  def test_jvm_bundle_use_basename(self):
    """Test override default setting outputs bundle products using basename."""

    self.set_options(use_basename_prefix=True)
    self.task_context = self.context(target_roots=[self.app_target])
    self._setup_classpath(self.task_context)
    self.execute(self.task_context)
    self._check_bundle_products('FooApp')

  def test_jvm_bundle_missing_product(self):
    """Test exception is thrown in case of a missing jar."""

    missing_jar_artifact = self.create_artifact(org='org.example', name='foo', rev='2.0.0',
                                                materialize=False)
    classpath_products = self.ensure_classpath_products(self.task_context)
    classpath_products.add_jars_for_targets(targets=[self.binary_target],
                                            conf='default',
                                            resolved_jars=[missing_jar_artifact])

    with self.assertRaises(BundleCreate.MissingJarError):
      self.execute(self.task_context)

  def _check_bundle_products(self, bundle_basename):
    products = self.task_context.products.get('jvm_bundles')
    self.assertIsNotNone(products)
    product_data = products.get(self.app_target)
    dist_root = os.path.join(self.build_root, 'dist')
    self.assertEquals({dist_root: ['{basename}-bundle'.format(basename=bundle_basename)]},
                      product_data)

<<<<<<< HEAD
    bundle_root = os.path.join(dist_root, '{basename}-bundle'.format(basename=bundle_basename))
    # TODO foo.txt and Foo.class are also under libs in a subdirectory, verify their existence
=======
    bundle_root = os.path.join(dist_root, 'FooApp-bundle')
>>>>>>> 4e5b341d
    self.assertEqual(sorted(['foo-binary.jar',
                             'internal-libs/foo.foo-binary-0.jar',
                             'libs/org.example-foo-1.0.0.jar',
                             'libs/org.pantsbuild-bar-2.0.0.zip',
                             'libs/org.apache-baz-3.0.0-tests.jar',
                             'libs/org.gnu-gary-4.0.0.tar.gz']),
                     sorted(self.iter_files(bundle_root)))
    check_zip_file_content(os.path.join(bundle_root, 'internal-libs/foo.foo-binary-0.jar'),
                           self.FOO_JAR)

    # TODO verify Manifest's Class-Path
    with open_zip(os.path.join(bundle_root, 'foo-binary.jar')) as jar:
      self.assertEqual(sorted(['META-INF/', 'META-INF/MANIFEST.MF']),
                       sorted(jar.namelist()))<|MERGE_RESOLUTION|>--- conflicted
+++ resolved
@@ -109,12 +109,7 @@
     self.assertEquals({dist_root: ['{basename}-bundle'.format(basename=bundle_basename)]},
                       product_data)
 
-<<<<<<< HEAD
     bundle_root = os.path.join(dist_root, '{basename}-bundle'.format(basename=bundle_basename))
-    # TODO foo.txt and Foo.class are also under libs in a subdirectory, verify their existence
-=======
-    bundle_root = os.path.join(dist_root, 'FooApp-bundle')
->>>>>>> 4e5b341d
     self.assertEqual(sorted(['foo-binary.jar',
                              'internal-libs/foo.foo-binary-0.jar',
                              'libs/org.example-foo-1.0.0.jar',
