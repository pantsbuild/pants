--- conflicted
+++ resolved
@@ -404,11 +404,7 @@
 
     self.make_target(
       spec='foo:foo_test',
-<<<<<<< HEAD
-      target_type=JavaTests,
-=======
       target_type=JUnitTests,
->>>>>>> 45e4e6bb
       sources=[name for name, _ in list_of_filename_content_tuples],
     )
     self.set_options(max_subprocess_args=max_subprocess_args)
