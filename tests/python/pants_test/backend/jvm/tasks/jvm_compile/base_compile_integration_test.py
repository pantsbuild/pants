--- conflicted
+++ resolved
@@ -75,13 +75,9 @@
       return ', '.join('\'{}\''.format(s) for s in lst)
     global_args = [
         '--cache-write',
-<<<<<<< HEAD
-        '--cache-compile-write-to=[\'{}\']'.format(cacheurl),
-=======
         '--cache-write-to=[{}]'.format(format_str_list([cacheurl])),
         '--cache-bootstrap-read-from=[{}]'.format(format_str_list(bootstrap_cache_dir)),
         '--cache-bootstrap-write-to=[{}]'.format(format_str_list(bootstrap_cache_dir)),
->>>>>>> 0357dc65
     ] + self._EXTRA_TASK_ARGS
     task = 'test' if test else 'compile'
     args = [task, target] + (extra_args if extra_args else [])
