--- conflicted
+++ resolved
@@ -84,20 +84,5 @@
     'src/python/pants/testutil/jvm:nailgun_task_test_base',
     'src/python/pants/testutil/subsystem',
   ],
-<<<<<<< HEAD
-=======
   tags = {"partially_type_checked"},
-)
-
-python_library(
-  name = 'jvm_platform_integration_mixin',
-  sources = ['jvm_platform_integration_mixin.py'],
-  dependencies = [
-    'src/python/pants/fs',
-    'src/python/pants/util:contextutil',
-    'src/python/pants/util:dirutil',
-    'src/python/pants/testutil:int-test',
-  ],
-  tags = {'partially_type_checked'},
->>>>>>> 17e2401e
 )