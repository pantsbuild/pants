# coding=utf-8
# Copyright 2014 Pants project contributors (see CONTRIBUTORS.md).
# Licensed under the Apache License, Version 2.0 (see LICENSE).

from __future__ import (absolute_import, division, generators, nested_scopes, print_function,
                        unicode_literals, with_statement)

import os

from pants.backend.jvm.tasks.jvm_compile.zinc.zinc_compile import ZincCompile
from pants.fs.archive import TarArchiver
from pants.util.contextutil import temporary_dir
from pants.util.dirutil import safe_walk
from pants_test.backend.jvm.tasks.jvm_compile.base_compile_integration_test import BaseCompileIT


class JavaCompileIntegrationTest(BaseCompileIT):

  def test_basic_binary(self):
    with temporary_dir() as cache_dir:
      config = {'cache.compile.zinc': {'write_to': [cache_dir]}}

      with self.temporary_workdir() as workdir:
        pants_run = self.run_pants_with_workdir(
          ['compile',
           'testprojects/src/java/org/pantsbuild/testproject/publish/hello/main:',
         ],
          workdir, config)
        self.assert_success(pants_run)

  def test_nocache(self):
    with temporary_dir() as cache_dir:
      bad_artifact_dir = os.path.join(cache_dir,
          ZincCompile.stable_name(),
          'testprojects.src.java.org.pantsbuild.testproject.nocache.nocache')
      good_artifact_dir = os.path.join(cache_dir,
          ZincCompile.stable_name(),
          'testprojects.src.java.org.pantsbuild.testproject.nocache.cache_me')
      config = {'cache.compile.zinc': {'write_to': [cache_dir]}}

      pants_run = self.run_pants(['compile',
                                  'testprojects/src/java/org/pantsbuild/testproject/nocache::'],
                                 config)
      self.assert_success(pants_run)

      # The nocache target is labeled with no_cache so it should not be written to the
      # artifact cache.
      self.assertFalse(os.path.exists(bad_artifact_dir))
      # But cache_me should be written.
      self.assertEqual(len(os.listdir(good_artifact_dir)), 1)

  # TODO(John Sirois): Factor up a shared utility for reuse by
  # tests/python/pants_test/backend/core/tasks/test_cache_cleanup.py
  def create_platform_args(self, version):
    return [("""--jvm-platform-platforms={{'default': {{'target': '{version}'}}}}"""
             .format(version=version)),
            '--jvm-platform-default-platform=default']

  def test_java_compile_produces_different_artifact_depending_on_java_version(self):
    # Ensure that running java compile with java 6 and then java 7
    # produces two different artifacts.

    with temporary_dir() as cache_dir:
      artifact_dir = os.path.join(cache_dir, ZincCompile.stable_name(),
          'testprojects.src.java.org.pantsbuild.testproject.unicode.main.main')
      config = {'cache.compile.zinc': {'write_to': [cache_dir]}}

      pants_run = self.run_pants(self.create_platform_args(6) +
                                 ['compile',
                                  'testprojects/src/java/org/pantsbuild/testproject/unicode/main'],
                                 config)
      self.assert_success(pants_run)

      # One artifact for java 6
      self.assertEqual(len(os.listdir(artifact_dir)), 1)

      # Rerun for java 7
      pants_run = self.run_pants(self.create_platform_args(7) +
                                 ['compile',
                                  'testprojects/src/java/org/pantsbuild/testproject/unicode/main'],
                                 config)
      self.assert_success(pants_run)

      # One artifact for java 6 and one for 7
      self.assertEqual(len(os.listdir(artifact_dir)), 2)

  def test_java_compile_reads_resource_mapping(self):
    # Ensure that if an annotation processor produces a resource-mapping,
    # the artifact contains that resource mapping.

    with temporary_dir() as cache_dir:
      artifact_dir = os.path.join(cache_dir, ZincCompile.stable_name(),
          'testprojects.src.java.org.pantsbuild.testproject.annotation.main.main')
      config = {'cache.compile.zinc': {'write_to': [cache_dir]}}

      pants_run = self.run_pants(['compile',
                                  'testprojects/src/java/org/pantsbuild/testproject/annotation/main'],
                                 config)
      self.assert_success(pants_run)

      self.assertTrue(os.path.exists(artifact_dir))
      artifacts = os.listdir(artifact_dir)
      self.assertEqual(len(artifacts), 1)

      with temporary_dir() as extract_dir:
        TarArchiver.extract(os.path.join(artifact_dir, artifacts[0]), extract_dir)
        all_files = set()
        for dirpath, dirs, files in safe_walk(extract_dir):
          for name in files:
            path = os.path.join(dirpath, name)
            all_files.add(path)

        # Locate the report file on the classpath.
        report_file_name = 'deprecation_report.txt'
        reports = [f for f in all_files if f.endswith(report_file_name)]
        self.assertEquals(1, len(reports),
                          'Expected exactly one {} file; got: {}'.format(report_file_name,
                                                                         all_files))

        with open(reports[0]) as fp:
          annotated_classes = [line.rstrip() for line in fp.read().splitlines()]
          self.assertEquals(
            {'org.pantsbuild.testproject.annotation.main.Main',
             'org.pantsbuild.testproject.annotation.main.Main$TestInnerClass'},
            set(annotated_classes))

<<<<<<< HEAD
=======
  def test_java_compile_with_changes_in_resources_dependencies(self):
    with self.source_clone('testprojects/src/java/org/pantsbuild/testproject/resdependency') as resdependency:
      with self.temporary_workdir() as workdir:
        with self.temporary_cachedir() as cachedir:
          target = os.path.join(resdependency, 'java:testsources')

          first_run = self.run_test_compile(workdir, cachedir, target, clean_all=True)
          self.assert_success(first_run)
          self.assertTrue("Compiling" in first_run.stdout_data)

          with open(os.path.join(resdependency, 'resources/resource.xml'), 'w') as xml_resource:
            xml_resource.write('<xml>Changed Hello World</xml>\n')

          second_run = self.run_test_compile(workdir, cachedir, target, clean_all=False)
          self.assert_success(second_run)
          self.assertTrue("Compiling" not in second_run.stdout_data,
                          "In case of resources change nothing should be recompiled")

>>>>>>> e246df18
  def test_java_compile_with_different_resolved_jars_produce_different_artifacts(self):
    # Since unforced dependencies resolve to the highest version including transitive jars,
    # We want to ensure that running java compile with binary incompatible libraries will
    # produces two different artifacts.

    with self.temporary_workdir() as workdir, temporary_dir() as cache_dir:
      path_prefix = 'testprojects/src/java/org/pantsbuild/testproject/jarversionincompatibility'
      dotted_path = path_prefix.replace(os.path.sep, '.')
      artifact_dir = os.path.join(cache_dir, ZincCompile.stable_name(),
                                  '{}.jarversionincompatibility'.format(dotted_path))
      config = {
          'cache.compile.zinc': {
            'write_to': [cache_dir],
            'read_from': [cache_dir],
          },
          'compile.zinc': {
            'incremental_caching': True,
          },
      }

      pants_run = self.run_pants_with_workdir(['compile',
                                               ('{}:only-15-directly'.format(path_prefix))],
                                              workdir,
                                              config)
      self.assert_success(pants_run)

      # One artifact for guava 15
      self.assertEqual(len(os.listdir(artifact_dir)), 1)

      # Rerun for guava 16
      pants_run = self.run_pants_with_workdir(['compile',
                                               (u'{}:alongside-16'.format(path_prefix))],
                                              workdir,
                                              config)
      self.assert_success(pants_run)

      # One artifact for guava 15 and one for guava 16
      self.assertEqual(len(os.listdir(artifact_dir)), 2)<|MERGE_RESOLUTION|>--- conflicted
+++ resolved
@@ -124,8 +124,6 @@
              'org.pantsbuild.testproject.annotation.main.Main$TestInnerClass'},
             set(annotated_classes))
 
-<<<<<<< HEAD
-=======
   def test_java_compile_with_changes_in_resources_dependencies(self):
     with self.source_clone('testprojects/src/java/org/pantsbuild/testproject/resdependency') as resdependency:
       with self.temporary_workdir() as workdir:
@@ -144,7 +142,6 @@
           self.assertTrue("Compiling" not in second_run.stdout_data,
                           "In case of resources change nothing should be recompiled")
 
->>>>>>> e246df18
   def test_java_compile_with_different_resolved_jars_produce_different_artifacts(self):
     # Since unforced dependencies resolve to the highest version including transitive jars,
     # We want to ensure that running java compile with binary incompatible libraries will
