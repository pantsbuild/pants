--- conflicted
+++ resolved
@@ -16,9 +16,6 @@
 
 class JavaCompileIntegrationTest(BaseCompileIT):
 
-<<<<<<< HEAD
-  def test_nocache(self):
-=======
   def _java_compile_produces_valid_analysis_file(self, workdir):
     # A bug was introduced where if a java compile was run twice, the second
     # time the global_analysis.valid file would incorrectly be empty.
@@ -43,8 +40,7 @@
     with temporary_dir(root_dir=self.workdir_root()) as workdir:
       self._java_compile_produces_valid_analysis_file(workdir)
 
-  @provide_compile_strategies
-  def test_resources_by_target_and_partitions(self, strategy):
+  def test_resources_by_target_and_partitions(self):
     """
     This tests that resources_by_target interacts correctly with
     partitions; we want to make sure that even targets that are outside
@@ -56,15 +52,13 @@
 
       with temporary_dir(root_dir=self.workdir_root()) as workdir:
         pants_run = self.run_pants_with_workdir(
-          ['compile', 'compile.java', '--strategy={}'.format(strategy), '--partition-size-hint=1',
+          ['compile', 'compile.java',
            'testprojects/src/java/org/pantsbuild/testproject/publish/hello/main:',
          ],
           workdir, config)
         self.assert_success(pants_run)
 
-  @provide_compile_strategies
-  def test_nocache(self, strategy):
->>>>>>> 451b3f9c
+  def test_nocache(self):
     with temporary_dir() as cache_dir:
       bad_artifact_dir = os.path.join(cache_dir,
           ZincCompile.stable_name(),
@@ -203,8 +197,7 @@
       args=['--no-compile-java-use-jmake']
     )
 
-  @provide_compile_strategies
-  def test_java_compile_with_different_resolved_jars_produce_different_artifacts(self, strategy):
+  def test_java_compile_with_different_resolved_jars_produce_different_artifacts(self):
     # Since unforced dependencies resolve to the highest version including transitive jars,
     # We want to ensure that running java compile with binary incompatible libraries will
     # produces two different artifacts.
@@ -217,7 +210,6 @@
       config = {'cache.compile.java': {'write_to': [cache_dir], 'read_from': [cache_dir]}}
 
       pants_run = self.run_pants_with_workdir(['compile.java',
-                                               '--strategy={}'.format(strategy),
                                                ('{}:only-15-directly'.format(path_prefix))],
                                               workdir,
                                               config)
@@ -228,7 +220,6 @@
 
       # Rerun for guava 16
       pants_run = self.run_pants_with_workdir(['compile.java',
-                                               '--strategy={}'.format(strategy),
                                                (u'{}:alongside-16'.format(path_prefix)), '-ldebug'],
                                               workdir,
                                               config)
