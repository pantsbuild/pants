--- conflicted
+++ resolved
@@ -7,12 +7,8 @@
 
 from pants.base.build_environment import get_buildroot
 from pants.build_graph.intermediate_target_factory import hash_target
-<<<<<<< HEAD
-from pants.testutil.pants_run_integration_test import PantsRunIntegrationTest
-=======
 from pants.testutil.pants_run_integration_test import PantsRunIntegrationTest, ensure_resolver
 from pants.util.collections import ensure_str_list
->>>>>>> c62f342c
 from pants_test.backend.project_info.tasks.resolve_jars_test_mixin import ResolveJarsTestMixin
 
 
@@ -66,6 +62,7 @@
             for path in json_data["libraries"][jar].values():
                 self.assertTrue(os.path.exists(path), f"Expected jar at {path} to actually exist.")
 
+    @ensure_resolver
     def test_export_code_gen(self):
         with self.temporary_workdir() as workdir:
             test_target = "examples/tests/java/org/pantsbuild/example/usethrift:usethrift"
@@ -80,6 +77,7 @@
             p = re.compile(codegen_target_regex)
             self.assertTrue(any(p.match(target) for target in json_data.get("targets").keys()))
 
+    @ensure_resolver
     def test_export_json_transitive_jar(self):
         with self.temporary_workdir() as workdir:
             test_target = "examples/tests/java/org/pantsbuild/example/usethrift:usethrift"
@@ -87,6 +85,7 @@
             targets = json_data.get("targets")
             self.assertIn("org.hamcrest:hamcrest-core:1.3", targets[test_target]["libraries"])
 
+    @ensure_resolver
     def test_export_jar_path_with_excludes(self):
         with self.temporary_workdir() as workdir:
             test_target = "testprojects/src/java/org/pantsbuild/testproject/exclude:foo"
@@ -99,6 +98,7 @@
             )
             self.assertTrue("com.typesafe.sbt:incremental-compiler" in foo_target.get("excludes"))
 
+    @ensure_resolver
     def test_export_jar_path_with_excludes_soft(self):
         with self.temporary_workdir() as workdir:
             test_target = "testprojects/src/java/org/pantsbuild/testproject/exclude:"
@@ -115,6 +115,7 @@
             self.assertTrue("com.typesafe.sbt:incremental-compiler" in foo_target.get("excludes"))
             self.assertTrue("org.pantsbuild" in foo_target.get("excludes"))
 
+    @ensure_resolver
     def test_export_jar_path(self):
         with self.temporary_workdir() as workdir:
             test_target = "examples/tests/java/org/pantsbuild/example/usethrift:usethrift"
@@ -125,6 +126,7 @@
             self.assertIn("junit-4.12-javadoc.jar", common_lang_lib_info.get("javadoc"))
             self.assertIn("junit-4.12-sources.jar", common_lang_lib_info.get("sources"))
 
+    @ensure_resolver
     def test_dep_map_for_java_sources(self):
         with self.temporary_workdir() as workdir:
             test_target = "examples/src/scala/org/pantsbuild/example/scala_with_java_sources"
@@ -134,6 +136,7 @@
                 "examples/src/java/org/pantsbuild/example/java_sources:java_sources", targets
             )
 
+    @ensure_resolver
     def test_sources_and_javadocs(self):
         with self.temporary_workdir() as workdir:
             test_target = "testprojects/src/scala/org/pantsbuild/testproject/unicode/shapeless"
@@ -144,6 +147,7 @@
             self.assertIsNotNone(shapeless_lib["sources"])
             self.assertIsNotNone(shapeless_lib["javadoc"])
 
+    @ensure_resolver
     def test_classifiers(self):
         with self.temporary_workdir() as workdir:
             test_target = (
@@ -165,6 +169,7 @@
                 "avro-1.7.7-sources.jar", avro_lib_info.get("sources"),
             )
 
+    @ensure_resolver
     def test_distributions_and_platforms(self):
         with self.temporary_workdir() as workdir:
             test_target = "examples/src/java/org/pantsbuild/example/hello/simple"
@@ -199,6 +204,7 @@
                 json_data["jvm_platforms"],
             )
 
+    @ensure_resolver
     def test_runtime_platform(self):
         with self.temporary_workdir() as workdir:
             test_target = (
@@ -208,6 +214,7 @@
             self.assertEqual("java7", json_data["targets"][test_target]["platform"])
             self.assertEqual("java8", json_data["targets"][test_target]["runtime_platform"])
 
+    @ensure_resolver
     def test_intransitive_and_scope(self):
         with self.temporary_workdir() as workdir:
             test_path = "testprojects/maven_layout/provided_patching/one/src/main/java"
@@ -218,6 +225,7 @@
             self.assertEqual(False, json_data["targets"][synthetic_target]["transitive"])
             self.assertEqual("compile test", json_data["targets"][synthetic_target]["scope"])
 
+    @ensure_resolver
     def test_export_properly_marks_target_roots(self):
         with self.temporary_workdir() as workdir:
             # We use this directory because it has subdirectories, so the `::` glob captures multiple
