--- conflicted
+++ resolved
@@ -202,20 +202,6 @@
       sorted(result['targets']['project_info:third']['sources'])
     )
 
-<<<<<<< HEAD
-=======
-  def test_source_globs(self):
-    result = get_json(self.execute_console_task(
-      options=dict(globs=True),
-      targets=[self.target('project_info:globular')]
-    ))
-
-    self.assertEqual(
-      {'globs': ['project_info/com/foo/*.scala']},
-      result['targets']['project_info:globular']['globs']
-    )
-
->>>>>>> 85de344c
   def test_with_dependencies(self):
     result = get_json(self.execute_console_task(
       targets=[self.target('project_info:third')]
