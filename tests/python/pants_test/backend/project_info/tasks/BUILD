--- conflicted
+++ resolved
@@ -31,11 +31,7 @@
 python_tests(
   name = 'depmap',
   sources = ['test_depmap.py'],
-<<<<<<< HEAD
-  coverage=['pants.backend.project_info.tasks.depmap'],
-=======
   coverage = ['pants.backend.project_info.tasks.depmap'],
->>>>>>> 7a651ba1
   dependencies = [
     'src/python/pants/backend/core:plugin',
     'src/python/pants/backend/core/targets:common',
