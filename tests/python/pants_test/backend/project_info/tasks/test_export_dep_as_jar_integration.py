--- conflicted
+++ resolved
@@ -27,114 +27,6 @@
         "javac_args": ["-encoding", "UTF-8", "-source", "1.8", "-target", "1.8"],
         "extra_jvm_options": [],
     }
-<<<<<<< HEAD
-    expected_options = {'scalac_args': ['-Ywarn-unused']}
-    self._check_compiler_options_for_target_are(target_to_test, expected_options, config)
-
-  def test_global_compiler_plugin_with_global_options(self):
-    target_to_test = f'{self.scalac_test_targets_dir}/plugin:global'
-    config = self.with_global_plugin_args(
-      ['arg1', 'arg2'],
-      self.with_global_plugin_enabled()
-    )
-    expected_options = {'scalac_args': [
-      r'\-Xplugin\:.*examples.src.scala.org.pantsbuild.example.scalac.plugin.simple_scalac_plugin/current/zinc/.*',
-      '-P:simple_scalac_plugin:arg1',
-      '-P:simple_scalac_plugin:arg2',
-    ]}
-    self._check_compiler_options_for_target_are(target_to_test, expected_options, config)
-
-  def test_global_compiler_plugin_with_compiler_option_sets(self):
-    target_to_test = f'{self.scalac_test_targets_dir}/plugin:global'
-    config = self.with_compiler_option_sets_enabled_scalac_plugins()
-    expected_options = {'scalac_args': [
-      r'\-Xplugin\:.*examples.src.scala.org.pantsbuild.example.scalac.plugin.simple_scalac_plugin/current/zinc/.*',
-      '-P:simple_scalac_plugin:abc',
-      '-P:simple_scalac_plugin:def',
-    ]}
-    self._check_compiler_options_for_target_are(target_to_test, expected_options, config)
-
-  def test_global_compiler_plugin_with_local_options(self):
-    target_to_test = f'{self.scalac_test_targets_dir}/plugin:global_with_local_args'
-    config = self.with_global_plugin_enabled()
-
-    expected_options = {'scalac_args': [
-      r'\-Xplugin\:.*examples.src.scala.org.pantsbuild.example.scalac.plugin.simple_scalac_plugin/current/zinc/.*',
-      '-P:simple_scalac_plugin:args',
-      '-P:simple_scalac_plugin:from',
-      '-P:simple_scalac_plugin:target',
-      '-P:simple_scalac_plugin:global_with_local_args',
-    ]}
-    self._check_compiler_options_for_target_are(target_to_test, expected_options, config)
-
-  def test_local_compiler_plugin_with_local_options(self):
-    target_to_test = f'{self.scalac_test_targets_dir}/plugin:local'
-    config = {}
-    expected_options = {'scalac_args': [
-      r'\-Xplugin\:.*examples.src.scala.org.pantsbuild.example.scalac.plugin.simple_scalac_plugin/current/zinc/.*',
-      '-P:simple_scalac_plugin:args',
-      '-P:simple_scalac_plugin:from',
-      '-P:simple_scalac_plugin:target',
-      '-P:simple_scalac_plugin:local',
-    ]}
-    self._check_compiler_options_for_target_are(target_to_test, expected_options, config)
-
-  def test_javac_options(self):
-    target_to_test = f'{self.javac_test_targets_dir}/plugin:local'
-    config = {}
-    expected_options = {'javac_args': [
-      '-Xplugin:simple_javac_plugin args from target local',
-    ]}
-    self._check_compiler_options_for_target_are(target_to_test, expected_options, config)
-
-  def test_extra_jvm_options(self):
-    target_to_test = 'testprojects/src/java/org/pantsbuild/testproject/extra_jvm_options:opts'
-    config = {}
-    expected_options = {'extra_jvm_options': ['-Dproperty.color=orange', '-Dproperty.size=2', '-DMyFlag', '-Xmx1m']}
-    self._check_compiler_options_for_target_are(target_to_test, expected_options, config)
-
-  def test_node_module_deps_as_target_roots(self):
-    targets_to_test = [
-        'examples/src/scala/org/pantsbuild/example/several_scala_targets:greet_json',
-        'examples/src/scala/org/pantsbuild/example/several_scala_targets/node:names_to_greet',
-    ]
-    with self.temporary_workdir() as workdir:
-      pants_run = self.run_pants_with_workdir(
-        ['export-dep-as-jar'] + targets_to_test, workdir, {})
-      self.assert_success(pants_run)
-      export_output = json.loads(pants_run.stdout_data)
-      self.assertIn(
-        'examples.src.scala.org.pantsbuild.example.several_scala_targets.node.names_to_greet',
-        export_output['libraries']
-      )
-      artifact_path = os.path.join(export_output['libraries'][
-        'examples.src.scala.org.pantsbuild.example.several_scala_targets.node.names_to_greet'
-      ]['default'], 'names_to_greet', 'names.json')
-      self.assertTrue(os.path.exists(artifact_path))
-      self.assertIn(
-        'examples.src.scala.org.pantsbuild.example.several_scala_targets.node.names_to_greet',
-        export_output[
-          'targets'
-        ]['examples/src/scala/org/pantsbuild/example/several_scala_targets:greet_json']['libraries']
-      )
-
-  def test_jars_resolve_sources_javadocs(self):
-    target = 'examples/src/scala/org/pantsbuild/example/scalac/plugin:global'
-    export_result = self._run_export_dep_as_jar_goal(
-      {
-        "resolver": {"resolver": "coursier"},
-        "export-dep-as-jar": {"libraries_sources": True, "libraries_javadocs": True}
-      },
-      target
-    )
-    for coord, entries in export_result['libraries'].items():
-      # This is how we differentiate 3rdparty jars from compiled jars for now.
-      if not coord.startswith('examples'):
-        for conf in ('sources', 'javadoc'):
-          self.assertIn(conf, entries)
-          for path in entries.values():
-            self.assertTrue(os.path.exists(path))
-=======
 
     def _run_export_dep_as_jar_goal(self, config, target):
         with self.temporary_workdir() as workdir:
@@ -271,4 +163,20 @@
                     "examples/src/scala/org/pantsbuild/example/several_scala_targets:greet_json"
                 ]["libraries"],
             )
->>>>>>> e78d377a
+
+    def test_jars_resolve_sources_javadocs(self):
+        target = "examples/src/scala/org/pantsbuild/example/scalac/plugin:global"
+        export_result = self._run_export_dep_as_jar_goal(
+            {
+                "resolver": {"resolver": "coursier"},
+                "export-dep-as-jar": {"libraries_sources": True, "libraries_javadocs": True},
+            },
+            target,
+        )
+        for coord, entries in export_result["libraries"].items():
+            # This is how we differentiate 3rdparty jars from compiled jars for now.
+            if not coord.startswith("examples"):
+                for conf in ("sources", "javadoc"):
+                    self.assertIn(conf, entries)
+                    for path in entries.values():
+                        self.assertTrue(os.path.exists(path))