--- conflicted
+++ resolved
@@ -340,146 +340,6 @@
       '  |  |  |  |--*internal-common.f.f',
       targets=[self.target('overlaps:two')],
       options={'tree': True}
-<<<<<<< HEAD
-    )
-
-class ProjectInfoTest(ConsoleTaskTestBase):
-  @classmethod
-  def task_type(cls):
-    return Depmap
-
-  @property
-  def alias_groups(self):
-    return register_core().merge(register_jvm())
-
-  def setUp(self):
-    super(ProjectInfoTest, self).setUp()
-
-    self.make_target(
-      'project_info:first',
-      target_type=JarLibrary,
-    )
-
-    jar_lib = self.make_target(
-      'project_info:jar_lib',
-      target_type=JarLibrary,
-      jars=[JarDependency('org.apache', 'apache-jar', '12.12.2012')],
-    )
-
-    self.make_target(
-      'java/project_info:java_lib',
-      target_type=JavaLibrary,
-      sources=['com/foo/Bar.java', 'com/foo/Baz.java'],
-    )
-
-    self.make_target(
-      'project_info:third',
-      target_type=ScalaLibrary,
-      dependencies=[jar_lib],
-      java_sources=['java/project_info:java_lib'],
-      sources=['com/foo/Bar.scala', 'com/foo/Baz.scala'],
-    )
-
-    self.make_target(
-      'project_info:jvm_app',
-      target_type=JvmApp,
-      dependencies=[jar_lib],
-    )
-
-    self.make_target(
-      'project_info:jvm_target',
-      target_type=ScalaLibrary,
-      dependencies=[jar_lib],
-      sources=['this/is/a/source/Foo.scala', 'this/is/a/source/Bar.scala'],
-    )
-
-    test_resource = self.make_target(
-      'project_info:test_resource',
-      target_type=Resources,
-      sources=['y_resource', 'z_resource'],
-    )
-
-    self.make_target(
-      'project_info:java_test',
-      target_type=JavaTests,
-      dependencies=[jar_lib],
-      sources=['this/is/a/test/source/FooTest.scala'],
-      resources=[test_resource],
-    )
-
-    jvm_binary = self.make_target(
-      'project_info:jvm_binary',
-      target_type=JvmBinary,
-      dependencies=[jar_lib],
-    )
-
-    self.make_target(
-      'project_info:top_dependency',
-      target_type=Dependencies,
-      dependencies=[jvm_binary],
-    )
-
-    src_resource = self.make_target(
-      'project_info:resource',
-      target_type=Resources,
-      sources=['a_resource', 'b_resource'],
-    )
-
-    self.make_target(
-        'project_info:target_type',
-        target_type=ScalaLibrary,
-        dependencies=[jvm_binary],
-        resources=[src_resource],
-    )
-
-    self.make_target(
-      'project_info:unrecognized_target_type',
-      target_type=JvmTarget,
-      dependencies=[],
-      resources=[],
-    )
-
-  # TODO: All these tests require the deprecated project_info option to be True.
-  # They will need to be rewritten in order to remove that option.
-  def get_depmap_task_result(self, targets, extra_options=None):
-    options = { 'project_info': True }
-    if extra_options:
-      options.update(extra_options)
-    return self.execute_console_task(targets=targets, options=options)
-
-  def get_depmap_task_json(self, targets):
-    self.set_options(project_info=True)
-    return json.loads(''.join(self.get_depmap_task_result(targets=targets)))
-
-  def test_without_dependencies(self):
-    # Are these tests failing?  --project-info is to be removed
-    # from the depmap target in 0.0.31.  The ProjectInfoTest suite
-    # has already been moved to test_export.py so you can remove
-    # this class from test_depmap.py when it goes away.
-    result = self.get_depmap_task_json(targets=[self.target('project_info:first')])
-    self.assertEqual({}, result['libraries'])
-
-  def test_with_dependencies(self):
-    result = self.get_depmap_task_json(targets=[self.target('project_info:third')])
-
-    self.assertEqual(
-      [
-        'java/project_info:java_lib',
-        'project_info:jar_lib'
-      ],
-      sorted(result['targets']['project_info:third']['targets'])
-    )
-    self.assertEqual(['org.apache:apache-jar:12.12.2012'],
-                     result['targets']['project_info:third']['libraries'])
-
-    self.assertEqual(1, len(result['targets']['project_info:third']['roots']))
-    source_root = result['targets']['project_info:third']['roots'][0]
-    self.assertEqual('com.foo', source_root['package_prefix'])
-    self.assertEqual(
-      '{0}/project_info/com/foo'.format(self.build_root),
-      source_root['source_root']
-=======
->>>>>>> 7a651ba1
     )
 
   def test_jar_library_external(self):
