# Copyright 2014 Pants project contributors (see CONTRIBUTORS.md).
# Licensed under the Apache License, Version 2.0 (see LICENSE).

python_tests(
  name='pants_requirement',
  sources=['test_pants_requirement.py'],
  dependencies=[
    'src/python/pants/backend/python:plugin',
    'src/python/pants/base:build_environment',
    'src/python/pants/python',
    'src/python/pants/testutil:test_base',
  ],
)

python_tests(
  name='python_requirement_list',
  sources=['test_python_requirement_list.py'],
  dependencies=[
    'src/python/pants/base:exceptions',
    'src/python/pants/build_graph',
    'src/python/pants/python',
    'src/python/pants/testutil:test_base'
  ],
<<<<<<< HEAD
)

python_tests(
  name = 'interpreter_cache',
  sources = ['test_interpreter_cache.py'],
  dependencies = [
    'src/python/pants/backend/python/subsystems',
    'src/python/pants/backend/python:interpreter_cache',
    'src/python/pants/util:contextutil',
    'src/python/pants/testutil:pexrc_util',
    'src/python/pants/testutil:interpreter_selection_utils',
    'src/python/pants/testutil:test_base',
  ],
=======
  tags = {"partially_type_checked"},
>>>>>>> 9f847886
)<|MERGE_RESOLUTION|>--- conflicted
+++ resolved
@@ -21,21 +21,4 @@
     'src/python/pants/python',
     'src/python/pants/testutil:test_base'
   ],
-<<<<<<< HEAD
-)
-
-python_tests(
-  name = 'interpreter_cache',
-  sources = ['test_interpreter_cache.py'],
-  dependencies = [
-    'src/python/pants/backend/python/subsystems',
-    'src/python/pants/backend/python:interpreter_cache',
-    'src/python/pants/util:contextutil',
-    'src/python/pants/testutil:pexrc_util',
-    'src/python/pants/testutil:interpreter_selection_utils',
-    'src/python/pants/testutil:test_base',
-  ],
-=======
-  tags = {"partially_type_checked"},
->>>>>>> 9f847886
 )