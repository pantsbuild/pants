--- conflicted
+++ resolved
@@ -11,12 +11,7 @@
     'src/python/pants/backend/python/targets',
     'src/python/pants/build_graph',
     'src/python/pants/rules/core',
-<<<<<<< HEAD
-    'src/python/pants/testutil:test_base',
-    'src/python/pants/testutil/engine:util',
-=======
-    'tests/python/pants_test:console_rule_test_base',
->>>>>>> a3b4b343
+    'src/python/pants/testutil:console_rule_test_base',
   ]
 )
 
