--- conflicted
+++ resolved
@@ -11,13 +11,8 @@
 python_test_suite(
   name = 'integration',
   dependencies = [
-<<<<<<< HEAD
-    pants(':dx_compile_integration'),
-    pants(':aapt_builder_integration'),
-=======
     ':dx_compile_integration',
     ':aapt_builder_integration',
->>>>>>> fb69aceb
   ],
 )
 
@@ -49,24 +44,4 @@
   dependencies = [
     'tests/python/pants_test/android:android_integration_test',
   ],
-)
-
-python_tests(
-  name = 'dx_compile_integration',
-  sources = [
-    'test_dx_compile_integration.py',
-  ],
-  dependencies = [
-    pants('tests/python/pants_test/android:android_integration_test'),
-  ],
-)
-
-python_tests(
-  name = 'aapt_builder_integration',
-  sources = [
-    'test_aapt_builder_integration.py',
-  ],
-  dependencies = [
-    pants('tests/python/pants_test/android:android_integration_test'),
-  ],
 )