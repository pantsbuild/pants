# coding=utf-8
# Copyright 2014 Pants project contributors (see CONTRIBUTORS.md).
# Licensed under the Apache License, Version 2.0 (see LICENSE).

from __future__ import (absolute_import, division, generators, nested_scopes, print_function,
                        unicode_literals, with_statement)

import os
import re

import pytest

from pants.util.contextutil import temporary_dir
from pants_test.android.android_integration_test import AndroidIntegrationTest


class AaptBuilderIntegrationTest(AndroidIntegrationTest):
  """Integration test for AaptBuilder, which builds an unsigned .apk

  The Android SDK is modular, finding an SDK on the PATH is no guarantee that there is
  an aapt binary anywhere on disk. The TOOLS are the ones required by the target in the
  'test_aapt_bundle' method. If you add a target, you may need to expand the TOOLS list
  and perhaps define new BUILD_TOOLS or TARGET_SDK class variables.
  """

  TOOLS = [
    os.path.join('build-tools', AndroidIntegrationTest.BUILD_TOOLS, 'aapt'),
    os.path.join('build-tools', AndroidIntegrationTest.BUILD_TOOLS, 'lib', 'dx.jar'),
    os.path.join('platforms', 'android-' + AndroidIntegrationTest.TARGET_SDK, 'android.jar')
  ]

  tools = AndroidIntegrationTest.requirements(TOOLS)

  @pytest.mark.skipif('not AaptBuilderIntegrationTest.tools',
                      reason='Android integration test requires tools {0!r} '
                             'and ANDROID_HOME set in path.'.format(TOOLS))
  def skip_test_aapt_bundle(self):
    self.bundle_test(AndroidIntegrationTest.TEST_TARGET)

  def bundle_test(self, target):
    pants_run = self.run_pants(['apk', target])
    self.assert_success(pants_run)

<<<<<<< HEAD
=======
  @pytest.mark.skipif('not AaptBuilderIntegrationTest.tools',
                      reason='Android integration test requires tools {0!r} '
                             'and ANDROID_HOME set in path.'.format(TOOLS))
>>>>>>> d667248c
  def test_android_library_products(self):
    # Doing the work under a tempdir gives us a handle for the workdir and guarantees a clean build.
    with temporary_dir(root_dir=self.workdir_root()) as workdir:
      spec = 'examples/src/android/hello_with_library/main:hello_with_library'
      pants_run = self.run_pants_with_workdir(['apk', '-ldebug', spec], workdir)
      self.assert_success(pants_run)

      # Make sure that the unsigned apk was produced for the binary target.
      apk_file = 'apk/apk/org.pantsbuild.example.pants_library.unsigned.apk'
      self.assertEqual(os.path.isfile(os.path.join(workdir, apk_file)), True)

      # Scrape debug statements.
      def find_aapt_blocks(lines):
        for line in lines:
          if re.search(r'Executing: .*?\baapt package -f -M', line):
            yield line

      aapt_blocks = list(find_aapt_blocks(pants_run.stderr_data.split('\n')))
      self.assertEquals(len(aapt_blocks), 1, 'Expected one invocation of the aapt tool! '
                                             '(was: {})\n{}'.format(len(aapt_blocks),
                                                                    pants_run.stderr_data))

      # Check to make sure the resources are being passed in correct order (apk->libs).
      for line in aapt_blocks:
        resource_dirs = re.findall(r'-S ([^\s]+)', line)
        self.assertEqual(resource_dirs[0], 'examples/src/android/hello_with_library/main/res')
        self.assertEqual(resource_dirs[1], 'examples/src/android/example_library/res')
        self.assertEquals(len(resource_dirs), 2, 'Expected two resource dirs to be included '
                                                 'when calling aapt on hello_with_library apk.'
                                                 ' (was: {})\n'.format(resource_dirs))<|MERGE_RESOLUTION|>--- conflicted
+++ resolved
@@ -41,12 +41,9 @@
     pants_run = self.run_pants(['apk', target])
     self.assert_success(pants_run)
 
-<<<<<<< HEAD
-=======
   @pytest.mark.skipif('not AaptBuilderIntegrationTest.tools',
                       reason='Android integration test requires tools {0!r} '
                              'and ANDROID_HOME set in path.'.format(TOOLS))
->>>>>>> d667248c
   def test_android_library_products(self):
     # Doing the work under a tempdir gives us a handle for the workdir and guarantees a clean build.
     with temporary_dir(root_dir=self.workdir_root()) as workdir:
