# coding=utf-8
# Copyright 2014 Pants project contributors (see CONTRIBUTORS.md).
# Licensed under the Apache License, Version 2.0 (see LICENSE).

from __future__ import (nested_scopes, generators, division, absolute_import, with_statement,
                        print_function, unicode_literals)


import os
import unittest2 as unittest

from pants.backend.android.tasks.aapt_gen import AaptGen


class AaptGenCalculateGenfilesTest(unittest.TestCase):
  """Test the package translation methods in pants.backend.android.aapt_gen."""

  def assert_files(self, package, expected_file):
    self.assertEqual(AaptGen._calculate_genfile(package), expected_file)

  def test_calculate_genfile(self):
<<<<<<< HEAD
    self.assert_files('com.pants.examples.hello',
                      os.path.join('com', 'pants', 'examples', 'hello', 'R.java'))

    with self.assertRaises(AssertionError):
      self.assert_files('com.pants.examples.hello',
                        os.path.join('bin', 'com', 'pants', 'examples', 'hello'))
=======
    self.assert_files(
      'com.pants.examples.hello',
      os.path.join('com', 'pants', 'examples', 'hello', 'R.java'))

    with self.assertRaises(AssertionError):
      self.assert_files(
        'com.pants.examples.hello',
        os.path.join('bin', 'com', 'pants', 'examples', 'hello'))
>>>>>>> ee35d4d8


  def test_package_path(self):
    self.assertEqual(os.path.join('com', 'pants', 'example', 'tests'),
                     AaptGen.package_path('com.pants.example.tests'))

    with self.assertRaises(AssertionError):
      self.assertEqual(os.path.join('com', 'pants', 'example', 'tests'),
                       AaptGen.package_path('com.pants-example.tests'))

    with self.assertRaises(AssertionError):
      self.assertEqual(os.path.join('com', 'pants', 'example', 'tests'),
                       AaptGen.package_path('com.pants.example'))<|MERGE_RESOLUTION|>--- conflicted
+++ resolved
@@ -19,14 +19,6 @@
     self.assertEqual(AaptGen._calculate_genfile(package), expected_file)
 
   def test_calculate_genfile(self):
-<<<<<<< HEAD
-    self.assert_files('com.pants.examples.hello',
-                      os.path.join('com', 'pants', 'examples', 'hello', 'R.java'))
-
-    with self.assertRaises(AssertionError):
-      self.assert_files('com.pants.examples.hello',
-                        os.path.join('bin', 'com', 'pants', 'examples', 'hello'))
-=======
     self.assert_files(
       'com.pants.examples.hello',
       os.path.join('com', 'pants', 'examples', 'hello', 'R.java'))
@@ -35,8 +27,6 @@
       self.assert_files(
         'com.pants.examples.hello',
         os.path.join('bin', 'com', 'pants', 'examples', 'hello'))
->>>>>>> ee35d4d8
-
 
   def test_package_path(self):
     self.assertEqual(os.path.join('com', 'pants', 'example', 'tests'),
