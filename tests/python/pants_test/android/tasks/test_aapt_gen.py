--- conflicted
+++ resolved
@@ -20,20 +20,11 @@
 
   def test_calculate_genfile(self):
     self.assert_files('com.pants.examples.hello',
-<<<<<<< HEAD
-                      os.path.join('com', 'pants', 'examples', 'hello', 'R.java'))
-
-    with self.assertRaises(AssertionError):
-      self.assert_files('com.pants.examples.hello',
-                        os.path.join('bin', 'com', 'pants', 'examples', 'hello'))
-
-=======
       os.path.join('com', 'pants', 'examples', 'hello', 'R.java'))
 
     with self.assertRaises(AssertionError):
       self.assert_files('com.pants.examples.hello',
         os.path.join('bin', 'com', 'pants', 'examples', 'hello'))
->>>>>>> fb69aceb
 
   def test_package_path(self):
     self.assertEqual(os.path.join('com', 'pants', 'example', 'tests'),
