--- conflicted
+++ resolved
@@ -6,24 +6,21 @@
   name = 'android',
   dependencies = [
     ':android_distribution',
-    pants('tests/python/pants_test/android/tasks:tasks'),
-<<<<<<< HEAD
-=======
+    'tests/python/pants_test/android:tasks',
   ]
 )
 
 python_test_suite(
   name = 'integration',
   dependencies = [
-    pants('tests/python/pants_test/android/tasks:integration'),
->>>>>>> ee35d4d8
+    'tests/python/pants_test/android/tasks:integration',
   ]
 )
 
 python_test_suite(
   name = 'integration',
   dependencies = [
-    pants('tests/python/pants_test/android/tasks:integration'),
+    'tests/python/pants_test/android/tasks:integration',
   ]
 )
 
@@ -33,7 +30,7 @@
     'android_integration_test.py',
   ],
   dependencies = [
-    pants('tests/python/pants_test:int-test'),
+    'tests/python/pants_test:int-test',
   ],
 )
 
