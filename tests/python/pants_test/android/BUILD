--- conflicted
+++ resolved
@@ -6,22 +6,14 @@
   name = 'android',
   dependencies = [
     ':android_distribution',
-<<<<<<< HEAD
-    pants('tests/python/pants_test/android/tasks:tasks'),
-=======
     'tests/python/pants_test/android/tasks',
->>>>>>> fb69aceb
   ]
 )
 
 python_test_suite(
   name = 'integration',
   dependencies = [
-<<<<<<< HEAD
-    pants('tests/python/pants_test/android/tasks:integration'),
-=======
     'tests/python/pants_test/android/tasks:integration',
->>>>>>> fb69aceb
   ]
 )
 
@@ -31,11 +23,7 @@
     'android_integration_test.py',
   ],
   dependencies = [
-<<<<<<< HEAD
-    pants('tests/python/pants_test:int-test'),
-=======
     'tests/python/pants_test:int-test',
->>>>>>> fb69aceb
   ],
 )
 
