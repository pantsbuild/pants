# coding=utf-8
# Copyright 2015 Pants project contributors (see CONTRIBUTORS.md).
# Licensed under the Apache License, Version 2.0 (see LICENSE).

from __future__ import (absolute_import, division, generators, nested_scopes, print_function,
                        unicode_literals, with_statement)

from pants_test.pants_run_integration_test import PantsRunIntegrationTest


class TestJvmAppIntegrationTest(PantsRunIntegrationTest):

  def test_bundle(self):
    """Default bundle with --no-deployjar.

    Verify synthetic jar contains only a manifest file and the rest bundle contains
    other library jars.
    """
    self.assertEquals(
      'Hello world from Foo\n',
      self.bundle_and_run(
        'testprojects/src/java/org/pantsbuild/testproject/bundle',
<<<<<<< HEAD
        'testprojects.src.java.org.pantsbuild.testproject.bundle.bundle',
        binary_name='bundle-example',
=======
        'bundle-example',
        bundle_jar_name='bundle-example-bin',
>>>>>>> 4e5b341d
        # this is the only thing bundle jar has, which means Class-Path must be properly
        # set for its Manifest.
        expected_bundle_jar_content=[
          'META-INF/MANIFEST.MF'
        ],
        expected_bundle_content=[
<<<<<<< HEAD
          'bundle-example.jar',
=======
          'bundle-example-bin.jar',
>>>>>>> 4e5b341d
          'data/exampledata.txt',
          'libs/com.google.guava-guava-18.0.jar',
          'internal-libs/testprojects.src.java.org.pantsbuild.testproject.bundle.bundle-bin-0.jar',
          'internal-libs/testprojects.src.resources.org.pantsbuild.testproject.bundleresources.resources-0.jar']))

  def test_bundle_deployjar(self):
    """bundle with --deployjar.

    Verify monolithic jar is created with manifest file and the library class.
    """
    self.assertEquals(
      'Hello world from Foo\n',
      self.bundle_and_run(
        'testprojects/src/java/org/pantsbuild/testproject/bundle',
<<<<<<< HEAD
        'testprojects.src.java.org.pantsbuild.testproject.bundle.bundle',
        binary_name='bundle-example',
        bundle_options=['--deployjar'],
        # this is the only thing bundle zip has, all class files must be there.
        expected_bundle_content=[
          'bundle-example.jar',
=======
        'bundle-example',
        bundle_jar_name='bundle-example-bin',
        bundle_options=['--deployjar'],
        # this is the only thing bundle zip has, all class files must be there.
        expected_bundle_content=[
          'bundle-example-bin.jar',
>>>>>>> 4e5b341d
          'data/exampledata.txt']))

  def test_missing_files(self):
    pants_run = self.run_pants(['bundle',
                                'testprojects/src/java/org/pantsbuild/testproject/bundle:missing-files'])
    self.assert_failure(pants_run)<|MERGE_RESOLUTION|>--- conflicted
+++ resolved
@@ -20,24 +20,15 @@
       'Hello world from Foo\n',
       self.bundle_and_run(
         'testprojects/src/java/org/pantsbuild/testproject/bundle',
-<<<<<<< HEAD
         'testprojects.src.java.org.pantsbuild.testproject.bundle.bundle',
-        binary_name='bundle-example',
-=======
-        'bundle-example',
         bundle_jar_name='bundle-example-bin',
->>>>>>> 4e5b341d
         # this is the only thing bundle jar has, which means Class-Path must be properly
         # set for its Manifest.
         expected_bundle_jar_content=[
           'META-INF/MANIFEST.MF'
         ],
         expected_bundle_content=[
-<<<<<<< HEAD
-          'bundle-example.jar',
-=======
           'bundle-example-bin.jar',
->>>>>>> 4e5b341d
           'data/exampledata.txt',
           'libs/com.google.guava-guava-18.0.jar',
           'internal-libs/testprojects.src.java.org.pantsbuild.testproject.bundle.bundle-bin-0.jar',
@@ -52,21 +43,12 @@
       'Hello world from Foo\n',
       self.bundle_and_run(
         'testprojects/src/java/org/pantsbuild/testproject/bundle',
-<<<<<<< HEAD
         'testprojects.src.java.org.pantsbuild.testproject.bundle.bundle',
-        binary_name='bundle-example',
-        bundle_options=['--deployjar'],
-        # this is the only thing bundle zip has, all class files must be there.
-        expected_bundle_content=[
-          'bundle-example.jar',
-=======
-        'bundle-example',
         bundle_jar_name='bundle-example-bin',
         bundle_options=['--deployjar'],
         # this is the only thing bundle zip has, all class files must be there.
         expected_bundle_content=[
           'bundle-example-bin.jar',
->>>>>>> 4e5b341d
           'data/exampledata.txt']))
 
   def test_missing_files(self):
