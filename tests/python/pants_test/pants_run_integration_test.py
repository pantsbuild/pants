# coding=utf-8
# Copyright 2014 Pants project contributors (see CONTRIBUTORS.md).
# Licensed under the Apache License, Version 2.0 (see LICENSE).

from __future__ import (absolute_import, division, generators, nested_scopes, print_function,
                        unicode_literals, with_statement)

import ConfigParser
import os
import subprocess
import unittest
from collections import namedtuple
from contextlib import contextmanager
from operator import eq, ne

from colors import strip_color

from pants.base.build_environment import get_buildroot
from pants.base.build_file import BuildFile
from pants.fs.archive import ZIP
from pants.util.contextutil import temporary_dir
from pants.util.dirutil import safe_mkdir, safe_open
from pants_test.testutils.file_test_util import check_symlinks, contains_exact_files


PantsResult = namedtuple(
  'PantsResult',
  ['command', 'returncode', 'stdout_data', 'stderr_data', 'workdir'])


def ensure_cached(expected_num_artifacts=None):
  """Decorator for asserting cache writes in an integration test.

  :param task_cls: Class of the task to check the artifact cache for. (e.g. JarCreate)
  :param expected_num_artifacts: Expected number of artifacts to be in the task's
                                 cache after running the test. If unspecified, will
                                 assert that the number of artifacts in the cache is
                                 non-zero.
  """
  def decorator(test_fn):
    def wrapper(self, *args, **kwargs):
      with temporary_dir() as artifact_cache:
        cache_args = '--cache-write-to=["{}"]'.format(artifact_cache)

        test_fn(self, *args + (cache_args,), **kwargs)

        num_artifacts = 0
        for (root, _, files) in os.walk(artifact_cache):
          print(root, files)
          num_artifacts += len(files)

        if expected_num_artifacts is None:
          self.assertNotEqual(num_artifacts, 0)
        else:
          self.assertEqual(num_artifacts, expected_num_artifacts)
    return wrapper
  return decorator


class PantsRunIntegrationTest(unittest.TestCase):
  """A base class useful for integration tests for targets in the same repo."""

  PANTS_SUCCESS_CODE = 0
  PANTS_SCRIPT_NAME = 'pants'

  @classmethod
  def has_python_version(cls, version):
    """Returns true if the current system has the specified version of python.

    :param version: A python version string, such as 2.6, 3.
    """
    try:
      subprocess.call(['python%s' % version, '-V'])
      return True
    except OSError:
      return False

  def temporary_workdir(self):
    # We can hard-code '.pants.d' here because we know that will always be its value
    # in the pantsbuild/pants repo (e.g., that's what we .gitignore in that repo).
    # Grabbing the pants_workdir config would require this pants's config object,
    # which we don't have a reference to here.
    root = os.path.join(get_buildroot(), '.pants.d', 'tmp')
    safe_mkdir(root)
    return temporary_dir(root_dir=root, suffix='.pants.d')

  def temporary_cachedir(self):
    return temporary_dir(suffix='__CACHEDIR')

  def temporary_sourcedir(self):
    return temporary_dir(root_dir=get_buildroot())

  @contextmanager
  def source_clone(self, source_dir):
    with self.temporary_sourcedir() as clone_dir:
      target_spec_dir = os.path.relpath(clone_dir)

      for dir_path, dir_names, file_names in os.walk(source_dir):
        clone_dir_path = os.path.join(clone_dir, os.path.relpath(dir_path, source_dir))
        for dir_name in dir_names:
          os.mkdir(os.path.join(clone_dir_path, dir_name))
        for file_name in file_names:
          with open(os.path.join(dir_path, file_name), 'r') as f:
            content = f.read()
          if BuildFile._is_buildfile_name(file_name):
            content = content.replace(source_dir, target_spec_dir)
          with open(os.path.join(clone_dir_path, file_name), 'w') as f:
            f.write(content)

      yield clone_dir

  def run_pants_with_workdir(self, command, workdir, config=None, stdin_data=None, extra_env=None,
                             **kwargs):

    args = ['--no-pantsrc',
            '--pants-workdir=' + workdir,
            '--kill-nailguns',
            '--print-exception-stacktrace']

    if config:
      config_data = config.copy()
      ini = ConfigParser.ConfigParser(defaults=config_data.pop('DEFAULT', None))
      for section, section_config in config_data.items():
        ini.add_section(section)
        for key, value in section_config.items():
          ini.set(section, key, value)
      ini_file_name = os.path.join(workdir, 'pants.ini')
      with safe_open(ini_file_name, mode='w') as fp:
        ini.write(fp)
      args.append('--config-override=' + ini_file_name)

    pants_script = os.path.join(get_buildroot(), self.PANTS_SCRIPT_NAME)
    pants_command = [pants_script] + args + command

    env = os.environ.copy()
    env.update(extra_env or {})

    proc = subprocess.Popen(pants_command, env=env, stdin=subprocess.PIPE,
                            stdout=subprocess.PIPE, stderr=subprocess.PIPE, **kwargs)
    (stdout_data, stderr_data) = proc.communicate(stdin_data)

    return PantsResult(pants_command, proc.returncode, stdout_data.decode("utf-8"),
                       stderr_data.decode("utf-8"), workdir)

  def run_pants(self, command, config=None, stdin_data=None, extra_env=None, **kwargs):
    """Runs pants in a subprocess.

    :param list command: A list of command line arguments coming after `./pants`.
    :param config: Optional data for a generated ini file. A map of <section-name> ->
    map of key -> value. If order in the ini file matters, this should be an OrderedDict.
    :param kwargs: Extra keyword args to pass to `subprocess.Popen`.
    :returns a tuple (returncode, stdout_data, stderr_data).
    """
    with self.temporary_workdir() as workdir:
      return self.run_pants_with_workdir(command, workdir, config, stdin_data, extra_env, **kwargs)

  @contextmanager
  def pants_results(self, command, config=None, stdin_data=None, extra_env=None, **kwargs):
    """Similar to run_pants in that it runs pants in a subprocess, but yields in order to give
    callers a chance to do any necessary validations on the workdir.

    :param list command: A list of command line arguments coming after `./pants`.
    :param config: Optional data for a generated ini file. A map of <section-name> ->
    map of key -> value. If order in the ini file matters, this should be an OrderedDict.
    :param kwargs: Extra keyword args to pass to `subprocess.Popen`.
    :returns a tuple (returncode, stdout_data, stderr_data).
    """
    with self.temporary_workdir() as workdir:
      yield self.run_pants_with_workdir(command, workdir, config, stdin_data, extra_env, **kwargs)

<<<<<<< HEAD
  def bundle_and_run(self, target, bundle_name, binary_name=None, bundle_options=None, args=None,
=======
  def bundle_and_run(self, target, bundle_name, bundle_jar_name=None, bundle_options=None,
                     args=None,
>>>>>>> 4e5b341d
                     expected_bundle_jar_content=None,
                     expected_bundle_content=None,
                     library_jars_are_symlinks=True):
    """Creates the bundle with pants, then does java -jar {bundle_name}.jar to execute the bundle.

    :param target: target name to compile
<<<<<<< HEAD
    :param bundle_name: resulting bundle filename (minus extension)
    :param binary_name: resulting monolithic jar filename (minus extension)
=======
    :param bundle_name: resulting bundle filename (minus .zip extension)
    :param bundle_jar_name: monolithic jar filename (minus .jar extension), if None will be the
      same as bundle_name
>>>>>>> 4e5b341d
    :param bundle_options: additional options for bundle
    :param args: optional arguments to pass to executable
    :param expected_bundle_content: verify the bundle zip content
    :param expected_bundle_jar_content: verify the bundle jar content
    :param library_jars_are_symlinks: verify library jars are symlinks if True, and actual
      files if False. Default `True` because we always create symlinks for both external and internal
      dependencies, only exception is when shading is used.
    :return: stdout as a string on success, raises an Exception on error
    """
    bundle_jar_name = bundle_jar_name or bundle_name
    bundle_options = bundle_options or []
    binary_name = binary_name or bundle_name
    bundle_options = ['bundle.jvm'] + bundle_options + ['--archive=zip', target]
    pants_run = self.run_pants(bundle_options)
    self.assert_success(pants_run)

    self.assertTrue(check_symlinks('dist/{bundle_name}-bundle/libs'.format(bundle_name=bundle_name),
                                   library_jars_are_symlinks))
    # TODO(John Sirois): We need a zip here to suck in external library classpath elements
    # pointed to by symlinks in the run_pants ephemeral tmpdir.  Switch run_pants to be a
    # contextmanager that yields its results while the tmpdir workdir is still active and change
    # this test back to using an un-archived bundle.
    with temporary_dir() as workdir:
      ZIP.extract('dist/{bundle_name}.zip'.format(bundle_name=bundle_name), workdir)
      if expected_bundle_content:
        self.assertTrue(contains_exact_files(workdir, expected_bundle_content))
      if expected_bundle_jar_content:
        with temporary_dir() as check_bundle_jar_dir:
<<<<<<< HEAD
          bundle_jar = os.path.join(workdir, '{bundle_name}.jar')
          ZIP.extract('{workdir}/{binary_name}.jar'.format(workdir=workdir,
                                                           binary_name=binary_name),
                      check_bundle_jar_dir)
=======
          bundle_jar = os.path.join(workdir, '{bundle_jar_name}.jar'
                                    .format(bundle_jar_name=bundle_jar_name))
          ZIP.extract(bundle_jar, check_bundle_jar_dir)
>>>>>>> 4e5b341d
          self.assertTrue(contains_exact_files(check_bundle_jar_dir, expected_bundle_jar_content))

      optional_args = []
      if args:
        optional_args = args
      java_run = subprocess.Popen(['java',
                                   '-jar',
<<<<<<< HEAD
                                   '{binary_name}.jar'.format(binary_name=binary_name)]
=======
                                   '{bundle_jar_name}.jar'.format(bundle_jar_name=bundle_jar_name)]
>>>>>>> 4e5b341d
                                  + optional_args,
                                  stdout=subprocess.PIPE,
                                  cwd=workdir)

      stdout, _ = java_run.communicate()
    java_returncode = java_run.returncode
    self.assertEquals(java_returncode, 0)
    return stdout

  def assert_success(self, pants_run, msg=None):
    self.assert_result(pants_run, self.PANTS_SUCCESS_CODE, expected=True, msg=msg)

  def assert_failure(self, pants_run, msg=None):
    self.assert_result(pants_run, self.PANTS_SUCCESS_CODE, expected=False, msg=msg)

  def assert_result(self, pants_run, value, expected=True, msg=None):
    check, assertion = (eq, self.assertEqual) if expected else (ne, self.assertNotEqual)
    if check(pants_run.returncode, value):
      return

    details = [msg] if msg else []
    details.append(' '.join(pants_run.command))
    details.append('returncode: {returncode}'.format(returncode=pants_run.returncode))

    def indent(content):
      return '\n\t'.join(content.splitlines())

    if pants_run.stdout_data:
      details.append('stdout:\n\t{stdout}'.format(stdout=indent(pants_run.stdout_data)))
    if pants_run.stderr_data:
      details.append('stderr:\n\t{stderr}'.format(stderr=indent(pants_run.stderr_data)))
    error_msg = '\n'.join(details)

    assertion(value, pants_run.returncode, error_msg)

  def normalize(self, s):
    """Removes escape sequences (e.g. colored output) and all whitespace from string s."""
    return ''.join(strip_color(s).split())<|MERGE_RESOLUTION|>--- conflicted
+++ resolved
@@ -168,26 +168,17 @@
     with self.temporary_workdir() as workdir:
       yield self.run_pants_with_workdir(command, workdir, config, stdin_data, extra_env, **kwargs)
 
-<<<<<<< HEAD
-  def bundle_and_run(self, target, bundle_name, binary_name=None, bundle_options=None, args=None,
-=======
   def bundle_and_run(self, target, bundle_name, bundle_jar_name=None, bundle_options=None,
                      args=None,
->>>>>>> 4e5b341d
                      expected_bundle_jar_content=None,
                      expected_bundle_content=None,
                      library_jars_are_symlinks=True):
     """Creates the bundle with pants, then does java -jar {bundle_name}.jar to execute the bundle.
 
     :param target: target name to compile
-<<<<<<< HEAD
-    :param bundle_name: resulting bundle filename (minus extension)
-    :param binary_name: resulting monolithic jar filename (minus extension)
-=======
     :param bundle_name: resulting bundle filename (minus .zip extension)
     :param bundle_jar_name: monolithic jar filename (minus .jar extension), if None will be the
       same as bundle_name
->>>>>>> 4e5b341d
     :param bundle_options: additional options for bundle
     :param args: optional arguments to pass to executable
     :param expected_bundle_content: verify the bundle zip content
@@ -199,7 +190,6 @@
     """
     bundle_jar_name = bundle_jar_name or bundle_name
     bundle_options = bundle_options or []
-    binary_name = binary_name or bundle_name
     bundle_options = ['bundle.jvm'] + bundle_options + ['--archive=zip', target]
     pants_run = self.run_pants(bundle_options)
     self.assert_success(pants_run)
@@ -216,16 +206,9 @@
         self.assertTrue(contains_exact_files(workdir, expected_bundle_content))
       if expected_bundle_jar_content:
         with temporary_dir() as check_bundle_jar_dir:
-<<<<<<< HEAD
-          bundle_jar = os.path.join(workdir, '{bundle_name}.jar')
-          ZIP.extract('{workdir}/{binary_name}.jar'.format(workdir=workdir,
-                                                           binary_name=binary_name),
-                      check_bundle_jar_dir)
-=======
           bundle_jar = os.path.join(workdir, '{bundle_jar_name}.jar'
                                     .format(bundle_jar_name=bundle_jar_name))
           ZIP.extract(bundle_jar, check_bundle_jar_dir)
->>>>>>> 4e5b341d
           self.assertTrue(contains_exact_files(check_bundle_jar_dir, expected_bundle_jar_content))
 
       optional_args = []
@@ -233,11 +216,7 @@
         optional_args = args
       java_run = subprocess.Popen(['java',
                                    '-jar',
-<<<<<<< HEAD
-                                   '{binary_name}.jar'.format(binary_name=binary_name)]
-=======
                                    '{bundle_jar_name}.jar'.format(bundle_jar_name=bundle_jar_name)]
->>>>>>> 4e5b341d
                                   + optional_args,
                                   stdout=subprocess.PIPE,
                                   cwd=workdir)
