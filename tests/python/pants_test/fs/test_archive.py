# coding=utf-8
# Copyright 2014 Pants project contributors (see CONTRIBUTORS.md).
# Licensed under the Apache License, Version 2.0 (see LICENSE).

from __future__ import (nested_scopes, generators, division, absolute_import, with_statement,
                        print_function, unicode_literals)

import os
import unittest

from pants.fs.archive import archiver
from pants.util.contextutil import temporary_dir
from pants.util.dirutil import safe_mkdir, safe_walk, touch


class ArchiveTest(unittest.TestCase):
  def _listtree(self, root, empty_dirs):
    listing = set()
    for path, dirs, files in safe_walk(root):
      relpath = os.path.normpath(os.path.relpath(path, root))
      if empty_dirs:
        listing.update(os.path.normpath(os.path.join(relpath, d)) for d in dirs)
      listing.update(os.path.normpath(os.path.join(relpath, f)) for f in files)
    return listing

  def round_trip(self, archiver, expected_ext, empty_dirs):
    def test_round_trip(prefix=None):
      with temporary_dir() as fromdir:
        safe_mkdir(os.path.join(fromdir, 'a/b/c'))
        touch(os.path.join(fromdir, 'a/b/d/e.txt'))
        touch(os.path.join(fromdir, 'a/b/d/文件.java'))
        touch(os.path.join(fromdir, 'a/b/文件/f.java'))

        with temporary_dir() as archivedir:
          archive = archiver.create(fromdir, archivedir, 'archive', prefix=prefix)

          # can't use os.path.splitext because 'abc.tar.gz' would return '.gz'.
          self.assertTrue(archive.endswith(expected_ext),
              'archive filename {0} does not end with expected extension {1}'.format(
                  archive, expected_ext))

          with temporary_dir() as todir:
            archiver.extract(archive, todir)
            fromlisting = self._listtree(fromdir, empty_dirs)
            if prefix:
              fromlisting = set(os.path.join(prefix, x) for x in fromlisting)
              if empty_dirs:
                fromlisting.add(prefix)
            self.assertEqual(fromlisting, self._listtree(todir, empty_dirs))

    test_round_trip()
    test_round_trip(prefix='jake')

  def test_tar(self):
    self.round_trip(archiver('tar'), expected_ext='tar', empty_dirs=True)
    self.round_trip(archiver('tgz'), expected_ext='tar.gz', empty_dirs=True)
    self.round_trip(archiver('tbz2'), expected_ext='tar.bz2', empty_dirs=True)

  def test_zip(self):
    self.round_trip(archiver('zip'), expected_ext='zip', empty_dirs=False)

  def test_zip_filter(self):
    def do_filter(path):
      return path == 'allowed.txt'

    with temporary_dir() as fromdir:
      touch(os.path.join(fromdir, 'allowed.txt'))
      touch(os.path.join(fromdir, 'disallowed.txt'))

      with temporary_dir() as archivedir:
        archive = archiver('zip').create(fromdir, archivedir, 'archive')
        with temporary_dir() as todir:
<<<<<<< HEAD
          archiver('zip').extract(archive, todir, filter=do_filter)
=======
          ZIP.extract(archive, todir, filter_func=do_filter)
>>>>>>> 3152b20f
          self.assertEquals(set(['allowed.txt']), self._listtree(todir, empty_dirs=False))<|MERGE_RESOLUTION|>--- conflicted
+++ resolved
@@ -70,9 +70,5 @@
       with temporary_dir() as archivedir:
         archive = archiver('zip').create(fromdir, archivedir, 'archive')
         with temporary_dir() as todir:
-<<<<<<< HEAD
-          archiver('zip').extract(archive, todir, filter=do_filter)
-=======
-          ZIP.extract(archive, todir, filter_func=do_filter)
->>>>>>> 3152b20f
+          archiver('zip').extract(archive, todir, filter_func=do_filter)
           self.assertEquals(set(['allowed.txt']), self._listtree(todir, empty_dirs=False))