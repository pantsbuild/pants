# Copyright 2014 Pants project contributors (see CONTRIBUTORS.md).
# Licensed under the Apache License, Version 2.0 (see LICENSE).

python_library(
  name = 'context_utils',
  sources = ['context_utils.py'],
  dependencies = [
    '3rdparty/python:six',
    '3rdparty/python/twitter/commons:twitter.common.collections',
    'src/python/pants/base:target',
    'src/python/pants/goal:context',
  ]
)

target(
  name = 'all',
  dependencies = [
    ':base',
  ]
)

target(
  name = 'integration',
  dependencies = [
    ':test_spec_exclude_integration',
  ]
)

target(
  name = 'base',
  dependencies = [
    ':address',
    ':build_configuration',
    ':build_environment',
    ':build_file',
    ':build_file_address_mapper',
    ':build_file_aliases',
    ':build_file_parser',
    ':build_graph',
    ':build_invalidator',
    ':build_root',
    ':cmd_line_spec_parser',
    ':config',
    ':deprecated',
    ':extension_loader',
    ':fingerprint_strategy',
    ':generator',
    ':hash_utils',
    ':payload',
    ':payload_field',
    ':revision',
    ':run_info',
    ':source_root',
    ':target',
    ':validation',
    ':worker_pool',
  ]
)

python_tests(
  name = 'address',
  sources = ['test_address.py'],
  dependencies = [
    'src/python/pants/base:address',
    'src/python/pants/base:build_root',
    'tests/python/pants_test:base_test',
    'src/python/pants/util:contextutil',
    'src/python/pants/util:dirutil',
  ]
)

python_tests(
  name = 'build_configuration',
  sources = ['test_build_configuration.py'],
  dependencies = [
    'src/python/pants/base:address',
    'src/python/pants/base:build_configuration',
    'src/python/pants/base:build_file',
    'src/python/pants/base:build_file_aliases',
    'src/python/pants/base:build_graph',
    'src/python/pants/base:target',
    'src/python/pants/util:contextutil',
    'src/python/pants/util:dirutil',
  ]
)

python_tests(
  name = 'build_environment',
  sources = ['test_build_environment.py'],
  dependencies = [
    'src/python/pants/base:build_environment',
    'src/python/pants/util:contextutil',
    'src/python/pants/util:fileutil',
  ]
)

python_library(
  name = 'build_file_test_base',
  sources = ['build_file_test_base.py'],
  dependencies = [
    'src/python/pants/base:build_file',
    'src/python/pants/util:dirutil',
  ]
)

python_tests(
  name = 'build_file',
  sources = ['test_build_file.py'],
  dependencies = [
    ':build_file_test_base',
    '3rdparty/python/twitter/commons:twitter.common.collections',
    '3rdparty/python:six',
    'src/python/pants/base:build_file',
    'src/python/pants/util:dirutil',
  ]
)

python_tests(
  name = 'build_file_address_mapper',
  sources = ['test_build_file_address_mapper.py'],
  dependencies = [
    'tests/python/pants_test:base_test',
  ]
)

python_tests(
  name = 'build_graph',
  sources = ['test_build_graph.py'],
  dependencies = [
    'src/python/pants/base:address',
    'src/python/pants/base:address_lookup_error',
    'src/python/pants/base:build_graph',
    'src/python/pants/base:target',
    'tests/python/pants_test:base_test'
  ],
)

python_tests(
  name = 'deprecated',
  sources = ['test_deprecated.py'],
  dependencies = [
    'src/python/pants/base:deprecated',
    'src/python/pants:version',
  ]
)

python_tests(
  name = 'lazy_source_mapper',
  sources = ['test_lazy_source_mapper.py'],
  dependencies = [
    'tests/python/pants_test:base_test',
    'src/python/pants/base:target',
    'src/python/pants/base:build_file_aliases',
    'src/python/pants/backend/jvm/targets:java',
  ]
)

python_tests(
  name = 'build_file_aliases',
  sources = ['test_build_file_aliases.py'],
  dependencies = [
    'src/python/pants/base:build_file_aliases',
    'src/python/pants/base:target',
  ]
)

python_tests(
  name = 'build_file_parser',
  sources = ['test_build_file_parser.py'],
  dependencies = [
    '3rdparty/python/twitter/commons:twitter.common.collections',
    'src/python/pants/backend/jvm/targets:java',
    'src/python/pants/backend/jvm/targets:jvm',
    'src/python/pants/backend/jvm/targets:scala',
    'src/python/pants/backend/jvm:artifact',
    'src/python/pants/backend/jvm:repository',
    'src/python/pants/base:build_file',
    'src/python/pants/base:build_file_parser',
    'src/python/pants/base:target',
    'src/python/pants/util:dirutil',
    'tests/python/pants_test:base_test',
  ]
)

python_tests(
  name = 'build_invalidator',
  sources = ['test_build_invalidator.py'],
  dependencies = [
    'src/python/pants/base:build_invalidator',
    'src/python/pants/util:contextutil',
    'tests/python/pants_test:base_test',
  ]
)

python_tests(
  name = 'build_root',
  sources = ['test_build_root.py'],
  dependencies = [
    'src/python/pants/base:build_root',
    'tests/python/pants_test:base_test',
    'src/python/pants/util:contextutil',
    'src/python/pants/util:dirutil',
  ]
)

python_tests(
  name = 'cmd_line_spec_parser',
  sources = ['test_cmd_line_spec_parser.py'],
  dependencies = [
    '3rdparty/python/twitter/commons:twitter.common.collections',
    'src/python/pants/base:build_file_aliases',
    'src/python/pants/base:cmd_line_spec_parser',
    'tests/python/pants_test:base_test',
  ]
)

python_tests(
  name = 'config',
  sources = ['test_config.py'],
  dependencies = [
    'src/python/pants/base:config',
    'src/python/pants/util:contextutil',
  ]
)

python_tests(
  name = 'extension_loader',
  sources = ['test_extension_loader.py'],
  dependencies = [
    'src/python/pants/base:build_configuration',
    'src/python/pants/base:build_file_aliases',
    'src/python/pants/base:exceptions',
    'src/python/pants/base:extension_loader',
    'src/python/pants/base:target',
    'src/python/pants/goal',
    'src/python/pants/goal:task_registrar',
    'src/python/pants/subsystem',
  ]
)

python_tests(
  name = 'fingerprint_strategy',
  sources = ['test_fingerprint_strategy.py'],
  dependencies = [
    'src/python/pants/base:fingerprint_strategy',
    'tests/python/pants_test:base_test',
  ]
)

python_tests(
  name = 'generator',
  sources = ['test_generator.py'],
  dependencies = [
    'src/python/pants/base:generator',
    'tests/python/pants_test:base_test',
  ]
)

python_tests(
  name = 'hash_utils',
  sources = ['test_hash_utils.py'],
  dependencies = [
    '3rdparty/python:mox',
    'src/python/pants/base:hash_utils',
    'src/python/pants/util:contextutil',
    'tests/python/pants_test:base_test',
  ]
)

python_tests(
  name = 'payload',
  sources = ['test_payload.py'],
  dependencies = [
    'src/python/pants/backend/core',
    'src/python/pants/base:build_file_aliases',
    'src/python/pants/base:payload',
    'src/python/pants/base:payload_field',
    'tests/python/pants_test:base_test',
  ]
)

python_tests(
  name = 'payload_field',
  sources = ['test_payload_field.py'],
  dependencies = [
    'src/python/pants/backend/core',
    'src/python/pants/backend/jvm/targets:jvm',
    'src/python/pants/backend/python:python_requirement',
    'src/python/pants/base:payload',
    'src/python/pants/base:payload_field',
    'tests/python/pants_test:base_test',
  ]
)

python_tests(
  name = 'target',
  sources = ['test_target.py'],
  dependencies = [
    'src/python/pants/backend/core',
    'src/python/pants/base:address',
    'src/python/pants/base:build_file_aliases',
    'tests/python/pants_test:base_test',
  ]
)

python_tests(
  name = 'revision',
  sources = ['test_revision.py'],
  dependencies = [
    'src/python/pants/base:revision',
    'tests/python/pants_test:base_test',
  ]
)

python_tests(
  name = 'run_info',
  sources = ['test_run_info.py'],
  dependencies = [
    'src/python/pants/base:run_info',
    'src/python/pants/util:contextutil',
    'tests/python/pants_test:base_test',
  ]
)

python_tests(
  name = 'scm_build_file',
  sources = ['test_scm_build_file.py'],
  dependencies = [
    ':build_file_test_base',
    '3rdparty/python/twitter/commons:twitter.common.collections',
    'src/python/pants/base:scm_build_file',
    'src/python/pants/scm:git',
    'src/python/pants/util:contextutil',
  ]
)

python_tests(
  name = 'source_root',
  sources = ['test_source_root.py'],
  dependencies = [
    '3rdparty/python/twitter/commons:twitter.common.collections',
    'src/python/pants/base:address',
    'src/python/pants/base:addressable',
    'src/python/pants/base:source_root',
    'src/python/pants/base:target',
    ]
)

python_tests(
  name = 'test_spec_exclude_integration',
  sources = [ 'test_spec_exclude_integration.py' ],
  dependencies = [
    'tests/python/pants_test:int-test',
  ]
)

python_tests(
  name = 'worker_pool',
  sources = ['test_worker_pool.py'],
  dependencies = [
    'src/python/pants/base:worker_pool',
    'src/python/pants/util:contextutil',
  ]
)

python_tests(
<<<<<<< HEAD
  name = 'execution_graph',
  sources = ['test_execution_graph.py'],
  dependencies = [
    'src/python/pants/base:execution_graph'
=======
  name = 'validation',
  sources = ['test_validation.py'],
  dependencies = [
    'src/python/pants/base:validation',
>>>>>>> 829676b3
  ]
)<|MERGE_RESOLUTION|>--- conflicted
+++ resolved
@@ -364,16 +364,17 @@
 )
 
 python_tests(
-<<<<<<< HEAD
   name = 'execution_graph',
   sources = ['test_execution_graph.py'],
   dependencies = [
     'src/python/pants/base:execution_graph'
-=======
+  ]
+)
+
+python_tests(
   name = 'validation',
   sources = ['test_validation.py'],
   dependencies = [
     'src/python/pants/base:validation',
->>>>>>> 829676b3
   ]
 )