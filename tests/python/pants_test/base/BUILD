--- conflicted
+++ resolved
@@ -10,13 +10,6 @@
     'src/python/pants/base:config',
     'src/python/pants/base:target',
     'src/python/pants/goal:context',
-<<<<<<< HEAD
-    'src/python/pants/goal:run_tracker',
-    'src/python/pants/reporting',
-    'src/python/pants/util:dirutil',
-=======
-    'src/python/pants/option',
->>>>>>> abbe4f81
   ]
 )
 
