--- conflicted
+++ resolved
@@ -121,11 +121,7 @@
     with self._send_signal_to_waiter_handle(signal.SIGABRT) as (workdir, waiter_run):
       # Check that the logs show an abort signal and the beginning of a traceback.
       pid_specific_log_file, shared_log_file = self._get_log_file_paths(workdir, waiter_run)
-<<<<<<< HEAD
-      self.assertRegexpMatches(read_file(pid_specific_log_file, binary_mode=False), """\
-=======
       assertRegex(self, read_file(pid_specific_log_file, binary_mode=False), """\
->>>>>>> 6a9f4f83
 Fatal Python error: Aborted
 
 Thread [^\n]+ \\(most recent call first\\):
