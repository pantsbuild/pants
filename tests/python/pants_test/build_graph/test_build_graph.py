# coding=utf-8
# Copyright 2014 Pants project contributors (see CONTRIBUTORS.md).
# Licensed under the Apache License, Version 2.0 (see LICENSE).

from __future__ import (absolute_import, division, generators, nested_scopes, print_function,
                        unicode_literals, with_statement)

from collections import defaultdict

import six

from pants.backend.jvm.targets.jar_library import JarLibrary
from pants.build_graph.address import Address, parse_spec
from pants.build_graph.address_lookup_error import AddressLookupError
from pants.build_graph.build_graph import BuildGraph
from pants.build_graph.target import Target
from pants.java.jar.jar_dependency import JarDependency
from pants_test.base_test import BaseTest


# TODO(Eric Ayers) There are many untested methods in BuildGraph left to be tested.
class BuildGraphTest(BaseTest):

  def inject_graph(self, root_spec, graph_dict):
    """Given a root spec, injects relevant targets from the graph represented by graph_dict.

    graph_dict should contain address specs, keyed by sources with lists of value destinations.
    Each created target will be a simple `target` alias.

    Returns the parsed Address for the root_spec.
    """
    for src, targets in graph_dict.items():
      src_path, src_name = parse_spec(src)
      if not src_path:
        # The target is located in the root.
        src_path = '.'
      self.add_to_build_file(
          '{}/BUILD'.format(src_path),
          '''target(name='{}', dependencies=[{}])\n'''.format(
            src_name,
            "'{}'".format("','".join(targets)) if targets else ''
          )
      )
    root_address = Address.parse(root_spec)
    self.build_graph.inject_address_closure(root_address)
    return root_address

  def test_target_invalid(self):
    self.add_to_build_file('a/BUILD', 'target(name="a")')
    with self.assertRaises(AddressLookupError):
      self.build_graph.inject_address_closure(Address.parse('a:nope'))

    self.add_to_build_file('b/BUILD', 'target(name="a")')
    with self.assertRaises(AddressLookupError):
      self.build_graph.inject_address_closure(Address.parse('b'))
    with self.assertRaises(AddressLookupError):
      self.build_graph.inject_address_closure(Address.parse('b:b'))

  def test_transitive_closure_address(self):
    root_address = self.inject_graph('//:foo', {
      "//:foo": ['a'],
      "a": ['a/b:bat'],
      "a/b:bat": [],
    })

    self.assertEqual(len(self.build_graph.transitive_subgraph_of_addresses([root_address])), 3)

  def test_no_targets(self):
    self.add_to_build_file('empty/BUILD', 'pass')
    with self.assertRaises(AddressLookupError):
      self.build_graph.inject_address_closure(Address.parse('empty'))
    with self.assertRaises(AddressLookupError):
      self.build_graph.inject_address_closure(Address.parse('empty:foo'))

  def test_contains_address(self):
    a = Address.parse('a')
    self.assertFalse(self.build_graph.contains_address(a))
    target = Target(name='a',
                    address=a,
                    build_graph=self.build_graph)
    self.build_graph.inject_target(target)
    self.assertTrue(self.build_graph.contains_address(a))

  def test_get_target_from_spec(self):
    a = self.make_target('foo:a')
    result = self.build_graph.get_target_from_spec('foo:a')
    self.assertEquals(a, result)
    b = self.make_target('foo:b')
    result = self.build_graph.get_target_from_spec(':b', relative_to='foo')
    self.assertEquals(b, result)

  def test_walk_graph(self):
    # Make sure that BuildGraph.walk_transitive_dependency_graph() and
    # BuildGraph.walk_transitive_dependee_graph() return DFS preorder (or postorder) traversal.
    def assertDependencyWalk(target, results, postorder=False):
      targets = []
      self.build_graph.walk_transitive_dependency_graph([target.address],
                                                         lambda x: targets.append(x),
                                                        postorder=postorder)
      self.assertEquals(results, targets)

    def assertDependeeWalk(target, results, postorder=False):
      targets = []
      self.build_graph.walk_transitive_dependee_graph([target.address],
                                                        lambda x: targets.append(x),
                                                        postorder=postorder)
      self.assertEquals(results, targets)

    a = self.make_target('a')
    b = self.make_target('b', dependencies=[a])
    c = self.make_target('c', dependencies=[b])
    d = self.make_target('d', dependencies=[c, a])
    e = self.make_target('e', dependencies=[d])

    assertDependencyWalk(a, [a])
    assertDependencyWalk(b, [b, a])
    assertDependencyWalk(c, [c, b, a])
    assertDependencyWalk(d, [d, c, b, a])
    assertDependencyWalk(e, [e, d, c, b, a])

    assertDependeeWalk(a, [a, b, c, d, e])
    assertDependeeWalk(b, [b, c, d, e])
    assertDependeeWalk(c, [c, d, e])
    assertDependeeWalk(d, [d, e])
    assertDependeeWalk(e, [e])

    assertDependencyWalk(a, [a], postorder=True)
    assertDependencyWalk(b, [a, b], postorder=True)
    assertDependencyWalk(c, [a, b, c], postorder=True)
    assertDependencyWalk(d, [a, b, c, d], postorder=True)
    assertDependencyWalk(e, [a, b, c, d, e], postorder=True)

    assertDependeeWalk(a, [e, d, c, b, a], postorder=True)
    assertDependeeWalk(b, [e, d, c, b], postorder=True)
    assertDependeeWalk(c, [e, d, c], postorder=True)
    assertDependeeWalk(d, [e, d], postorder=True)
    assertDependeeWalk(e, [e], postorder=True)

    # Try a case where postorder traversal is not identical to reversed preorder traversal
    c = self.make_target('c1', dependencies=[])
    d = self.make_target('d1', dependencies=[c])
    b = self.make_target('b1', dependencies=[c, d])
    e = self.make_target('e1', dependencies=[b])
    a = self.make_target('a1', dependencies=[b, e])

    assertDependencyWalk(a, [a, b, c, d, e])
    assertDependencyWalk(a, [c, d, b, e, a], postorder=True)

  def test_target_closure(self):
    a = self.make_target('a')
    self.assertEquals([a], a.closure())
    b = self.make_target('b', dependencies=[a])
    self.assertEquals([b, a], b.closure())
    c = self.make_target('c', dependencies=[b])
    self.assertEquals([c, b, a], c.closure())
    d = self.make_target('d', dependencies=[a, c])
    self.assertEquals([d, a, c, b], d.closure())

  def test_closure(self):
    self.assertEquals([], BuildGraph.closure([]))
    a = self.make_target('a')
    self.assertEquals([a], BuildGraph.closure([a]))
    b = self.make_target('b', dependencies=[a])
    self.assertEquals([b, a], BuildGraph.closure([b]))
    c = self.make_target('c', dependencies=[b])
    self.assertEquals([c, b, a], BuildGraph.closure([c]))
    d = self.make_target('d', dependencies=[a, c])
    self.assertEquals([d, a, c, b], BuildGraph.closure([d]))

    def d_gen():
      yield d
    self.assertEquals([d, a, c, b], BuildGraph.closure(d_gen()))

    def empty_gen():
      return
      yield
    self.assertEquals([], BuildGraph.closure(empty_gen()))

  def test_closure_bfs(self):
    root = self.inject_graph('a', {
      'a': ['b', 'c'],
      'b': ['d', 'e'],
      'c': ['f', 'g'],
      'd': ['h', 'i'],
      'e': ['j', 'k'],
      'f': ['l', 'm'],
      'g': ['n', 'o'],
      'h': [], 'i': [], 'j': [], 'k': [], 'l': [], 'm': [], 'n': [], 'o': [],
    })

    bfs_closure = BuildGraph.closure([self.build_graph.get_target(root)], bfs=True)
    self.assertEquals(
        [t.address.target_name for t in bfs_closure],
        [str(six.unichr(x)) for x in six.moves.xrange(ord('a'), ord('o') + 1)],
    )

  def test_transitive_subgraph_of_addresses_bfs(self):
    root = self.inject_graph('a', {
      'a': ['b', 'c'],
      'b': ['d', 'e'],
      'c': ['f', 'g'],
      'd': ['h', 'i'],
      'e': ['j', 'k'],
      'f': ['l', 'm'],
      'g': ['n', 'o'],
      'h': [], 'i': [], 'j': [], 'k': [], 'l': [], 'm': [], 'n': [], 'o': [],
    })

    self.assertEquals(
        [t.address.target_name for t in self.build_graph.transitive_subgraph_of_addresses_bfs([root])],
        [str(six.unichr(x)) for x in six.moves.xrange(ord('a'), ord('o') + 1)],
    )

  def test_transitive_subgraph_of_addresses_bfs_predicate(self):
    root = self.inject_graph('a', {
      'a': ['b', 'c'],
      'b': ['d', 'e'],
      'c': [], 'd': [], 'e': [],
    })

    predicate = lambda t: t.address.target_name != 'b'
    filtered = self.build_graph.transitive_subgraph_of_addresses_bfs([root], predicate=predicate)

    self.assertEquals([target.address.target_name for target in filtered], ['a', 'c'])

  def test_target_walk(self):
    def assertWalk(expected, target):
      results = []
      target.walk(lambda x: results.append(x))
      self.assertEquals(expected, results)

    a = self.make_target('a')
    assertWalk([a], a)
    b = self.make_target('b', dependencies=[a])
    assertWalk([b, a], b)
    c = self.make_target('c', dependencies=[b])
    assertWalk([c, b, a], c)
    d = self.make_target('d', dependencies=[a, c])
    assertWalk([d, a, c, b], d)

  def test_lookup_exception(self):
    # There is code that depends on the fact that TransitiveLookupError is a subclass of
    # AddressLookupError
    self.assertIsInstance(BuildGraph.TransitiveLookupError(), AddressLookupError)

  def inject_address_closure(self, spec):
    self.build_graph.inject_address_closure(Address.parse(spec))

  def test_invalid_address(self):
    with self.assertRaisesRegexp(AddressLookupError, '^.* does not contain any BUILD files.$'):
      self.inject_address_closure('//:a')

    self.add_to_build_file('BUILD',
                           'target(name="a", '
                           '  dependencies=["non-existent-path:b"],'
                           ')')
    with self.assertRaisesRegexp(BuildGraph.TransitiveLookupError,
                                 '^.*/non-existent-path does not contain any BUILD files.'
                                 '\s+when translating spec non-existent-path:b'
                                 '\s+referenced from //:a$'):
      self.inject_address_closure('//:a')

  def test_invalid_address_two_hops(self):
    self.add_to_build_file('BUILD',
                           'target(name="a", '
                           '  dependencies=["goodpath:b"],'
                           ')')
    self.add_to_build_file('goodpath/BUILD',
                           'target(name="b", '
                           '  dependencies=["non-existent-path:c"],'
                           ')')
    with self.assertRaisesRegexp(BuildGraph.TransitiveLookupError,
                                 '^.*/non-existent-path does not contain any BUILD files.'
                                 '\s+when translating spec non-existent-path:c'
                                 '\s+referenced from goodpath:b'
                                 '\s+referenced from //:a$'):
      self.inject_address_closure('//:a')

  def test_synthetic_address(self):
    """Verify that synthetic targets don't raise an exception on inject_address_closure"""
    self.build_graph.inject_synthetic_target(
       Address.parse('//:synth_library_address'),
       JarLibrary,
       jars=[JarDependency(org = 'org.scala-lang',
                           name = 'scala-library',
                           rev = '2.11.5')]
    )
    self.inject_address_closure('//:synth_library_address')

  def test_invalid_address_two_hops_same_file(self):
    self.add_to_build_file('BUILD',
                           'target(name="a", '
                           '  dependencies=["goodpath:b"],'
                           ')')
    self.add_to_build_file('goodpath/BUILD',
                           'target(name="b", '
                           '  dependencies=[":c"],'
                           ')\n'
                           'target(name="c", '
                           '  dependencies=["non-existent-path:d"],'
                           ')')
    with self.assertRaisesRegexp(BuildGraph.TransitiveLookupError,
                                 '^.*/non-existent-path does not contain any BUILD files.'
                                 '\s+when translating spec non-existent-path:d'
                                 '\s+referenced from goodpath:c'
                                 '\s+referenced from goodpath:b'
                                 '\s+referenced from //:a$'):
      self.inject_address_closure('//:a')

  def test_raise_on_duplicate_dependencies(self):
    self.add_to_build_file('BUILD',
                           'target(name="a", '
                           '  dependencies=['
                           '    "other:b",'
                           '    "//other:b",'  # we should perform the test on normalized addresses
                           '])')
    self.add_to_build_file('other/BUILD',
                           'target(name="b")')

    with self.assertRaisesRegexp(
        BuildGraph.TransitiveLookupError,
        '^Addresses in dependencies must be unique. \'other:b\' is referenced more than once.'
        '\s+referenced from //:a$'):
      self.inject_address_closure('//:a')

  def test_leveled_predicate(self):
    a = self.make_target(spec='a')
    b = self.make_target(spec='b', dependencies=[a])
    c = self.make_target(spec='c', dependencies=[b])
    d = self.make_target(spec='d', dependencies=[a])

    subgraph_funcs = (self.build_graph.transitive_subgraph_of_addresses,
                      self.build_graph.transitive_subgraph_of_addresses_bfs)

    def check_funcs(expected, roots, dep_predicate_factory=None, **kwargs):
      if dep_predicate_factory:
        kwargs['dep_predicate'] = dep_predicate_factory(roots)
      for func in subgraph_funcs:
        seen_targets = defaultdict(lambda: 0)
        def predicate_sees(target):
          seen_targets[target] += 1
          return True

        result = func([t.address for t in roots], predicate=predicate_sees, **kwargs)
        self.assertEquals(set(expected), set(result))
        if any(ct > 1 for ct in seen_targets.values()):
          self.fail('func {} visited {} more than once.'.format(
            func,
            ', '.join(t.address for t, ct in seen_targets.items() if ct > 1))
          )

<<<<<<< HEAD

    def only_roots_factory(roots):
      def only_roots(_, __):
        # This is a silly constraint, because it effectively turns the transitive subgraph functions
        # into the identity function.
        return False
      return only_roots

    def only_direct_deps_factory(roots):
      def only_direct_deps(source, dep):
        return source in roots
      return only_direct_deps

    def only_indirect_a_factory(roots):
      def only_indirect_a(source, dep):
        # This is a really weird constraint just to demonstrate functionality.
        return dep != a or source not in roots
      return only_indirect_a

    check_funcs({a, b, d}, {b, d}, dep_predicate_factory=None)
    check_funcs({b, d}, {b, d}, dep_predicate_factory=only_roots_factory)
    check_funcs({a, b, d}, {b, d}, dep_predicate_factory=only_direct_deps_factory)
    check_funcs({d, a}, {d}, dep_predicate_factory=only_direct_deps_factory)
    check_funcs({b, c}, {c}, dep_predicate_factory=only_direct_deps_factory)
    check_funcs({b, c, d, a}, {c, d}, dep_predicate_factory=only_direct_deps_factory)
    check_funcs({b, d}, {b, d}, dep_predicate_factory=only_indirect_a_factory)
    check_funcs({a, b, c, d}, {c, d}, dep_predicate_factory=only_indirect_a_factory)
    check_funcs({a, b, c}, {c}, dep_predicate_factory=only_indirect_a_factory)
=======
    def only_roots(_, __):
      # This is a silly constraint, because it effectively turns the transitive subgraph functions
      # into the identity function.
      return False

    def only_direct_deps(_, depth):
      return depth == 0

    def only_indirect_a(target, depth):
      # This is a really weird constraint just to demonstrate functionality.
      return target != a or depth > 0

    check_funcs({a, b, d}, {b, d}, leveled_predicate=None)
    check_funcs({b, d}, {b, d}, leveled_predicate=only_roots)
    check_funcs({a, b, d}, {b, d}, leveled_predicate=only_direct_deps)
    check_funcs({d, a}, {d}, leveled_predicate=only_direct_deps)
    check_funcs({b, c}, {c}, leveled_predicate=only_direct_deps)
    check_funcs({b, c, d, a}, {c, d}, leveled_predicate=only_direct_deps)
    check_funcs({b, d}, {b, d}, leveled_predicate=only_indirect_a)
    check_funcs({a, b, c, d}, {c, d}, leveled_predicate=only_indirect_a)
    check_funcs({a, b, c}, {c}, leveled_predicate=only_indirect_a)

  def test_derivation(self):
    a = self.make_target('a')
    a_addr = a.address

    b_addr = Address.parse('b')
    self.build_graph.inject_synthetic_target(b_addr, Target, derived_from=a)
    b = self.build_graph.get_target(b_addr)

    c_addr = Address.parse('c')
    self.build_graph.inject_synthetic_target(c_addr, Target, derived_from=a)
    c = self.build_graph.get_target(c_addr)

    d_addr = Address.parse('d')
    self.build_graph.inject_synthetic_target(d_addr, Target, derived_from=b)
    d = self.build_graph.get_target(d_addr)

    self.assertEqual(a, self.build_graph.get_derived_from(a_addr))
    self.assertEqual(a, self.build_graph.get_derived_from(b_addr))
    self.assertEqual(a, self.build_graph.get_derived_from(c_addr))
    self.assertEqual(b, self.build_graph.get_derived_from(d_addr))

    self.assertEqual(a, self.build_graph.get_concrete_derived_from(a_addr))
    self.assertEqual(a, self.build_graph.get_concrete_derived_from(b_addr))
    self.assertEqual(a, self.build_graph.get_concrete_derived_from(c_addr))
    self.assertEqual(a, self.build_graph.get_concrete_derived_from(d_addr))

    self.assertEqual([b, c], self.build_graph.get_direct_derivatives(a_addr))
    self.assertEqual([d], self.build_graph.get_direct_derivatives(b_addr))
    self.assertEqual([], self.build_graph.get_direct_derivatives(c_addr))
    self.assertEqual([], self.build_graph.get_direct_derivatives(d_addr))

    self.assertEqual([b, c, d], self.build_graph.get_all_derivatives(a_addr))
    self.assertEqual([d], self.build_graph.get_all_derivatives(b_addr))
    self.assertEqual([], self.build_graph.get_all_derivatives(c_addr))
    self.assertEqual([], self.build_graph.get_all_derivatives(d_addr))
>>>>>>> d1d08719
<|MERGE_RESOLUTION|>--- conflicted
+++ resolved
@@ -349,8 +349,6 @@
             ', '.join(t.address for t, ct in seen_targets.items() if ct > 1))
           )
 
-<<<<<<< HEAD
-
     def only_roots_factory(roots):
       def only_roots(_, __):
         # This is a silly constraint, because it effectively turns the transitive subgraph functions
@@ -378,28 +376,6 @@
     check_funcs({b, d}, {b, d}, dep_predicate_factory=only_indirect_a_factory)
     check_funcs({a, b, c, d}, {c, d}, dep_predicate_factory=only_indirect_a_factory)
     check_funcs({a, b, c}, {c}, dep_predicate_factory=only_indirect_a_factory)
-=======
-    def only_roots(_, __):
-      # This is a silly constraint, because it effectively turns the transitive subgraph functions
-      # into the identity function.
-      return False
-
-    def only_direct_deps(_, depth):
-      return depth == 0
-
-    def only_indirect_a(target, depth):
-      # This is a really weird constraint just to demonstrate functionality.
-      return target != a or depth > 0
-
-    check_funcs({a, b, d}, {b, d}, leveled_predicate=None)
-    check_funcs({b, d}, {b, d}, leveled_predicate=only_roots)
-    check_funcs({a, b, d}, {b, d}, leveled_predicate=only_direct_deps)
-    check_funcs({d, a}, {d}, leveled_predicate=only_direct_deps)
-    check_funcs({b, c}, {c}, leveled_predicate=only_direct_deps)
-    check_funcs({b, c, d, a}, {c, d}, leveled_predicate=only_direct_deps)
-    check_funcs({b, d}, {b, d}, leveled_predicate=only_indirect_a)
-    check_funcs({a, b, c, d}, {c, d}, leveled_predicate=only_indirect_a)
-    check_funcs({a, b, c}, {c}, leveled_predicate=only_indirect_a)
 
   def test_derivation(self):
     a = self.make_target('a')
@@ -435,5 +411,4 @@
     self.assertEqual([b, c, d], self.build_graph.get_all_derivatives(a_addr))
     self.assertEqual([d], self.build_graph.get_all_derivatives(b_addr))
     self.assertEqual([], self.build_graph.get_all_derivatives(c_addr))
-    self.assertEqual([], self.build_graph.get_all_derivatives(d_addr))
->>>>>>> d1d08719
+    self.assertEqual([], self.build_graph.get_all_derivatives(d_addr))