--- conflicted
+++ resolved
@@ -227,11 +227,5 @@
         golden_file_contents = golden_file.read()
         # Remove the publication sha attribute from ivy.xml
         if artifact_path.endswith('.xml'):
-<<<<<<< HEAD
-          generated_file= re.sub(r'publication=.*', 'er/>', generated_file)
-          print("\n tests")
-      return generated_file is golden_file
-=======
           generated_file = re.sub(r'publication=.*', '/>', generated_file)
-      return self.assertMultiLineEqual(generated_file, golden_file_contents)
->>>>>>> 78c4ced8
+      return self.assertMultiLineEqual(generated_file, golden_file_contents)