# coding=utf-8
# Copyright 2015 Pants project contributors (see CONTRIBUTORS.md).
# Licensed under the Apache License, Version 2.0 (see LICENSE).

from __future__ import (absolute_import, division, generators, nested_scopes, print_function,
                        unicode_literals, with_statement)

import BaseHTTPServer
import json
import os
import random
import string
import threading
import urlparse

from mock import mock_open, patch

from pants.goal.run_tracker import RunTracker
from pants_test.base_test import BaseTest


class RunTrackerTest(BaseTest):
  def test_upload_stats(self):
    stats = {'stats': {'foo': 'bar', 'baz': 42}}

    class Handler(BaseHTTPServer.BaseHTTPRequestHandler):
      def do_POST(handler):
        try:
          self.assertEquals('/upload', handler.path)
          self.assertEquals('application/x-www-form-urlencoded', handler.headers['Content-type'])
          length = int(handler.headers['Content-Length'])
          post_data = urlparse.parse_qs(handler.rfile.read(length).decode('utf-8'))
          decoded_post_data = {k: json.loads(v[0]) for k, v in post_data.items()}
          self.assertEquals(stats, decoded_post_data)
          handler.send_response(200)
        except Exception:
          handler.send_response(400)  # Ensure the main thread knows the test failed.
          raise


    server_address = ('', 0)
    server = BaseHTTPServer.HTTPServer(server_address, Handler)
    host, port = server.server_address

    server_thread = threading.Thread(target=server.serve_forever)
    server_thread.daemon = True
    server_thread.start()

    self.assertTrue(RunTracker.post_stats('http://{}:{}/upload'.format(host, port), stats))

    server.shutdown()
    server.server_close()

  def test_write_stats_to_json_file(self):
    # Set up
    stats = {'stats': {'foo': 'bar', 'baz': 42}}
<<<<<<< HEAD
    file_name = '/tmp/{}.json'.format(''.join(random.sample(string.lowercase, 10)))

    # Execute & verify
    try:
      self.assertTrue(RunTracker.write_stats_to_json(file_name, stats))
      with open(file_name) as f:
        result = json.load(f)
        self.assertEquals(stats, result)
    finally:
      os.remove(file_name)
=======
    m = mock_open()

    # Execute & verify
    with patch('__builtin__.open', m, create=True):
      self.assertTrue(RunTracker.write_stats_to_json('foo', stats))

    m.assert_called_once_with('foo', 'w')
    m().write.assert_called_once_with('{"stats": {"foo": "bar", "baz": 42}}')
>>>>>>> 783b9804
<|MERGE_RESOLUTION|>--- conflicted
+++ resolved
@@ -54,7 +54,6 @@
   def test_write_stats_to_json_file(self):
     # Set up
     stats = {'stats': {'foo': 'bar', 'baz': 42}}
-<<<<<<< HEAD
     file_name = '/tmp/{}.json'.format(''.join(random.sample(string.lowercase, 10)))
 
     # Execute & verify
@@ -64,14 +63,4 @@
         result = json.load(f)
         self.assertEquals(stats, result)
     finally:
-      os.remove(file_name)
-=======
-    m = mock_open()
-
-    # Execute & verify
-    with patch('__builtin__.open', m, create=True):
-      self.assertTrue(RunTracker.write_stats_to_json('foo', stats))
-
-    m.assert_called_once_with('foo', 'w')
-    m().write.assert_called_once_with('{"stats": {"foo": "bar", "baz": 42}}')
->>>>>>> 783b9804
+      os.remove(file_name)