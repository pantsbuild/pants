--- conflicted
+++ resolved
@@ -34,14 +34,9 @@
 from pants.source.source_root import SourceRootConfig
 from pants.subsystem.subsystem import Subsystem
 from pants.task.goal_options_mixin import GoalOptionsMixin
-<<<<<<< HEAD
 from pants.util.collections_backport import defaultdict
-from pants.util.dirutil import (recursive_dirname, relative_symlink, safe_mkdir, safe_open,
-                                safe_rmtree)
-=======
 from pants.util.dirutil import (recursive_dirname, relative_symlink, safe_mkdir, safe_mkdtemp,
                                 safe_open, safe_rmtree)
->>>>>>> cb2e5277
 from pants.util.memo import memoized_method
 from pants_test.base.context_utils import create_context_from_options
 from pants_test.engine.util import init_native
