--- conflicted
+++ resolved
@@ -3,11 +3,7 @@
 
 import os
 from contextlib import contextmanager
-<<<<<<< HEAD
-from typing import Generator
-=======
 from typing import Iterator
->>>>>>> 24198b89
 
 from pants.fs.fs import safe_filename_from_path
 from pants.init.util import init_workdir
@@ -18,11 +14,7 @@
 
 class UtilTest(TestBase):
     @contextmanager
-<<<<<<< HEAD
-    def physical_workdir_base(self) -> Generator[OptionValueContainer, None, None]:
-=======
     def physical_workdir_base(self) -> Iterator[OptionValueContainer]:
->>>>>>> 24198b89
         with temporary_dir(cleanup=False) as physical_workdir_base:
             bootstrap_options = self.get_bootstrap_options(
                 [f"--pants-physical-workdir-base={physical_workdir_base}"]
