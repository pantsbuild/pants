# coding=utf-8
# Copyright 2014 Pants project contributors (see CONTRIBUTORS.md).
# Licensed under the Apache License, Version 2.0 (see LICENSE).

from __future__ import (absolute_import, division, generators, nested_scopes, print_function,
                        unicode_literals, with_statement)

import os
import re
import subprocess
import unittest
from contextlib import contextmanager
from itertools import izip_longest
from textwrap import dedent

import pytest

from pants.scm.git import Git
from pants.scm.scm import Scm
from pants.util.contextutil import environment_as, pushd, temporary_dir
from pants.util.dirutil import chmod_plus_x, safe_mkdtemp, safe_open, safe_rmtree, touch


class Version(object):
  def __init__(self, text):
    self._components = map(int, text.split('.'))

  def __cmp__(self, other):
    for ours, theirs in izip_longest(self._components, other._components, fillvalue=0):
      difference = cmp(ours, theirs)
      if difference != 0:
        return difference
    return 0


class VersionTest(unittest.TestCase):
  def test_equal(self):
    self.assertEqual(Version('1'), Version('1.0.0.0'))
    self.assertEqual(Version('1.0'), Version('1.0.0.0'))
    self.assertEqual(Version('1.0.0'), Version('1.0.0.0'))
    self.assertEqual(Version('1.0.0.0'), Version('1.0.0.0'))

  def test_less(self):
    self.assertTrue(Version('1.6') < Version('2'))
    self.assertTrue(Version('1.6') < Version('1.6.1'))
    self.assertTrue(Version('1.6') < Version('1.10'))

  def test_greater(self):
    self.assertTrue(Version('1.6.22') > Version('1'))
    self.assertTrue(Version('1.6.22') > Version('1.6'))
    self.assertTrue(Version('1.6.22') > Version('1.6.2'))
    self.assertTrue(Version('1.6.22') > Version('1.6.21'))
    self.assertTrue(Version('1.6.22') > Version('1.6.21.3'))


def git_version():
  """Get a Version() based on installed command-line git's version"""
  process = subprocess.Popen(['git', '--version'], stdout=subprocess.PIPE)
  (stdout, stderr) = process.communicate()
  assert process.returncode == 0, "Failed to determine git version."
  # stdout is like 'git version 1.9.1.598.g9119e8b\n'  We want '1.9.1.598'
  matches = re.search(r'\s(\d+(?:\.\d+)*)[\s\.]', stdout)
  return Version(matches.group(1))


@pytest.mark.skipif("git_version() < Version('1.7.10')")
class GitTest(unittest.TestCase):
  @staticmethod
  def init_repo(remote_name, remote):
    subprocess.check_call(['git', 'init'])
    subprocess.check_call(['git', 'config', 'user.email', 'you@example.com'])
    subprocess.check_call(['git', 'config', 'user.name', 'Your Name'])
    subprocess.check_call(['git', 'remote', 'add', remote_name, remote])

  def setUp(self):
    self.origin = safe_mkdtemp()
    with pushd(self.origin):
      subprocess.check_call(['git', 'init', '--bare'])

    self.gitdir = safe_mkdtemp()
    self.worktree = safe_mkdtemp()

    self.readme_file = os.path.join(self.worktree, 'README')

    with environment_as(GIT_DIR=self.gitdir, GIT_WORK_TREE=self.worktree):
      self.init_repo('depot', self.origin)

      touch(self.readme_file)
      subprocess.check_call(['git', 'add', 'README'])
      subprocess.check_call(['git', 'commit', '-am', 'initial commit with decode -> \x81b'])
      subprocess.check_call(['git', 'tag', 'first'])
      subprocess.check_call(['git', 'push', '--tags', 'depot', 'master'])
      subprocess.check_call(['git', 'branch', '--set-upstream', 'master', 'depot/master'])

      with safe_open(self.readme_file, 'w') as readme:
        readme.write('Hello World.')
      subprocess.check_call(['git', 'commit', '-am', 'Update README.'])

    self.clone2 = safe_mkdtemp()
    with pushd(self.clone2):
      self.init_repo('origin', self.origin)
      subprocess.check_call(['git', 'pull', '--tags', 'origin', 'master:master'])

      with safe_open(os.path.realpath('README'), 'a') as readme:
        readme.write('--')
      subprocess.check_call(['git', 'commit', '-am', 'Update README 2.'])
      subprocess.check_call(['git', 'push', '--tags', 'origin', 'master'])

    self.git = Git(gitdir=self.gitdir, worktree=self.worktree)

  @contextmanager
  def mkremote(self, remote_name):
    with temporary_dir() as remote_uri:
      subprocess.check_call(['git', 'remote', 'add', remote_name, remote_uri])
      try:
        yield remote_uri
      finally:
        subprocess.check_call(['git', 'remote', 'remove', remote_name])

  def tearDown(self):
    safe_rmtree(self.origin)
    safe_rmtree(self.gitdir)
    safe_rmtree(self.worktree)
    safe_rmtree(self.clone2)

  def test_integration(self):
    self.assertEqual(set(), self.git.changed_files())
    self.assertEqual({'README'}, self.git.changed_files(from_commit='HEAD^'))

    tip_sha = self.git.commit_id
    self.assertTrue(tip_sha)

    self.assertTrue(tip_sha in self.git.changelog())

    merge_base = self.git.merge_base()
    self.assertTrue(merge_base)

    self.assertTrue(merge_base in self.git.changelog())

    with self.assertRaises(Scm.LocalException):
      self.git.server_url

    with environment_as(GIT_DIR=self.gitdir, GIT_WORK_TREE=self.worktree):
      with self.mkremote('origin') as origin_uri:
        origin_url = self.git.server_url
        self.assertEqual(origin_url, origin_uri)

    self.assertTrue(self.git.tag_name.startswith('first-'), msg='un-annotated tags should be found')
    self.assertEqual('master', self.git.branch_name)

    def edit_readme():
      with open(self.readme_file, 'a') as fp:
        fp.write('More data.')

    edit_readme()
    with open(os.path.join(self.worktree, 'INSTALL'), 'w') as untracked:
      untracked.write('make install')
    self.assertEqual({'README'}, self.git.changed_files())
    self.assertEqual({'README', 'INSTALL'}, self.git.changed_files(include_untracked=True))

    # confirm that files outside of a given relative_to path are ignored
    self.assertEqual(set(), self.git.changed_files(relative_to='non-existent'))

    self.git.commit('API Changes.')
    try:
      # These changes should be rejected because our branch point from origin is 1 commit behind
      # the changes pushed there in clone 2.
      self.git.push()
    except Scm.RemoteException:
      with environment_as(GIT_DIR=self.gitdir, GIT_WORK_TREE=self.worktree):
        subprocess.check_call(['git', 'reset', '--hard', 'depot/master'])
      self.git.refresh()
      edit_readme()

    self.git.commit('''API '"' " Changes.''')
    self.git.push()
    # HEAD is merged into master
    self.assertEqual(self.git.commit_date(self.git.merge_base()), self.git.commit_date('HEAD'))
    self.assertEqual(self.git.commit_date('HEAD'), self.git.commit_date('HEAD'))
    self.git.tag('second', message='''Tagged ' " Changes''')

    with temporary_dir() as clone:
      with pushd(clone):
        self.init_repo('origin', self.origin)
        subprocess.check_call(['git', 'pull', '--tags', 'origin', 'master:master'])

        with open(os.path.realpath('README')) as readme:
          self.assertEqual('--More data.', readme.read())

        git = Git()

        # Check that we can pick up committed and uncommitted changes.
        with safe_open(os.path.realpath('CHANGES'), 'w') as changes:
          changes.write('none')
        subprocess.check_call(['git', 'add', 'CHANGES'])
        self.assertEqual({'README', 'CHANGES'}, git.changed_files(from_commit='first'))

        self.assertEqual('master', git.branch_name)
        self.assertEqual('second', git.tag_name, msg='annotated tags should be found')

  def test_detect_worktree(self):
    with temporary_dir() as _clone:
      with pushd(_clone):
        clone = os.path.realpath(_clone)

        self.init_repo('origin', self.origin)
        subprocess.check_call(['git', 'pull', '--tags', 'origin', 'master:master'])

        def worktree_relative_to(cwd, expected):
          # Given a cwd relative to the worktree, tests that the worktree is detected as 'expected'.
          orig_cwd = os.getcwd()
          try:
            abs_cwd = os.path.join(clone, cwd)
            if not os.path.isdir(abs_cwd):
              os.mkdir(abs_cwd)
            os.chdir(abs_cwd)
            actual = Git.detect_worktree()
            self.assertEqual(expected, actual)
          finally:
            os.chdir(orig_cwd)

        worktree_relative_to('..', None)
        worktree_relative_to('.', clone)
        worktree_relative_to('is', clone)
        worktree_relative_to('is/a', clone)
        worktree_relative_to('is/a/dir', clone)

  @property
  def test_changes_in(self):
    """Test finding changes in a diffspecs

    To some extent this is just testing functionality of git not pants, since all pants says
    is that it will pass the diffspec to git diff-tree, but this should serve to at least document
    the functionality we belive works.
    """
    with environment_as(GIT_DIR=self.gitdir, GIT_WORK_TREE=self.worktree):
      def commit_contents_to_files(content, *files):
        for path in files:
          with safe_open(os.path.join(self.worktree, path), 'w') as fp:
            fp.write(content)
        subprocess.check_call(['git', 'add', '.'])
        subprocess.check_call(['git', 'commit', '-m', 'change {}'.format(files)])
        return subprocess.check_output(['git', 'rev-parse', 'HEAD']).strip()

      # We can get changes in HEAD or by SHA
      c1 = commit_contents_to_files('1', 'foo')
      self.assertEqual({'foo'}, self.git.changes_in('HEAD'))
      self.assertEqual({'foo'}, self.git.changes_in(c1))

      # Changes in new HEAD, from old-to-new HEAD, in old HEAD, or from old-old-head to new.
      commit_contents_to_files('2', 'bar')
      self.assertEqual({'bar'}, self.git.changes_in('HEAD'))
      self.assertEqual({'bar'}, self.git.changes_in('HEAD^..HEAD'))
      self.assertEqual({'foo'}, self.git.changes_in('HEAD^'))
      self.assertEqual({'foo'}, self.git.changes_in('HEAD~1'))
      self.assertEqual({'foo', 'bar'}, self.git.changes_in('HEAD^^..HEAD'))

      # New commit doesn't change results-by-sha
      self.assertEqual({'foo'}, self.git.changes_in(c1))

      # Files changed in multiple diffs within a range
      c3 = commit_contents_to_files('3', 'foo')
      self.assertEqual({'foo', 'bar'}, self.git.changes_in('{}..{}'.format(c1, c3)))

      # Changes in a tag
      subprocess.check_call(['git', 'tag', 'v1'])
      self.assertEqual({'foo'}, self.git.changes_in('v1'))

      # Introduce a new filename
      c4 = commit_contents_to_files('4', 'baz')
      self.assertEqual({'baz'}, self.git.changes_in('HEAD'))

      # Tag-to-sha
      self.assertEqual({'baz'}, self.git.changes_in('{}..{}'.format('v1', c4)))

      # We can get multiple changes from one ref
      commit_contents_to_files('5', 'foo', 'bar')
      self.assertEqual({'foo', 'bar'}, self.git.changes_in('HEAD'))
      self.assertEqual({'foo', 'bar', 'baz'}, self.git.changes_in('HEAD~4..HEAD'))
      self.assertEqual({'foo', 'bar', 'baz'}, self.git.changes_in('{}..HEAD'.format(c1)))
      self.assertEqual({'foo', 'bar', 'baz'}, self.git.changes_in('{}..{}'.format(c1, c4)))

  def test_changelog_utf8(self):
    with environment_as(GIT_DIR=self.gitdir, GIT_WORK_TREE=self.worktree):
      def commit_contents_to_files(message, encoding, content, *files):
        for path in files:
          with safe_open(os.path.join(self.worktree, path), 'w') as fp:
            fp.write(content)
        subprocess.check_call(['git', 'add', '.'])

        subprocess.check_call(['git', 'config', '--local', '--add', 'i18n.commitencoding',
                               encoding])
        try:
          subprocess.check_call(['git', 'commit', '-m', message.encode(encoding)])
        finally:
          subprocess.check_call(['git', 'config', '--local', '--unset-all', 'i18n.commitencoding'])

        return subprocess.check_output(['git', 'rev-parse', 'HEAD']).strip()

      # Mix in a non-UTF-8 author to all commits to exercise the corner described here does not
      # adversely impact the ability to render the changelog (even if rendering for certain
      # characters is incorrect): http://comments.gmane.org/gmane.comp.version-control.git/262685
      non_utf8_config = dedent("""
      [user]
        name = Noralf Trønnes
      """).encode('iso-8859-1')

      with open(os.path.join(self.gitdir, 'config'), 'wb') as fp:
        fp.write(non_utf8_config)

      # Note the copyright symbol is used as the non-ascii character in the next 3 commits
      commit_contents_to_files('START1 © END', 'iso-8859-1', '1', 'foo')
      commit_contents_to_files('START2 © END', 'latin1', '1', 'bar')
      commit_contents_to_files('START3 © END', 'utf-8', '1', 'baz')

      commit_contents_to_files('START4 ~ END', 'us-ascii', '1', 'bip')

      # Prove our non-utf-8 encodings were stored in the commit metadata.
      log = subprocess.check_output(['git', 'log', '--format=%e'])
      self.assertEqual(['us-ascii', 'latin1', 'iso-8859-1'], filter(None, log.strip().splitlines()))

      # And show that the git log successfully transcodes all the commits none-the-less to utf-8
      changelog = self.git.changelog()

      # The ascii commit should combine with the iso-8859-1 author an fail to transcode the
      # o-with-stroke character, and so it should be replaced with the utf-8 replacement character
      # \uFFF or �.
      self.assertIn('Noralf Tr�nnes', changelog)
      self.assertIn('Noralf Tr\uFFFDnnes', changelog)

      # For the other 3 commits, each of iso-8859-1, latin1 and utf-8 have an encoding for the
      # o-with-stroke character - \u00F8 or ø - so we should find it;
      self.assertIn('Noralf Trønnes', changelog)
      self.assertIn('Noralf Tr\u00F8nnes', changelog)

      self.assertIn('START1 © END', changelog)
      self.assertIn('START2 © END', changelog)
      self.assertIn('START3 © END', changelog)
      self.assertIn('START4 ~ END', changelog)

  def test_refresh_with_conflict(self):
    with environment_as(GIT_DIR=self.gitdir, GIT_WORK_TREE=self.worktree):
      self.assertEqual(set(), self.git.changed_files())
      self.assertEqual({'README'}, self.git.changed_files(from_commit='HEAD^'))
      self.assertEqual({'README'}, self.git.changes_in('HEAD'))

      # Create a change on this branch that is incompatible with the change to master
      with open(self.readme_file, 'w') as readme:
        readme.write('Conflict')

      subprocess.check_call(['git', 'commit', '-am', 'Conflict'])

      self.assertEquals(set([]), self.git.changed_files(include_untracked=True, from_commit='HEAD'))
      with self.assertRaises(Scm.LocalException):
        self.git.refresh(leave_clean=False)
      # The repo is dirty
      self.assertEquals({'README'},
                        self.git.changed_files(include_untracked=True, from_commit='HEAD'))

      with environment_as(GIT_DIR=self.gitdir, GIT_WORK_TREE=self.worktree):
        subprocess.check_call(['git', 'reset', '--hard', 'HEAD'])

      # Now try with leave_clean
      with self.assertRaises(Scm.LocalException):
        self.git.refresh(leave_clean=True)
      # The repo is clean
      self.assertEquals(set([]), self.git.changed_files(include_untracked=True, from_commit='HEAD'))

<<<<<<< HEAD
  def test_commit_with_new_untracked_file_adds_file(self):
    new_file = os.path.join(self.worktree, 'untracked_file')

    touch(new_file)

    self.assertEqual({'untracked_file'}, self.git.changed_files(include_untracked=True))

    self.git.add(new_file)

    self.assertEqual({'untracked_file'}, self.git.changed_files())

    self.git.commit('API Changes.')

    self.assertEqual(set([]), self.git.changed_files(include_untracked=True))
=======

class DetectWorktreeFakeGitTest(unittest.TestCase):
  @contextmanager
  def empty_path(self):
    with temporary_dir() as path:
      with environment_as(PATH=path):
        yield path

  @contextmanager
  def unexecutable_git(self):
    with self.empty_path() as path:
      git = os.path.join(path, 'git')
      touch(git)
      yield git

  @contextmanager
  def executable_git(self):
    with self.unexecutable_git() as git:
      chmod_plus_x(git)
      yield git

  def test_detect_worktree_no_git(self):
    with self.empty_path():
      self.assertIsNone(Git.detect_worktree())

  def test_detect_worktree_unexectuable_git(self):
    with self.unexecutable_git() as git:
      self.assertIsNone(Git.detect_worktree())
      self.assertIsNone(Git.detect_worktree(binary=git))

  def test_detect_worktree_invalid_executable_git(self):
    with self.executable_git() as git:
      self.assertIsNone(Git.detect_worktree())
      self.assertIsNone(Git.detect_worktree(binary=git))

  def test_detect_worktree_failing_git(self):
    with self.executable_git() as git:
      with open(git, 'w') as fp:
        fp.write('#!/bin/sh\n')
        fp.write('exit 1')
      self.assertIsNone(Git.detect_worktree())
      self.assertIsNone(Git.detect_worktree(git))

  def test_detect_worktree_working_git(self):
    expected_worktree_dir = '/a/fake/worktree/dir'
    with self.executable_git() as git:
      with open(git, 'w') as fp:
        fp.write('#!/bin/sh\n')
        fp.write('echo ' + expected_worktree_dir)
      self.assertEqual(expected_worktree_dir, Git.detect_worktree())
      self.assertEqual(expected_worktree_dir, Git.detect_worktree(binary=git))
>>>>>>> cb9f4c46
<|MERGE_RESOLUTION|>--- conflicted
+++ resolved
@@ -366,7 +366,6 @@
       # The repo is clean
       self.assertEquals(set([]), self.git.changed_files(include_untracked=True, from_commit='HEAD'))
 
-<<<<<<< HEAD
   def test_commit_with_new_untracked_file_adds_file(self):
     new_file = os.path.join(self.worktree, 'untracked_file')
 
@@ -381,7 +380,6 @@
     self.git.commit('API Changes.')
 
     self.assertEqual(set([]), self.git.changed_files(include_untracked=True))
-=======
 
 class DetectWorktreeFakeGitTest(unittest.TestCase):
   @contextmanager
@@ -432,5 +430,4 @@
         fp.write('#!/bin/sh\n')
         fp.write('echo ' + expected_worktree_dir)
       self.assertEqual(expected_worktree_dir, Git.detect_worktree())
-      self.assertEqual(expected_worktree_dir, Git.detect_worktree(binary=git))
->>>>>>> cb9f4c46
+      self.assertEqual(expected_worktree_dir, Git.detect_worktree(binary=git))